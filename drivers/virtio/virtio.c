--- conflicted
+++ resolved
@@ -356,10 +356,6 @@
 	ret = snprintf(compat, sizeof(compat), "virtio,device%x", dev->id.device);
 	BUG_ON(ret >= sizeof(compat));
 
-<<<<<<< HEAD
-	if (!of_device_is_compatible(np, compat)) {
-		ret = -EINVAL;
-=======
 	/*
 	 * On powerpc/pseries virtio devices are PCI devices so PCI
 	 * vendor/device ids play the role of the "compatible" property.
@@ -367,7 +363,6 @@
 	 */
 	if (!of_device_is_compatible(np, compat)) {
 		ret = 0;
->>>>>>> 6195eb15
 		goto out;
 	}
 
