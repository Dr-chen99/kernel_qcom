#include <linux/version.h>
#include <linux/io.h>
#include <linux/types.h>
#include "XGIfb.h"

#include "vb_def.h"
#include "vgatypes.h"
#include "vb_struct.h"
#include "vb_util.h"
#include "vb_setmode.h"
#include "vb_ext.h"

/**************************************************************
 *********************** Dynamic Sense ************************
 *************************************************************/

static unsigned char XGINew_Is301B(struct vb_device_info *pVBInfo)
{
	unsigned short flag;

	flag = xgifb_reg_get(pVBInfo->Part4Port, 0x01);

	if (flag > 0x0B0)
		return 0; /* 301b */
	else
		return 1;
}

<<<<<<< HEAD
static unsigned char XGINew_Sense(unsigned short tempbx, unsigned short tempcx, struct vb_device_info *pVBInfo)
=======
static unsigned char XGINew_Sense(unsigned short tempbx,
				  unsigned short tempcx,
				  struct vb_device_info *pVBInfo)
>>>>>>> d762f438
{
	unsigned short temp, i, tempch;

	temp = tempbx & 0xFF;
	xgifb_reg_set(pVBInfo->Part4Port, 0x11, temp);
	temp = (tempbx & 0xFF00) >> 8;
	temp |= (tempcx & 0x00FF);
	xgifb_reg_and_or(pVBInfo->Part4Port, 0x10, ~0x1F, temp);

	for (i = 0; i < 10; i++)
		XGI_LongWait(pVBInfo);

	tempch = (tempcx & 0x7F00) >> 8;
	temp = xgifb_reg_get(pVBInfo->Part4Port, 0x03);
	temp = temp ^ (0x0E);
	temp &= tempch;

	if (temp > 0)
		return 1;
	else
		return 0;
}

<<<<<<< HEAD
static unsigned char XGINew_GetLCDDDCInfo(struct xgi_hw_device_info *HwDeviceExtension, struct vb_device_info *pVBInfo)
=======
static unsigned char
XGINew_GetLCDDDCInfo(struct xgi_hw_device_info *HwDeviceExtension,
		     struct vb_device_info *pVBInfo)
>>>>>>> d762f438
{
	unsigned short temp;

	/* add lcd sense */
	if (HwDeviceExtension->ulCRT2LCDType == LCD_UNKNOWN) {
		return 0;
	} else {
		temp = (unsigned short) HwDeviceExtension->ulCRT2LCDType;
		switch (HwDeviceExtension->ulCRT2LCDType) {
		case LCD_INVALID:
		case LCD_800x600:
		case LCD_1024x768:
		case LCD_1280x1024:
			break;

		case LCD_640x480:
		case LCD_1024x600:
		case LCD_1152x864:
		case LCD_1280x960:
		case LCD_1152x768:
			temp = 0;
			break;

		case LCD_1400x1050:
		case LCD_1280x768:
		case LCD_1600x1200:
			break;

		case LCD_1920x1440:
		case LCD_2048x1536:
			temp = 0;
			break;

		default:
			break;
		}
		xgifb_reg_and_or(pVBInfo->P3d4, 0x36, 0xF0, temp);
		return 1;
	}
}

static unsigned char XGINew_GetPanelID(struct vb_device_info *pVBInfo)
{
	unsigned short PanelTypeTable[16] = { SyncNN | PanelRGB18Bit
			| Panel800x600  | _PanelType00, SyncNN | PanelRGB18Bit
			| Panel1024x768 | _PanelType01, SyncNN | PanelRGB18Bit
			| Panel800x600  | _PanelType02, SyncNN | PanelRGB18Bit
			| Panel640x480  | _PanelType03, SyncNN | PanelRGB18Bit
			| Panel1024x768 | _PanelType04, SyncNN | PanelRGB18Bit
			| Panel1024x768 | _PanelType05, SyncNN | PanelRGB18Bit
			| Panel1024x768 | _PanelType06, SyncNN | PanelRGB24Bit
			| Panel1024x768 | _PanelType07, SyncNN | PanelRGB18Bit
			| Panel800x600  | _PanelType08, SyncNN | PanelRGB18Bit
			| Panel1024x768 | _PanelType09, SyncNN | PanelRGB18Bit
			| Panel800x600  | _PanelType0A, SyncNN | PanelRGB18Bit
			| Panel1024x768 | _PanelType0B, SyncNN | PanelRGB18Bit
			| Panel1024x768 | _PanelType0C, SyncNN | PanelRGB24Bit
			| Panel1024x768 | _PanelType0D, SyncNN | PanelRGB18Bit
			| Panel1024x768 | _PanelType0E, SyncNN | PanelRGB18Bit
			| Panel1024x768 | _PanelType0F };
	unsigned short tempax, tempbx, temp;
	/* unsigned short return_flag; */

	tempax = xgifb_reg_get(pVBInfo->P3c4, 0x1A);
	tempbx = tempax & 0x1E;

	if (tempax == 0)
		return 0;
	else {
		/*
		if (!(tempax & 0x10)) {
			if (pVBInfo->IF_DEF_LVDS == 1) {
				tempbx = 0;
				temp = xgifb_reg_get(pVBInfo->P3c4, 0x38);
				if (temp & 0x40)
					tempbx |= 0x08;
				if (temp & 0x20)
					tempbx |= 0x02;
				if (temp & 0x01)
					tempbx |= 0x01;

				temp = xgifb_reg_get(pVBInfo->P3c4, 0x39);
				if (temp & 0x80)
					tempbx |= 0x04;
			 } else {
				return(0);
			 }
		}
		*/

		tempbx = tempbx >> 1;
		temp = tempbx & 0x00F;
		xgifb_reg_set(pVBInfo->P3d4, 0x36, temp);
		tempbx--;
		tempbx = PanelTypeTable[tempbx];

		temp = (tempbx & 0xFF00) >> 8;
		xgifb_reg_and_or(pVBInfo->P3d4, 0x37, ~(LCDSyncBit
				| LCDRGB18Bit), temp);
		return 1;
	}
}

<<<<<<< HEAD
static unsigned char XGINew_BridgeIsEnable(struct xgi_hw_device_info *HwDeviceExtension, struct vb_device_info *pVBInfo)
=======
static unsigned char
XGINew_BridgeIsEnable(struct xgi_hw_device_info *HwDeviceExtension,
		      struct vb_device_info *pVBInfo)
>>>>>>> d762f438
{
	unsigned short flag;

	if (XGI_BridgeIsOn(pVBInfo) == 0) {
		flag = xgifb_reg_get(pVBInfo->Part1Port, 0x0);

		if (flag & 0x050)
			return 1;
		else
			return 0;

	}
	return 0;
}

<<<<<<< HEAD
static unsigned char XGINew_SenseHiTV(struct xgi_hw_device_info *HwDeviceExtension, struct vb_device_info *pVBInfo)
=======
static unsigned char
XGINew_SenseHiTV(struct xgi_hw_device_info *HwDeviceExtension,
		 struct vb_device_info *pVBInfo)
>>>>>>> d762f438
{
	unsigned short tempbx, tempcx, temp, i, tempch;

	tempbx = *pVBInfo->pYCSenseData2;

	tempcx = 0x0604;

	temp = tempbx & 0xFF;
	xgifb_reg_set(pVBInfo->Part4Port, 0x11, temp);
	temp = (tempbx & 0xFF00) >> 8;
	temp |= (tempcx & 0x00FF);
	xgifb_reg_and_or(pVBInfo->Part4Port, 0x10, ~0x1F, temp);

	for (i = 0; i < 10; i++)
		XGI_LongWait(pVBInfo);

	tempch = (tempcx & 0xFF00) >> 8;
	temp = xgifb_reg_get(pVBInfo->Part4Port, 0x03);
	temp = temp ^ (0x0E);
	temp &= tempch;

	if (temp != tempch)
		return 0;

	tempbx = *pVBInfo->pVideoSenseData2;

	tempcx = 0x0804;
	temp = tempbx & 0xFF;
	xgifb_reg_set(pVBInfo->Part4Port, 0x11, temp);
	temp = (tempbx & 0xFF00) >> 8;
	temp |= (tempcx & 0x00FF);
	xgifb_reg_and_or(pVBInfo->Part4Port, 0x10, ~0x1F, temp);

	for (i = 0; i < 10; i++)
		XGI_LongWait(pVBInfo);

	tempch = (tempcx & 0xFF00) >> 8;
	temp = xgifb_reg_get(pVBInfo->Part4Port, 0x03);
	temp = temp ^ (0x0E);
	temp &= tempch;

	if (temp != tempch) {
		return 0;
	} else {
		tempbx = 0x3FF;
		tempcx = 0x0804;
		temp = tempbx & 0xFF;
		xgifb_reg_set(pVBInfo->Part4Port, 0x11, temp);
		temp = (tempbx & 0xFF00) >> 8;
		temp |= (tempcx & 0x00FF);
		xgifb_reg_and_or(pVBInfo->Part4Port, 0x10, ~0x1F, temp);

		for (i = 0; i < 10; i++)
			XGI_LongWait(pVBInfo);

		tempch = (tempcx & 0xFF00) >> 8;
		temp = xgifb_reg_get(pVBInfo->Part4Port, 0x03);
		temp = temp ^ (0x0E);
		temp &= tempch;

		if (temp != tempch)
			return 1;
		else
			return 0;
	}
}

<<<<<<< HEAD
void XGI_GetSenseStatus(struct xgi_hw_device_info *HwDeviceExtension, struct vb_device_info *pVBInfo)
{
	unsigned short tempax = 0, tempbx, tempcx, temp, P2reg0 = 0, SenseModeNo = 0,
			OutputSelect = *pVBInfo->pOutputSelect, ModeIdIndex, i;
	pVBInfo->BaseAddr = (unsigned long) HwDeviceExtension->pjIOAddress;

	if (pVBInfo->IF_DEF_LVDS == 1) {
		tempax = xgifb_reg_get(pVBInfo->P3c4, 0x1A); /* ynlai 02/27/2002 */
=======
void XGI_GetSenseStatus(struct xgi_hw_device_info *HwDeviceExtension,
			struct vb_device_info *pVBInfo)
{
	unsigned short  tempax = 0, tempbx, tempcx, temp,
			P2reg0 = 0, SenseModeNo = 0,
			OutputSelect = *pVBInfo->pOutputSelect,
			ModeIdIndex, i;
	pVBInfo->BaseAddr = (unsigned long) HwDeviceExtension->pjIOAddress;

	if (pVBInfo->IF_DEF_LVDS == 1) {
		/* ynlai 02/27/2002 */
		tempax = xgifb_reg_get(pVBInfo->P3c4, 0x1A);
>>>>>>> d762f438
		tempbx = xgifb_reg_get(pVBInfo->P3c4, 0x1B);
		tempax = ((tempax & 0xFE) >> 1) | (tempbx << 8);
		if (tempax == 0x00) { /* Get Panel id from DDC */
			temp = XGINew_GetLCDDDCInfo(HwDeviceExtension, pVBInfo);
			if (temp == 1) { /* LCD connect */
<<<<<<< HEAD
				xgifb_reg_and_or(pVBInfo->P3d4, 0x39, 0xFF, 0x01); /* set CR39 bit0="1" */
				xgifb_reg_and_or(pVBInfo->P3d4, 0x37, 0xEF, 0x00); /* clean CR37 bit4="0" */
=======
				/* set CR39 bit0="1" */
				xgifb_reg_and_or(pVBInfo->P3d4,
						 0x39, 0xFF, 0x01);
				/* clean CR37 bit4="0" */
				xgifb_reg_and_or(pVBInfo->P3d4,
						 0x37, 0xEF, 0x00);
>>>>>>> d762f438
				temp = LCDSense;
			} else { /* LCD don't connect */
				temp = 0;
			}
		} else {
			XGINew_GetPanelID(pVBInfo);
			temp = LCDSense;
		}

		tempbx = ~(LCDSense | AVIDEOSense | SVIDEOSense);
		xgifb_reg_and_or(pVBInfo->P3d4, 0x32, tempbx, temp);
	} else { /* for 301 */
		if (pVBInfo->VBInfo & SetCRT2ToHiVisionTV) { /* for HiVision */
			tempax = xgifb_reg_get(pVBInfo->P3c4, 0x38);
			temp = tempax & 0x01;
			tempax = xgifb_reg_get(pVBInfo->P3c4, 0x3A);
			temp = temp | (tempax & 0x02);
			xgifb_reg_and_or(pVBInfo->P3d4, 0x32, 0xA0, temp);
		} else {
			if (XGI_BridgeIsOn(pVBInfo)) {
<<<<<<< HEAD
				P2reg0 = xgifb_reg_get(pVBInfo->Part2Port, 0x00);
				if (!XGINew_BridgeIsEnable(HwDeviceExtension, pVBInfo)) {
					SenseModeNo = 0x2e;
					/* xgifb_reg_set(pVBInfo->P3d4, 0x30, 0x41); */
					/* XGISetModeNew(HwDeviceExtension, 0x2e); // ynlai InitMode */

					temp = XGI_SearchModeID(SenseModeNo, &ModeIdIndex, pVBInfo);
					XGI_GetVGAType(HwDeviceExtension, pVBInfo);
					XGI_GetVBType(pVBInfo);
					pVBInfo->SetFlag = 0x00;
					pVBInfo->ModeType = ModeVGA;
					pVBInfo->VBInfo = SetCRT2ToRAMDAC | LoadDACFlag | SetInSlaveMode;
					XGI_GetLCDInfo(0x2e, ModeIdIndex, pVBInfo);
					XGI_GetTVInfo(0x2e, ModeIdIndex, pVBInfo);
					XGI_EnableBridge(HwDeviceExtension, pVBInfo);
					XGI_SetCRT2Group301(SenseModeNo, HwDeviceExtension, pVBInfo);
					XGI_SetCRT2ModeRegs(0x2e, HwDeviceExtension, pVBInfo);
					/* XGI_DisableBridge( HwDeviceExtension, pVBInfo ) ; */
					xgifb_reg_and_or(pVBInfo->P3c4, 0x01, 0xDF, 0x20); /* Display Off 0212 */
					for (i = 0; i < 20; i++)
						XGI_LongWait(pVBInfo);
				}
				xgifb_reg_set(pVBInfo->Part2Port, 0x00, 0x1c);
				tempax = 0;
				tempbx = *pVBInfo->pRGBSenseData;

				if (!(XGINew_Is301B(pVBInfo)))
					tempbx = *pVBInfo->pRGBSenseData2;

				tempcx = 0x0E08;
				if (XGINew_Sense(tempbx, tempcx, pVBInfo)) {
					if (XGINew_Sense(tempbx, tempcx, pVBInfo))
						tempax |= Monitor2Sense;
				}

				if (pVBInfo->VBType & VB_XGI301C)
					xgifb_reg_or(pVBInfo->Part4Port, 0x0d, 0x04);

				if (XGINew_SenseHiTV(HwDeviceExtension, pVBInfo)) { /* add by kuku for Multi-adapter sense HiTV */
					tempax |= HiTVSense;
					if ((pVBInfo->VBType & VB_XGI301C))
						tempax ^= (HiTVSense | YPbPrSense);
				}

				if (!(tempax & (HiTVSense | YPbPrSense))) { /* start */

					tempbx = *pVBInfo->pYCSenseData;

					if (!(XGINew_Is301B(pVBInfo)))
						tempbx = *pVBInfo->pYCSenseData2;

					tempcx = 0x0604;
					if (XGINew_Sense(tempbx, tempcx, pVBInfo)) {
						if (XGINew_Sense(tempbx, tempcx, pVBInfo))
							tempax |= SVIDEOSense;
					}

					if (OutputSelect & BoardTVType) {
						tempbx = *pVBInfo->pVideoSenseData;

						if (!(XGINew_Is301B(pVBInfo)))
							tempbx = *pVBInfo->pVideoSenseData2;

						tempcx = 0x0804;
						if (XGINew_Sense(tempbx, tempcx, pVBInfo)) {
							if (XGINew_Sense(tempbx, tempcx, pVBInfo))
=======
				P2reg0 = xgifb_reg_get(pVBInfo->Part2Port,
						       0x00);
				if (!XGINew_BridgeIsEnable(HwDeviceExtension,
							   pVBInfo)) {
					SenseModeNo = 0x2e;
				/* xgifb_reg_set(pVBInfo->P3d4, 0x30, 0x41);
				 * XGISetModeNew(HwDeviceExtension, 0x2e);
				 * // ynlai InitMode */

					temp = XGI_SearchModeID(SenseModeNo,
								&ModeIdIndex,
								pVBInfo);
					XGI_GetVGAType(HwDeviceExtension,
						       pVBInfo);
					XGI_GetVBType(pVBInfo);
					pVBInfo->SetFlag = 0x00;
					pVBInfo->ModeType = ModeVGA;
					pVBInfo->VBInfo = SetCRT2ToRAMDAC |
							  LoadDACFlag |
							  SetInSlaveMode;
					XGI_GetLCDInfo(0x2e,
						       ModeIdIndex,
						       pVBInfo);
					XGI_GetTVInfo(0x2e,
						      ModeIdIndex,
						      pVBInfo);
					XGI_EnableBridge(HwDeviceExtension,
							 pVBInfo);
					XGI_SetCRT2Group301(SenseModeNo,
							    HwDeviceExtension,
							    pVBInfo);
					XGI_SetCRT2ModeRegs(0x2e,
							    HwDeviceExtension,
							    pVBInfo);
					/* XGI_DisableBridge(HwDeviceExtension,
					 *		     pVBInfo ) ; */
					/* Display Off 0212 */
					xgifb_reg_and_or(pVBInfo->P3c4,
							 0x01,
							 0xDF,
							 0x20);
					for (i = 0; i < 20; i++)
						XGI_LongWait(pVBInfo);
				}
				xgifb_reg_set(pVBInfo->Part2Port, 0x00, 0x1c);
				tempax = 0;
				tempbx = *pVBInfo->pRGBSenseData;

				if (!(XGINew_Is301B(pVBInfo)))
					tempbx = *pVBInfo->pRGBSenseData2;

				tempcx = 0x0E08;
				if (XGINew_Sense(tempbx, tempcx, pVBInfo)) {
					if (XGINew_Sense(tempbx,
							 tempcx,
							 pVBInfo))
						tempax |= Monitor2Sense;
				}

				if (pVBInfo->VBType & VB_XGI301C)
					xgifb_reg_or(pVBInfo->Part4Port,
						     0x0d,
						     0x04);

				/* add by kuku for Multi-adapter sense HiTV */
				if (XGINew_SenseHiTV(HwDeviceExtension,
						     pVBInfo)) {
					tempax |= HiTVSense;
					if ((pVBInfo->VBType & VB_XGI301C))
						tempax ^= (HiTVSense |
							   YPbPrSense);
				}

				/* start */
				if (!(tempax & (HiTVSense | YPbPrSense))) {
					tempbx = *pVBInfo->pYCSenseData;
					if (!(XGINew_Is301B(pVBInfo)))
						tempbx = *pVBInfo->pYCSenseData2;
					tempcx = 0x0604;
					if (XGINew_Sense(tempbx,
							 tempcx,
							 pVBInfo)) {
						if (XGINew_Sense(tempbx,
								 tempcx,
								 pVBInfo))
							tempax |= SVIDEOSense;
					}

					if (OutputSelect & BoardTVType) {
						tempbx = *pVBInfo->pVideoSenseData;

						if (!(XGINew_Is301B(pVBInfo)))
							tempbx = *pVBInfo->pVideoSenseData2;

						tempcx = 0x0804;
						if (XGINew_Sense(tempbx,
								 tempcx,
								 pVBInfo)) {
							if (XGINew_Sense(tempbx,
									 tempcx,
									 pVBInfo))
>>>>>>> d762f438
								tempax |= AVIDEOSense;
						}
					} else {
						if (!(tempax & SVIDEOSense)) {
							tempbx = *pVBInfo->pVideoSenseData;

							if (!(XGINew_Is301B(pVBInfo)))
								tempbx = *pVBInfo->pVideoSenseData2;

							tempcx = 0x0804;
<<<<<<< HEAD
							if (XGINew_Sense(tempbx, tempcx, pVBInfo)) {
=======
							if (XGINew_Sense(tempbx,
									 tempcx,
									 pVBInfo)) {
>>>>>>> d762f438
								if (XGINew_Sense(tempbx, tempcx, pVBInfo))
									tempax |= AVIDEOSense;
							}
						}
					}
				}
			} /* end */
			if (!(tempax & Monitor2Sense)) {
				if (XGINew_SenseLCD(HwDeviceExtension, pVBInfo))
					tempax |= LCDSense;
			}
			tempbx = 0;
			tempcx = 0;
			XGINew_Sense(tempbx, tempcx, pVBInfo);

			xgifb_reg_and_or(pVBInfo->P3d4, 0x32, ~0xDF, tempax);
			xgifb_reg_set(pVBInfo->Part2Port, 0x00, P2reg0);

			if (!(P2reg0 & 0x20)) {
				pVBInfo->VBInfo = DisableCRT2Display;
<<<<<<< HEAD
				/* XGI_SetCRT2Group301(SenseModeNo, HwDeviceExtension, pVBInfo); */
=======
				/* XGI_SetCRT2Group301(SenseModeNo,
				 *		       HwDeviceExtension,
				 *		       pVBInfo); */
>>>>>>> d762f438
			}
		}
	}
	XGI_DisableBridge(HwDeviceExtension, pVBInfo); /* shampoo 0226 */

}

<<<<<<< HEAD
unsigned short XGINew_SenseLCD(struct xgi_hw_device_info *HwDeviceExtension, struct vb_device_info *pVBInfo)
=======
unsigned short XGINew_SenseLCD(struct xgi_hw_device_info *HwDeviceExtension,
			       struct vb_device_info *pVBInfo)
>>>>>>> d762f438
{
	/* unsigned short SoftSetting ; */
	unsigned short temp;

	temp = XGINew_GetLCDDDCInfo(HwDeviceExtension, pVBInfo);

	return temp;
}<|MERGE_RESOLUTION|>--- conflicted
+++ resolved
@@ -26,13 +26,9 @@
 		return 1;
 }
 
-<<<<<<< HEAD
-static unsigned char XGINew_Sense(unsigned short tempbx, unsigned short tempcx, struct vb_device_info *pVBInfo)
-=======
 static unsigned char XGINew_Sense(unsigned short tempbx,
 				  unsigned short tempcx,
 				  struct vb_device_info *pVBInfo)
->>>>>>> d762f438
 {
 	unsigned short temp, i, tempch;
 
@@ -56,13 +52,9 @@
 		return 0;
 }
 
-<<<<<<< HEAD
-static unsigned char XGINew_GetLCDDDCInfo(struct xgi_hw_device_info *HwDeviceExtension, struct vb_device_info *pVBInfo)
-=======
 static unsigned char
 XGINew_GetLCDDDCInfo(struct xgi_hw_device_info *HwDeviceExtension,
 		     struct vb_device_info *pVBInfo)
->>>>>>> d762f438
 {
 	unsigned short temp;
 
@@ -166,13 +158,9 @@
 	}
 }
 
-<<<<<<< HEAD
-static unsigned char XGINew_BridgeIsEnable(struct xgi_hw_device_info *HwDeviceExtension, struct vb_device_info *pVBInfo)
-=======
 static unsigned char
 XGINew_BridgeIsEnable(struct xgi_hw_device_info *HwDeviceExtension,
 		      struct vb_device_info *pVBInfo)
->>>>>>> d762f438
 {
 	unsigned short flag;
 
@@ -188,13 +176,9 @@
 	return 0;
 }
 
-<<<<<<< HEAD
-static unsigned char XGINew_SenseHiTV(struct xgi_hw_device_info *HwDeviceExtension, struct vb_device_info *pVBInfo)
-=======
 static unsigned char
 XGINew_SenseHiTV(struct xgi_hw_device_info *HwDeviceExtension,
 		 struct vb_device_info *pVBInfo)
->>>>>>> d762f438
 {
 	unsigned short tempbx, tempcx, temp, i, tempch;
 
@@ -262,16 +246,6 @@
 	}
 }
 
-<<<<<<< HEAD
-void XGI_GetSenseStatus(struct xgi_hw_device_info *HwDeviceExtension, struct vb_device_info *pVBInfo)
-{
-	unsigned short tempax = 0, tempbx, tempcx, temp, P2reg0 = 0, SenseModeNo = 0,
-			OutputSelect = *pVBInfo->pOutputSelect, ModeIdIndex, i;
-	pVBInfo->BaseAddr = (unsigned long) HwDeviceExtension->pjIOAddress;
-
-	if (pVBInfo->IF_DEF_LVDS == 1) {
-		tempax = xgifb_reg_get(pVBInfo->P3c4, 0x1A); /* ynlai 02/27/2002 */
-=======
 void XGI_GetSenseStatus(struct xgi_hw_device_info *HwDeviceExtension,
 			struct vb_device_info *pVBInfo)
 {
@@ -284,23 +258,17 @@
 	if (pVBInfo->IF_DEF_LVDS == 1) {
 		/* ynlai 02/27/2002 */
 		tempax = xgifb_reg_get(pVBInfo->P3c4, 0x1A);
->>>>>>> d762f438
 		tempbx = xgifb_reg_get(pVBInfo->P3c4, 0x1B);
 		tempax = ((tempax & 0xFE) >> 1) | (tempbx << 8);
 		if (tempax == 0x00) { /* Get Panel id from DDC */
 			temp = XGINew_GetLCDDDCInfo(HwDeviceExtension, pVBInfo);
 			if (temp == 1) { /* LCD connect */
-<<<<<<< HEAD
-				xgifb_reg_and_or(pVBInfo->P3d4, 0x39, 0xFF, 0x01); /* set CR39 bit0="1" */
-				xgifb_reg_and_or(pVBInfo->P3d4, 0x37, 0xEF, 0x00); /* clean CR37 bit4="0" */
-=======
 				/* set CR39 bit0="1" */
 				xgifb_reg_and_or(pVBInfo->P3d4,
 						 0x39, 0xFF, 0x01);
 				/* clean CR37 bit4="0" */
 				xgifb_reg_and_or(pVBInfo->P3d4,
 						 0x37, 0xEF, 0x00);
->>>>>>> d762f438
 				temp = LCDSense;
 			} else { /* LCD don't connect */
 				temp = 0;
@@ -321,74 +289,6 @@
 			xgifb_reg_and_or(pVBInfo->P3d4, 0x32, 0xA0, temp);
 		} else {
 			if (XGI_BridgeIsOn(pVBInfo)) {
-<<<<<<< HEAD
-				P2reg0 = xgifb_reg_get(pVBInfo->Part2Port, 0x00);
-				if (!XGINew_BridgeIsEnable(HwDeviceExtension, pVBInfo)) {
-					SenseModeNo = 0x2e;
-					/* xgifb_reg_set(pVBInfo->P3d4, 0x30, 0x41); */
-					/* XGISetModeNew(HwDeviceExtension, 0x2e); // ynlai InitMode */
-
-					temp = XGI_SearchModeID(SenseModeNo, &ModeIdIndex, pVBInfo);
-					XGI_GetVGAType(HwDeviceExtension, pVBInfo);
-					XGI_GetVBType(pVBInfo);
-					pVBInfo->SetFlag = 0x00;
-					pVBInfo->ModeType = ModeVGA;
-					pVBInfo->VBInfo = SetCRT2ToRAMDAC | LoadDACFlag | SetInSlaveMode;
-					XGI_GetLCDInfo(0x2e, ModeIdIndex, pVBInfo);
-					XGI_GetTVInfo(0x2e, ModeIdIndex, pVBInfo);
-					XGI_EnableBridge(HwDeviceExtension, pVBInfo);
-					XGI_SetCRT2Group301(SenseModeNo, HwDeviceExtension, pVBInfo);
-					XGI_SetCRT2ModeRegs(0x2e, HwDeviceExtension, pVBInfo);
-					/* XGI_DisableBridge( HwDeviceExtension, pVBInfo ) ; */
-					xgifb_reg_and_or(pVBInfo->P3c4, 0x01, 0xDF, 0x20); /* Display Off 0212 */
-					for (i = 0; i < 20; i++)
-						XGI_LongWait(pVBInfo);
-				}
-				xgifb_reg_set(pVBInfo->Part2Port, 0x00, 0x1c);
-				tempax = 0;
-				tempbx = *pVBInfo->pRGBSenseData;
-
-				if (!(XGINew_Is301B(pVBInfo)))
-					tempbx = *pVBInfo->pRGBSenseData2;
-
-				tempcx = 0x0E08;
-				if (XGINew_Sense(tempbx, tempcx, pVBInfo)) {
-					if (XGINew_Sense(tempbx, tempcx, pVBInfo))
-						tempax |= Monitor2Sense;
-				}
-
-				if (pVBInfo->VBType & VB_XGI301C)
-					xgifb_reg_or(pVBInfo->Part4Port, 0x0d, 0x04);
-
-				if (XGINew_SenseHiTV(HwDeviceExtension, pVBInfo)) { /* add by kuku for Multi-adapter sense HiTV */
-					tempax |= HiTVSense;
-					if ((pVBInfo->VBType & VB_XGI301C))
-						tempax ^= (HiTVSense | YPbPrSense);
-				}
-
-				if (!(tempax & (HiTVSense | YPbPrSense))) { /* start */
-
-					tempbx = *pVBInfo->pYCSenseData;
-
-					if (!(XGINew_Is301B(pVBInfo)))
-						tempbx = *pVBInfo->pYCSenseData2;
-
-					tempcx = 0x0604;
-					if (XGINew_Sense(tempbx, tempcx, pVBInfo)) {
-						if (XGINew_Sense(tempbx, tempcx, pVBInfo))
-							tempax |= SVIDEOSense;
-					}
-
-					if (OutputSelect & BoardTVType) {
-						tempbx = *pVBInfo->pVideoSenseData;
-
-						if (!(XGINew_Is301B(pVBInfo)))
-							tempbx = *pVBInfo->pVideoSenseData2;
-
-						tempcx = 0x0804;
-						if (XGINew_Sense(tempbx, tempcx, pVBInfo)) {
-							if (XGINew_Sense(tempbx, tempcx, pVBInfo))
-=======
 				P2reg0 = xgifb_reg_get(pVBInfo->Part2Port,
 						       0x00);
 				if (!XGINew_BridgeIsEnable(HwDeviceExtension,
@@ -490,7 +390,6 @@
 							if (XGINew_Sense(tempbx,
 									 tempcx,
 									 pVBInfo))
->>>>>>> d762f438
 								tempax |= AVIDEOSense;
 						}
 					} else {
@@ -501,13 +400,9 @@
 								tempbx = *pVBInfo->pVideoSenseData2;
 
 							tempcx = 0x0804;
-<<<<<<< HEAD
-							if (XGINew_Sense(tempbx, tempcx, pVBInfo)) {
-=======
 							if (XGINew_Sense(tempbx,
 									 tempcx,
 									 pVBInfo)) {
->>>>>>> d762f438
 								if (XGINew_Sense(tempbx, tempcx, pVBInfo))
 									tempax |= AVIDEOSense;
 							}
@@ -528,13 +423,9 @@
 
 			if (!(P2reg0 & 0x20)) {
 				pVBInfo->VBInfo = DisableCRT2Display;
-<<<<<<< HEAD
-				/* XGI_SetCRT2Group301(SenseModeNo, HwDeviceExtension, pVBInfo); */
-=======
 				/* XGI_SetCRT2Group301(SenseModeNo,
 				 *		       HwDeviceExtension,
 				 *		       pVBInfo); */
->>>>>>> d762f438
 			}
 		}
 	}
@@ -542,12 +433,8 @@
 
 }
 
-<<<<<<< HEAD
-unsigned short XGINew_SenseLCD(struct xgi_hw_device_info *HwDeviceExtension, struct vb_device_info *pVBInfo)
-=======
 unsigned short XGINew_SenseLCD(struct xgi_hw_device_info *HwDeviceExtension,
 			       struct vb_device_info *pVBInfo)
->>>>>>> d762f438
 {
 	/* unsigned short SoftSetting ; */
 	unsigned short temp;
