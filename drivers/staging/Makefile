# SPDX-License-Identifier: GPL-2.0
# Makefile for staging directory

obj-y				+= media/
obj-$(CONFIG_PRISM2_USB)	+= wlan-ng/
obj-$(CONFIG_FB_OLPC_DCON)	+= olpc_dcon/
obj-$(CONFIG_RTL8192E)		+= rtl8192e/
obj-$(CONFIG_RTL8723BS)		+= rtl8723bs/
obj-$(CONFIG_R8712U)		+= rtl8712/
obj-$(CONFIG_RTS5208)		+= rts5208/
obj-$(CONFIG_OCTEON_ETHERNET)	+= octeon/
obj-$(CONFIG_VT6655)		+= vt6655/
obj-$(CONFIG_VT6656)		+= vt6656/
obj-$(CONFIG_VME_BUS)		+= vme_user/
obj-$(CONFIG_IIO)		+= iio/
obj-$(CONFIG_FB_SM750)		+= sm750fb/
obj-$(CONFIG_MFD_NVEC)		+= nvec/
<<<<<<< HEAD
obj-$(CONFIG_ASHMEM)		+= android/
obj-$(CONFIG_STAGING_BOARD)	+= board/
=======
>>>>>>> 4cece764
obj-$(CONFIG_LTE_GDM724X)	+= gdm724x/
obj-$(CONFIG_FB_TFT)		+= fbtft/
obj-$(CONFIG_MOST)		+= most/
obj-$(CONFIG_KS7010)		+= ks7010/
obj-$(CONFIG_GREYBUS)		+= greybus/
obj-$(CONFIG_BCM2835_VCHIQ)	+= vc04_services/
obj-$(CONFIG_PI433)		+= pi433/
obj-$(CONFIG_XIL_AXIS_FIFO)	+= axis-fifo/
obj-$(CONFIG_FIELDBUS_DEV)     += fieldbus/<|MERGE_RESOLUTION|>--- conflicted
+++ resolved
@@ -15,11 +15,7 @@
 obj-$(CONFIG_IIO)		+= iio/
 obj-$(CONFIG_FB_SM750)		+= sm750fb/
 obj-$(CONFIG_MFD_NVEC)		+= nvec/
-<<<<<<< HEAD
 obj-$(CONFIG_ASHMEM)		+= android/
-obj-$(CONFIG_STAGING_BOARD)	+= board/
-=======
->>>>>>> 4cece764
 obj-$(CONFIG_LTE_GDM724X)	+= gdm724x/
 obj-$(CONFIG_FB_TFT)		+= fbtft/
 obj-$(CONFIG_MOST)		+= most/
