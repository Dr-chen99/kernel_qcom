/*
 * GPL HEADER START
 *
 * DO NOT ALTER OR REMOVE COPYRIGHT NOTICES OR THIS FILE HEADER.
 *
 * This program is free software; you can redistribute it and/or modify
 * it under the terms of the GNU General Public License version 2 only,
 * as published by the Free Software Foundation.
 *
 * This program is distributed in the hope that it will be useful, but
 * WITHOUT ANY WARRANTY; without even the implied warranty of
 * MERCHANTABILITY or FITNESS FOR A PARTICULAR PURPOSE.  See the GNU
 * General Public License version 2 for more details (a copy is included
 * in the LICENSE file that accompanied this code).
 *
 * You should have received a copy of the GNU General Public License
 * version 2 along with this program; If not, see
 * http://www.sun.com/software/products/lustre/docs/GPLv2.pdf
 *
 * Please contact Sun Microsystems, Inc., 4150 Network Circle, Santa Clara,
 * CA 95054 USA or visit www.sun.com if you need additional information or
 * have any questions.
 *
 * GPL HEADER END
 */
/*
 * Copyright (c) 2008, 2010, Oracle and/or its affiliates. All rights reserved.
 * Use is subject to license terms.
 *
 * Copyright (c) 2011, 2012, Intel Corporation.
 */
/*
 * This file is part of Lustre, http://www.lustre.org/
 * Lustre is a trademark of Sun Microsystems, Inc.
 */

#include <linux/fs.h>
#include <linux/sched.h>
#include <linux/mm.h>
#include <linux/highmem.h>
#include <linux/pagemap.h>

#define DEBUG_SUBSYSTEM S_LLITE

#include "../include/obd_support.h"
#include "../include/lustre_lite.h"
#include "../include/lustre_dlm.h"
#include "llite_internal.h"

#define SA_OMITTED_ENTRY_MAX 8ULL

typedef enum {
	/** negative values are for error cases */
	SA_ENTRY_INIT = 0,      /** init entry */
	SA_ENTRY_SUCC = 1,      /** stat succeed */
	SA_ENTRY_INVA = 2,      /** invalid entry */
	SA_ENTRY_DEST = 3,      /** entry to be destroyed */
} se_stat_t;

struct ll_sa_entry {
	/* link into sai->sai_entries */
	struct list_head	      se_link;
	/* link into sai->sai_entries_{received,stated} */
	struct list_head	      se_list;
	/* link into sai hash table locally */
	struct list_head	      se_hash;
	/* entry reference count */
	atomic_t	    se_refcount;
	/* entry index in the sai */
	__u64		   se_index;
	/* low layer ldlm lock handle */
	__u64		   se_handle;
	/* entry status */
	se_stat_t	       se_stat;
	/* entry size, contains name */
	int		     se_size;
	/* pointer to async getattr enqueue info */
	struct md_enqueue_info *se_minfo;
	/* pointer to the async getattr request */
	struct ptlrpc_request  *se_req;
	/* pointer to the target inode */
	struct inode	   *se_inode;
	/* entry name */
	struct qstr	     se_qstr;
};

static unsigned int sai_generation = 0;
static DEFINE_SPINLOCK(sai_generation_lock);

static inline int ll_sa_entry_unhashed(struct ll_sa_entry *entry)
{
	return list_empty(&entry->se_hash);
}

/*
 * The entry only can be released by the caller, it is necessary to hold lock.
 */
static inline int ll_sa_entry_stated(struct ll_sa_entry *entry)
{
	smp_rmb();
	return (entry->se_stat != SA_ENTRY_INIT);
}

static inline int ll_sa_entry_hash(int val)
{
	return val & LL_SA_CACHE_MASK;
}

/*
 * Insert entry to hash SA table.
 */
static inline void
ll_sa_entry_enhash(struct ll_statahead_info *sai, struct ll_sa_entry *entry)
{
	int i = ll_sa_entry_hash(entry->se_qstr.hash);

	spin_lock(&sai->sai_cache_lock[i]);
	list_add_tail(&entry->se_hash, &sai->sai_cache[i]);
	spin_unlock(&sai->sai_cache_lock[i]);
}

/*
 * Remove entry from SA table.
 */
static inline void
ll_sa_entry_unhash(struct ll_statahead_info *sai, struct ll_sa_entry *entry)
{
	int i = ll_sa_entry_hash(entry->se_qstr.hash);

	spin_lock(&sai->sai_cache_lock[i]);
	list_del_init(&entry->se_hash);
	spin_unlock(&sai->sai_cache_lock[i]);
}

static inline int agl_should_run(struct ll_statahead_info *sai,
				 struct inode *inode)
{
	return (inode != NULL && S_ISREG(inode->i_mode) && sai->sai_agl_valid);
}

static inline struct ll_sa_entry *
sa_first_received_entry(struct ll_statahead_info *sai)
{
	return list_entry(sai->sai_entries_received.next,
			      struct ll_sa_entry, se_list);
}

static inline struct ll_inode_info *
agl_first_entry(struct ll_statahead_info *sai)
{
	return list_entry(sai->sai_entries_agl.next,
			      struct ll_inode_info, lli_agl_list);
}

static inline int sa_sent_full(struct ll_statahead_info *sai)
{
	return atomic_read(&sai->sai_cache_count) >= sai->sai_max;
}

static inline int sa_received_empty(struct ll_statahead_info *sai)
{
	return list_empty(&sai->sai_entries_received);
}

static inline int agl_list_empty(struct ll_statahead_info *sai)
{
	return list_empty(&sai->sai_entries_agl);
}

/**
 * (1) hit ratio less than 80%
 * or
 * (2) consecutive miss more than 8
 * then means low hit.
 */
static inline int sa_low_hit(struct ll_statahead_info *sai)
{
	return ((sai->sai_hit > 7 && sai->sai_hit < 4 * sai->sai_miss) ||
		(sai->sai_consecutive_miss > 8));
}

/*
 * If the given index is behind of statahead window more than
 * SA_OMITTED_ENTRY_MAX, then it is old.
 */
static inline int is_omitted_entry(struct ll_statahead_info *sai, __u64 index)
{
	return ((__u64)sai->sai_max + index + SA_OMITTED_ENTRY_MAX <
		 sai->sai_index);
}

/*
 * Insert it into sai_entries tail when init.
 */
static struct ll_sa_entry *
ll_sa_entry_alloc(struct ll_statahead_info *sai, __u64 index,
		  const char *name, int len)
{
	struct ll_inode_info *lli;
	struct ll_sa_entry   *entry;
	int		   entry_size;
	char		 *dname;

	entry_size = sizeof(struct ll_sa_entry) + (len & ~3) + 4;
	entry = kzalloc(entry_size, GFP_NOFS);
	if (unlikely(!entry))
		return ERR_PTR(-ENOMEM);

	CDEBUG(D_READA, "alloc sa entry %.*s(%p) index %llu\n",
	       len, name, entry, index);

	entry->se_index = index;

	/*
	 * Statahead entry reference rules:
	 *
	 * 1) When statahead entry is initialized, its reference is set as 2.
	 *    One reference is used by the directory scanner. When the scanner
	 *    searches the statahead cache for the given name, it can perform
	 *    lockless hash lookup (only the scanner can remove entry from hash
	 *    list), and once found, it needn't to call "atomic_inc()" for the
	 *    entry reference. So the performance is improved. After using the
	 *    statahead entry, the scanner will call "atomic_dec()" to drop the
	 *    reference held when initialization. If it is the last reference,
	 *    the statahead entry will be freed.
	 *
	 * 2) All other threads, including statahead thread and ptlrpcd thread,
	 *    when they process the statahead entry, the reference for target
	 *    should be held to guarantee the entry will not be released by the
	 *    directory scanner. After processing the entry, these threads will
	 *    drop the entry reference. If it is the last reference, the entry
	 *    will be freed.
	 *
	 *    The second reference when initializes the statahead entry is used
	 *    by the statahead thread, following the rule 2).
	 */
	atomic_set(&entry->se_refcount, 2);
	entry->se_stat = SA_ENTRY_INIT;
	entry->se_size = entry_size;
	dname = (char *)entry + sizeof(struct ll_sa_entry);
	memcpy(dname, name, len);
	dname[len] = 0;
	entry->se_qstr.hash = full_name_hash(name, len);
	entry->se_qstr.len = len;
	entry->se_qstr.name = dname;

	lli = ll_i2info(sai->sai_inode);
	spin_lock(&lli->lli_sa_lock);
	list_add_tail(&entry->se_link, &sai->sai_entries);
	INIT_LIST_HEAD(&entry->se_list);
	ll_sa_entry_enhash(sai, entry);
	spin_unlock(&lli->lli_sa_lock);

	atomic_inc(&sai->sai_cache_count);

	return entry;
}

/*
 * Used by the directory scanner to search entry with name.
 *
 * Only the caller can remove the entry from hash, so it is unnecessary to hold
 * hash lock. It is caller's duty to release the init refcount on the entry, so
 * it is also unnecessary to increase refcount on the entry.
 */
static struct ll_sa_entry *
ll_sa_entry_get_byname(struct ll_statahead_info *sai, const struct qstr *qstr)
{
	struct ll_sa_entry *entry;
	int i = ll_sa_entry_hash(qstr->hash);

	list_for_each_entry(entry, &sai->sai_cache[i], se_hash) {
		if (entry->se_qstr.hash == qstr->hash &&
		    entry->se_qstr.len == qstr->len &&
		    memcmp(entry->se_qstr.name, qstr->name, qstr->len) == 0)
			return entry;
	}
	return NULL;
}

/*
 * Used by the async getattr request callback to find entry with index.
 *
 * Inside lli_sa_lock to prevent others to change the list during the search.
 * It needs to increase entry refcount before returning to guarantee that the
 * entry cannot be freed by others.
 */
static struct ll_sa_entry *
ll_sa_entry_get_byindex(struct ll_statahead_info *sai, __u64 index)
{
	struct ll_sa_entry *entry;

	list_for_each_entry(entry, &sai->sai_entries, se_link) {
		if (entry->se_index == index) {
			LASSERT(atomic_read(&entry->se_refcount) > 0);
			atomic_inc(&entry->se_refcount);
			return entry;
		}
		if (entry->se_index > index)
			break;
	}
	return NULL;
}

static void ll_sa_entry_cleanup(struct ll_statahead_info *sai,
				 struct ll_sa_entry *entry)
{
	struct md_enqueue_info *minfo = entry->se_minfo;
	struct ptlrpc_request  *req   = entry->se_req;

	if (minfo) {
		entry->se_minfo = NULL;
		ll_intent_release(&minfo->mi_it);
		iput(minfo->mi_dir);
		OBD_FREE_PTR(minfo);
	}

	if (req) {
		entry->se_req = NULL;
		ptlrpc_req_finished(req);
	}
}

static void ll_sa_entry_put(struct ll_statahead_info *sai,
			     struct ll_sa_entry *entry)
{
	if (atomic_dec_and_test(&entry->se_refcount)) {
		CDEBUG(D_READA, "free sa entry %.*s(%p) index %llu\n",
		       entry->se_qstr.len, entry->se_qstr.name, entry,
		       entry->se_index);

		LASSERT(list_empty(&entry->se_link));
		LASSERT(list_empty(&entry->se_list));
		LASSERT(ll_sa_entry_unhashed(entry));

		ll_sa_entry_cleanup(sai, entry);
		iput(entry->se_inode);

		OBD_FREE(entry, entry->se_size);
		atomic_dec(&sai->sai_cache_count);
	}
}

static inline void
do_sa_entry_fini(struct ll_statahead_info *sai, struct ll_sa_entry *entry)
{
	struct ll_inode_info *lli = ll_i2info(sai->sai_inode);

	LASSERT(!ll_sa_entry_unhashed(entry));
	LASSERT(!list_empty(&entry->se_link));

	ll_sa_entry_unhash(sai, entry);

	spin_lock(&lli->lli_sa_lock);
	entry->se_stat = SA_ENTRY_DEST;
	list_del_init(&entry->se_link);
	if (likely(!list_empty(&entry->se_list)))
		list_del_init(&entry->se_list);
	spin_unlock(&lli->lli_sa_lock);

	ll_sa_entry_put(sai, entry);
}

/*
 * Delete it from sai_entries_stated list when fini.
 */
static void
ll_sa_entry_fini(struct ll_statahead_info *sai, struct ll_sa_entry *entry)
{
	struct ll_sa_entry *pos, *next;

	if (entry)
		do_sa_entry_fini(sai, entry);

	/* drop old entry, only 'scanner' process does this, no need to lock */
	list_for_each_entry_safe(pos, next, &sai->sai_entries, se_link) {
		if (!is_omitted_entry(sai, pos->se_index))
			break;
		do_sa_entry_fini(sai, pos);
	}
}

/*
 * Inside lli_sa_lock.
 */
static void
do_sa_entry_to_stated(struct ll_statahead_info *sai,
		      struct ll_sa_entry *entry, se_stat_t stat)
{
	struct ll_sa_entry *se;
	struct list_head	 *pos = &sai->sai_entries_stated;

	if (!list_empty(&entry->se_list))
		list_del_init(&entry->se_list);

	list_for_each_entry_reverse(se, &sai->sai_entries_stated, se_list) {
		if (se->se_index < entry->se_index) {
			pos = &se->se_list;
			break;
		}
	}

	list_add(&entry->se_list, pos);
	entry->se_stat = stat;
}

/*
 * Move entry to sai_entries_stated and sort with the index.
 * \retval 1    -- entry to be destroyed.
 * \retval 0    -- entry is inserted into stated list.
 */
static int
ll_sa_entry_to_stated(struct ll_statahead_info *sai,
		      struct ll_sa_entry *entry, se_stat_t stat)
{
	struct ll_inode_info *lli = ll_i2info(sai->sai_inode);
	int		   ret = 1;

	ll_sa_entry_cleanup(sai, entry);

	spin_lock(&lli->lli_sa_lock);
	if (likely(entry->se_stat != SA_ENTRY_DEST)) {
		do_sa_entry_to_stated(sai, entry, stat);
		ret = 0;
	}
	spin_unlock(&lli->lli_sa_lock);

	return ret;
}

/*
 * Insert inode into the list of sai_entries_agl.
 */
static void ll_agl_add(struct ll_statahead_info *sai,
		       struct inode *inode, int index)
{
	struct ll_inode_info *child  = ll_i2info(inode);
	struct ll_inode_info *parent = ll_i2info(sai->sai_inode);
	int		   added  = 0;

	spin_lock(&child->lli_agl_lock);
	if (child->lli_agl_index == 0) {
		child->lli_agl_index = index;
		spin_unlock(&child->lli_agl_lock);

		LASSERT(list_empty(&child->lli_agl_list));

		igrab(inode);
		spin_lock(&parent->lli_agl_lock);
		if (agl_list_empty(sai))
			added = 1;
		list_add_tail(&child->lli_agl_list, &sai->sai_entries_agl);
		spin_unlock(&parent->lli_agl_lock);
	} else {
		spin_unlock(&child->lli_agl_lock);
	}

	if (added > 0)
		wake_up(&sai->sai_agl_thread.t_ctl_waitq);
}

static struct ll_statahead_info *ll_sai_alloc(void)
{
	struct ll_statahead_info *sai;
	int		       i;

	sai = kzalloc(sizeof(*sai), GFP_NOFS);
	if (!sai)
		return NULL;

	atomic_set(&sai->sai_refcount, 1);

	spin_lock(&sai_generation_lock);
	sai->sai_generation = ++sai_generation;
	if (unlikely(sai_generation == 0))
		sai->sai_generation = ++sai_generation;
	spin_unlock(&sai_generation_lock);

	sai->sai_max = LL_SA_RPC_MIN;
	sai->sai_index = 1;
	init_waitqueue_head(&sai->sai_waitq);
	init_waitqueue_head(&sai->sai_thread.t_ctl_waitq);
	init_waitqueue_head(&sai->sai_agl_thread.t_ctl_waitq);

	INIT_LIST_HEAD(&sai->sai_entries);
	INIT_LIST_HEAD(&sai->sai_entries_received);
	INIT_LIST_HEAD(&sai->sai_entries_stated);
	INIT_LIST_HEAD(&sai->sai_entries_agl);

	for (i = 0; i < LL_SA_CACHE_SIZE; i++) {
		INIT_LIST_HEAD(&sai->sai_cache[i]);
		spin_lock_init(&sai->sai_cache_lock[i]);
	}
	atomic_set(&sai->sai_cache_count, 0);

	return sai;
}

static inline struct ll_statahead_info *
ll_sai_get(struct ll_statahead_info *sai)
{
	atomic_inc(&sai->sai_refcount);
	return sai;
}

static void ll_sai_put(struct ll_statahead_info *sai)
{
	struct inode	 *inode = sai->sai_inode;
	struct ll_inode_info *lli   = ll_i2info(inode);

	if (atomic_dec_and_lock(&sai->sai_refcount, &lli->lli_sa_lock)) {
		struct ll_sa_entry *entry, *next;

		if (unlikely(atomic_read(&sai->sai_refcount) > 0)) {
			/* It is race case, the interpret callback just hold
			 * a reference count */
			spin_unlock(&lli->lli_sa_lock);
			return;
		}

		LASSERT(lli->lli_opendir_key == NULL);
		LASSERT(thread_is_stopped(&sai->sai_thread));
		LASSERT(thread_is_stopped(&sai->sai_agl_thread));

		lli->lli_sai = NULL;
		lli->lli_opendir_pid = 0;
		spin_unlock(&lli->lli_sa_lock);

		if (sai->sai_sent > sai->sai_replied)
			CDEBUG(D_READA, "statahead for dir "DFID
			      " does not finish: [sent:%llu] [replied:%llu]\n",
			      PFID(&lli->lli_fid),
			      sai->sai_sent, sai->sai_replied);

		list_for_each_entry_safe(entry, next,
					     &sai->sai_entries, se_link)
			do_sa_entry_fini(sai, entry);

		LASSERT(list_empty(&sai->sai_entries));
		LASSERT(sa_received_empty(sai));
		LASSERT(list_empty(&sai->sai_entries_stated));

		LASSERT(atomic_read(&sai->sai_cache_count) == 0);
		LASSERT(agl_list_empty(sai));

		iput(inode);
		OBD_FREE_PTR(sai);
	}
}

/* Do NOT forget to drop inode refcount when into sai_entries_agl. */
static void ll_agl_trigger(struct inode *inode, struct ll_statahead_info *sai)
{
	struct ll_inode_info *lli   = ll_i2info(inode);
	__u64		 index = lli->lli_agl_index;
	int		   rc;

	LASSERT(list_empty(&lli->lli_agl_list));

	/* AGL maybe fall behind statahead with one entry */
	if (is_omitted_entry(sai, index + 1)) {
		lli->lli_agl_index = 0;
		iput(inode);
		return;
	}

	/* Someone is in glimpse (sync or async), do nothing. */
	rc = down_write_trylock(&lli->lli_glimpse_sem);
	if (rc == 0) {
		lli->lli_agl_index = 0;
		iput(inode);
		return;
	}

	/*
	 * Someone triggered glimpse within 1 sec before.
	 * 1) The former glimpse succeeded with glimpse lock granted by OST, and
	 *    if the lock is still cached on client, AGL needs to do nothing. If
	 *    it is cancelled by other client, AGL maybe cannot obtain new lock
	 *    for no glimpse callback triggered by AGL.
	 * 2) The former glimpse succeeded, but OST did not grant glimpse lock.
	 *    Under such case, it is quite possible that the OST will not grant
	 *    glimpse lock for AGL also.
	 * 3) The former glimpse failed, compared with other two cases, it is
	 *    relative rare. AGL can ignore such case, and it will not muchly
	 *    affect the performance.
	 */
	if (lli->lli_glimpse_time != 0 &&
	    time_before(cfs_time_shift(-1), lli->lli_glimpse_time)) {
		up_write(&lli->lli_glimpse_sem);
		lli->lli_agl_index = 0;
		iput(inode);
		return;
	}

	CDEBUG(D_READA, "Handling (init) async glimpse: inode = "
	       DFID", idx = %llu\n", PFID(&lli->lli_fid), index);

	cl_agl(inode);
	lli->lli_agl_index = 0;
	lli->lli_glimpse_time = cfs_time_current();
	up_write(&lli->lli_glimpse_sem);

	CDEBUG(D_READA, "Handled (init) async glimpse: inode= "
	       DFID", idx = %llu, rc = %d\n",
	       PFID(&lli->lli_fid), index, rc);

	iput(inode);
}

static void ll_post_statahead(struct ll_statahead_info *sai)
{
	struct inode	   *dir   = sai->sai_inode;
	struct inode	   *child;
	struct ll_inode_info   *lli   = ll_i2info(dir);
	struct ll_sa_entry     *entry;
	struct md_enqueue_info *minfo;
	struct lookup_intent   *it;
	struct ptlrpc_request  *req;
	struct mdt_body	*body;
	int		     rc    = 0;

	spin_lock(&lli->lli_sa_lock);
	if (unlikely(sa_received_empty(sai))) {
		spin_unlock(&lli->lli_sa_lock);
		return;
	}
	entry = sa_first_received_entry(sai);
	atomic_inc(&entry->se_refcount);
	list_del_init(&entry->se_list);
	spin_unlock(&lli->lli_sa_lock);

	LASSERT(entry->se_handle != 0);

	minfo = entry->se_minfo;
	it = &minfo->mi_it;
	req = entry->se_req;
	body = req_capsule_server_get(&req->rq_pill, &RMF_MDT_BODY);
	if (body == NULL) {
		rc = -EFAULT;
		goto out;
	}

	child = entry->se_inode;
	if (child == NULL) {
		/*
		 * lookup.
		 */
		LASSERT(fid_is_zero(&minfo->mi_data.op_fid2));

		/* XXX: No fid in reply, this is probably cross-ref case.
		 * SA can't handle it yet. */
		if (body->valid & OBD_MD_MDS) {
			rc = -EAGAIN;
			goto out;
		}
	} else {
		/*
		 * revalidate.
		 */
		/* unlinked and re-created with the same name */
		if (unlikely(!lu_fid_eq(&minfo->mi_data.op_fid2, &body->fid1))){
			entry->se_inode = NULL;
			iput(child);
			child = NULL;
		}
	}

	it->d.lustre.it_lock_handle = entry->se_handle;
	rc = md_revalidate_lock(ll_i2mdexp(dir), it, ll_inode2fid(dir), NULL);
	if (rc != 1) {
		rc = -EAGAIN;
		goto out;
	}

	rc = ll_prep_inode(&child, req, dir->i_sb, it);
	if (rc)
		goto out;

	CDEBUG(D_DLMTRACE, "setting l_data to inode %p (%lu/%u)\n",
	       child, child->i_ino, child->i_generation);
	ll_set_lock_data(ll_i2sbi(dir)->ll_md_exp, child, it, NULL);

	entry->se_inode = child;

	if (agl_should_run(sai, child))
		ll_agl_add(sai, child, entry->se_index);

out:
	/* The "ll_sa_entry_to_stated()" will drop related ldlm ibits lock
	 * reference count by calling "ll_intent_drop_lock()" in spite of the
	 * above operations failed or not. Do not worry about calling
	 * "ll_intent_drop_lock()" more than once. */
	rc = ll_sa_entry_to_stated(sai, entry,
				   rc < 0 ? SA_ENTRY_INVA : SA_ENTRY_SUCC);
	if (rc == 0 && entry->se_index == sai->sai_index_wait)
		wake_up(&sai->sai_waitq);
	ll_sa_entry_put(sai, entry);
}

static int ll_statahead_interpret(struct ptlrpc_request *req,
				  struct md_enqueue_info *minfo, int rc)
{
	struct lookup_intent     *it  = &minfo->mi_it;
	struct inode	     *dir = minfo->mi_dir;
	struct ll_inode_info     *lli = ll_i2info(dir);
	struct ll_statahead_info *sai = NULL;
	struct ll_sa_entry       *entry;
	int		       wakeup;

	if (it_disposition(it, DISP_LOOKUP_NEG))
		rc = -ENOENT;

	spin_lock(&lli->lli_sa_lock);
	/* stale entry */
	if (unlikely(lli->lli_sai == NULL ||
		     lli->lli_sai->sai_generation != minfo->mi_generation)) {
		spin_unlock(&lli->lli_sa_lock);
		rc = -ESTALE;
		goto out;
	} else {
		sai = ll_sai_get(lli->lli_sai);
		if (unlikely(!thread_is_running(&sai->sai_thread))) {
			sai->sai_replied++;
			spin_unlock(&lli->lli_sa_lock);
			rc = -EBADFD;
			goto out;
		}

		entry = ll_sa_entry_get_byindex(sai, minfo->mi_cbdata);
		if (entry == NULL) {
			sai->sai_replied++;
			spin_unlock(&lli->lli_sa_lock);
			rc = -EIDRM;
			goto out;
		}

		if (rc != 0) {
			do_sa_entry_to_stated(sai, entry, SA_ENTRY_INVA);
			wakeup = (entry->se_index == sai->sai_index_wait);
		} else {
			entry->se_minfo = minfo;
			entry->se_req = ptlrpc_request_addref(req);
			/* Release the async ibits lock ASAP to avoid deadlock
			 * when statahead thread tries to enqueue lock on parent
			 * for readpage and other tries to enqueue lock on child
			 * with parent's lock held, for example: unlink. */
			entry->se_handle = it->d.lustre.it_lock_handle;
			ll_intent_drop_lock(it);
			wakeup = sa_received_empty(sai);
			list_add_tail(&entry->se_list,
					  &sai->sai_entries_received);
		}
		sai->sai_replied++;
		spin_unlock(&lli->lli_sa_lock);

		ll_sa_entry_put(sai, entry);
		if (wakeup)
			wake_up(&sai->sai_thread.t_ctl_waitq);
	}

out:
	if (rc != 0) {
		ll_intent_release(it);
		iput(dir);
		OBD_FREE_PTR(minfo);
	}
	if (sai != NULL)
		ll_sai_put(sai);
	return rc;
}

static void sa_args_fini(struct md_enqueue_info *minfo,
			 struct ldlm_enqueue_info *einfo)
{
	LASSERT(minfo && einfo);
	iput(minfo->mi_dir);
	capa_put(minfo->mi_data.op_capa1);
	capa_put(minfo->mi_data.op_capa2);
	OBD_FREE_PTR(minfo);
	OBD_FREE_PTR(einfo);
}

/**
 * There is race condition between "capa_put" and "ll_statahead_interpret" for
 * accessing "op_data.op_capa[1,2]" as following:
 * "capa_put" releases "op_data.op_capa[1,2]"'s reference count after calling
 * "md_intent_getattr_async". But "ll_statahead_interpret" maybe run first, and
 * fill "op_data.op_capa[1,2]" as POISON, then cause "capa_put" access invalid
 * "ocapa". So here reserve "op_data.op_capa[1,2]" in "pcapa" before calling
 * "md_intent_getattr_async".
 */
static int sa_args_init(struct inode *dir, struct inode *child,
			struct ll_sa_entry *entry, struct md_enqueue_info **pmi,
			struct ldlm_enqueue_info **pei,
			struct obd_capa **pcapa)
{
	struct qstr	      *qstr = &entry->se_qstr;
	struct ll_inode_info     *lli  = ll_i2info(dir);
	struct md_enqueue_info   *minfo;
	struct ldlm_enqueue_info *einfo;
	struct md_op_data	*op_data;

	einfo = kzalloc(sizeof(*einfo), GFP_NOFS);
	if (!einfo)
		return -ENOMEM;

	minfo = kzalloc(sizeof(*minfo), GFP_NOFS);
	if (!minfo) {
		OBD_FREE_PTR(einfo);
		return -ENOMEM;
	}

	op_data = ll_prep_md_op_data(&minfo->mi_data, dir, child, qstr->name,
				     qstr->len, 0, LUSTRE_OPC_ANY, NULL);
	if (IS_ERR(op_data)) {
		OBD_FREE_PTR(einfo);
		OBD_FREE_PTR(minfo);
		return PTR_ERR(op_data);
	}

	minfo->mi_it.it_op = IT_GETATTR;
	minfo->mi_dir = igrab(dir);
	minfo->mi_cb = ll_statahead_interpret;
	minfo->mi_generation = lli->lli_sai->sai_generation;
	minfo->mi_cbdata = entry->se_index;

	einfo->ei_type   = LDLM_IBITS;
	einfo->ei_mode   = it_to_lock_mode(&minfo->mi_it);
	einfo->ei_cb_bl  = ll_md_blocking_ast;
	einfo->ei_cb_cp  = ldlm_completion_ast;
	einfo->ei_cb_gl  = NULL;
	einfo->ei_cbdata = NULL;

	*pmi = minfo;
	*pei = einfo;
	pcapa[0] = op_data->op_capa1;
	pcapa[1] = op_data->op_capa2;

	return 0;
}

static int do_sa_lookup(struct inode *dir, struct ll_sa_entry *entry)
{
	struct md_enqueue_info   *minfo;
	struct ldlm_enqueue_info *einfo;
	struct obd_capa	  *capas[2];
	int		       rc;

	rc = sa_args_init(dir, NULL, entry, &minfo, &einfo, capas);
	if (rc)
		return rc;

	rc = md_intent_getattr_async(ll_i2mdexp(dir), minfo, einfo);
	if (!rc) {
		capa_put(capas[0]);
		capa_put(capas[1]);
	} else {
		sa_args_fini(minfo, einfo);
	}

	return rc;
}

/**
 * similar to ll_revalidate_it().
 * \retval      1 -- dentry valid
 * \retval      0 -- will send stat-ahead request
 * \retval others -- prepare stat-ahead request failed
 */
static int do_sa_revalidate(struct inode *dir, struct ll_sa_entry *entry,
			    struct dentry *dentry)
{
	struct inode	     *inode = dentry->d_inode;
	struct lookup_intent      it = { .it_op = IT_GETATTR,
					 .d.lustre.it_lock_handle = 0 };
	struct md_enqueue_info   *minfo;
	struct ldlm_enqueue_info *einfo;
	struct obd_capa	  *capas[2];
	int rc;

	if (unlikely(inode == NULL))
		return 1;

	if (d_mountpoint(dentry))
		return 1;

	entry->se_inode = igrab(inode);
	rc = md_revalidate_lock(ll_i2mdexp(dir), &it, ll_inode2fid(inode),
				NULL);
	if (rc == 1) {
		entry->se_handle = it.d.lustre.it_lock_handle;
		ll_intent_release(&it);
		return 1;
	}

	rc = sa_args_init(dir, inode, entry, &minfo, &einfo, capas);
	if (rc) {
		entry->se_inode = NULL;
		iput(inode);
		return rc;
	}

	rc = md_intent_getattr_async(ll_i2mdexp(dir), minfo, einfo);
	if (!rc) {
		capa_put(capas[0]);
		capa_put(capas[1]);
	} else {
		entry->se_inode = NULL;
		iput(inode);
		sa_args_fini(minfo, einfo);
	}

	return rc;
}

static void ll_statahead_one(struct dentry *parent, const char *entry_name,
			     int entry_name_len)
{
	struct inode	     *dir    = parent->d_inode;
	struct ll_inode_info     *lli    = ll_i2info(dir);
	struct ll_statahead_info *sai    = lli->lli_sai;
	struct dentry	    *dentry = NULL;
	struct ll_sa_entry       *entry;
	int		       rc;
	int		       rc1;

	entry = ll_sa_entry_alloc(sai, sai->sai_index, entry_name,
				  entry_name_len);
	if (IS_ERR(entry))
		return;

	dentry = d_lookup(parent, &entry->se_qstr);
	if (!dentry) {
		rc = do_sa_lookup(dir, entry);
	} else {
		rc = do_sa_revalidate(dir, entry, dentry);
		if (rc == 1 && agl_should_run(sai, dentry->d_inode))
			ll_agl_add(sai, dentry->d_inode, entry->se_index);
	}

	if (dentry != NULL)
		dput(dentry);

	if (rc) {
		rc1 = ll_sa_entry_to_stated(sai, entry,
					rc < 0 ? SA_ENTRY_INVA : SA_ENTRY_SUCC);
		if (rc1 == 0 && entry->se_index == sai->sai_index_wait)
			wake_up(&sai->sai_waitq);
	} else {
		sai->sai_sent++;
	}

	sai->sai_index++;
	/* drop one refcount on entry by ll_sa_entry_alloc */
	ll_sa_entry_put(sai, entry);
}

static int ll_agl_thread(void *arg)
{
	struct dentry	    *parent = (struct dentry *)arg;
	struct inode	     *dir    = parent->d_inode;
	struct ll_inode_info     *plli   = ll_i2info(dir);
	struct ll_inode_info     *clli;
	struct ll_sb_info	*sbi    = ll_i2sbi(dir);
	struct ll_statahead_info *sai    = ll_sai_get(plli->lli_sai);
	struct ptlrpc_thread     *thread = &sai->sai_agl_thread;
	struct l_wait_info	lwi    = { 0 };

	thread->t_pid = current_pid();
	CDEBUG(D_READA, "agl thread started: sai %p, parent %pd\n",
	       sai, parent);

	atomic_inc(&sbi->ll_agl_total);
	spin_lock(&plli->lli_agl_lock);
	sai->sai_agl_valid = 1;
	if (thread_is_init(thread))
		/* If someone else has changed the thread state
		 * (e.g. already changed to SVC_STOPPING), we can't just
		 * blindly overwrite that setting. */
		thread_set_flags(thread, SVC_RUNNING);
	spin_unlock(&plli->lli_agl_lock);
	wake_up(&thread->t_ctl_waitq);

	while (1) {
		l_wait_event(thread->t_ctl_waitq,
			     !agl_list_empty(sai) ||
			     !thread_is_running(thread),
			     &lwi);

		if (!thread_is_running(thread))
			break;

		spin_lock(&plli->lli_agl_lock);
		/* The statahead thread maybe help to process AGL entries,
		 * so check whether list empty again. */
		if (!agl_list_empty(sai)) {
			clli = agl_first_entry(sai);
			list_del_init(&clli->lli_agl_list);
			spin_unlock(&plli->lli_agl_lock);
			ll_agl_trigger(&clli->lli_vfs_inode, sai);
		} else {
			spin_unlock(&plli->lli_agl_lock);
		}
	}

	spin_lock(&plli->lli_agl_lock);
	sai->sai_agl_valid = 0;
	while (!agl_list_empty(sai)) {
		clli = agl_first_entry(sai);
		list_del_init(&clli->lli_agl_list);
		spin_unlock(&plli->lli_agl_lock);
		clli->lli_agl_index = 0;
		iput(&clli->lli_vfs_inode);
		spin_lock(&plli->lli_agl_lock);
	}
	thread_set_flags(thread, SVC_STOPPED);
	spin_unlock(&plli->lli_agl_lock);
	wake_up(&thread->t_ctl_waitq);
	ll_sai_put(sai);
	CDEBUG(D_READA, "agl thread stopped: sai %p, parent %pd\n",
	       sai, parent);
	return 0;
}

static void ll_start_agl(struct dentry *parent, struct ll_statahead_info *sai)
{
	struct ptlrpc_thread *thread = &sai->sai_agl_thread;
	struct l_wait_info    lwi    = { 0 };
	struct ll_inode_info  *plli;
	struct task_struct *task;

	CDEBUG(D_READA, "start agl thread: sai %p, parent %pd\n",
	       sai, parent);

	plli = ll_i2info(parent->d_inode);
	task = kthread_run(ll_agl_thread, parent,
			       "ll_agl_%u", plli->lli_opendir_pid);
	if (IS_ERR(task)) {
		CERROR("can't start ll_agl thread, rc: %ld\n", PTR_ERR(task));
		thread_set_flags(thread, SVC_STOPPED);
		return;
	}

	l_wait_event(thread->t_ctl_waitq,
		     thread_is_running(thread) || thread_is_stopped(thread),
		     &lwi);
}

static int ll_statahead_thread(void *arg)
{
	struct dentry	    *parent = (struct dentry *)arg;
	struct inode	     *dir    = parent->d_inode;
	struct ll_inode_info     *plli   = ll_i2info(dir);
	struct ll_inode_info     *clli;
	struct ll_sb_info	*sbi    = ll_i2sbi(dir);
	struct ll_statahead_info *sai    = ll_sai_get(plli->lli_sai);
	struct ptlrpc_thread     *thread = &sai->sai_thread;
	struct ptlrpc_thread *agl_thread = &sai->sai_agl_thread;
	struct page	      *page;
	__u64		     pos    = 0;
	int		       first  = 0;
	int		       rc     = 0;
	struct ll_dir_chain       chain;
	struct l_wait_info	lwi    = { 0 };

	thread->t_pid = current_pid();
	CDEBUG(D_READA, "statahead thread starting: sai %p, parent %pd\n",
	       sai, parent);

	if (sbi->ll_flags & LL_SBI_AGL_ENABLED)
		ll_start_agl(parent, sai);

	atomic_inc(&sbi->ll_sa_total);
	spin_lock(&plli->lli_sa_lock);
	if (thread_is_init(thread))
		/* If someone else has changed the thread state
		 * (e.g. already changed to SVC_STOPPING), we can't just
		 * blindly overwrite that setting. */
		thread_set_flags(thread, SVC_RUNNING);
	spin_unlock(&plli->lli_sa_lock);
	wake_up(&thread->t_ctl_waitq);

	ll_dir_chain_init(&chain);
	page = ll_get_dir_page(dir, pos, &chain);

	while (1) {
		struct lu_dirpage *dp;
		struct lu_dirent  *ent;

		if (IS_ERR(page)) {
			rc = PTR_ERR(page);
			CDEBUG(D_READA, "error reading dir "DFID" at %llu/%llu: [rc %d] [parent %u]\n",
			       PFID(ll_inode2fid(dir)), pos, sai->sai_index,
			       rc, plli->lli_opendir_pid);
			goto out;
		}

		dp = page_address(page);
		for (ent = lu_dirent_start(dp); ent != NULL;
		     ent = lu_dirent_next(ent)) {
			__u64 hash;
			int namelen;
			char *name;

			hash = le64_to_cpu(ent->lde_hash);
			if (unlikely(hash < pos))
				/*
				 * Skip until we find target hash value.
				 */
				continue;

			namelen = le16_to_cpu(ent->lde_namelen);
			if (unlikely(namelen == 0))
				/*
				 * Skip dummy record.
				 */
				continue;

			name = ent->lde_name;
			if (name[0] == '.') {
				if (namelen == 1) {
					/*
					 * skip "."
					 */
					continue;
				} else if (name[1] == '.' && namelen == 2) {
					/*
					 * skip ".."
					 */
					continue;
				} else if (!sai->sai_ls_all) {
					/*
					 * skip hidden files.
					 */
					sai->sai_skip_hidden++;
					continue;
				}
			}

			/*
			 * don't stat-ahead first entry.
			 */
			if (unlikely(++first == 1))
				continue;

keep_it:
			l_wait_event(thread->t_ctl_waitq,
				     !sa_sent_full(sai) ||
				     !sa_received_empty(sai) ||
				     !agl_list_empty(sai) ||
				     !thread_is_running(thread),
				     &lwi);

interpret_it:
			while (!sa_received_empty(sai))
				ll_post_statahead(sai);

			if (unlikely(!thread_is_running(thread))) {
				ll_release_page(page, 0);
				rc = 0;
				goto out;
			}

			/* If no window for metadata statahead, but there are
			 * some AGL entries to be triggered, then try to help
			 * to process the AGL entries. */
			if (sa_sent_full(sai)) {
				spin_lock(&plli->lli_agl_lock);
				while (!agl_list_empty(sai)) {
					clli = agl_first_entry(sai);
					list_del_init(&clli->lli_agl_list);
					spin_unlock(&plli->lli_agl_lock);
					ll_agl_trigger(&clli->lli_vfs_inode,
						       sai);

					if (!sa_received_empty(sai))
						goto interpret_it;

					if (unlikely(
						!thread_is_running(thread))) {
						ll_release_page(page, 0);
						rc = 0;
						goto out;
					}

					if (!sa_sent_full(sai))
						goto do_it;

					spin_lock(&plli->lli_agl_lock);
				}
				spin_unlock(&plli->lli_agl_lock);

				goto keep_it;
			}

do_it:
			ll_statahead_one(parent, name, namelen);
		}
		pos = le64_to_cpu(dp->ldp_hash_end);
		if (pos == MDS_DIR_END_OFF) {
			/*
			 * End of directory reached.
			 */
			ll_release_page(page, 0);
			while (1) {
				l_wait_event(thread->t_ctl_waitq,
					     !sa_received_empty(sai) ||
					     sai->sai_sent == sai->sai_replied||
					     !thread_is_running(thread),
					     &lwi);

				while (!sa_received_empty(sai))
					ll_post_statahead(sai);

				if (unlikely(!thread_is_running(thread))) {
					rc = 0;
					goto out;
				}

				if (sai->sai_sent == sai->sai_replied &&
				    sa_received_empty(sai))
					break;
			}

			spin_lock(&plli->lli_agl_lock);
			while (!agl_list_empty(sai) &&
			       thread_is_running(thread)) {
				clli = agl_first_entry(sai);
				list_del_init(&clli->lli_agl_list);
				spin_unlock(&plli->lli_agl_lock);
				ll_agl_trigger(&clli->lli_vfs_inode, sai);
				spin_lock(&plli->lli_agl_lock);
			}
			spin_unlock(&plli->lli_agl_lock);

			rc = 0;
			goto out;
		} else if (1) {
			/*
			 * chain is exhausted.
			 * Normal case: continue to the next page.
			 */
			ll_release_page(page, le32_to_cpu(dp->ldp_flags) &
					      LDF_COLLIDE);
			page = ll_get_dir_page(dir, pos, &chain);
		} else {
			LASSERT(le32_to_cpu(dp->ldp_flags) & LDF_COLLIDE);
			ll_release_page(page, 1);
			/*
			 * go into overflow page.
			 */
		}
	}

out:
	if (sai->sai_agl_valid) {
		spin_lock(&plli->lli_agl_lock);
		thread_set_flags(agl_thread, SVC_STOPPING);
		spin_unlock(&plli->lli_agl_lock);
		wake_up(&agl_thread->t_ctl_waitq);

		CDEBUG(D_READA, "stop agl thread: sai %p pid %u\n",
		       sai, (unsigned int)agl_thread->t_pid);
		l_wait_event(agl_thread->t_ctl_waitq,
			     thread_is_stopped(agl_thread),
			     &lwi);
	} else {
		/* Set agl_thread flags anyway. */
		thread_set_flags(&sai->sai_agl_thread, SVC_STOPPED);
	}
	ll_dir_chain_fini(&chain);
	spin_lock(&plli->lli_sa_lock);
	if (!sa_received_empty(sai)) {
		thread_set_flags(thread, SVC_STOPPING);
		spin_unlock(&plli->lli_sa_lock);

		/* To release the resources held by received entries. */
		while (!sa_received_empty(sai))
			ll_post_statahead(sai);

		spin_lock(&plli->lli_sa_lock);
	}
	thread_set_flags(thread, SVC_STOPPED);
	spin_unlock(&plli->lli_sa_lock);
	wake_up(&sai->sai_waitq);
	wake_up(&thread->t_ctl_waitq);
	ll_sai_put(sai);
	dput(parent);
	CDEBUG(D_READA, "statahead thread stopped: sai %p, parent %pd\n",
	       sai, parent);
	return rc;
}

/**
 * called in ll_file_release().
 */
void ll_stop_statahead(struct inode *dir, void *key)
{
	struct ll_inode_info *lli = ll_i2info(dir);

	if (unlikely(key == NULL))
		return;

	spin_lock(&lli->lli_sa_lock);
	if (lli->lli_opendir_key != key || lli->lli_opendir_pid == 0) {
		spin_unlock(&lli->lli_sa_lock);
		return;
	}

	lli->lli_opendir_key = NULL;

	if (lli->lli_sai) {
		struct l_wait_info lwi = { 0 };
		struct ptlrpc_thread *thread = &lli->lli_sai->sai_thread;

		if (!thread_is_stopped(thread)) {
			thread_set_flags(thread, SVC_STOPPING);
			spin_unlock(&lli->lli_sa_lock);
			wake_up(&thread->t_ctl_waitq);

			CDEBUG(D_READA, "stop statahead thread: sai %p pid %u\n",
			       lli->lli_sai, (unsigned int)thread->t_pid);
			l_wait_event(thread->t_ctl_waitq,
				     thread_is_stopped(thread),
				     &lwi);
		} else {
			spin_unlock(&lli->lli_sa_lock);
		}

		/*
		 * Put the ref which was held when first statahead_enter.
		 * It maybe not the last ref for some statahead requests
		 * maybe inflight.
		 */
		ll_sai_put(lli->lli_sai);
	} else {
		lli->lli_opendir_pid = 0;
		spin_unlock(&lli->lli_sa_lock);
	}
}

enum {
	/**
	 * not first dirent, or is "."
	 */
	LS_NONE_FIRST_DE = 0,
	/**
	 * the first non-hidden dirent
	 */
	LS_FIRST_DE,
	/**
	 * the first hidden dirent, that is "."
	 */
	LS_FIRST_DOT_DE
};

static int is_first_dirent(struct inode *dir, struct dentry *dentry)
{
	struct ll_dir_chain   chain;
	struct qstr	  *target = &dentry->d_name;
	struct page	  *page;
	__u64		 pos    = 0;
	int		   dot_de;
	int		   rc     = LS_NONE_FIRST_DE;

	ll_dir_chain_init(&chain);
	page = ll_get_dir_page(dir, pos, &chain);

	while (1) {
		struct lu_dirpage *dp;
		struct lu_dirent  *ent;

		if (IS_ERR(page)) {
			struct ll_inode_info *lli = ll_i2info(dir);

			rc = PTR_ERR(page);
			CERROR("error reading dir "DFID" at %llu: [rc %d] [parent %u]\n",
			       PFID(ll_inode2fid(dir)), pos,
			       rc, lli->lli_opendir_pid);
			break;
		}

		dp = page_address(page);
		for (ent = lu_dirent_start(dp); ent != NULL;
		     ent = lu_dirent_next(ent)) {
			__u64 hash;
			int namelen;
			char *name;

			hash = le64_to_cpu(ent->lde_hash);
			/* The ll_get_dir_page() can return any page containing
			 * the given hash which may be not the start hash. */
			if (unlikely(hash < pos))
				continue;

			namelen = le16_to_cpu(ent->lde_namelen);
			if (unlikely(namelen == 0))
				/*
				 * skip dummy record.
				 */
				continue;

			name = ent->lde_name;
			if (name[0] == '.') {
				if (namelen == 1)
					/*
					 * skip "."
					 */
					continue;
				else if (name[1] == '.' && namelen == 2)
					/*
					 * skip ".."
					 */
					continue;
				else
					dot_de = 1;
			} else {
				dot_de = 0;
			}

			if (dot_de && target->name[0] != '.') {
				CDEBUG(D_READA, "%.*s skip hidden file %.*s\n",
				       target->len, target->name,
				       namelen, name);
				continue;
			}

			if (target->len != namelen ||
			    memcmp(target->name, name, namelen) != 0)
				rc = LS_NONE_FIRST_DE;
			else if (!dot_de)
				rc = LS_FIRST_DE;
			else
				rc = LS_FIRST_DOT_DE;

			ll_release_page(page, 0);
			goto out;
		}
		pos = le64_to_cpu(dp->ldp_hash_end);
		if (pos == MDS_DIR_END_OFF) {
			/*
			 * End of directory reached.
			 */
			ll_release_page(page, 0);
			break;
		} else if (1) {
			/*
			 * chain is exhausted
			 * Normal case: continue to the next page.
			 */
			ll_release_page(page, le32_to_cpu(dp->ldp_flags) &
					      LDF_COLLIDE);
			page = ll_get_dir_page(dir, pos, &chain);
		} else {
			/*
			 * go into overflow page.
			 */
			LASSERT(le32_to_cpu(dp->ldp_flags) & LDF_COLLIDE);
			ll_release_page(page, 1);
		}
	}

out:
	ll_dir_chain_fini(&chain);
	return rc;
}

static void
ll_sai_unplug(struct ll_statahead_info *sai, struct ll_sa_entry *entry)
{
	struct ptlrpc_thread *thread = &sai->sai_thread;
	struct ll_sb_info    *sbi    = ll_i2sbi(sai->sai_inode);
	int		   hit;

	if (entry != NULL && entry->se_stat == SA_ENTRY_SUCC)
		hit = 1;
	else
		hit = 0;

	ll_sa_entry_fini(sai, entry);
	if (hit) {
		sai->sai_hit++;
		sai->sai_consecutive_miss = 0;
		sai->sai_max = min(2 * sai->sai_max, sbi->ll_sa_max);
	} else {
		struct ll_inode_info *lli = ll_i2info(sai->sai_inode);

		sai->sai_miss++;
		sai->sai_consecutive_miss++;
		if (sa_low_hit(sai) && thread_is_running(thread)) {
			atomic_inc(&sbi->ll_sa_wrong);
			CDEBUG(D_READA, "Statahead for dir " DFID " hit ratio too low: hit/miss %llu/%llu, sent/replied %llu/%llu, stopping statahead thread\n",
			       PFID(&lli->lli_fid), sai->sai_hit,
			       sai->sai_miss, sai->sai_sent,
			       sai->sai_replied);
			spin_lock(&lli->lli_sa_lock);
			if (!thread_is_stopped(thread))
				thread_set_flags(thread, SVC_STOPPING);
			spin_unlock(&lli->lli_sa_lock);
		}
	}

	if (!thread_is_stopped(thread))
		wake_up(&thread->t_ctl_waitq);
}

/**
 * Start statahead thread if this is the first dir entry.
 * Otherwise if a thread is started already, wait it until it is ahead of me.
 * \retval 1       -- find entry with lock in cache, the caller needs to do
 *		    nothing.
 * \retval 0       -- find entry in cache, but without lock, the caller needs
 *		    refresh from MDS.
 * \retval others  -- the caller need to process as non-statahead.
 */
int do_statahead_enter(struct inode *dir, struct dentry **dentryp,
		       int only_unplug)
{
	struct ll_inode_info     *lli   = ll_i2info(dir);
	struct ll_statahead_info *sai   = lli->lli_sai;
	struct dentry	    *parent;
	struct ll_sa_entry       *entry;
	struct ptlrpc_thread     *thread;
	struct l_wait_info	lwi   = { 0 };
	int		       rc    = 0;
	struct ll_inode_info     *plli;

	LASSERT(lli->lli_opendir_pid == current_pid());

	if (sai) {
		thread = &sai->sai_thread;
		if (unlikely(thread_is_stopped(thread) &&
			     list_empty(&sai->sai_entries_stated))) {
			/* to release resource */
			ll_stop_statahead(dir, lli->lli_opendir_key);
			return -EAGAIN;
		}

		if ((*dentryp)->d_name.name[0] == '.') {
			if (sai->sai_ls_all ||
			    sai->sai_miss_hidden >= sai->sai_skip_hidden) {
				/*
				 * Hidden dentry is the first one, or statahead
				 * thread does not skip so many hidden dentries
				 * before "sai_ls_all" enabled as below.
				 */
			} else {
				if (!sai->sai_ls_all)
					/*
					 * It maybe because hidden dentry is not
					 * the first one, "sai_ls_all" was not
					 * set, then "ls -al" missed. Enable
					 * "sai_ls_all" for such case.
					 */
					sai->sai_ls_all = 1;

				/*
				 * Such "getattr" has been skipped before
				 * "sai_ls_all" enabled as above.
				 */
				sai->sai_miss_hidden++;
				return -EAGAIN;
			}
		}

		entry = ll_sa_entry_get_byname(sai, &(*dentryp)->d_name);
		if (entry == NULL || only_unplug) {
			ll_sai_unplug(sai, entry);
			return entry ? 1 : -EAGAIN;
		}

		if (!ll_sa_entry_stated(entry)) {
			sai->sai_index_wait = entry->se_index;
			lwi = LWI_TIMEOUT_INTR(cfs_time_seconds(30), NULL,
					       LWI_ON_SIGNAL_NOOP, NULL);
			rc = l_wait_event(sai->sai_waitq,
					  ll_sa_entry_stated(entry) ||
					  thread_is_stopped(thread),
					  &lwi);
			if (rc < 0) {
				ll_sai_unplug(sai, entry);
				return -EAGAIN;
			}
		}

		if (entry->se_stat == SA_ENTRY_SUCC &&
		    entry->se_inode != NULL) {
			struct inode *inode = entry->se_inode;
			struct lookup_intent it = { .it_op = IT_GETATTR,
						    .d.lustre.it_lock_handle =
						     entry->se_handle };
			__u64 bits;

			rc = md_revalidate_lock(ll_i2mdexp(dir), &it,
						ll_inode2fid(inode), &bits);
			if (rc == 1) {
				if ((*dentryp)->d_inode == NULL) {
					struct dentry *alias;

					alias = ll_splice_alias(inode,
								   *dentryp);
					if (IS_ERR(alias)) {
						ll_sai_unplug(sai, entry);
						return PTR_ERR(alias);
					}
					*dentryp = alias;
				} else if ((*dentryp)->d_inode != inode) {
					/* revalidate, but inode is recreated */
					CDEBUG(D_READA,
<<<<<<< HEAD
					      "stale dentry %pd inode %lu/%u, "
					      "statahead inode %lu/%u\n",
					      *dentryp,
=======
					      "stale dentry %.*s inode %lu/%u, statahead inode %lu/%u\n",
					      (*dentryp)->d_name.len,
					      (*dentryp)->d_name.name,
>>>>>>> 17d2c643
					      (*dentryp)->d_inode->i_ino,
					      (*dentryp)->d_inode->i_generation,
					      inode->i_ino,
					      inode->i_generation);
					ll_sai_unplug(sai, entry);
					return -ESTALE;
				} else {
					iput(inode);
				}
				entry->se_inode = NULL;

				if ((bits & MDS_INODELOCK_LOOKUP) &&
				    d_lustre_invalid(*dentryp))
					d_lustre_revalidate(*dentryp);
				ll_intent_release(&it);
			}
		}

		ll_sai_unplug(sai, entry);
		return rc;
	}

	/* I am the "lli_opendir_pid" owner, only me can set "lli_sai". */
	rc = is_first_dirent(dir, *dentryp);
	if (rc == LS_NONE_FIRST_DE) {
		/* It is not "ls -{a}l" operation, no need statahead for it. */
		rc = -EAGAIN;
		goto out;
	}

	sai = ll_sai_alloc();
	if (sai == NULL) {
		rc = -ENOMEM;
		goto out;
	}

	sai->sai_ls_all = (rc == LS_FIRST_DOT_DE);
	sai->sai_inode = igrab(dir);
	if (unlikely(sai->sai_inode == NULL)) {
		CWARN("Do not start stat ahead on dying inode "DFID"\n",
		      PFID(&lli->lli_fid));
		rc = -ESTALE;
		goto out;
	}

	/* get parent reference count here, and put it in ll_statahead_thread */
	parent = dget((*dentryp)->d_parent);
	if (unlikely(sai->sai_inode != parent->d_inode)) {
		struct ll_inode_info *nlli = ll_i2info(parent->d_inode);

<<<<<<< HEAD
		CWARN("Race condition, someone changed %pd just now: "
		      "old parent "DFID", new parent "DFID"\n",
		      *dentryp,
=======
		CWARN("Race condition, someone changed %.*s just now: old parent " DFID ", new parent " DFID "\n",
		      (*dentryp)->d_name.len, (*dentryp)->d_name.name,
>>>>>>> 17d2c643
		      PFID(&lli->lli_fid), PFID(&nlli->lli_fid));
		dput(parent);
		iput(sai->sai_inode);
		rc = -EAGAIN;
		goto out;
	}

	CDEBUG(D_READA, "start statahead thread: sai %p, parent %pd\n",
	       sai, parent);

	/* The sai buffer already has one reference taken at allocation time,
	 * but as soon as we expose the sai by attaching it to the lli that
	 * default reference can be dropped by another thread calling
	 * ll_stop_statahead. We need to take a local reference to protect
	 * the sai buffer while we intend to access it. */
	ll_sai_get(sai);
	lli->lli_sai = sai;

	plli = ll_i2info(parent->d_inode);
	rc = PTR_ERR(kthread_run(ll_statahead_thread, parent,
				 "ll_sa_%u", plli->lli_opendir_pid));
	thread = &sai->sai_thread;
	if (IS_ERR_VALUE(rc)) {
		CERROR("can't start ll_sa thread, rc: %d\n", rc);
		dput(parent);
		lli->lli_opendir_key = NULL;
		thread_set_flags(thread, SVC_STOPPED);
		thread_set_flags(&sai->sai_agl_thread, SVC_STOPPED);
		/* Drop both our own local reference and the default
		 * reference from allocation time. */
		ll_sai_put(sai);
		ll_sai_put(sai);
		LASSERT(lli->lli_sai == NULL);
		return -EAGAIN;
	}

	l_wait_event(thread->t_ctl_waitq,
		     thread_is_running(thread) || thread_is_stopped(thread),
		     &lwi);
	ll_sai_put(sai);

	/*
	 * We don't stat-ahead for the first dirent since we are already in
	 * lookup.
	 */
	return -EAGAIN;

out:
	if (sai != NULL)
		OBD_FREE_PTR(sai);
	spin_lock(&lli->lli_sa_lock);
	lli->lli_opendir_key = NULL;
	lli->lli_opendir_pid = 0;
	spin_unlock(&lli->lli_sa_lock);
	return rc;
}<|MERGE_RESOLUTION|>--- conflicted
+++ resolved
@@ -1608,15 +1608,8 @@
 				} else if ((*dentryp)->d_inode != inode) {
 					/* revalidate, but inode is recreated */
 					CDEBUG(D_READA,
-<<<<<<< HEAD
-					      "stale dentry %pd inode %lu/%u, "
-					      "statahead inode %lu/%u\n",
+					      "stale dentry %pd inode %lu/%u, statahead inode %lu/%u\n",
 					      *dentryp,
-=======
-					      "stale dentry %.*s inode %lu/%u, statahead inode %lu/%u\n",
-					      (*dentryp)->d_name.len,
-					      (*dentryp)->d_name.name,
->>>>>>> 17d2c643
 					      (*dentryp)->d_inode->i_ino,
 					      (*dentryp)->d_inode->i_generation,
 					      inode->i_ino,
@@ -1667,14 +1660,8 @@
 	if (unlikely(sai->sai_inode != parent->d_inode)) {
 		struct ll_inode_info *nlli = ll_i2info(parent->d_inode);
 
-<<<<<<< HEAD
-		CWARN("Race condition, someone changed %pd just now: "
-		      "old parent "DFID", new parent "DFID"\n",
+		CWARN("Race condition, someone changed %pd just now: old parent "DFID", new parent "DFID"\n",
 		      *dentryp,
-=======
-		CWARN("Race condition, someone changed %.*s just now: old parent " DFID ", new parent " DFID "\n",
-		      (*dentryp)->d_name.len, (*dentryp)->d_name.name,
->>>>>>> 17d2c643
 		      PFID(&lli->lli_fid), PFID(&nlli->lli_fid));
 		dput(parent);
 		iput(sai->sai_inode);
