menu "Clock Source drivers"
	depends on !ARCH_USES_GETTIMEOFFSET

config CLKSRC_OF
	bool
	select CLKSRC_PROBE

config CLKSRC_ACPI
	bool
	select CLKSRC_PROBE

config CLKSRC_PROBE
	bool

config CLKSRC_I8253
	bool

config CLKEVT_I8253
	bool

config I8253_LOCK
	bool

config CLKBLD_I8253
	def_bool y if CLKSRC_I8253 || CLKEVT_I8253 || I8253_LOCK

config CLKSRC_MMIO
	bool

config BCM2835_TIMER
	bool "BCM2835 timer driver" if COMPILE_TEST
	depends on GENERIC_CLOCKEVENTS
	select CLKSRC_MMIO
	help
	  Enables the support for the BCM2835 timer driver.

config BCM_KONA_TIMER
	bool "BCM mobile timer driver" if COMPILE_TEST
	depends on GENERIC_CLOCKEVENTS
	select CLKSRC_MMIO
	help
	  Enables the support for the BCM Kona mobile timer driver.

config DIGICOLOR_TIMER
	bool "Digicolor timer driver" if COMPILE_TEST
	depends on GENERIC_CLOCKEVENTS
	select CLKSRC_MMIO
	depends on HAS_IOMEM
	help
	  Enables the support for the digicolor timer driver.

config DW_APB_TIMER
	bool "DW APB timer driver" if COMPILE_TEST
	depends on GENERIC_CLOCKEVENTS
	help
	  Enables the support for the dw_apb timer.

config DW_APB_TIMER_OF
	bool
	select DW_APB_TIMER
	select CLKSRC_OF

config ROCKCHIP_TIMER
	bool "Rockchip timer driver" if COMPILE_TEST
	depends on ARM || ARM64
	select CLKSRC_OF
	help
	  Enables the support for the rockchip timer driver.

config ARMADA_370_XP_TIMER
	bool "Armada 370 and XP timer driver" if COMPILE_TEST
	depends on ARM
	select CLKSRC_OF
	select CLKSRC_MMIO
	help
	  Enables the support for the Armada 370 and XP timer driver.

config MESON6_TIMER
	bool "Meson6 timer driver" if COMPILE_TEST
	depends on GENERIC_CLOCKEVENTS
	select CLKSRC_MMIO
	help
	  Enables the support for the Meson6 timer driver.

config ORION_TIMER
	bool "Orion timer driver" if COMPILE_TEST
	depends on ARM
	select CLKSRC_OF
	select CLKSRC_MMIO
	help
	  Enables the support for the Orion timer driver

config SUN4I_TIMER
	bool "Sun4i timer driver" if COMPILE_TEST
	depends on GENERIC_CLOCKEVENTS
	depends on HAS_IOMEM
	select CLKSRC_MMIO
	help
	  Enables support for the Sun4i timer.

config SUN5I_HSTIMER
	bool "Sun5i timer driver" if COMPILE_TEST
	select CLKSRC_MMIO
	depends on COMMON_CLK
	help
	  Enables support the Sun5i timer.

config TEGRA_TIMER
	bool "Tegra timer driver" if COMPILE_TEST
	select CLKSRC_MMIO
	depends on ARM
	help
	  Enables support for the Tegra driver.

config VT8500_TIMER
	bool "VT8500 timer driver" if COMPILE_TEST
	depends on GENERIC_CLOCKEVENTS
	depends on HAS_IOMEM
	help
	  Enables support for the VT8500 driver.

config CADENCE_TTC_TIMER
	bool "Cadence TTC timer driver" if COMPILE_TEST
	depends on COMMON_CLK
	help
	  Enables support for the cadence ttc driver.

config ASM9260_TIMER
	bool "ASM9260 timer driver" if COMPILE_TEST
	depends on GENERIC_CLOCKEVENTS
	select CLKSRC_MMIO
	select CLKSRC_OF
	help
	  Enables support for the ASM9260 timer.

config CLKSRC_NOMADIK_MTU
	bool "Nomakdik clocksource driver" if COMPILE_TEST
	depends on ARM
	select CLKSRC_MMIO
	help
	  Support for Multi Timer Unit. MTU provides access
	  to multiple interrupt generating programmable
	  32-bit free running decrementing counters.

config CLKSRC_NOMADIK_MTU_SCHED_CLOCK
	bool
	depends on CLKSRC_NOMADIK_MTU
	help
	  Use the Multi Timer Unit as the sched_clock.

config CLKSRC_DBX500_PRCMU
	bool "Clocksource PRCMU Timer" if COMPILE_TEST
	depends on GENERIC_CLOCKEVENTS
	depends on HAS_IOMEM
	help
	  Use the always on PRCMU Timer as clocksource

config CLPS711X_TIMER
	bool "Cirrus logic timer driver" if COMPILE_TEST
	depends on GENERIC_CLOCKEVENTS
	select CLKSRC_MMIO
	help
	  Enables support for the Cirrus Logic PS711 timer.

config ATLAS7_TIMER
	bool "Atlas7 timer driver" if COMPILE_TEST
	depends on GENERIC_CLOCKEVENTS
	select CLKSRC_MMIO
	help
	  Enables support for the Atlas7 timer.

config MOXART_TIMER
	bool "Moxart timer driver" if COMPILE_TEST
	depends on GENERIC_CLOCKEVENTS
	select CLKSRC_MMIO
	help
	  Enables support for the Moxart timer.

config MXS_TIMER
	bool "Mxs timer driver" if COMPILE_TEST
	depends on GENERIC_CLOCKEVENTS
	select CLKSRC_MMIO
	select STMP_DEVICE
	help
	  Enables support for the Mxs timer.

config PRIMA2_TIMER
	bool "Prima2 timer driver" if COMPILE_TEST
	depends on GENERIC_CLOCKEVENTS
	select CLKSRC_MMIO
	help
	  Enables support for the Prima2 timer.

config U300_TIMER
	bool "U300 timer driver" if COMPILE_TEST
	depends on GENERIC_CLOCKEVENTS
	depends on ARM
	select CLKSRC_MMIO
	help
	  Enables support for the U300 timer.

config NSPIRE_TIMER
	bool "NSpire timer driver" if COMPILE_TEST
	depends on GENERIC_CLOCKEVENTS
	select CLKSRC_MMIO
	help
	  Enables support for the Nspire timer.

config KEYSTONE_TIMER
	bool "Keystone timer driver" if COMPILE_TEST
	depends on GENERIC_CLOCKEVENTS
	depends on ARM || ARM64
	select CLKSRC_MMIO
	help
	  Enables support for the Keystone timer.

config INTEGRATOR_AP_TIMER
	bool "Integrator-ap timer driver" if COMPILE_TEST
	depends on GENERIC_CLOCKEVENTS
	select CLKSRC_MMIO
	help
	  Enables support for the Integrator-ap timer.

config CLKSRC_DBX500_PRCMU_SCHED_CLOCK
	bool "Clocksource PRCMU Timer sched_clock"
	depends on (CLKSRC_DBX500_PRCMU && !CLKSRC_NOMADIK_MTU_SCHED_CLOCK)
	default y
	help
	  Use the always on PRCMU Timer as sched_clock

config CLKSRC_EFM32
	bool "Clocksource for Energy Micro's EFM32 SoCs" if !ARCH_EFM32
	depends on OF && ARM && (ARCH_EFM32 || COMPILE_TEST)
	select CLKSRC_MMIO
	default ARCH_EFM32
	help
	  Support to use the timers of EFM32 SoCs as clock source and clock
	  event device.

config CLKSRC_LPC32XX
	bool "Clocksource for LPC32XX" if COMPILE_TEST
	depends on GENERIC_CLOCKEVENTS && HAS_IOMEM
	depends on ARM
	select CLKSRC_MMIO
	select CLKSRC_OF
	help
	  Support for the LPC32XX clocksource.

config CLKSRC_PISTACHIO
	bool "Clocksource for Pistachio SoC" if COMPILE_TEST
	depends on HAS_IOMEM
	select CLKSRC_OF
	help
	  Enables the clocksource for the Pistachio SoC.

config CLKSRC_TI_32K
	bool "Texas Instruments 32.768 Hz Clocksource" if COMPILE_TEST
	depends on GENERIC_SCHED_CLOCK
	select CLKSRC_OF if OF
	help
	  This option enables support for Texas Instruments 32.768 Hz clocksource
	  available on many OMAP-like platforms.

config CLKSRC_NPS
	bool "NPS400 clocksource driver" if COMPILE_TEST
	depends on !PHYS_ADDR_T_64BIT
	select CLKSRC_MMIO
	select CLKSRC_OF if OF
	help
	  NPS400 clocksource support.
	  Got 64 bit counter with update rate up to 1000MHz.
	  This counter is accessed via couple of 32 bit memory mapped registers.

config CLKSRC_STM32
	bool "Clocksource for STM32 SoCs" if !ARCH_STM32
	depends on OF && ARM && (ARCH_STM32 || COMPILE_TEST)
	select CLKSRC_MMIO

config CLKSRC_MPS2
	bool "Clocksource for MPS2 SoCs" if COMPILE_TEST
	depends on GENERIC_SCHED_CLOCK
	select CLKSRC_MMIO
	select CLKSRC_OF

config ARM_ARCH_TIMER
	bool
	select CLKSRC_OF if OF
	select CLKSRC_ACPI if ACPI

config ARM_ARCH_TIMER_EVTSTREAM
	bool "Enable ARM architected timer event stream generation by default"
	default y if ARM_ARCH_TIMER
	depends on ARM_ARCH_TIMER
	help
	  This option enables support by default for event stream generation
	  based on the ARM architected timer. It is used for waking up CPUs
	  executing the wfe instruction at a frequency represented as a
	  power-of-2 divisor of the clock rate. The behaviour can also be
	  overridden on the command line using the
	  clocksource.arm_arch_timer.evtstream parameter.
	  The main use of the event stream is wfe-based timeouts of userspace
	  locking implementations. It might also be useful for imposing timeout
	  on wfe to safeguard against any programming errors in case an expected
	  event is not generated.
	  This must be disabled for hardware validation purposes to detect any
	  hardware anomalies of missing events.

<<<<<<< HEAD
config ARM_ARCH_TIMER_VCT_ACCESS
	bool "Support for ARM architected timer virtual counter access in userspace"
	default !ARM64
	depends on ARM_ARCH_TIMER
	help
	  This option enables support for reading the ARM architected timer's
	  virtual counter in userspace.
=======
config ARM_ARCH_TIMER_OOL_WORKAROUND
	bool
>>>>>>> 6348ae07

config FSL_ERRATUM_A008585
	bool "Workaround for Freescale/NXP Erratum A-008585"
	default y
	depends on ARM_ARCH_TIMER && ARM64
	select ARM_ARCH_TIMER_OOL_WORKAROUND
	help
	  This option enables a workaround for Freescale/NXP Erratum
	  A-008585 ("ARM generic timer may contain an erroneous
	  value").  The workaround will only be active if the
	  fsl,erratum-a008585 property is found in the timer node.

config ARM_GLOBAL_TIMER
	bool "Support for the ARM global timer" if COMPILE_TEST
	select CLKSRC_OF if OF
	depends on ARM
	help
	  This options enables support for the ARM global timer unit

config ARM_TIMER_SP804
	bool "Support for Dual Timer SP804 module"
	depends on GENERIC_SCHED_CLOCK && CLKDEV_LOOKUP
	select CLKSRC_MMIO
	select CLKSRC_OF if OF

config CLKSRC_ARM_GLOBAL_TIMER_SCHED_CLOCK
	bool
	depends on ARM_GLOBAL_TIMER
	default y
	help
	 Use ARM global timer clock source as sched_clock

config ARMV7M_SYSTICK
	bool "Support for the ARMv7M system time" if COMPILE_TEST
	select CLKSRC_OF if OF
	select CLKSRC_MMIO
	help
	  This options enables support for the ARMv7M system timer unit

config ATMEL_PIT
	select CLKSRC_OF if OF
	def_bool SOC_AT91SAM9 || SOC_SAMA5

config ATMEL_ST
	bool "Atmel ST timer support" if COMPILE_TEST
	depends on GENERIC_CLOCKEVENTS
	select CLKSRC_OF
	select MFD_SYSCON
	help
	  Support for the Atmel ST timer.

config CLKSRC_METAG_GENERIC
	def_bool y if METAG
	help
	  This option enables support for the Meta per-thread timers.

config CLKSRC_EXYNOS_MCT
	bool "Exynos multi core timer driver" if COMPILE_TEST
	depends on ARM || ARM64
	help
	  Support for Multi Core Timer controller on Exynos SoCs.

config CLKSRC_SAMSUNG_PWM
	bool "PWM timer driver for Samsung S3C, S5P" if COMPILE_TEST
	depends on GENERIC_CLOCKEVENTS
	depends on HAS_IOMEM
	help
	  This is a new clocksource driver for the PWM timer found in
	  Samsung S3C, S5P and Exynos SoCs, replacing an earlier driver
	  for all devicetree enabled platforms. This driver will be
	  needed only on systems that do not have the Exynos MCT available.

config FSL_FTM_TIMER
	bool "Freescale FlexTimer Module driver" if COMPILE_TEST
	depends on GENERIC_CLOCKEVENTS
	depends on HAS_IOMEM
	select CLKSRC_MMIO
	help
	  Support for Freescale FlexTimer Module (FTM) timer.

config VF_PIT_TIMER
	bool
	select CLKSRC_MMIO
	help
	  Support for Period Interrupt Timer on Freescale Vybrid Family SoCs.

config OXNAS_RPS_TIMER
	bool "Oxford Semiconductor OXNAS RPS Timers driver" if COMPILE_TEST
	depends on GENERIC_CLOCKEVENTS
	select CLKSRC_OF
	select CLKSRC_MMIO
	help
	  This enables support for the Oxford Semiconductor OXNAS RPS timers.

config SYS_SUPPORTS_SH_CMT
        bool

config MTK_TIMER
	bool "Mediatek timer driver" if COMPILE_TEST
	depends on GENERIC_CLOCKEVENTS && HAS_IOMEM
	select CLKSRC_OF
	select CLKSRC_MMIO
	help
	  Support for Mediatek timer driver.

config SYS_SUPPORTS_SH_MTU2
        bool

config SYS_SUPPORTS_SH_TMU
        bool

config SYS_SUPPORTS_EM_STI
        bool

config CLKSRC_JCORE_PIT
	bool "J-Core PIT timer driver" if COMPILE_TEST
	depends on OF
	depends on GENERIC_CLOCKEVENTS
	depends on HAS_IOMEM
	select CLKSRC_MMIO
	help
	  This enables build of clocksource and clockevent driver for
	  the integrated PIT in the J-Core synthesizable, open source SoC.

config SH_TIMER_CMT
	bool "Renesas CMT timer driver" if COMPILE_TEST
	depends on GENERIC_CLOCKEVENTS
	depends on HAS_IOMEM
	default SYS_SUPPORTS_SH_CMT
	help
	  This enables build of a clocksource and clockevent driver for
	  the Compare Match Timer (CMT) hardware available in 16/32/48-bit
	  variants on a wide range of Mobile and Automotive SoCs from Renesas.

config SH_TIMER_MTU2
	bool "Renesas MTU2 timer driver" if COMPILE_TEST
	depends on GENERIC_CLOCKEVENTS
	depends on HAS_IOMEM
	default SYS_SUPPORTS_SH_MTU2
	help
	  This enables build of a clockevent driver for the Multi-Function
	  Timer Pulse Unit 2 (MTU2) hardware available on SoCs from Renesas.
	  This hardware comes with 16 bit-timer registers.

config SH_TIMER_TMU
	bool "Renesas TMU timer driver" if COMPILE_TEST
	depends on GENERIC_CLOCKEVENTS
	depends on HAS_IOMEM
	default SYS_SUPPORTS_SH_TMU
	help
	  This enables build of a clocksource and clockevent driver for
	  the 32-bit Timer Unit (TMU) hardware available on a wide range
	  SoCs from Renesas.

config EM_TIMER_STI
	bool "Renesas STI timer driver" if COMPILE_TEST
	depends on GENERIC_CLOCKEVENTS && HAS_IOMEM
	default SYS_SUPPORTS_EM_STI
	help
	  This enables build of a clocksource and clockevent driver for
	  the 48-bit System Timer (STI) hardware available on a SoCs
	  such as EMEV2 from former NEC Electronics.

config CLKSRC_QCOM
	bool "Qualcomm MSM timer" if COMPILE_TEST
	depends on ARM
	select CLKSRC_OF
	help
	  This enables the clocksource and the per CPU clockevent driver for the
	  Qualcomm SoCs.

config CLKSRC_VERSATILE
	bool "ARM Versatile (Express) reference platforms clock source" if COMPILE_TEST
	depends on GENERIC_SCHED_CLOCK && !ARCH_USES_GETTIMEOFFSET
	select CLKSRC_OF
	default y if MFD_VEXPRESS_SYSREG
	help
	  This option enables clock source based on free running
	  counter available in the "System Registers" block of
	  ARM Versatile, RealView and Versatile Express reference
	  platforms.

config CLKSRC_MIPS_GIC
	bool
	depends on MIPS_GIC
	select CLKSRC_OF

config CLKSRC_TANGO_XTAL
	bool "Clocksource for Tango SoC" if COMPILE_TEST
	depends on ARM
	select CLKSRC_OF
	select CLKSRC_MMIO
	help
	  This enables the clocksource for Tango SoC

config CLKSRC_PXA
	bool "Clocksource for PXA or SA-11x0 platform" if COMPILE_TEST
	depends on GENERIC_CLOCKEVENTS
	depends on HAS_IOMEM
	select CLKSRC_MMIO
	help
	  This enables OST0 support available on PXA and SA-11x0
	  platforms.

config H8300_TMR8
        bool "Clockevent timer for the H8300 platform" if COMPILE_TEST
        depends on GENERIC_CLOCKEVENTS && HAS_IOMEM
	help
	  This enables the 8 bits timer for the H8300 platform.

config H8300_TMR16
        bool "Clockevent timer for the H83069 platform" if COMPILE_TEST
        depends on GENERIC_CLOCKEVENTS && HAS_IOMEM
	help
	  This enables the 16 bits timer for the H8300 platform with the
	  H83069 cpu.

config H8300_TPU
        bool "Clocksource for the H8300 platform" if COMPILE_TEST
        depends on GENERIC_CLOCKEVENTS && HAS_IOMEM
	help
	  This enables the clocksource for the H8300 platform with the
	  H8S2678 cpu.

config CLKSRC_IMX_GPT
	bool "Clocksource using i.MX GPT" if COMPILE_TEST
	depends on ARM && CLKDEV_LOOKUP
	select CLKSRC_MMIO

config CLKSRC_ST_LPC
	bool "Low power clocksource found in the LPC" if COMPILE_TEST
	select CLKSRC_OF if OF
	depends on HAS_IOMEM
	select CLKSRC_MMIO
	help
	  Enable this option to use the Low Power controller timer
	  as clocksource.

endmenu<|MERGE_RESOLUTION|>--- conflicted
+++ resolved
@@ -305,7 +305,6 @@
 	  This must be disabled for hardware validation purposes to detect any
 	  hardware anomalies of missing events.
 
-<<<<<<< HEAD
 config ARM_ARCH_TIMER_VCT_ACCESS
 	bool "Support for ARM architected timer virtual counter access in userspace"
 	default !ARM64
@@ -313,10 +312,9 @@
 	help
 	  This option enables support for reading the ARM architected timer's
 	  virtual counter in userspace.
-=======
+
 config ARM_ARCH_TIMER_OOL_WORKAROUND
 	bool
->>>>>>> 6348ae07
 
 config FSL_ERRATUM_A008585
 	bool "Workaround for Freescale/NXP Erratum A-008585"
