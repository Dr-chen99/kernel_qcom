// SPDX-License-Identifier: GPL-2.0 OR MIT
/*
 * Copyright 2014-2022 Advanced Micro Devices, Inc.
 *
 * Permission is hereby granted, free of charge, to any person obtaining a
 * copy of this software and associated documentation files (the "Software"),
 * to deal in the Software without restriction, including without limitation
 * the rights to use, copy, modify, merge, publish, distribute, sublicense,
 * and/or sell copies of the Software, and to permit persons to whom the
 * Software is furnished to do so, subject to the following conditions:
 *
 * The above copyright notice and this permission notice shall be included in
 * all copies or substantial portions of the Software.
 *
 * THE SOFTWARE IS PROVIDED "AS IS", WITHOUT WARRANTY OF ANY KIND, EXPRESS OR
 * IMPLIED, INCLUDING BUT NOT LIMITED TO THE WARRANTIES OF MERCHANTABILITY,
 * FITNESS FOR A PARTICULAR PURPOSE AND NONINFRINGEMENT.  IN NO EVENT SHALL
 * THE COPYRIGHT HOLDER(S) OR AUTHOR(S) BE LIABLE FOR ANY CLAIM, DAMAGES OR
 * OTHER LIABILITY, WHETHER IN AN ACTION OF CONTRACT, TORT OR OTHERWISE,
 * ARISING FROM, OUT OF OR IN CONNECTION WITH THE SOFTWARE OR THE USE OR
 * OTHER DEALINGS IN THE SOFTWARE.
 */

#include <linux/device.h>
#include <linux/export.h>
#include <linux/err.h>
#include <linux/fs.h>
#include <linux/file.h>
#include <linux/sched.h>
#include <linux/slab.h>
#include <linux/uaccess.h>
#include <linux/compat.h>
#include <uapi/linux/kfd_ioctl.h>
#include <linux/time.h>
#include <linux/mm.h>
#include <linux/mman.h>
#include <linux/ptrace.h>
#include <linux/dma-buf.h>
#include <linux/fdtable.h>
#include <linux/processor.h>
#include "kfd_priv.h"
#include "kfd_device_queue_manager.h"
#include "kfd_svm.h"
#include "amdgpu_amdkfd.h"
#include "kfd_smi_events.h"
#include "amdgpu_dma_buf.h"

static long kfd_ioctl(struct file *, unsigned int, unsigned long);
static int kfd_open(struct inode *, struct file *);
static int kfd_release(struct inode *, struct file *);
static int kfd_mmap(struct file *, struct vm_area_struct *);

static const char kfd_dev_name[] = "kfd";

static const struct file_operations kfd_fops = {
	.owner = THIS_MODULE,
	.unlocked_ioctl = kfd_ioctl,
	.compat_ioctl = compat_ptr_ioctl,
	.open = kfd_open,
	.release = kfd_release,
	.mmap = kfd_mmap,
};

static int kfd_char_dev_major = -1;
static struct class *kfd_class;
struct device *kfd_device;

static inline struct kfd_process_device *kfd_lock_pdd_by_id(struct kfd_process *p, __u32 gpu_id)
{
	struct kfd_process_device *pdd;

	mutex_lock(&p->mutex);
	pdd = kfd_process_device_data_by_id(p, gpu_id);

	if (pdd)
		return pdd;

	mutex_unlock(&p->mutex);
	return NULL;
}

static inline void kfd_unlock_pdd(struct kfd_process_device *pdd)
{
	mutex_unlock(&pdd->process->mutex);
}

int kfd_chardev_init(void)
{
	int err = 0;

	kfd_char_dev_major = register_chrdev(0, kfd_dev_name, &kfd_fops);
	err = kfd_char_dev_major;
	if (err < 0)
		goto err_register_chrdev;

	kfd_class = class_create(THIS_MODULE, kfd_dev_name);
	err = PTR_ERR(kfd_class);
	if (IS_ERR(kfd_class))
		goto err_class_create;

	kfd_device = device_create(kfd_class, NULL,
					MKDEV(kfd_char_dev_major, 0),
					NULL, kfd_dev_name);
	err = PTR_ERR(kfd_device);
	if (IS_ERR(kfd_device))
		goto err_device_create;

	return 0;

err_device_create:
	class_destroy(kfd_class);
err_class_create:
	unregister_chrdev(kfd_char_dev_major, kfd_dev_name);
err_register_chrdev:
	return err;
}

void kfd_chardev_exit(void)
{
	device_destroy(kfd_class, MKDEV(kfd_char_dev_major, 0));
	class_destroy(kfd_class);
	unregister_chrdev(kfd_char_dev_major, kfd_dev_name);
	kfd_device = NULL;
}


static int kfd_open(struct inode *inode, struct file *filep)
{
	struct kfd_process *process;
	bool is_32bit_user_mode;

	if (iminor(inode) != 0)
		return -ENODEV;

	is_32bit_user_mode = in_compat_syscall();

	if (is_32bit_user_mode) {
		dev_warn(kfd_device,
			"Process %d (32-bit) failed to open /dev/kfd\n"
			"32-bit processes are not supported by amdkfd\n",
			current->pid);
		return -EPERM;
	}

	process = kfd_create_process(filep);
	if (IS_ERR(process))
		return PTR_ERR(process);

	if (kfd_is_locked()) {
		dev_dbg(kfd_device, "kfd is locked!\n"
				"process %d unreferenced", process->pasid);
		kfd_unref_process(process);
		return -EAGAIN;
	}

	/* filep now owns the reference returned by kfd_create_process */
	filep->private_data = process;

	dev_dbg(kfd_device, "process %d opened, compat mode (32 bit) - %d\n",
		process->pasid, process->is_32bit_user_mode);

	return 0;
}

static int kfd_release(struct inode *inode, struct file *filep)
{
	struct kfd_process *process = filep->private_data;

	if (process)
		kfd_unref_process(process);

	return 0;
}

static int kfd_ioctl_get_version(struct file *filep, struct kfd_process *p,
					void *data)
{
	struct kfd_ioctl_get_version_args *args = data;

	args->major_version = KFD_IOCTL_MAJOR_VERSION;
	args->minor_version = KFD_IOCTL_MINOR_VERSION;

	return 0;
}

static int set_queue_properties_from_user(struct queue_properties *q_properties,
				struct kfd_ioctl_create_queue_args *args)
{
	if (args->queue_percentage > KFD_MAX_QUEUE_PERCENTAGE) {
		pr_err("Queue percentage must be between 0 to KFD_MAX_QUEUE_PERCENTAGE\n");
		return -EINVAL;
	}

	if (args->queue_priority > KFD_MAX_QUEUE_PRIORITY) {
		pr_err("Queue priority must be between 0 to KFD_MAX_QUEUE_PRIORITY\n");
		return -EINVAL;
	}

	if ((args->ring_base_address) &&
		(!access_ok((const void __user *) args->ring_base_address,
			sizeof(uint64_t)))) {
		pr_err("Can't access ring base address\n");
		return -EFAULT;
	}

	if (!is_power_of_2(args->ring_size) && (args->ring_size != 0)) {
		pr_err("Ring size must be a power of 2 or 0\n");
		return -EINVAL;
	}

	if (!access_ok((const void __user *) args->read_pointer_address,
			sizeof(uint32_t))) {
		pr_err("Can't access read pointer\n");
		return -EFAULT;
	}

	if (!access_ok((const void __user *) args->write_pointer_address,
			sizeof(uint32_t))) {
		pr_err("Can't access write pointer\n");
		return -EFAULT;
	}

	if (args->eop_buffer_address &&
		!access_ok((const void __user *) args->eop_buffer_address,
			sizeof(uint32_t))) {
		pr_debug("Can't access eop buffer");
		return -EFAULT;
	}

	if (args->ctx_save_restore_address &&
		!access_ok((const void __user *) args->ctx_save_restore_address,
			sizeof(uint32_t))) {
		pr_debug("Can't access ctx save restore buffer");
		return -EFAULT;
	}

	q_properties->is_interop = false;
	q_properties->is_gws = false;
	q_properties->queue_percent = args->queue_percentage;
	q_properties->priority = args->queue_priority;
	q_properties->queue_address = args->ring_base_address;
	q_properties->queue_size = args->ring_size;
	q_properties->read_ptr = (uint32_t *) args->read_pointer_address;
	q_properties->write_ptr = (uint32_t *) args->write_pointer_address;
	q_properties->eop_ring_buffer_address = args->eop_buffer_address;
	q_properties->eop_ring_buffer_size = args->eop_buffer_size;
	q_properties->ctx_save_restore_area_address =
			args->ctx_save_restore_address;
	q_properties->ctx_save_restore_area_size = args->ctx_save_restore_size;
	q_properties->ctl_stack_size = args->ctl_stack_size;
	if (args->queue_type == KFD_IOC_QUEUE_TYPE_COMPUTE ||
		args->queue_type == KFD_IOC_QUEUE_TYPE_COMPUTE_AQL)
		q_properties->type = KFD_QUEUE_TYPE_COMPUTE;
	else if (args->queue_type == KFD_IOC_QUEUE_TYPE_SDMA)
		q_properties->type = KFD_QUEUE_TYPE_SDMA;
	else if (args->queue_type == KFD_IOC_QUEUE_TYPE_SDMA_XGMI)
		q_properties->type = KFD_QUEUE_TYPE_SDMA_XGMI;
	else
		return -ENOTSUPP;

	if (args->queue_type == KFD_IOC_QUEUE_TYPE_COMPUTE_AQL)
		q_properties->format = KFD_QUEUE_FORMAT_AQL;
	else
		q_properties->format = KFD_QUEUE_FORMAT_PM4;

	pr_debug("Queue Percentage: %d, %d\n",
			q_properties->queue_percent, args->queue_percentage);

	pr_debug("Queue Priority: %d, %d\n",
			q_properties->priority, args->queue_priority);

	pr_debug("Queue Address: 0x%llX, 0x%llX\n",
			q_properties->queue_address, args->ring_base_address);

	pr_debug("Queue Size: 0x%llX, %u\n",
			q_properties->queue_size, args->ring_size);

	pr_debug("Queue r/w Pointers: %px, %px\n",
			q_properties->read_ptr,
			q_properties->write_ptr);

	pr_debug("Queue Format: %d\n", q_properties->format);

	pr_debug("Queue EOP: 0x%llX\n", q_properties->eop_ring_buffer_address);

	pr_debug("Queue CTX save area: 0x%llX\n",
			q_properties->ctx_save_restore_area_address);

	return 0;
}

static int kfd_ioctl_create_queue(struct file *filep, struct kfd_process *p,
					void *data)
{
	struct kfd_ioctl_create_queue_args *args = data;
	struct kfd_dev *dev;
	int err = 0;
	unsigned int queue_id;
	struct kfd_process_device *pdd;
	struct queue_properties q_properties;
	uint32_t doorbell_offset_in_process = 0;
	struct amdgpu_bo *wptr_bo = NULL;

	memset(&q_properties, 0, sizeof(struct queue_properties));

	pr_debug("Creating queue ioctl\n");

	err = set_queue_properties_from_user(&q_properties, args);
	if (err)
		return err;

	pr_debug("Looking for gpu id 0x%x\n", args->gpu_id);

	mutex_lock(&p->mutex);

	pdd = kfd_process_device_data_by_id(p, args->gpu_id);
	if (!pdd) {
		pr_debug("Could not find gpu id 0x%x\n", args->gpu_id);
		err = -EINVAL;
		goto err_pdd;
	}
	dev = pdd->dev;

	pdd = kfd_bind_process_to_device(dev, p);
	if (IS_ERR(pdd)) {
		err = -ESRCH;
		goto err_bind_process;
	}

	if (!pdd->doorbell_index &&
	    kfd_alloc_process_doorbells(dev, &pdd->doorbell_index) < 0) {
		err = -ENOMEM;
		goto err_alloc_doorbells;
	}

	/* Starting with GFX11, wptr BOs must be mapped to GART for MES to determine work
	 * on unmapped queues for usermode queue oversubscription (no aggregated doorbell)
	 */
	if (dev->shared_resources.enable_mes &&
			((dev->adev->mes.sched_version & AMDGPU_MES_API_VERSION_MASK)
			>> AMDGPU_MES_API_VERSION_SHIFT) >= 2) {
		struct amdgpu_bo_va_mapping *wptr_mapping;
		struct amdgpu_vm *wptr_vm;

		wptr_vm = drm_priv_to_vm(pdd->drm_priv);
		err = amdgpu_bo_reserve(wptr_vm->root.bo, false);
		if (err)
			goto err_wptr_map_gart;

		wptr_mapping = amdgpu_vm_bo_lookup_mapping(
				wptr_vm, args->write_pointer_address >> PAGE_SHIFT);
		amdgpu_bo_unreserve(wptr_vm->root.bo);
		if (!wptr_mapping) {
			pr_err("Failed to lookup wptr bo\n");
			err = -EINVAL;
			goto err_wptr_map_gart;
		}

		wptr_bo = wptr_mapping->bo_va->base.bo;
		if (wptr_bo->tbo.base.size > PAGE_SIZE) {
			pr_err("Requested GART mapping for wptr bo larger than one page\n");
			err = -EINVAL;
			goto err_wptr_map_gart;
		}

		err = amdgpu_amdkfd_map_gtt_bo_to_gart(dev->adev, wptr_bo);
		if (err) {
			pr_err("Failed to map wptr bo to GART\n");
			goto err_wptr_map_gart;
		}
	}

	pr_debug("Creating queue for PASID 0x%x on gpu 0x%x\n",
			p->pasid,
			dev->id);

	err = pqm_create_queue(&p->pqm, dev, filep, &q_properties, &queue_id, wptr_bo,
			NULL, NULL, NULL, &doorbell_offset_in_process);
	if (err != 0)
		goto err_create_queue;

	args->queue_id = queue_id;


	/* Return gpu_id as doorbell offset for mmap usage */
	args->doorbell_offset = KFD_MMAP_TYPE_DOORBELL;
	args->doorbell_offset |= KFD_MMAP_GPU_ID(args->gpu_id);
	if (KFD_IS_SOC15(dev))
		/* On SOC15 ASICs, include the doorbell offset within the
		 * process doorbell frame, which is 2 pages.
		 */
		args->doorbell_offset |= doorbell_offset_in_process;

	mutex_unlock(&p->mutex);

	pr_debug("Queue id %d was created successfully\n", args->queue_id);

	pr_debug("Ring buffer address == 0x%016llX\n",
			args->ring_base_address);

	pr_debug("Read ptr address    == 0x%016llX\n",
			args->read_pointer_address);

	pr_debug("Write ptr address   == 0x%016llX\n",
			args->write_pointer_address);

	return 0;

err_create_queue:
	if (wptr_bo)
		amdgpu_amdkfd_free_gtt_mem(dev->adev, wptr_bo);
err_wptr_map_gart:
err_alloc_doorbells:
err_bind_process:
err_pdd:
	mutex_unlock(&p->mutex);
	return err;
}

static int kfd_ioctl_destroy_queue(struct file *filp, struct kfd_process *p,
					void *data)
{
	int retval;
	struct kfd_ioctl_destroy_queue_args *args = data;

	pr_debug("Destroying queue id %d for pasid 0x%x\n",
				args->queue_id,
				p->pasid);

	mutex_lock(&p->mutex);

	retval = pqm_destroy_queue(&p->pqm, args->queue_id);

	mutex_unlock(&p->mutex);
	return retval;
}

static int kfd_ioctl_update_queue(struct file *filp, struct kfd_process *p,
					void *data)
{
	int retval;
	struct kfd_ioctl_update_queue_args *args = data;
	struct queue_properties properties;

	if (args->queue_percentage > KFD_MAX_QUEUE_PERCENTAGE) {
		pr_err("Queue percentage must be between 0 to KFD_MAX_QUEUE_PERCENTAGE\n");
		return -EINVAL;
	}

	if (args->queue_priority > KFD_MAX_QUEUE_PRIORITY) {
		pr_err("Queue priority must be between 0 to KFD_MAX_QUEUE_PRIORITY\n");
		return -EINVAL;
	}

	if ((args->ring_base_address) &&
		(!access_ok((const void __user *) args->ring_base_address,
			sizeof(uint64_t)))) {
		pr_err("Can't access ring base address\n");
		return -EFAULT;
	}

	if (!is_power_of_2(args->ring_size) && (args->ring_size != 0)) {
		pr_err("Ring size must be a power of 2 or 0\n");
		return -EINVAL;
	}

	properties.queue_address = args->ring_base_address;
	properties.queue_size = args->ring_size;
	properties.queue_percent = args->queue_percentage;
	properties.priority = args->queue_priority;

	pr_debug("Updating queue id %d for pasid 0x%x\n",
			args->queue_id, p->pasid);

	mutex_lock(&p->mutex);

	retval = pqm_update_queue_properties(&p->pqm, args->queue_id, &properties);

	mutex_unlock(&p->mutex);

	return retval;
}

static int kfd_ioctl_set_cu_mask(struct file *filp, struct kfd_process *p,
					void *data)
{
	int retval;
	const int max_num_cus = 1024;
	struct kfd_ioctl_set_cu_mask_args *args = data;
	struct mqd_update_info minfo = {0};
	uint32_t __user *cu_mask_ptr = (uint32_t __user *)args->cu_mask_ptr;
	size_t cu_mask_size = sizeof(uint32_t) * (args->num_cu_mask / 32);

	if ((args->num_cu_mask % 32) != 0) {
		pr_debug("num_cu_mask 0x%x must be a multiple of 32",
				args->num_cu_mask);
		return -EINVAL;
	}

	minfo.cu_mask.count = args->num_cu_mask;
	if (minfo.cu_mask.count == 0) {
		pr_debug("CU mask cannot be 0");
		return -EINVAL;
	}

	/* To prevent an unreasonably large CU mask size, set an arbitrary
	 * limit of max_num_cus bits.  We can then just drop any CU mask bits
	 * past max_num_cus bits and just use the first max_num_cus bits.
	 */
	if (minfo.cu_mask.count > max_num_cus) {
		pr_debug("CU mask cannot be greater than 1024 bits");
		minfo.cu_mask.count = max_num_cus;
		cu_mask_size = sizeof(uint32_t) * (max_num_cus/32);
	}

	minfo.cu_mask.ptr = kzalloc(cu_mask_size, GFP_KERNEL);
	if (!minfo.cu_mask.ptr)
		return -ENOMEM;

	retval = copy_from_user(minfo.cu_mask.ptr, cu_mask_ptr, cu_mask_size);
	if (retval) {
		pr_debug("Could not copy CU mask from userspace");
		retval = -EFAULT;
		goto out;
	}

	minfo.update_flag = UPDATE_FLAG_CU_MASK;

	mutex_lock(&p->mutex);

	retval = pqm_update_mqd(&p->pqm, args->queue_id, &minfo);

	mutex_unlock(&p->mutex);

out:
	kfree(minfo.cu_mask.ptr);
	return retval;
}

static int kfd_ioctl_get_queue_wave_state(struct file *filep,
					  struct kfd_process *p, void *data)
{
	struct kfd_ioctl_get_queue_wave_state_args *args = data;
	int r;

	mutex_lock(&p->mutex);

	r = pqm_get_wave_state(&p->pqm, args->queue_id,
			       (void __user *)args->ctl_stack_address,
			       &args->ctl_stack_used_size,
			       &args->save_area_used_size);

	mutex_unlock(&p->mutex);

	return r;
}

static int kfd_ioctl_set_memory_policy(struct file *filep,
					struct kfd_process *p, void *data)
{
	struct kfd_ioctl_set_memory_policy_args *args = data;
	int err = 0;
	struct kfd_process_device *pdd;
	enum cache_policy default_policy, alternate_policy;

	if (args->default_policy != KFD_IOC_CACHE_POLICY_COHERENT
	    && args->default_policy != KFD_IOC_CACHE_POLICY_NONCOHERENT) {
		return -EINVAL;
	}

	if (args->alternate_policy != KFD_IOC_CACHE_POLICY_COHERENT
	    && args->alternate_policy != KFD_IOC_CACHE_POLICY_NONCOHERENT) {
		return -EINVAL;
	}

	mutex_lock(&p->mutex);
	pdd = kfd_process_device_data_by_id(p, args->gpu_id);
	if (!pdd) {
		pr_debug("Could not find gpu id 0x%x\n", args->gpu_id);
		err = -EINVAL;
		goto err_pdd;
	}

	pdd = kfd_bind_process_to_device(pdd->dev, p);
	if (IS_ERR(pdd)) {
		err = -ESRCH;
		goto out;
	}

	default_policy = (args->default_policy == KFD_IOC_CACHE_POLICY_COHERENT)
			 ? cache_policy_coherent : cache_policy_noncoherent;

	alternate_policy =
		(args->alternate_policy == KFD_IOC_CACHE_POLICY_COHERENT)
		   ? cache_policy_coherent : cache_policy_noncoherent;

	if (!pdd->dev->dqm->ops.set_cache_memory_policy(pdd->dev->dqm,
				&pdd->qpd,
				default_policy,
				alternate_policy,
				(void __user *)args->alternate_aperture_base,
				args->alternate_aperture_size))
		err = -EINVAL;

out:
err_pdd:
	mutex_unlock(&p->mutex);

	return err;
}

static int kfd_ioctl_set_trap_handler(struct file *filep,
					struct kfd_process *p, void *data)
{
	struct kfd_ioctl_set_trap_handler_args *args = data;
	int err = 0;
	struct kfd_process_device *pdd;

	mutex_lock(&p->mutex);

	pdd = kfd_process_device_data_by_id(p, args->gpu_id);
	if (!pdd) {
		err = -EINVAL;
		goto err_pdd;
	}

	pdd = kfd_bind_process_to_device(pdd->dev, p);
	if (IS_ERR(pdd)) {
		err = -ESRCH;
		goto out;
	}

	kfd_process_set_trap_handler(&pdd->qpd, args->tba_addr, args->tma_addr);

out:
err_pdd:
	mutex_unlock(&p->mutex);

	return err;
}

static int kfd_ioctl_dbg_register(struct file *filep,
				struct kfd_process *p, void *data)
{
	return -EPERM;
}

static int kfd_ioctl_dbg_unregister(struct file *filep,
				struct kfd_process *p, void *data)
{
	return -EPERM;
}

static int kfd_ioctl_dbg_address_watch(struct file *filep,
					struct kfd_process *p, void *data)
{
	return -EPERM;
}

/* Parse and generate fixed size data structure for wave control */
static int kfd_ioctl_dbg_wave_control(struct file *filep,
					struct kfd_process *p, void *data)
{
	return -EPERM;
}

static int kfd_ioctl_get_clock_counters(struct file *filep,
				struct kfd_process *p, void *data)
{
	struct kfd_ioctl_get_clock_counters_args *args = data;
	struct kfd_process_device *pdd;

	mutex_lock(&p->mutex);
	pdd = kfd_process_device_data_by_id(p, args->gpu_id);
	mutex_unlock(&p->mutex);
	if (pdd)
		/* Reading GPU clock counter from KGD */
		args->gpu_clock_counter = amdgpu_amdkfd_get_gpu_clock_counter(pdd->dev->adev);
	else
		/* Node without GPU resource */
		args->gpu_clock_counter = 0;

	/* No access to rdtsc. Using raw monotonic time */
	args->cpu_clock_counter = ktime_get_raw_ns();
	args->system_clock_counter = ktime_get_boottime_ns();

	/* Since the counter is in nano-seconds we use 1GHz frequency */
	args->system_clock_freq = 1000000000;

	return 0;
}


static int kfd_ioctl_get_process_apertures(struct file *filp,
				struct kfd_process *p, void *data)
{
	struct kfd_ioctl_get_process_apertures_args *args = data;
	struct kfd_process_device_apertures *pAperture;
	int i;

	dev_dbg(kfd_device, "get apertures for PASID 0x%x", p->pasid);

	args->num_of_nodes = 0;

	mutex_lock(&p->mutex);
	/* Run over all pdd of the process */
	for (i = 0; i < p->n_pdds; i++) {
		struct kfd_process_device *pdd = p->pdds[i];

		pAperture =
			&args->process_apertures[args->num_of_nodes];
		pAperture->gpu_id = pdd->dev->id;
		pAperture->lds_base = pdd->lds_base;
		pAperture->lds_limit = pdd->lds_limit;
		pAperture->gpuvm_base = pdd->gpuvm_base;
		pAperture->gpuvm_limit = pdd->gpuvm_limit;
		pAperture->scratch_base = pdd->scratch_base;
		pAperture->scratch_limit = pdd->scratch_limit;

		dev_dbg(kfd_device,
			"node id %u\n", args->num_of_nodes);
		dev_dbg(kfd_device,
			"gpu id %u\n", pdd->dev->id);
		dev_dbg(kfd_device,
			"lds_base %llX\n", pdd->lds_base);
		dev_dbg(kfd_device,
			"lds_limit %llX\n", pdd->lds_limit);
		dev_dbg(kfd_device,
			"gpuvm_base %llX\n", pdd->gpuvm_base);
		dev_dbg(kfd_device,
			"gpuvm_limit %llX\n", pdd->gpuvm_limit);
		dev_dbg(kfd_device,
			"scratch_base %llX\n", pdd->scratch_base);
		dev_dbg(kfd_device,
			"scratch_limit %llX\n", pdd->scratch_limit);

		if (++args->num_of_nodes >= NUM_OF_SUPPORTED_GPUS)
			break;
	}
	mutex_unlock(&p->mutex);

	return 0;
}

static int kfd_ioctl_get_process_apertures_new(struct file *filp,
				struct kfd_process *p, void *data)
{
	struct kfd_ioctl_get_process_apertures_new_args *args = data;
	struct kfd_process_device_apertures *pa;
	int ret;
	int i;

	dev_dbg(kfd_device, "get apertures for PASID 0x%x", p->pasid);

	if (args->num_of_nodes == 0) {
		/* Return number of nodes, so that user space can alloacate
		 * sufficient memory
		 */
		mutex_lock(&p->mutex);
		args->num_of_nodes = p->n_pdds;
		goto out_unlock;
	}

	/* Fill in process-aperture information for all available
	 * nodes, but not more than args->num_of_nodes as that is
	 * the amount of memory allocated by user
	 */
	pa = kzalloc((sizeof(struct kfd_process_device_apertures) *
				args->num_of_nodes), GFP_KERNEL);
	if (!pa)
		return -ENOMEM;

	mutex_lock(&p->mutex);

	if (!p->n_pdds) {
		args->num_of_nodes = 0;
		kfree(pa);
		goto out_unlock;
	}

	/* Run over all pdd of the process */
	for (i = 0; i < min(p->n_pdds, args->num_of_nodes); i++) {
		struct kfd_process_device *pdd = p->pdds[i];

		pa[i].gpu_id = pdd->dev->id;
		pa[i].lds_base = pdd->lds_base;
		pa[i].lds_limit = pdd->lds_limit;
		pa[i].gpuvm_base = pdd->gpuvm_base;
		pa[i].gpuvm_limit = pdd->gpuvm_limit;
		pa[i].scratch_base = pdd->scratch_base;
		pa[i].scratch_limit = pdd->scratch_limit;

		dev_dbg(kfd_device,
			"gpu id %u\n", pdd->dev->id);
		dev_dbg(kfd_device,
			"lds_base %llX\n", pdd->lds_base);
		dev_dbg(kfd_device,
			"lds_limit %llX\n", pdd->lds_limit);
		dev_dbg(kfd_device,
			"gpuvm_base %llX\n", pdd->gpuvm_base);
		dev_dbg(kfd_device,
			"gpuvm_limit %llX\n", pdd->gpuvm_limit);
		dev_dbg(kfd_device,
			"scratch_base %llX\n", pdd->scratch_base);
		dev_dbg(kfd_device,
			"scratch_limit %llX\n", pdd->scratch_limit);
	}
	mutex_unlock(&p->mutex);

	args->num_of_nodes = i;
	ret = copy_to_user(
			(void __user *)args->kfd_process_device_apertures_ptr,
			pa,
			(i * sizeof(struct kfd_process_device_apertures)));
	kfree(pa);
	return ret ? -EFAULT : 0;

out_unlock:
	mutex_unlock(&p->mutex);
	return 0;
}

static int kfd_ioctl_create_event(struct file *filp, struct kfd_process *p,
					void *data)
{
	struct kfd_ioctl_create_event_args *args = data;
	int err;

	/* For dGPUs the event page is allocated in user mode. The
	 * handle is passed to KFD with the first call to this IOCTL
	 * through the event_page_offset field.
	 */
	if (args->event_page_offset) {
		mutex_lock(&p->mutex);
		err = kfd_kmap_event_page(p, args->event_page_offset);
		mutex_unlock(&p->mutex);
		if (err)
			return err;
	}

	err = kfd_event_create(filp, p, args->event_type,
				args->auto_reset != 0, args->node_id,
				&args->event_id, &args->event_trigger_data,
				&args->event_page_offset,
				&args->event_slot_index);

	pr_debug("Created event (id:0x%08x) (%s)\n", args->event_id, __func__);
	return err;
}

static int kfd_ioctl_destroy_event(struct file *filp, struct kfd_process *p,
					void *data)
{
	struct kfd_ioctl_destroy_event_args *args = data;

	return kfd_event_destroy(p, args->event_id);
}

static int kfd_ioctl_set_event(struct file *filp, struct kfd_process *p,
				void *data)
{
	struct kfd_ioctl_set_event_args *args = data;

	return kfd_set_event(p, args->event_id);
}

static int kfd_ioctl_reset_event(struct file *filp, struct kfd_process *p,
				void *data)
{
	struct kfd_ioctl_reset_event_args *args = data;

	return kfd_reset_event(p, args->event_id);
}

static int kfd_ioctl_wait_events(struct file *filp, struct kfd_process *p,
				void *data)
{
	struct kfd_ioctl_wait_events_args *args = data;

	return kfd_wait_on_events(p, args->num_events,
			(void __user *)args->events_ptr,
			(args->wait_for_all != 0),
			&args->timeout, &args->wait_result);
<<<<<<< HEAD

	return err;
=======
>>>>>>> 65898687
}
static int kfd_ioctl_set_scratch_backing_va(struct file *filep,
					struct kfd_process *p, void *data)
{
	struct kfd_ioctl_set_scratch_backing_va_args *args = data;
	struct kfd_process_device *pdd;
	struct kfd_dev *dev;
	long err;

	mutex_lock(&p->mutex);
	pdd = kfd_process_device_data_by_id(p, args->gpu_id);
	if (!pdd) {
		err = -EINVAL;
		goto err_pdd;
	}
	dev = pdd->dev;

	pdd = kfd_bind_process_to_device(dev, p);
	if (IS_ERR(pdd)) {
		err = PTR_ERR(pdd);
		goto bind_process_to_device_fail;
	}

	pdd->qpd.sh_hidden_private_base = args->va_addr;

	mutex_unlock(&p->mutex);

	if (dev->dqm->sched_policy == KFD_SCHED_POLICY_NO_HWS &&
	    pdd->qpd.vmid != 0 && dev->kfd2kgd->set_scratch_backing_va)
		dev->kfd2kgd->set_scratch_backing_va(
			dev->adev, args->va_addr, pdd->qpd.vmid);

	return 0;

bind_process_to_device_fail:
err_pdd:
	mutex_unlock(&p->mutex);
	return err;
}

static int kfd_ioctl_get_tile_config(struct file *filep,
		struct kfd_process *p, void *data)
{
	struct kfd_ioctl_get_tile_config_args *args = data;
	struct kfd_process_device *pdd;
	struct tile_config config;
	int err = 0;

	mutex_lock(&p->mutex);
	pdd = kfd_process_device_data_by_id(p, args->gpu_id);
	mutex_unlock(&p->mutex);
	if (!pdd)
		return -EINVAL;

	amdgpu_amdkfd_get_tile_config(pdd->dev->adev, &config);

	args->gb_addr_config = config.gb_addr_config;
	args->num_banks = config.num_banks;
	args->num_ranks = config.num_ranks;

	if (args->num_tile_configs > config.num_tile_configs)
		args->num_tile_configs = config.num_tile_configs;
	err = copy_to_user((void __user *)args->tile_config_ptr,
			config.tile_config_ptr,
			args->num_tile_configs * sizeof(uint32_t));
	if (err) {
		args->num_tile_configs = 0;
		return -EFAULT;
	}

	if (args->num_macro_tile_configs > config.num_macro_tile_configs)
		args->num_macro_tile_configs =
				config.num_macro_tile_configs;
	err = copy_to_user((void __user *)args->macro_tile_config_ptr,
			config.macro_tile_config_ptr,
			args->num_macro_tile_configs * sizeof(uint32_t));
	if (err) {
		args->num_macro_tile_configs = 0;
		return -EFAULT;
	}

	return 0;
}

static int kfd_ioctl_acquire_vm(struct file *filep, struct kfd_process *p,
				void *data)
{
	struct kfd_ioctl_acquire_vm_args *args = data;
	struct kfd_process_device *pdd;
	struct file *drm_file;
	int ret;

	drm_file = fget(args->drm_fd);
	if (!drm_file)
		return -EINVAL;

	mutex_lock(&p->mutex);
	pdd = kfd_process_device_data_by_id(p, args->gpu_id);
	if (!pdd) {
		ret = -EINVAL;
		goto err_pdd;
	}

	if (pdd->drm_file) {
		ret = pdd->drm_file == drm_file ? 0 : -EBUSY;
		goto err_drm_file;
	}

	ret = kfd_process_device_init_vm(pdd, drm_file);
	if (ret)
		goto err_unlock;

	/* On success, the PDD keeps the drm_file reference */
	mutex_unlock(&p->mutex);

	return 0;

err_unlock:
err_pdd:
err_drm_file:
	mutex_unlock(&p->mutex);
	fput(drm_file);
	return ret;
}

bool kfd_dev_is_large_bar(struct kfd_dev *dev)
{
	if (debug_largebar) {
		pr_debug("Simulate large-bar allocation on non large-bar machine\n");
		return true;
	}

	if (dev->use_iommu_v2)
		return false;

	if (dev->local_mem_info.local_mem_size_private == 0 &&
			dev->local_mem_info.local_mem_size_public > 0)
		return true;
	return false;
}

static int kfd_ioctl_get_available_memory(struct file *filep,
					  struct kfd_process *p, void *data)
{
	struct kfd_ioctl_get_available_memory_args *args = data;
	struct kfd_process_device *pdd = kfd_lock_pdd_by_id(p, args->gpu_id);

	if (!pdd)
		return -EINVAL;
	args->available = amdgpu_amdkfd_get_available_memory(pdd->dev->adev);
	kfd_unlock_pdd(pdd);
	return 0;
}

static int kfd_ioctl_alloc_memory_of_gpu(struct file *filep,
					struct kfd_process *p, void *data)
{
	struct kfd_ioctl_alloc_memory_of_gpu_args *args = data;
	struct kfd_process_device *pdd;
	void *mem;
	struct kfd_dev *dev;
	int idr_handle;
	long err;
	uint64_t offset = args->mmap_offset;
	uint32_t flags = args->flags;

	if (args->size == 0)
		return -EINVAL;

#if IS_ENABLED(CONFIG_HSA_AMD_SVM)
	/* Flush pending deferred work to avoid racing with deferred actions
	 * from previous memory map changes (e.g. munmap).
	 */
	svm_range_list_lock_and_flush_work(&p->svms, current->mm);
	mutex_lock(&p->svms.lock);
	mmap_write_unlock(current->mm);
	if (interval_tree_iter_first(&p->svms.objects,
				     args->va_addr >> PAGE_SHIFT,
				     (args->va_addr + args->size - 1) >> PAGE_SHIFT)) {
		pr_err("Address: 0x%llx already allocated by SVM\n",
			args->va_addr);
		mutex_unlock(&p->svms.lock);
		return -EADDRINUSE;
	}
	mutex_unlock(&p->svms.lock);
#endif
	mutex_lock(&p->mutex);
	pdd = kfd_process_device_data_by_id(p, args->gpu_id);
	if (!pdd) {
		err = -EINVAL;
		goto err_pdd;
	}

	dev = pdd->dev;

	if ((flags & KFD_IOC_ALLOC_MEM_FLAGS_PUBLIC) &&
		(flags & KFD_IOC_ALLOC_MEM_FLAGS_VRAM) &&
		!kfd_dev_is_large_bar(dev)) {
		pr_err("Alloc host visible vram on small bar is not allowed\n");
		err = -EINVAL;
		goto err_large_bar;
	}

	pdd = kfd_bind_process_to_device(dev, p);
	if (IS_ERR(pdd)) {
		err = PTR_ERR(pdd);
		goto err_unlock;
	}

	if (flags & KFD_IOC_ALLOC_MEM_FLAGS_DOORBELL) {
		if (args->size != kfd_doorbell_process_slice(dev)) {
			err = -EINVAL;
			goto err_unlock;
		}
		offset = kfd_get_process_doorbells(pdd);
		if (!offset) {
			err = -ENOMEM;
			goto err_unlock;
		}
	} else if (flags & KFD_IOC_ALLOC_MEM_FLAGS_MMIO_REMAP) {
		if (args->size != PAGE_SIZE) {
			err = -EINVAL;
			goto err_unlock;
		}
		offset = dev->adev->rmmio_remap.bus_addr;
		if (!offset) {
			err = -ENOMEM;
			goto err_unlock;
		}
	}

	err = amdgpu_amdkfd_gpuvm_alloc_memory_of_gpu(
		dev->adev, args->va_addr, args->size,
		pdd->drm_priv, (struct kgd_mem **) &mem, &offset,
		flags, false);

	if (err)
		goto err_unlock;

	idr_handle = kfd_process_device_create_obj_handle(pdd, mem);
	if (idr_handle < 0) {
		err = -EFAULT;
		goto err_free;
	}

	/* Update the VRAM usage count */
	if (flags & KFD_IOC_ALLOC_MEM_FLAGS_VRAM)
		WRITE_ONCE(pdd->vram_usage, pdd->vram_usage + args->size);

	mutex_unlock(&p->mutex);

	args->handle = MAKE_HANDLE(args->gpu_id, idr_handle);
	args->mmap_offset = offset;

	/* MMIO is mapped through kfd device
	 * Generate a kfd mmap offset
	 */
	if (flags & KFD_IOC_ALLOC_MEM_FLAGS_MMIO_REMAP)
		args->mmap_offset = KFD_MMAP_TYPE_MMIO
					| KFD_MMAP_GPU_ID(args->gpu_id);

	return 0;

err_free:
	amdgpu_amdkfd_gpuvm_free_memory_of_gpu(dev->adev, (struct kgd_mem *)mem,
					       pdd->drm_priv, NULL);
err_unlock:
err_pdd:
err_large_bar:
	mutex_unlock(&p->mutex);
	return err;
}

static int kfd_ioctl_free_memory_of_gpu(struct file *filep,
					struct kfd_process *p, void *data)
{
	struct kfd_ioctl_free_memory_of_gpu_args *args = data;
	struct kfd_process_device *pdd;
	void *mem;
	int ret;
	uint64_t size = 0;

	mutex_lock(&p->mutex);
	/*
	 * Safeguard to prevent user space from freeing signal BO.
	 * It will be freed at process termination.
	 */
	if (p->signal_handle && (p->signal_handle == args->handle)) {
		pr_err("Free signal BO is not allowed\n");
		ret = -EPERM;
		goto err_unlock;
	}

	pdd = kfd_process_device_data_by_id(p, GET_GPU_ID(args->handle));
	if (!pdd) {
		pr_err("Process device data doesn't exist\n");
		ret = -EINVAL;
		goto err_pdd;
	}

	mem = kfd_process_device_translate_handle(
		pdd, GET_IDR_HANDLE(args->handle));
	if (!mem) {
		ret = -EINVAL;
		goto err_unlock;
	}

	ret = amdgpu_amdkfd_gpuvm_free_memory_of_gpu(pdd->dev->adev,
				(struct kgd_mem *)mem, pdd->drm_priv, &size);

	/* If freeing the buffer failed, leave the handle in place for
	 * clean-up during process tear-down.
	 */
	if (!ret)
		kfd_process_device_remove_obj_handle(
			pdd, GET_IDR_HANDLE(args->handle));

	WRITE_ONCE(pdd->vram_usage, pdd->vram_usage - size);

err_unlock:
err_pdd:
	mutex_unlock(&p->mutex);
	return ret;
}

static int kfd_ioctl_map_memory_to_gpu(struct file *filep,
					struct kfd_process *p, void *data)
{
	struct kfd_ioctl_map_memory_to_gpu_args *args = data;
	struct kfd_process_device *pdd, *peer_pdd;
	void *mem;
	struct kfd_dev *dev;
	long err = 0;
	int i;
	uint32_t *devices_arr = NULL;

	if (!args->n_devices) {
		pr_debug("Device IDs array empty\n");
		return -EINVAL;
	}
	if (args->n_success > args->n_devices) {
		pr_debug("n_success exceeds n_devices\n");
		return -EINVAL;
	}

	devices_arr = kmalloc_array(args->n_devices, sizeof(*devices_arr),
				    GFP_KERNEL);
	if (!devices_arr)
		return -ENOMEM;

	err = copy_from_user(devices_arr,
			     (void __user *)args->device_ids_array_ptr,
			     args->n_devices * sizeof(*devices_arr));
	if (err != 0) {
		err = -EFAULT;
		goto copy_from_user_failed;
	}

	mutex_lock(&p->mutex);
	pdd = kfd_process_device_data_by_id(p, GET_GPU_ID(args->handle));
	if (!pdd) {
		err = -EINVAL;
		goto get_process_device_data_failed;
	}
	dev = pdd->dev;

	pdd = kfd_bind_process_to_device(dev, p);
	if (IS_ERR(pdd)) {
		err = PTR_ERR(pdd);
		goto bind_process_to_device_failed;
	}

	mem = kfd_process_device_translate_handle(pdd,
						GET_IDR_HANDLE(args->handle));
	if (!mem) {
		err = -ENOMEM;
		goto get_mem_obj_from_handle_failed;
	}

	for (i = args->n_success; i < args->n_devices; i++) {
		peer_pdd = kfd_process_device_data_by_id(p, devices_arr[i]);
		if (!peer_pdd) {
			pr_debug("Getting device by id failed for 0x%x\n",
				 devices_arr[i]);
			err = -EINVAL;
			goto get_mem_obj_from_handle_failed;
		}

		peer_pdd = kfd_bind_process_to_device(peer_pdd->dev, p);
		if (IS_ERR(peer_pdd)) {
			err = PTR_ERR(peer_pdd);
			goto get_mem_obj_from_handle_failed;
		}

		err = amdgpu_amdkfd_gpuvm_map_memory_to_gpu(
			peer_pdd->dev->adev, (struct kgd_mem *)mem,
			peer_pdd->drm_priv);
		if (err) {
			struct pci_dev *pdev = peer_pdd->dev->adev->pdev;

			dev_err(dev->adev->dev,
			       "Failed to map peer:%04x:%02x:%02x.%d mem_domain:%d\n",
			       pci_domain_nr(pdev->bus),
			       pdev->bus->number,
			       PCI_SLOT(pdev->devfn),
			       PCI_FUNC(pdev->devfn),
			       ((struct kgd_mem *)mem)->domain);
			goto map_memory_to_gpu_failed;
		}
		args->n_success = i+1;
	}

	mutex_unlock(&p->mutex);

	err = amdgpu_amdkfd_gpuvm_sync_memory(dev->adev, (struct kgd_mem *) mem, true);
	if (err) {
		pr_debug("Sync memory failed, wait interrupted by user signal\n");
		goto sync_memory_failed;
	}

	/* Flush TLBs after waiting for the page table updates to complete */
	for (i = 0; i < args->n_devices; i++) {
		peer_pdd = kfd_process_device_data_by_id(p, devices_arr[i]);
		if (WARN_ON_ONCE(!peer_pdd))
			continue;
		kfd_flush_tlb(peer_pdd, TLB_FLUSH_LEGACY);
	}
	kfree(devices_arr);

	return err;

get_process_device_data_failed:
bind_process_to_device_failed:
get_mem_obj_from_handle_failed:
map_memory_to_gpu_failed:
	mutex_unlock(&p->mutex);
copy_from_user_failed:
sync_memory_failed:
	kfree(devices_arr);

	return err;
}

static int kfd_ioctl_unmap_memory_from_gpu(struct file *filep,
					struct kfd_process *p, void *data)
{
	struct kfd_ioctl_unmap_memory_from_gpu_args *args = data;
	struct kfd_process_device *pdd, *peer_pdd;
	void *mem;
	long err = 0;
	uint32_t *devices_arr = NULL, i;

	if (!args->n_devices) {
		pr_debug("Device IDs array empty\n");
		return -EINVAL;
	}
	if (args->n_success > args->n_devices) {
		pr_debug("n_success exceeds n_devices\n");
		return -EINVAL;
	}

	devices_arr = kmalloc_array(args->n_devices, sizeof(*devices_arr),
				    GFP_KERNEL);
	if (!devices_arr)
		return -ENOMEM;

	err = copy_from_user(devices_arr,
			     (void __user *)args->device_ids_array_ptr,
			     args->n_devices * sizeof(*devices_arr));
	if (err != 0) {
		err = -EFAULT;
		goto copy_from_user_failed;
	}

	mutex_lock(&p->mutex);
	pdd = kfd_process_device_data_by_id(p, GET_GPU_ID(args->handle));
	if (!pdd) {
		err = -EINVAL;
		goto bind_process_to_device_failed;
	}

	mem = kfd_process_device_translate_handle(pdd,
						GET_IDR_HANDLE(args->handle));
	if (!mem) {
		err = -ENOMEM;
		goto get_mem_obj_from_handle_failed;
	}

	for (i = args->n_success; i < args->n_devices; i++) {
		peer_pdd = kfd_process_device_data_by_id(p, devices_arr[i]);
		if (!peer_pdd) {
			err = -EINVAL;
			goto get_mem_obj_from_handle_failed;
		}
		err = amdgpu_amdkfd_gpuvm_unmap_memory_from_gpu(
			peer_pdd->dev->adev, (struct kgd_mem *)mem, peer_pdd->drm_priv);
		if (err) {
			pr_err("Failed to unmap from gpu %d/%d\n",
			       i, args->n_devices);
			goto unmap_memory_from_gpu_failed;
		}
		args->n_success = i+1;
	}
	mutex_unlock(&p->mutex);

	if (kfd_flush_tlb_after_unmap(pdd->dev)) {
		err = amdgpu_amdkfd_gpuvm_sync_memory(pdd->dev->adev,
				(struct kgd_mem *) mem, true);
		if (err) {
			pr_debug("Sync memory failed, wait interrupted by user signal\n");
			goto sync_memory_failed;
		}

		/* Flush TLBs after waiting for the page table updates to complete */
		for (i = 0; i < args->n_devices; i++) {
			peer_pdd = kfd_process_device_data_by_id(p, devices_arr[i]);
			if (WARN_ON_ONCE(!peer_pdd))
				continue;
			kfd_flush_tlb(peer_pdd, TLB_FLUSH_HEAVYWEIGHT);
		}
	}
	kfree(devices_arr);

	return 0;

bind_process_to_device_failed:
get_mem_obj_from_handle_failed:
unmap_memory_from_gpu_failed:
	mutex_unlock(&p->mutex);
copy_from_user_failed:
sync_memory_failed:
	kfree(devices_arr);
	return err;
}

static int kfd_ioctl_alloc_queue_gws(struct file *filep,
		struct kfd_process *p, void *data)
{
	int retval;
	struct kfd_ioctl_alloc_queue_gws_args *args = data;
	struct queue *q;
	struct kfd_dev *dev;

	mutex_lock(&p->mutex);
	q = pqm_get_user_queue(&p->pqm, args->queue_id);

	if (q) {
		dev = q->device;
	} else {
		retval = -EINVAL;
		goto out_unlock;
	}

	if (!dev->gws) {
		retval = -ENODEV;
		goto out_unlock;
	}

	if (dev->dqm->sched_policy == KFD_SCHED_POLICY_NO_HWS) {
		retval = -ENODEV;
		goto out_unlock;
	}

	retval = pqm_set_gws(&p->pqm, args->queue_id, args->num_gws ? dev->gws : NULL);
	mutex_unlock(&p->mutex);

	args->first_gws = 0;
	return retval;

out_unlock:
	mutex_unlock(&p->mutex);
	return retval;
}

static int kfd_ioctl_get_dmabuf_info(struct file *filep,
		struct kfd_process *p, void *data)
{
	struct kfd_ioctl_get_dmabuf_info_args *args = data;
	struct kfd_dev *dev = NULL;
	struct amdgpu_device *dmabuf_adev;
	void *metadata_buffer = NULL;
	uint32_t flags;
	unsigned int i;
	int r;

	/* Find a KFD GPU device that supports the get_dmabuf_info query */
	for (i = 0; kfd_topology_enum_kfd_devices(i, &dev) == 0; i++)
		if (dev)
			break;
	if (!dev)
		return -EINVAL;

	if (args->metadata_ptr) {
		metadata_buffer = kzalloc(args->metadata_size, GFP_KERNEL);
		if (!metadata_buffer)
			return -ENOMEM;
	}

	/* Get dmabuf info from KGD */
	r = amdgpu_amdkfd_get_dmabuf_info(dev->adev, args->dmabuf_fd,
					  &dmabuf_adev, &args->size,
					  metadata_buffer, args->metadata_size,
					  &args->metadata_size, &flags);
	if (r)
		goto exit;

	/* Reverse-lookup gpu_id from kgd pointer */
	dev = kfd_device_by_adev(dmabuf_adev);
	if (!dev) {
		r = -EINVAL;
		goto exit;
	}
	args->gpu_id = dev->id;
	args->flags = flags;

	/* Copy metadata buffer to user mode */
	if (metadata_buffer) {
		r = copy_to_user((void __user *)args->metadata_ptr,
				 metadata_buffer, args->metadata_size);
		if (r != 0)
			r = -EFAULT;
	}

exit:
	kfree(metadata_buffer);

	return r;
}

static int kfd_ioctl_import_dmabuf(struct file *filep,
				   struct kfd_process *p, void *data)
{
	struct kfd_ioctl_import_dmabuf_args *args = data;
	struct kfd_process_device *pdd;
	struct dma_buf *dmabuf;
	int idr_handle;
	uint64_t size;
	void *mem;
	int r;

	dmabuf = dma_buf_get(args->dmabuf_fd);
	if (IS_ERR(dmabuf))
		return PTR_ERR(dmabuf);

	mutex_lock(&p->mutex);
	pdd = kfd_process_device_data_by_id(p, args->gpu_id);
	if (!pdd) {
		r = -EINVAL;
		goto err_unlock;
	}

	pdd = kfd_bind_process_to_device(pdd->dev, p);
	if (IS_ERR(pdd)) {
		r = PTR_ERR(pdd);
		goto err_unlock;
	}

	r = amdgpu_amdkfd_gpuvm_import_dmabuf(pdd->dev->adev, dmabuf,
					      args->va_addr, pdd->drm_priv,
					      (struct kgd_mem **)&mem, &size,
					      NULL);
	if (r)
		goto err_unlock;

	idr_handle = kfd_process_device_create_obj_handle(pdd, mem);
	if (idr_handle < 0) {
		r = -EFAULT;
		goto err_free;
	}

	mutex_unlock(&p->mutex);
	dma_buf_put(dmabuf);

	args->handle = MAKE_HANDLE(args->gpu_id, idr_handle);

	return 0;

err_free:
	amdgpu_amdkfd_gpuvm_free_memory_of_gpu(pdd->dev->adev, (struct kgd_mem *)mem,
					       pdd->drm_priv, NULL);
err_unlock:
	mutex_unlock(&p->mutex);
	dma_buf_put(dmabuf);
	return r;
}

/* Handle requests for watching SMI events */
static int kfd_ioctl_smi_events(struct file *filep,
				struct kfd_process *p, void *data)
{
	struct kfd_ioctl_smi_events_args *args = data;
	struct kfd_process_device *pdd;

	mutex_lock(&p->mutex);

	pdd = kfd_process_device_data_by_id(p, args->gpuid);
	mutex_unlock(&p->mutex);
	if (!pdd)
		return -EINVAL;

	return kfd_smi_event_open(pdd->dev, &args->anon_fd);
}

#if IS_ENABLED(CONFIG_HSA_AMD_SVM)

static int kfd_ioctl_set_xnack_mode(struct file *filep,
				    struct kfd_process *p, void *data)
{
	struct kfd_ioctl_set_xnack_mode_args *args = data;
	int r = 0;

	mutex_lock(&p->mutex);
	if (args->xnack_enabled >= 0) {
		if (!list_empty(&p->pqm.queues)) {
			pr_debug("Process has user queues running\n");
			r = -EBUSY;
			goto out_unlock;
		}

		if (p->xnack_enabled == args->xnack_enabled)
			goto out_unlock;

		if (args->xnack_enabled && !kfd_process_xnack_mode(p, true)) {
			r = -EPERM;
			goto out_unlock;
		}

		r = svm_range_switch_xnack_reserve_mem(p, args->xnack_enabled);
	} else {
		args->xnack_enabled = p->xnack_enabled;
	}

out_unlock:
	mutex_unlock(&p->mutex);

	return r;
}

static int kfd_ioctl_svm(struct file *filep, struct kfd_process *p, void *data)
{
	struct kfd_ioctl_svm_args *args = data;
	int r = 0;

	pr_debug("start 0x%llx size 0x%llx op 0x%x nattr 0x%x\n",
		 args->start_addr, args->size, args->op, args->nattr);

	if ((args->start_addr & ~PAGE_MASK) || (args->size & ~PAGE_MASK))
		return -EINVAL;
	if (!args->start_addr || !args->size)
		return -EINVAL;

	r = svm_ioctl(p, args->op, args->start_addr, args->size, args->nattr,
		      args->attrs);

	return r;
}
#else
static int kfd_ioctl_set_xnack_mode(struct file *filep,
				    struct kfd_process *p, void *data)
{
	return -EPERM;
}
static int kfd_ioctl_svm(struct file *filep, struct kfd_process *p, void *data)
{
	return -EPERM;
}
#endif

static int criu_checkpoint_process(struct kfd_process *p,
			     uint8_t __user *user_priv_data,
			     uint64_t *priv_offset)
{
	struct kfd_criu_process_priv_data process_priv;
	int ret;

	memset(&process_priv, 0, sizeof(process_priv));

	process_priv.version = KFD_CRIU_PRIV_VERSION;
	/* For CR, we don't consider negative xnack mode which is used for
	 * querying without changing it, here 0 simply means disabled and 1
	 * means enabled so retry for finding a valid PTE.
	 */
	process_priv.xnack_mode = p->xnack_enabled ? 1 : 0;

	ret = copy_to_user(user_priv_data + *priv_offset,
				&process_priv, sizeof(process_priv));

	if (ret) {
		pr_err("Failed to copy process information to user\n");
		ret = -EFAULT;
	}

	*priv_offset += sizeof(process_priv);
	return ret;
}

static int criu_checkpoint_devices(struct kfd_process *p,
			     uint32_t num_devices,
			     uint8_t __user *user_addr,
			     uint8_t __user *user_priv_data,
			     uint64_t *priv_offset)
{
	struct kfd_criu_device_priv_data *device_priv = NULL;
	struct kfd_criu_device_bucket *device_buckets = NULL;
	int ret = 0, i;

	device_buckets = kvzalloc(num_devices * sizeof(*device_buckets), GFP_KERNEL);
	if (!device_buckets) {
		ret = -ENOMEM;
		goto exit;
	}

	device_priv = kvzalloc(num_devices * sizeof(*device_priv), GFP_KERNEL);
	if (!device_priv) {
		ret = -ENOMEM;
		goto exit;
	}

	for (i = 0; i < num_devices; i++) {
		struct kfd_process_device *pdd = p->pdds[i];

		device_buckets[i].user_gpu_id = pdd->user_gpu_id;
		device_buckets[i].actual_gpu_id = pdd->dev->id;

		/*
		 * priv_data does not contain useful information for now and is reserved for
		 * future use, so we do not set its contents.
		 */
	}

	ret = copy_to_user(user_addr, device_buckets, num_devices * sizeof(*device_buckets));
	if (ret) {
		pr_err("Failed to copy device information to user\n");
		ret = -EFAULT;
		goto exit;
	}

	ret = copy_to_user(user_priv_data + *priv_offset,
			   device_priv,
			   num_devices * sizeof(*device_priv));
	if (ret) {
		pr_err("Failed to copy device information to user\n");
		ret = -EFAULT;
	}
	*priv_offset += num_devices * sizeof(*device_priv);

exit:
	kvfree(device_buckets);
	kvfree(device_priv);
	return ret;
}

static uint32_t get_process_num_bos(struct kfd_process *p)
{
	uint32_t num_of_bos = 0;
	int i;

	/* Run over all PDDs of the process */
	for (i = 0; i < p->n_pdds; i++) {
		struct kfd_process_device *pdd = p->pdds[i];
		void *mem;
		int id;

		idr_for_each_entry(&pdd->alloc_idr, mem, id) {
			struct kgd_mem *kgd_mem = (struct kgd_mem *)mem;

			if ((uint64_t)kgd_mem->va > pdd->gpuvm_base)
				num_of_bos++;
		}
	}
	return num_of_bos;
}

static int criu_get_prime_handle(struct drm_gem_object *gobj, int flags,
				      u32 *shared_fd)
{
	struct dma_buf *dmabuf;
	int ret;

	dmabuf = amdgpu_gem_prime_export(gobj, flags);
	if (IS_ERR(dmabuf)) {
		ret = PTR_ERR(dmabuf);
		pr_err("dmabuf export failed for the BO\n");
		return ret;
	}

	ret = dma_buf_fd(dmabuf, flags);
	if (ret < 0) {
		pr_err("dmabuf create fd failed, ret:%d\n", ret);
		goto out_free_dmabuf;
	}

	*shared_fd = ret;
	return 0;

out_free_dmabuf:
	dma_buf_put(dmabuf);
	return ret;
}

static int criu_checkpoint_bos(struct kfd_process *p,
			       uint32_t num_bos,
			       uint8_t __user *user_bos,
			       uint8_t __user *user_priv_data,
			       uint64_t *priv_offset)
{
	struct kfd_criu_bo_bucket *bo_buckets;
	struct kfd_criu_bo_priv_data *bo_privs;
	int ret = 0, pdd_index, bo_index = 0, id;
	void *mem;

	bo_buckets = kvzalloc(num_bos * sizeof(*bo_buckets), GFP_KERNEL);
	if (!bo_buckets)
		return -ENOMEM;

	bo_privs = kvzalloc(num_bos * sizeof(*bo_privs), GFP_KERNEL);
	if (!bo_privs) {
		ret = -ENOMEM;
		goto exit;
	}

	for (pdd_index = 0; pdd_index < p->n_pdds; pdd_index++) {
		struct kfd_process_device *pdd = p->pdds[pdd_index];
		struct amdgpu_bo *dumper_bo;
		struct kgd_mem *kgd_mem;

		idr_for_each_entry(&pdd->alloc_idr, mem, id) {
			struct kfd_criu_bo_bucket *bo_bucket;
			struct kfd_criu_bo_priv_data *bo_priv;
			int i, dev_idx = 0;

			if (!mem) {
				ret = -ENOMEM;
				goto exit;
			}

			kgd_mem = (struct kgd_mem *)mem;
			dumper_bo = kgd_mem->bo;

			if ((uint64_t)kgd_mem->va <= pdd->gpuvm_base)
				continue;

			bo_bucket = &bo_buckets[bo_index];
			bo_priv = &bo_privs[bo_index];

			bo_bucket->gpu_id = pdd->user_gpu_id;
			bo_bucket->addr = (uint64_t)kgd_mem->va;
			bo_bucket->size = amdgpu_bo_size(dumper_bo);
			bo_bucket->alloc_flags = (uint32_t)kgd_mem->alloc_flags;
			bo_priv->idr_handle = id;

			if (bo_bucket->alloc_flags & KFD_IOC_ALLOC_MEM_FLAGS_USERPTR) {
				ret = amdgpu_ttm_tt_get_userptr(&dumper_bo->tbo,
								&bo_priv->user_addr);
				if (ret) {
					pr_err("Failed to obtain user address for user-pointer bo\n");
					goto exit;
				}
			}
			if (bo_bucket->alloc_flags
			    & (KFD_IOC_ALLOC_MEM_FLAGS_VRAM | KFD_IOC_ALLOC_MEM_FLAGS_GTT)) {
				ret = criu_get_prime_handle(&dumper_bo->tbo.base,
						bo_bucket->alloc_flags &
						KFD_IOC_ALLOC_MEM_FLAGS_WRITABLE ? DRM_RDWR : 0,
						&bo_bucket->dmabuf_fd);
				if (ret)
					goto exit;
			} else {
				bo_bucket->dmabuf_fd = KFD_INVALID_FD;
			}

			if (bo_bucket->alloc_flags & KFD_IOC_ALLOC_MEM_FLAGS_DOORBELL)
				bo_bucket->offset = KFD_MMAP_TYPE_DOORBELL |
					KFD_MMAP_GPU_ID(pdd->dev->id);
			else if (bo_bucket->alloc_flags &
				KFD_IOC_ALLOC_MEM_FLAGS_MMIO_REMAP)
				bo_bucket->offset = KFD_MMAP_TYPE_MMIO |
					KFD_MMAP_GPU_ID(pdd->dev->id);
			else
				bo_bucket->offset = amdgpu_bo_mmap_offset(dumper_bo);

			for (i = 0; i < p->n_pdds; i++) {
				if (amdgpu_amdkfd_bo_mapped_to_dev(p->pdds[i]->dev->adev, kgd_mem))
					bo_priv->mapped_gpuids[dev_idx++] = p->pdds[i]->user_gpu_id;
			}

			pr_debug("bo_size = 0x%llx, bo_addr = 0x%llx bo_offset = 0x%llx\n"
					"gpu_id = 0x%x alloc_flags = 0x%x idr_handle = 0x%x",
					bo_bucket->size,
					bo_bucket->addr,
					bo_bucket->offset,
					bo_bucket->gpu_id,
					bo_bucket->alloc_flags,
					bo_priv->idr_handle);
			bo_index++;
		}
	}

	ret = copy_to_user(user_bos, bo_buckets, num_bos * sizeof(*bo_buckets));
	if (ret) {
		pr_err("Failed to copy BO information to user\n");
		ret = -EFAULT;
		goto exit;
	}

	ret = copy_to_user(user_priv_data + *priv_offset, bo_privs, num_bos * sizeof(*bo_privs));
	if (ret) {
		pr_err("Failed to copy BO priv information to user\n");
		ret = -EFAULT;
		goto exit;
	}

	*priv_offset += num_bos * sizeof(*bo_privs);

exit:
	while (ret && bo_index--) {
		if (bo_buckets[bo_index].alloc_flags
		    & (KFD_IOC_ALLOC_MEM_FLAGS_VRAM | KFD_IOC_ALLOC_MEM_FLAGS_GTT))
			close_fd(bo_buckets[bo_index].dmabuf_fd);
	}

	kvfree(bo_buckets);
	kvfree(bo_privs);
	return ret;
}

static int criu_get_process_object_info(struct kfd_process *p,
					uint32_t *num_devices,
					uint32_t *num_bos,
					uint32_t *num_objects,
					uint64_t *objs_priv_size)
{
	uint64_t queues_priv_data_size, svm_priv_data_size, priv_size;
	uint32_t num_queues, num_events, num_svm_ranges;
	int ret;

	*num_devices = p->n_pdds;
	*num_bos = get_process_num_bos(p);

	ret = kfd_process_get_queue_info(p, &num_queues, &queues_priv_data_size);
	if (ret)
		return ret;

	num_events = kfd_get_num_events(p);

	ret = svm_range_get_info(p, &num_svm_ranges, &svm_priv_data_size);
	if (ret)
		return ret;

	*num_objects = num_queues + num_events + num_svm_ranges;

	if (objs_priv_size) {
		priv_size = sizeof(struct kfd_criu_process_priv_data);
		priv_size += *num_devices * sizeof(struct kfd_criu_device_priv_data);
		priv_size += *num_bos * sizeof(struct kfd_criu_bo_priv_data);
		priv_size += queues_priv_data_size;
		priv_size += num_events * sizeof(struct kfd_criu_event_priv_data);
		priv_size += svm_priv_data_size;
		*objs_priv_size = priv_size;
	}
	return 0;
}

static int criu_checkpoint(struct file *filep,
			   struct kfd_process *p,
			   struct kfd_ioctl_criu_args *args)
{
	int ret;
	uint32_t num_devices, num_bos, num_objects;
	uint64_t priv_size, priv_offset = 0;

	if (!args->devices || !args->bos || !args->priv_data)
		return -EINVAL;

	mutex_lock(&p->mutex);

	if (!p->n_pdds) {
		pr_err("No pdd for given process\n");
		ret = -ENODEV;
		goto exit_unlock;
	}

	/* Confirm all process queues are evicted */
	if (!p->queues_paused) {
		pr_err("Cannot dump process when queues are not in evicted state\n");
		/* CRIU plugin did not call op PROCESS_INFO before checkpointing */
		ret = -EINVAL;
		goto exit_unlock;
	}

	ret = criu_get_process_object_info(p, &num_devices, &num_bos, &num_objects, &priv_size);
	if (ret)
		goto exit_unlock;

	if (num_devices != args->num_devices ||
	    num_bos != args->num_bos ||
	    num_objects != args->num_objects ||
	    priv_size != args->priv_data_size) {

		ret = -EINVAL;
		goto exit_unlock;
	}

	/* each function will store private data inside priv_data and adjust priv_offset */
	ret = criu_checkpoint_process(p, (uint8_t __user *)args->priv_data, &priv_offset);
	if (ret)
		goto exit_unlock;

	ret = criu_checkpoint_devices(p, num_devices, (uint8_t __user *)args->devices,
				(uint8_t __user *)args->priv_data, &priv_offset);
	if (ret)
		goto exit_unlock;

	ret = criu_checkpoint_bos(p, num_bos, (uint8_t __user *)args->bos,
			    (uint8_t __user *)args->priv_data, &priv_offset);
	if (ret)
		goto exit_unlock;

	if (num_objects) {
		ret = kfd_criu_checkpoint_queues(p, (uint8_t __user *)args->priv_data,
						 &priv_offset);
		if (ret)
			goto close_bo_fds;

		ret = kfd_criu_checkpoint_events(p, (uint8_t __user *)args->priv_data,
						 &priv_offset);
		if (ret)
			goto close_bo_fds;

		ret = kfd_criu_checkpoint_svm(p, (uint8_t __user *)args->priv_data, &priv_offset);
		if (ret)
			goto close_bo_fds;
	}

close_bo_fds:
	if (ret) {
		/* If IOCTL returns err, user assumes all FDs opened in criu_dump_bos are closed */
		uint32_t i;
		struct kfd_criu_bo_bucket *bo_buckets = (struct kfd_criu_bo_bucket *) args->bos;

		for (i = 0; i < num_bos; i++) {
			if (bo_buckets[i].alloc_flags & KFD_IOC_ALLOC_MEM_FLAGS_VRAM)
				close_fd(bo_buckets[i].dmabuf_fd);
		}
	}

exit_unlock:
	mutex_unlock(&p->mutex);
	if (ret)
		pr_err("Failed to dump CRIU ret:%d\n", ret);
	else
		pr_debug("CRIU dump ret:%d\n", ret);

	return ret;
}

static int criu_restore_process(struct kfd_process *p,
				struct kfd_ioctl_criu_args *args,
				uint64_t *priv_offset,
				uint64_t max_priv_data_size)
{
	int ret = 0;
	struct kfd_criu_process_priv_data process_priv;

	if (*priv_offset + sizeof(process_priv) > max_priv_data_size)
		return -EINVAL;

	ret = copy_from_user(&process_priv,
				(void __user *)(args->priv_data + *priv_offset),
				sizeof(process_priv));
	if (ret) {
		pr_err("Failed to copy process private information from user\n");
		ret = -EFAULT;
		goto exit;
	}
	*priv_offset += sizeof(process_priv);

	if (process_priv.version != KFD_CRIU_PRIV_VERSION) {
		pr_err("Invalid CRIU API version (checkpointed:%d current:%d)\n",
			process_priv.version, KFD_CRIU_PRIV_VERSION);
		return -EINVAL;
	}

	pr_debug("Setting XNACK mode\n");
	if (process_priv.xnack_mode && !kfd_process_xnack_mode(p, true)) {
		pr_err("xnack mode cannot be set\n");
		ret = -EPERM;
		goto exit;
	} else {
		pr_debug("set xnack mode: %d\n", process_priv.xnack_mode);
		p->xnack_enabled = process_priv.xnack_mode;
	}

exit:
	return ret;
}

static int criu_restore_devices(struct kfd_process *p,
				struct kfd_ioctl_criu_args *args,
				uint64_t *priv_offset,
				uint64_t max_priv_data_size)
{
	struct kfd_criu_device_bucket *device_buckets;
	struct kfd_criu_device_priv_data *device_privs;
	int ret = 0;
	uint32_t i;

	if (args->num_devices != p->n_pdds)
		return -EINVAL;

	if (*priv_offset + (args->num_devices * sizeof(*device_privs)) > max_priv_data_size)
		return -EINVAL;

	device_buckets = kmalloc_array(args->num_devices, sizeof(*device_buckets), GFP_KERNEL);
	if (!device_buckets)
		return -ENOMEM;

	ret = copy_from_user(device_buckets, (void __user *)args->devices,
				args->num_devices * sizeof(*device_buckets));
	if (ret) {
		pr_err("Failed to copy devices buckets from user\n");
		ret = -EFAULT;
		goto exit;
	}

	for (i = 0; i < args->num_devices; i++) {
		struct kfd_dev *dev;
		struct kfd_process_device *pdd;
		struct file *drm_file;

		/* device private data is not currently used */

		if (!device_buckets[i].user_gpu_id) {
			pr_err("Invalid user gpu_id\n");
			ret = -EINVAL;
			goto exit;
		}

		dev = kfd_device_by_id(device_buckets[i].actual_gpu_id);
		if (!dev) {
			pr_err("Failed to find device with gpu_id = %x\n",
				device_buckets[i].actual_gpu_id);
			ret = -EINVAL;
			goto exit;
		}

		pdd = kfd_get_process_device_data(dev, p);
		if (!pdd) {
			pr_err("Failed to get pdd for gpu_id = %x\n",
					device_buckets[i].actual_gpu_id);
			ret = -EINVAL;
			goto exit;
		}
		pdd->user_gpu_id = device_buckets[i].user_gpu_id;

		drm_file = fget(device_buckets[i].drm_fd);
		if (!drm_file) {
			pr_err("Invalid render node file descriptor sent from plugin (%d)\n",
				device_buckets[i].drm_fd);
			ret = -EINVAL;
			goto exit;
		}

		if (pdd->drm_file) {
			ret = -EINVAL;
			goto exit;
		}

		/* create the vm using render nodes for kfd pdd */
		if (kfd_process_device_init_vm(pdd, drm_file)) {
			pr_err("could not init vm for given pdd\n");
			/* On success, the PDD keeps the drm_file reference */
			fput(drm_file);
			ret = -EINVAL;
			goto exit;
		}
		/*
		 * pdd now already has the vm bound to render node so below api won't create a new
		 * exclusive kfd mapping but use existing one with renderDXXX but is still needed
		 * for iommu v2 binding  and runtime pm.
		 */
		pdd = kfd_bind_process_to_device(dev, p);
		if (IS_ERR(pdd)) {
			ret = PTR_ERR(pdd);
			goto exit;
		}

		if (!pdd->doorbell_index &&
		    kfd_alloc_process_doorbells(pdd->dev, &pdd->doorbell_index) < 0) {
			ret = -ENOMEM;
			goto exit;
		}
	}

	/*
	 * We are not copying device private data from user as we are not using the data for now,
	 * but we still adjust for its private data.
	 */
	*priv_offset += args->num_devices * sizeof(*device_privs);

exit:
	kfree(device_buckets);
	return ret;
}

static int criu_restore_memory_of_gpu(struct kfd_process_device *pdd,
				      struct kfd_criu_bo_bucket *bo_bucket,
				      struct kfd_criu_bo_priv_data *bo_priv,
				      struct kgd_mem **kgd_mem)
{
	int idr_handle;
	int ret;
	const bool criu_resume = true;
	u64 offset;

	if (bo_bucket->alloc_flags & KFD_IOC_ALLOC_MEM_FLAGS_DOORBELL) {
		if (bo_bucket->size != kfd_doorbell_process_slice(pdd->dev))
			return -EINVAL;

		offset = kfd_get_process_doorbells(pdd);
		if (!offset)
			return -ENOMEM;
	} else if (bo_bucket->alloc_flags & KFD_IOC_ALLOC_MEM_FLAGS_MMIO_REMAP) {
		/* MMIO BOs need remapped bus address */
		if (bo_bucket->size != PAGE_SIZE) {
			pr_err("Invalid page size\n");
			return -EINVAL;
		}
		offset = pdd->dev->adev->rmmio_remap.bus_addr;
		if (!offset) {
			pr_err("amdgpu_amdkfd_get_mmio_remap_phys_addr failed\n");
			return -ENOMEM;
		}
	} else if (bo_bucket->alloc_flags & KFD_IOC_ALLOC_MEM_FLAGS_USERPTR) {
		offset = bo_priv->user_addr;
	}
	/* Create the BO */
	ret = amdgpu_amdkfd_gpuvm_alloc_memory_of_gpu(pdd->dev->adev, bo_bucket->addr,
						      bo_bucket->size, pdd->drm_priv, kgd_mem,
						      &offset, bo_bucket->alloc_flags, criu_resume);
	if (ret) {
		pr_err("Could not create the BO\n");
		return ret;
	}
	pr_debug("New BO created: size:0x%llx addr:0x%llx offset:0x%llx\n",
		 bo_bucket->size, bo_bucket->addr, offset);

	/* Restore previous IDR handle */
	pr_debug("Restoring old IDR handle for the BO");
	idr_handle = idr_alloc(&pdd->alloc_idr, *kgd_mem, bo_priv->idr_handle,
			       bo_priv->idr_handle + 1, GFP_KERNEL);

	if (idr_handle < 0) {
		pr_err("Could not allocate idr\n");
		amdgpu_amdkfd_gpuvm_free_memory_of_gpu(pdd->dev->adev, *kgd_mem, pdd->drm_priv,
						       NULL);
		return -ENOMEM;
	}

	if (bo_bucket->alloc_flags & KFD_IOC_ALLOC_MEM_FLAGS_DOORBELL)
		bo_bucket->restored_offset = KFD_MMAP_TYPE_DOORBELL | KFD_MMAP_GPU_ID(pdd->dev->id);
	if (bo_bucket->alloc_flags & KFD_IOC_ALLOC_MEM_FLAGS_MMIO_REMAP) {
		bo_bucket->restored_offset = KFD_MMAP_TYPE_MMIO | KFD_MMAP_GPU_ID(pdd->dev->id);
	} else if (bo_bucket->alloc_flags & KFD_IOC_ALLOC_MEM_FLAGS_GTT) {
		bo_bucket->restored_offset = offset;
	} else if (bo_bucket->alloc_flags & KFD_IOC_ALLOC_MEM_FLAGS_VRAM) {
		bo_bucket->restored_offset = offset;
		/* Update the VRAM usage count */
		WRITE_ONCE(pdd->vram_usage, pdd->vram_usage + bo_bucket->size);
	}
	return 0;
}

static int criu_restore_bo(struct kfd_process *p,
			   struct kfd_criu_bo_bucket *bo_bucket,
			   struct kfd_criu_bo_priv_data *bo_priv)
{
	struct kfd_process_device *pdd;
	struct kgd_mem *kgd_mem;
	int ret;
	int j;

	pr_debug("Restoring BO size:0x%llx addr:0x%llx gpu_id:0x%x flags:0x%x idr_handle:0x%x\n",
		 bo_bucket->size, bo_bucket->addr, bo_bucket->gpu_id, bo_bucket->alloc_flags,
		 bo_priv->idr_handle);

	pdd = kfd_process_device_data_by_id(p, bo_bucket->gpu_id);
	if (!pdd) {
		pr_err("Failed to get pdd\n");
		return -ENODEV;
	}

	ret = criu_restore_memory_of_gpu(pdd, bo_bucket, bo_priv, &kgd_mem);
	if (ret)
		return ret;

	/* now map these BOs to GPU/s */
	for (j = 0; j < p->n_pdds; j++) {
		struct kfd_dev *peer;
		struct kfd_process_device *peer_pdd;

		if (!bo_priv->mapped_gpuids[j])
			break;

		peer_pdd = kfd_process_device_data_by_id(p, bo_priv->mapped_gpuids[j]);
		if (!peer_pdd)
			return -EINVAL;

		peer = peer_pdd->dev;

		peer_pdd = kfd_bind_process_to_device(peer, p);
		if (IS_ERR(peer_pdd))
			return PTR_ERR(peer_pdd);

		ret = amdgpu_amdkfd_gpuvm_map_memory_to_gpu(peer->adev, kgd_mem,
							    peer_pdd->drm_priv);
		if (ret) {
			pr_err("Failed to map to gpu %d/%d\n", j, p->n_pdds);
			return ret;
		}
	}

	pr_debug("map memory was successful for the BO\n");
	/* create the dmabuf object and export the bo */
	if (bo_bucket->alloc_flags
	    & (KFD_IOC_ALLOC_MEM_FLAGS_VRAM | KFD_IOC_ALLOC_MEM_FLAGS_GTT)) {
		ret = criu_get_prime_handle(&kgd_mem->bo->tbo.base, DRM_RDWR,
					    &bo_bucket->dmabuf_fd);
		if (ret)
			return ret;
	} else {
		bo_bucket->dmabuf_fd = KFD_INVALID_FD;
	}

	return 0;
}

static int criu_restore_bos(struct kfd_process *p,
			    struct kfd_ioctl_criu_args *args,
			    uint64_t *priv_offset,
			    uint64_t max_priv_data_size)
{
	struct kfd_criu_bo_bucket *bo_buckets = NULL;
	struct kfd_criu_bo_priv_data *bo_privs = NULL;
	int ret = 0;
	uint32_t i = 0;

	if (*priv_offset + (args->num_bos * sizeof(*bo_privs)) > max_priv_data_size)
		return -EINVAL;

	/* Prevent MMU notifications until stage-4 IOCTL (CRIU_RESUME) is received */
	amdgpu_amdkfd_block_mmu_notifications(p->kgd_process_info);

	bo_buckets = kvmalloc_array(args->num_bos, sizeof(*bo_buckets), GFP_KERNEL);
	if (!bo_buckets)
		return -ENOMEM;

	ret = copy_from_user(bo_buckets, (void __user *)args->bos,
			     args->num_bos * sizeof(*bo_buckets));
	if (ret) {
		pr_err("Failed to copy BOs information from user\n");
		ret = -EFAULT;
		goto exit;
	}

	bo_privs = kvmalloc_array(args->num_bos, sizeof(*bo_privs), GFP_KERNEL);
	if (!bo_privs) {
		ret = -ENOMEM;
		goto exit;
	}

	ret = copy_from_user(bo_privs, (void __user *)args->priv_data + *priv_offset,
			     args->num_bos * sizeof(*bo_privs));
	if (ret) {
		pr_err("Failed to copy BOs information from user\n");
		ret = -EFAULT;
		goto exit;
	}
	*priv_offset += args->num_bos * sizeof(*bo_privs);

	/* Create and map new BOs */
	for (; i < args->num_bos; i++) {
		ret = criu_restore_bo(p, &bo_buckets[i], &bo_privs[i]);
		if (ret) {
			pr_debug("Failed to restore BO[%d] ret%d\n", i, ret);
			goto exit;
		}
	} /* done */

	/* Copy only the buckets back so user can read bo_buckets[N].restored_offset */
	ret = copy_to_user((void __user *)args->bos,
				bo_buckets,
				(args->num_bos * sizeof(*bo_buckets)));
	if (ret)
		ret = -EFAULT;

exit:
	while (ret && i--) {
		if (bo_buckets[i].alloc_flags
		   & (KFD_IOC_ALLOC_MEM_FLAGS_VRAM | KFD_IOC_ALLOC_MEM_FLAGS_GTT))
			close_fd(bo_buckets[i].dmabuf_fd);
	}
	kvfree(bo_buckets);
	kvfree(bo_privs);
	return ret;
}

static int criu_restore_objects(struct file *filep,
				struct kfd_process *p,
				struct kfd_ioctl_criu_args *args,
				uint64_t *priv_offset,
				uint64_t max_priv_data_size)
{
	int ret = 0;
	uint32_t i;

	BUILD_BUG_ON(offsetof(struct kfd_criu_queue_priv_data, object_type));
	BUILD_BUG_ON(offsetof(struct kfd_criu_event_priv_data, object_type));
	BUILD_BUG_ON(offsetof(struct kfd_criu_svm_range_priv_data, object_type));

	for (i = 0; i < args->num_objects; i++) {
		uint32_t object_type;

		if (*priv_offset + sizeof(object_type) > max_priv_data_size) {
			pr_err("Invalid private data size\n");
			return -EINVAL;
		}

		ret = get_user(object_type, (uint32_t __user *)(args->priv_data + *priv_offset));
		if (ret) {
			pr_err("Failed to copy private information from user\n");
			goto exit;
		}

		switch (object_type) {
		case KFD_CRIU_OBJECT_TYPE_QUEUE:
			ret = kfd_criu_restore_queue(p, (uint8_t __user *)args->priv_data,
						     priv_offset, max_priv_data_size);
			if (ret)
				goto exit;
			break;
		case KFD_CRIU_OBJECT_TYPE_EVENT:
			ret = kfd_criu_restore_event(filep, p, (uint8_t __user *)args->priv_data,
						     priv_offset, max_priv_data_size);
			if (ret)
				goto exit;
			break;
		case KFD_CRIU_OBJECT_TYPE_SVM_RANGE:
			ret = kfd_criu_restore_svm(p, (uint8_t __user *)args->priv_data,
						     priv_offset, max_priv_data_size);
			if (ret)
				goto exit;
			break;
		default:
			pr_err("Invalid object type:%u at index:%d\n", object_type, i);
			ret = -EINVAL;
			goto exit;
		}
	}
exit:
	return ret;
}

static int criu_restore(struct file *filep,
			struct kfd_process *p,
			struct kfd_ioctl_criu_args *args)
{
	uint64_t priv_offset = 0;
	int ret = 0;

	pr_debug("CRIU restore (num_devices:%u num_bos:%u num_objects:%u priv_data_size:%llu)\n",
		 args->num_devices, args->num_bos, args->num_objects, args->priv_data_size);

	if (!args->bos || !args->devices || !args->priv_data || !args->priv_data_size ||
	    !args->num_devices || !args->num_bos)
		return -EINVAL;

	mutex_lock(&p->mutex);

	/*
	 * Set the process to evicted state to avoid running any new queues before all the memory
	 * mappings are ready.
	 */
	ret = kfd_process_evict_queues(p, KFD_QUEUE_EVICTION_CRIU_RESTORE);
	if (ret)
		goto exit_unlock;

	/* Each function will adjust priv_offset based on how many bytes they consumed */
	ret = criu_restore_process(p, args, &priv_offset, args->priv_data_size);
	if (ret)
		goto exit_unlock;

	ret = criu_restore_devices(p, args, &priv_offset, args->priv_data_size);
	if (ret)
		goto exit_unlock;

	ret = criu_restore_bos(p, args, &priv_offset, args->priv_data_size);
	if (ret)
		goto exit_unlock;

	ret = criu_restore_objects(filep, p, args, &priv_offset, args->priv_data_size);
	if (ret)
		goto exit_unlock;

	if (priv_offset != args->priv_data_size) {
		pr_err("Invalid private data size\n");
		ret = -EINVAL;
	}

exit_unlock:
	mutex_unlock(&p->mutex);
	if (ret)
		pr_err("Failed to restore CRIU ret:%d\n", ret);
	else
		pr_debug("CRIU restore successful\n");

	return ret;
}

static int criu_unpause(struct file *filep,
			struct kfd_process *p,
			struct kfd_ioctl_criu_args *args)
{
	int ret;

	mutex_lock(&p->mutex);

	if (!p->queues_paused) {
		mutex_unlock(&p->mutex);
		return -EINVAL;
	}

	ret = kfd_process_restore_queues(p);
	if (ret)
		pr_err("Failed to unpause queues ret:%d\n", ret);
	else
		p->queues_paused = false;

	mutex_unlock(&p->mutex);

	return ret;
}

static int criu_resume(struct file *filep,
			struct kfd_process *p,
			struct kfd_ioctl_criu_args *args)
{
	struct kfd_process *target = NULL;
	struct pid *pid = NULL;
	int ret = 0;

	pr_debug("Inside %s, target pid for criu restore: %d\n", __func__,
		 args->pid);

	pid = find_get_pid(args->pid);
	if (!pid) {
		pr_err("Cannot find pid info for %i\n", args->pid);
		return -ESRCH;
	}

	pr_debug("calling kfd_lookup_process_by_pid\n");
	target = kfd_lookup_process_by_pid(pid);

	put_pid(pid);

	if (!target) {
		pr_debug("Cannot find process info for %i\n", args->pid);
		return -ESRCH;
	}

	mutex_lock(&target->mutex);
	ret = kfd_criu_resume_svm(target);
	if (ret) {
		pr_err("kfd_criu_resume_svm failed for %i\n", args->pid);
		goto exit;
	}

	ret =  amdgpu_amdkfd_criu_resume(target->kgd_process_info);
	if (ret)
		pr_err("amdgpu_amdkfd_criu_resume failed for %i\n", args->pid);

exit:
	mutex_unlock(&target->mutex);

	kfd_unref_process(target);
	return ret;
}

static int criu_process_info(struct file *filep,
				struct kfd_process *p,
				struct kfd_ioctl_criu_args *args)
{
	int ret = 0;

	mutex_lock(&p->mutex);

	if (!p->n_pdds) {
		pr_err("No pdd for given process\n");
		ret = -ENODEV;
		goto err_unlock;
	}

	ret = kfd_process_evict_queues(p, KFD_QUEUE_EVICTION_CRIU_CHECKPOINT);
	if (ret)
		goto err_unlock;

	p->queues_paused = true;

	args->pid = task_pid_nr_ns(p->lead_thread,
					task_active_pid_ns(p->lead_thread));

	ret = criu_get_process_object_info(p, &args->num_devices, &args->num_bos,
					   &args->num_objects, &args->priv_data_size);
	if (ret)
		goto err_unlock;

	dev_dbg(kfd_device, "Num of devices:%u bos:%u objects:%u priv_data_size:%lld\n",
				args->num_devices, args->num_bos, args->num_objects,
				args->priv_data_size);

err_unlock:
	if (ret) {
		kfd_process_restore_queues(p);
		p->queues_paused = false;
	}
	mutex_unlock(&p->mutex);
	return ret;
}

static int kfd_ioctl_criu(struct file *filep, struct kfd_process *p, void *data)
{
	struct kfd_ioctl_criu_args *args = data;
	int ret;

	dev_dbg(kfd_device, "CRIU operation: %d\n", args->op);
	switch (args->op) {
	case KFD_CRIU_OP_PROCESS_INFO:
		ret = criu_process_info(filep, p, args);
		break;
	case KFD_CRIU_OP_CHECKPOINT:
		ret = criu_checkpoint(filep, p, args);
		break;
	case KFD_CRIU_OP_UNPAUSE:
		ret = criu_unpause(filep, p, args);
		break;
	case KFD_CRIU_OP_RESTORE:
		ret = criu_restore(filep, p, args);
		break;
	case KFD_CRIU_OP_RESUME:
		ret = criu_resume(filep, p, args);
		break;
	default:
		dev_dbg(kfd_device, "Unsupported CRIU operation:%d\n", args->op);
		ret = -EINVAL;
		break;
	}

	if (ret)
		dev_dbg(kfd_device, "CRIU operation:%d err:%d\n", args->op, ret);

	return ret;
}

#define AMDKFD_IOCTL_DEF(ioctl, _func, _flags) \
	[_IOC_NR(ioctl)] = {.cmd = ioctl, .func = _func, .flags = _flags, \
			    .cmd_drv = 0, .name = #ioctl}

/** Ioctl table */
static const struct amdkfd_ioctl_desc amdkfd_ioctls[] = {
	AMDKFD_IOCTL_DEF(AMDKFD_IOC_GET_VERSION,
			kfd_ioctl_get_version, 0),

	AMDKFD_IOCTL_DEF(AMDKFD_IOC_CREATE_QUEUE,
			kfd_ioctl_create_queue, 0),

	AMDKFD_IOCTL_DEF(AMDKFD_IOC_DESTROY_QUEUE,
			kfd_ioctl_destroy_queue, 0),

	AMDKFD_IOCTL_DEF(AMDKFD_IOC_SET_MEMORY_POLICY,
			kfd_ioctl_set_memory_policy, 0),

	AMDKFD_IOCTL_DEF(AMDKFD_IOC_GET_CLOCK_COUNTERS,
			kfd_ioctl_get_clock_counters, 0),

	AMDKFD_IOCTL_DEF(AMDKFD_IOC_GET_PROCESS_APERTURES,
			kfd_ioctl_get_process_apertures, 0),

	AMDKFD_IOCTL_DEF(AMDKFD_IOC_UPDATE_QUEUE,
			kfd_ioctl_update_queue, 0),

	AMDKFD_IOCTL_DEF(AMDKFD_IOC_CREATE_EVENT,
			kfd_ioctl_create_event, 0),

	AMDKFD_IOCTL_DEF(AMDKFD_IOC_DESTROY_EVENT,
			kfd_ioctl_destroy_event, 0),

	AMDKFD_IOCTL_DEF(AMDKFD_IOC_SET_EVENT,
			kfd_ioctl_set_event, 0),

	AMDKFD_IOCTL_DEF(AMDKFD_IOC_RESET_EVENT,
			kfd_ioctl_reset_event, 0),

	AMDKFD_IOCTL_DEF(AMDKFD_IOC_WAIT_EVENTS,
			kfd_ioctl_wait_events, 0),

	AMDKFD_IOCTL_DEF(AMDKFD_IOC_DBG_REGISTER_DEPRECATED,
			kfd_ioctl_dbg_register, 0),

	AMDKFD_IOCTL_DEF(AMDKFD_IOC_DBG_UNREGISTER_DEPRECATED,
			kfd_ioctl_dbg_unregister, 0),

	AMDKFD_IOCTL_DEF(AMDKFD_IOC_DBG_ADDRESS_WATCH_DEPRECATED,
			kfd_ioctl_dbg_address_watch, 0),

	AMDKFD_IOCTL_DEF(AMDKFD_IOC_DBG_WAVE_CONTROL_DEPRECATED,
			kfd_ioctl_dbg_wave_control, 0),

	AMDKFD_IOCTL_DEF(AMDKFD_IOC_SET_SCRATCH_BACKING_VA,
			kfd_ioctl_set_scratch_backing_va, 0),

	AMDKFD_IOCTL_DEF(AMDKFD_IOC_GET_TILE_CONFIG,
			kfd_ioctl_get_tile_config, 0),

	AMDKFD_IOCTL_DEF(AMDKFD_IOC_SET_TRAP_HANDLER,
			kfd_ioctl_set_trap_handler, 0),

	AMDKFD_IOCTL_DEF(AMDKFD_IOC_GET_PROCESS_APERTURES_NEW,
			kfd_ioctl_get_process_apertures_new, 0),

	AMDKFD_IOCTL_DEF(AMDKFD_IOC_ACQUIRE_VM,
			kfd_ioctl_acquire_vm, 0),

	AMDKFD_IOCTL_DEF(AMDKFD_IOC_ALLOC_MEMORY_OF_GPU,
			kfd_ioctl_alloc_memory_of_gpu, 0),

	AMDKFD_IOCTL_DEF(AMDKFD_IOC_FREE_MEMORY_OF_GPU,
			kfd_ioctl_free_memory_of_gpu, 0),

	AMDKFD_IOCTL_DEF(AMDKFD_IOC_MAP_MEMORY_TO_GPU,
			kfd_ioctl_map_memory_to_gpu, 0),

	AMDKFD_IOCTL_DEF(AMDKFD_IOC_UNMAP_MEMORY_FROM_GPU,
			kfd_ioctl_unmap_memory_from_gpu, 0),

	AMDKFD_IOCTL_DEF(AMDKFD_IOC_SET_CU_MASK,
			kfd_ioctl_set_cu_mask, 0),

	AMDKFD_IOCTL_DEF(AMDKFD_IOC_GET_QUEUE_WAVE_STATE,
			kfd_ioctl_get_queue_wave_state, 0),

	AMDKFD_IOCTL_DEF(AMDKFD_IOC_GET_DMABUF_INFO,
				kfd_ioctl_get_dmabuf_info, 0),

	AMDKFD_IOCTL_DEF(AMDKFD_IOC_IMPORT_DMABUF,
				kfd_ioctl_import_dmabuf, 0),

	AMDKFD_IOCTL_DEF(AMDKFD_IOC_ALLOC_QUEUE_GWS,
			kfd_ioctl_alloc_queue_gws, 0),

	AMDKFD_IOCTL_DEF(AMDKFD_IOC_SMI_EVENTS,
			kfd_ioctl_smi_events, 0),

	AMDKFD_IOCTL_DEF(AMDKFD_IOC_SVM, kfd_ioctl_svm, 0),

	AMDKFD_IOCTL_DEF(AMDKFD_IOC_SET_XNACK_MODE,
			kfd_ioctl_set_xnack_mode, 0),

	AMDKFD_IOCTL_DEF(AMDKFD_IOC_CRIU_OP,
			kfd_ioctl_criu, KFD_IOC_FLAG_CHECKPOINT_RESTORE),

	AMDKFD_IOCTL_DEF(AMDKFD_IOC_AVAILABLE_MEMORY,
			kfd_ioctl_get_available_memory, 0),
};

#define AMDKFD_CORE_IOCTL_COUNT	ARRAY_SIZE(amdkfd_ioctls)

static long kfd_ioctl(struct file *filep, unsigned int cmd, unsigned long arg)
{
	struct kfd_process *process;
	amdkfd_ioctl_t *func;
	const struct amdkfd_ioctl_desc *ioctl = NULL;
	unsigned int nr = _IOC_NR(cmd);
	char stack_kdata[128];
	char *kdata = NULL;
	unsigned int usize, asize;
	int retcode = -EINVAL;
	bool ptrace_attached = false;

	if (nr >= AMDKFD_CORE_IOCTL_COUNT)
		goto err_i1;

	if ((nr >= AMDKFD_COMMAND_START) && (nr < AMDKFD_COMMAND_END)) {
		u32 amdkfd_size;

		ioctl = &amdkfd_ioctls[nr];

		amdkfd_size = _IOC_SIZE(ioctl->cmd);
		usize = asize = _IOC_SIZE(cmd);
		if (amdkfd_size > asize)
			asize = amdkfd_size;

		cmd = ioctl->cmd;
	} else
		goto err_i1;

	dev_dbg(kfd_device, "ioctl cmd 0x%x (#0x%x), arg 0x%lx\n", cmd, nr, arg);

	/* Get the process struct from the filep. Only the process
	 * that opened /dev/kfd can use the file descriptor. Child
	 * processes need to create their own KFD device context.
	 */
	process = filep->private_data;

	rcu_read_lock();
	if ((ioctl->flags & KFD_IOC_FLAG_CHECKPOINT_RESTORE) &&
	    ptrace_parent(process->lead_thread) == current)
		ptrace_attached = true;
	rcu_read_unlock();

	if (process->lead_thread != current->group_leader
	    && !ptrace_attached) {
		dev_dbg(kfd_device, "Using KFD FD in wrong process\n");
		retcode = -EBADF;
		goto err_i1;
	}

	/* Do not trust userspace, use our own definition */
	func = ioctl->func;

	if (unlikely(!func)) {
		dev_dbg(kfd_device, "no function\n");
		retcode = -EINVAL;
		goto err_i1;
	}

	/*
	 * Versions of docker shipped in Ubuntu 18.xx and 20.xx do not support
	 * CAP_CHECKPOINT_RESTORE, so we also allow access if CAP_SYS_ADMIN as CAP_SYS_ADMIN is a
	 * more priviledged access.
	 */
	if (unlikely(ioctl->flags & KFD_IOC_FLAG_CHECKPOINT_RESTORE)) {
		if (!capable(CAP_CHECKPOINT_RESTORE) &&
						!capable(CAP_SYS_ADMIN)) {
			retcode = -EACCES;
			goto err_i1;
		}
	}

	if (cmd & (IOC_IN | IOC_OUT)) {
		if (asize <= sizeof(stack_kdata)) {
			kdata = stack_kdata;
		} else {
			kdata = kmalloc(asize, GFP_KERNEL);
			if (!kdata) {
				retcode = -ENOMEM;
				goto err_i1;
			}
		}
		if (asize > usize)
			memset(kdata + usize, 0, asize - usize);
	}

	if (cmd & IOC_IN) {
		if (copy_from_user(kdata, (void __user *)arg, usize) != 0) {
			retcode = -EFAULT;
			goto err_i1;
		}
	} else if (cmd & IOC_OUT) {
		memset(kdata, 0, usize);
	}

	retcode = func(filep, process, kdata);

	if (cmd & IOC_OUT)
		if (copy_to_user((void __user *)arg, kdata, usize) != 0)
			retcode = -EFAULT;

err_i1:
	if (!ioctl)
		dev_dbg(kfd_device, "invalid ioctl: pid=%d, cmd=0x%02x, nr=0x%02x\n",
			  task_pid_nr(current), cmd, nr);

	if (kdata != stack_kdata)
		kfree(kdata);

	if (retcode)
		dev_dbg(kfd_device, "ioctl cmd (#0x%x), arg 0x%lx, ret = %d\n",
				nr, arg, retcode);

	return retcode;
}

static int kfd_mmio_mmap(struct kfd_dev *dev, struct kfd_process *process,
		      struct vm_area_struct *vma)
{
	phys_addr_t address;

	if (vma->vm_end - vma->vm_start != PAGE_SIZE)
		return -EINVAL;

	address = dev->adev->rmmio_remap.bus_addr;

	vma->vm_flags |= VM_IO | VM_DONTCOPY | VM_DONTEXPAND | VM_NORESERVE |
				VM_DONTDUMP | VM_PFNMAP;

	vma->vm_page_prot = pgprot_noncached(vma->vm_page_prot);

	pr_debug("pasid 0x%x mapping mmio page\n"
		 "     target user address == 0x%08llX\n"
		 "     physical address    == 0x%08llX\n"
		 "     vm_flags            == 0x%04lX\n"
		 "     size                == 0x%04lX\n",
		 process->pasid, (unsigned long long) vma->vm_start,
		 address, vma->vm_flags, PAGE_SIZE);

	return io_remap_pfn_range(vma,
				vma->vm_start,
				address >> PAGE_SHIFT,
				PAGE_SIZE,
				vma->vm_page_prot);
}


static int kfd_mmap(struct file *filp, struct vm_area_struct *vma)
{
	struct kfd_process *process;
	struct kfd_dev *dev = NULL;
	unsigned long mmap_offset;
	unsigned int gpu_id;

	process = kfd_get_process(current);
	if (IS_ERR(process))
		return PTR_ERR(process);

	mmap_offset = vma->vm_pgoff << PAGE_SHIFT;
	gpu_id = KFD_MMAP_GET_GPU_ID(mmap_offset);
	if (gpu_id)
		dev = kfd_device_by_id(gpu_id);

	switch (mmap_offset & KFD_MMAP_TYPE_MASK) {
	case KFD_MMAP_TYPE_DOORBELL:
		if (!dev)
			return -ENODEV;
		return kfd_doorbell_mmap(dev, process, vma);

	case KFD_MMAP_TYPE_EVENTS:
		return kfd_event_mmap(process, vma);

	case KFD_MMAP_TYPE_RESERVED_MEM:
		if (!dev)
			return -ENODEV;
		return kfd_reserved_mem_mmap(dev, process, vma);
	case KFD_MMAP_TYPE_MMIO:
		if (!dev)
			return -ENODEV;
		return kfd_mmio_mmap(dev, process, vma);
	}

	return -EFAULT;
}<|MERGE_RESOLUTION|>--- conflicted
+++ resolved
@@ -881,11 +881,6 @@
 			(void __user *)args->events_ptr,
 			(args->wait_for_all != 0),
 			&args->timeout, &args->wait_result);
-<<<<<<< HEAD
-
-	return err;
-=======
->>>>>>> 65898687
 }
 static int kfd_ioctl_set_scratch_backing_va(struct file *filep,
 					struct kfd_process *p, void *data)
