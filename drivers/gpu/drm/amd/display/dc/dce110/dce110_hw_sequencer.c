--- conflicted
+++ resolved
@@ -1649,19 +1649,11 @@
 
 static void power_down_encoders(struct dc *dc)
 {
-<<<<<<< HEAD
-	int i;
-
-	blank_all_dp_displays(dc, false);
-=======
 	int i, j;
->>>>>>> 56d33754
 
 	for (i = 0; i < dc->link_count; i++) {
 		enum signal_type signal = dc->links[i]->connector_signal;
 
-<<<<<<< HEAD
-=======
 		if ((signal == SIGNAL_TYPE_EDP) ||
 			(signal == SIGNAL_TYPE_DISPLAY_PORT)) {
 			if (dc->links[i]->link_enc->funcs->get_dig_frontend &&
@@ -1682,7 +1674,6 @@
 				dp_receiver_power_ctrl(dc->links[i], false);
 		}
 
->>>>>>> 56d33754
 		if (signal != SIGNAL_TYPE_EDP)
 			signal = SIGNAL_TYPE_NONE;
 
