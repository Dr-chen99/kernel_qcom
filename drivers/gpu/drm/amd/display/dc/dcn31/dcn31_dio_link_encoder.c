/*
 * Copyright 2012-15 Advanced Micro Devices, Inc.
 *
 * Permission is hereby granted, free of charge, to any person obtaining a
 * copy of this software and associated documentation files (the "Software"),
 * to deal in the Software without restriction, including without limitation
 * the rights to use, copy, modify, merge, publish, distribute, sublicense,
 * and/or sell copies of the Software, and to permit persons to whom the
 * Software is furnished to do so, subject to the following conditions:
 *
 * The above copyright notice and this permission notice shall be included in
 * all copies or substantial portions of the Software.
 *
 * THE SOFTWARE IS PROVIDED "AS IS", WITHOUT WARRANTY OF ANY KIND, EXPRESS OR
 * IMPLIED, INCLUDING BUT NOT LIMITED TO THE WARRANTIES OF MERCHANTABILITY,
 * FITNESS FOR A PARTICULAR PURPOSE AND NONINFRINGEMENT.  IN NO EVENT SHALL
 * THE COPYRIGHT HOLDER(S) OR AUTHOR(S) BE LIABLE FOR ANY CLAIM, DAMAGES OR
 * OTHER LIABILITY, WHETHER IN AN ACTION OF CONTRACT, TORT OR OTHERWISE,
 * ARISING FROM, OUT OF OR IN CONNECTION WITH THE SOFTWARE OR THE USE OR
 * OTHER DEALINGS IN THE SOFTWARE.
 *
 * Authors: AMD
 *
 */


#include "reg_helper.h"

#include "core_types.h"
#include "link_encoder.h"
#include "dcn31_dio_link_encoder.h"
#include "stream_encoder.h"
#include "i2caux_interface.h"
#include "dc_bios_types.h"

#include "gpio_service_interface.h"

#include "link_enc_cfg.h"
#include "dc_dmub_srv.h"
#include "dal_asic_id.h"

#define CTX \
	enc10->base.ctx
#define DC_LOGGER \
	enc10->base.ctx->logger

#define REG(reg)\
	(enc10->link_regs->reg)

#undef FN
#define FN(reg_name, field_name) \
	enc10->link_shift->field_name, enc10->link_mask->field_name

#define IND_REG(index) \
	(enc10->link_regs->index)

#define AUX_REG(reg)\
	(enc10->aux_regs->reg)

#define AUX_REG_READ(reg_name) \
		dm_read_reg(CTX, AUX_REG(reg_name))

#define AUX_REG_WRITE(reg_name, val) \
			dm_write_reg(CTX, AUX_REG(reg_name), val)

#ifndef MIN
#define MIN(X, Y) ((X) < (Y) ? (X) : (Y))
#endif

void dcn31_link_encoder_set_dio_phy_mux(
	struct link_encoder *enc,
	enum encoder_type_select sel,
	uint32_t hpo_inst)
{
	struct dcn10_link_encoder *enc10 = TO_DCN10_LINK_ENC(enc);

	switch (enc->transmitter) {
	case TRANSMITTER_UNIPHY_A:
		if (sel == ENCODER_TYPE_HDMI_FRL)
			REG_UPDATE(DIO_LINKA_CNTL,
					HPO_HDMI_ENC_SEL, hpo_inst);
		else if (sel == ENCODER_TYPE_DP_128B132B)
			REG_UPDATE(DIO_LINKA_CNTL,
					HPO_DP_ENC_SEL, hpo_inst);
		REG_UPDATE(DIO_LINKA_CNTL,
				ENC_TYPE_SEL, sel);
		break;
	case TRANSMITTER_UNIPHY_B:
		if (sel == ENCODER_TYPE_HDMI_FRL)
			REG_UPDATE(DIO_LINKB_CNTL,
					HPO_HDMI_ENC_SEL, hpo_inst);
		else if (sel == ENCODER_TYPE_DP_128B132B)
			REG_UPDATE(DIO_LINKB_CNTL,
					HPO_DP_ENC_SEL, hpo_inst);
		REG_UPDATE(DIO_LINKB_CNTL,
				ENC_TYPE_SEL, sel);
		break;
	case TRANSMITTER_UNIPHY_C:
		if (sel == ENCODER_TYPE_HDMI_FRL)
			REG_UPDATE(DIO_LINKC_CNTL,
					HPO_HDMI_ENC_SEL, hpo_inst);
		else if (sel == ENCODER_TYPE_DP_128B132B)
			REG_UPDATE(DIO_LINKC_CNTL,
					HPO_DP_ENC_SEL, hpo_inst);
		REG_UPDATE(DIO_LINKC_CNTL,
				ENC_TYPE_SEL, sel);
		break;
	case TRANSMITTER_UNIPHY_D:
		if (sel == ENCODER_TYPE_HDMI_FRL)
			REG_UPDATE(DIO_LINKD_CNTL,
					HPO_HDMI_ENC_SEL, hpo_inst);
		else if (sel == ENCODER_TYPE_DP_128B132B)
			REG_UPDATE(DIO_LINKD_CNTL,
					HPO_DP_ENC_SEL, hpo_inst);
		REG_UPDATE(DIO_LINKD_CNTL,
				ENC_TYPE_SEL, sel);
		break;
	case TRANSMITTER_UNIPHY_E:
		if (sel == ENCODER_TYPE_HDMI_FRL)
			REG_UPDATE(DIO_LINKE_CNTL,
					HPO_HDMI_ENC_SEL, hpo_inst);
		else if (sel == ENCODER_TYPE_DP_128B132B)
			REG_UPDATE(DIO_LINKE_CNTL,
					HPO_DP_ENC_SEL, hpo_inst);
		REG_UPDATE(DIO_LINKE_CNTL,
				ENC_TYPE_SEL, sel);
		break;
	case TRANSMITTER_UNIPHY_F:
		if (sel == ENCODER_TYPE_HDMI_FRL)
			REG_UPDATE(DIO_LINKF_CNTL,
					HPO_HDMI_ENC_SEL, hpo_inst);
		else if (sel == ENCODER_TYPE_DP_128B132B)
			REG_UPDATE(DIO_LINKF_CNTL,
					HPO_DP_ENC_SEL, hpo_inst);
		REG_UPDATE(DIO_LINKF_CNTL,
				ENC_TYPE_SEL, sel);
		break;
	default:
		/* Do nothing */
		break;
	}
}

void enc31_hw_init(struct link_encoder *enc)
{
	struct dcn10_link_encoder *enc10 = TO_DCN10_LINK_ENC(enc);

/*
	00 - DP_AUX_DPHY_RX_DETECTION_THRESHOLD__1to2 : 1/2
	01 - DP_AUX_DPHY_RX_DETECTION_THRESHOLD__3to4 : 3/4
	02 - DP_AUX_DPHY_RX_DETECTION_THRESHOLD__7to8 : 7/8
	03 - DP_AUX_DPHY_RX_DETECTION_THRESHOLD__15to16 : 15/16
	04 - DP_AUX_DPHY_RX_DETECTION_THRESHOLD__31to32 : 31/32
	05 - DP_AUX_DPHY_RX_DETECTION_THRESHOLD__63to64 : 63/64
	06 - DP_AUX_DPHY_RX_DETECTION_THRESHOLD__127to128 : 127/128
	07 - DP_AUX_DPHY_RX_DETECTION_THRESHOLD__255to256 : 255/256
*/

/*
	AUX_REG_UPDATE_5(AUX_DPHY_RX_CONTROL0,
	AUX_RX_START_WINDOW = 1 [6:4]
	AUX_RX_RECEIVE_WINDOW = 1 default is 2 [10:8]
	AUX_RX_HALF_SYM_DETECT_LEN  = 1 [13:12] default is 1
	AUX_RX_TRANSITION_FILTER_EN = 1 [16] default is 1
	AUX_RX_ALLOW_BELOW_THRESHOLD_PHASE_DETECT [17] is 0  default is 0
	AUX_RX_ALLOW_BELOW_THRESHOLD_START [18] is 1  default is 1
	AUX_RX_ALLOW_BELOW_THRESHOLD_STOP [19] is 1  default is 1
	AUX_RX_PHASE_DETECT_LEN,  [21,20] = 0x3 default is 3
	AUX_RX_DETECTION_THRESHOLD [30:28] = 1
*/
	AUX_REG_WRITE(AUX_DPHY_RX_CONTROL0, 0x103d1110);

	AUX_REG_WRITE(AUX_DPHY_TX_CONTROL, 0x21c7a);

	//AUX_DPHY_TX_REF_CONTROL'AUX_TX_REF_DIV HW default is 0x32;
	// Set AUX_TX_REF_DIV Divider to generate 2 MHz reference from refclk
	// 27MHz -> 0xd
	// 100MHz -> 0x32
	// 48MHz -> 0x18

#ifdef CLEANUP_FIXME
	/*from display_init*/
	REG_WRITE(RDPCSTX_DEBUG_CONFIG, 0);
#endif

	// Set TMDS_CTL0 to 1.  This is a legacy setting.
	REG_UPDATE(TMDS_CTL_BITS, TMDS_CTL0, 1);

	/*HW default is 5*/
	REG_UPDATE(RDPCSTX_CNTL,
			RDPCS_TX_FIFO_RD_START_DELAY, 4);

	dcn10_aux_initialize(enc10);
}

static const struct link_encoder_funcs dcn31_link_enc_funcs = {
	.read_state = link_enc2_read_state,
	.validate_output_with_stream =
			dcn30_link_encoder_validate_output_with_stream,
	.hw_init = enc31_hw_init,
	.setup = dcn10_link_encoder_setup,
	.enable_tmds_output = dcn10_link_encoder_enable_tmds_output,
	.enable_dp_output = dcn31_link_encoder_enable_dp_output,
	.enable_dp_mst_output = dcn31_link_encoder_enable_dp_mst_output,
	.disable_output = dcn31_link_encoder_disable_output,
	.dp_set_lane_settings = dcn10_link_encoder_dp_set_lane_settings,
	.dp_set_phy_pattern = dcn10_link_encoder_dp_set_phy_pattern,
	.update_mst_stream_allocation_table =
		dcn10_link_encoder_update_mst_stream_allocation_table,
	.psr_program_dp_dphy_fast_training =
			dcn10_psr_program_dp_dphy_fast_training,
	.psr_program_secondary_packet = dcn10_psr_program_secondary_packet,
	.connect_dig_be_to_fe = dcn10_link_encoder_connect_dig_be_to_fe,
	.enable_hpd = dcn10_link_encoder_enable_hpd,
	.disable_hpd = dcn10_link_encoder_disable_hpd,
	.is_dig_enabled = dcn10_is_dig_enabled,
	.destroy = dcn10_link_encoder_destroy,
	.fec_set_enable = enc2_fec_set_enable,
	.fec_set_ready = enc2_fec_set_ready,
	.fec_is_active = enc2_fec_is_active,
	.get_dig_frontend = dcn10_get_dig_frontend,
	.get_dig_mode = dcn10_get_dig_mode,
	.is_in_alt_mode = dcn31_link_encoder_is_in_alt_mode,
	.get_max_link_cap = dcn31_link_encoder_get_max_link_cap,
	.set_dio_phy_mux = dcn31_link_encoder_set_dio_phy_mux,
};

void dcn31_link_encoder_construct(
	struct dcn20_link_encoder *enc20,
	const struct encoder_init_data *init_data,
	const struct encoder_feature_support *enc_features,
	const struct dcn10_link_enc_registers *link_regs,
	const struct dcn10_link_enc_aux_registers *aux_regs,
	const struct dcn10_link_enc_hpd_registers *hpd_regs,
	const struct dcn10_link_enc_shift *link_shift,
	const struct dcn10_link_enc_mask *link_mask)
{
	struct bp_encoder_cap_info bp_cap_info = {0};
	const struct dc_vbios_funcs *bp_funcs = init_data->ctx->dc_bios->funcs;
	enum bp_result result = BP_RESULT_OK;
	struct dcn10_link_encoder *enc10 = &enc20->enc10;

	enc10->base.funcs = &dcn31_link_enc_funcs;
	enc10->base.ctx = init_data->ctx;
	enc10->base.id = init_data->encoder;

	enc10->base.hpd_source = init_data->hpd_source;
	enc10->base.connector = init_data->connector;

	enc10->base.preferred_engine = ENGINE_ID_UNKNOWN;

	enc10->base.features = *enc_features;

	enc10->base.transmitter = init_data->transmitter;

	/* set the flag to indicate whether driver poll the I2C data pin
	 * while doing the DP sink detect
	 */

/*	if (dal_adapter_service_is_feature_supported(as,
		FEATURE_DP_SINK_DETECT_POLL_DATA_PIN))
		enc10->base.features.flags.bits.
			DP_SINK_DETECT_POLL_DATA_PIN = true;*/

	enc10->base.output_signals =
		SIGNAL_TYPE_DVI_SINGLE_LINK |
		SIGNAL_TYPE_DVI_DUAL_LINK |
		SIGNAL_TYPE_LVDS |
		SIGNAL_TYPE_DISPLAY_PORT |
		SIGNAL_TYPE_DISPLAY_PORT_MST |
		SIGNAL_TYPE_EDP |
		SIGNAL_TYPE_HDMI_TYPE_A;

	/* For DCE 8.0 and 8.1, by design, UNIPHY is hardwired to DIG_BE.
	 * SW always assign DIG_FE 1:1 mapped to DIG_FE for non-MST UNIPHY.
	 * SW assign DIG_FE to non-MST UNIPHY first and MST last. So prefer
	 * DIG is per UNIPHY and used by SST DP, eDP, HDMI, DVI and LVDS.
	 * Prefer DIG assignment is decided by board design.
	 * For DCE 8.0, there are only max 6 UNIPHYs, we assume board design
	 * and VBIOS will filter out 7 UNIPHY for DCE 8.0.
	 * By this, adding DIGG should not hurt DCE 8.0.
	 * This will let DCE 8.1 share DCE 8.0 as much as possible
	 */

	enc10->link_regs = link_regs;
	enc10->aux_regs = aux_regs;
	enc10->hpd_regs = hpd_regs;
	enc10->link_shift = link_shift;
	enc10->link_mask = link_mask;

	switch (enc10->base.transmitter) {
	case TRANSMITTER_UNIPHY_A:
		enc10->base.preferred_engine = ENGINE_ID_DIGA;
	break;
	case TRANSMITTER_UNIPHY_B:
		enc10->base.preferred_engine = ENGINE_ID_DIGB;
	break;
	case TRANSMITTER_UNIPHY_C:
		enc10->base.preferred_engine = ENGINE_ID_DIGC;
	break;
	case TRANSMITTER_UNIPHY_D:
		enc10->base.preferred_engine = ENGINE_ID_DIGD;
	break;
	case TRANSMITTER_UNIPHY_E:
		enc10->base.preferred_engine = ENGINE_ID_DIGE;
	break;
	case TRANSMITTER_UNIPHY_F:
		enc10->base.preferred_engine = ENGINE_ID_DIGF;
	break;
	default:
		ASSERT_CRITICAL(false);
		enc10->base.preferred_engine = ENGINE_ID_UNKNOWN;
	}

	/* default to one to mirror Windows behavior */
	enc10->base.features.flags.bits.HDMI_6GB_EN = 1;

	result = bp_funcs->get_encoder_cap_info(enc10->base.ctx->dc_bios,
						enc10->base.id, &bp_cap_info);

	/* Override features with DCE-specific values */
	if (result == BP_RESULT_OK) {
		enc10->base.features.flags.bits.IS_HBR2_CAPABLE =
				bp_cap_info.DP_HBR2_EN;
		enc10->base.features.flags.bits.IS_HBR3_CAPABLE =
				bp_cap_info.DP_HBR3_EN;
		enc10->base.features.flags.bits.HDMI_6GB_EN = bp_cap_info.HDMI_6GB_EN;
		enc10->base.features.flags.bits.IS_DP2_CAPABLE = bp_cap_info.IS_DP2_CAPABLE;
		enc10->base.features.flags.bits.IS_UHBR10_CAPABLE = bp_cap_info.DP_UHBR10_EN;
		enc10->base.features.flags.bits.IS_UHBR13_5_CAPABLE = bp_cap_info.DP_UHBR13_5_EN;
		enc10->base.features.flags.bits.IS_UHBR20_CAPABLE = bp_cap_info.DP_UHBR20_EN;
		enc10->base.features.flags.bits.DP_IS_USB_C =
				bp_cap_info.DP_IS_USB_C;
	} else {
		DC_LOG_WARNING("%s: Failed to get encoder_cap_info from VBIOS with error code %d!\n",
				__func__,
				result);
	}
	if (enc10->base.ctx->dc->debug.hdmi20_disable) {
		enc10->base.features.flags.bits.HDMI_6GB_EN = 0;
	}
}

void dcn31_link_encoder_construct_minimal(
	struct dcn20_link_encoder *enc20,
	struct dc_context *ctx,
	const struct encoder_feature_support *enc_features,
	const struct dcn10_link_enc_registers *link_regs,
	enum engine_id eng_id)
{
	struct dcn10_link_encoder *enc10 = &enc20->enc10;

	enc10->base.funcs = &dcn31_link_enc_funcs;
	enc10->base.ctx = ctx;
	enc10->base.id.type = OBJECT_TYPE_ENCODER;
	enc10->base.hpd_source = HPD_SOURCEID_UNKNOWN;
	enc10->base.connector.type = OBJECT_TYPE_CONNECTOR;
	enc10->base.preferred_engine = eng_id;
	enc10->base.features = *enc_features;
	enc10->base.transmitter = TRANSMITTER_UNKNOWN;
	enc10->link_regs = link_regs;

	enc10->base.output_signals =
		SIGNAL_TYPE_DISPLAY_PORT |
		SIGNAL_TYPE_DISPLAY_PORT_MST |
		SIGNAL_TYPE_EDP;
}

/* DPIA equivalent of link_transmitter_control. */
static bool link_dpia_control(struct dc_context *dc_ctx,
	struct dmub_cmd_dig_dpia_control_data *dpia_control)
{
	union dmub_rb_cmd cmd;
	struct dc_dmub_srv *dmub = dc_ctx->dmub_srv;

	memset(&cmd, 0, sizeof(cmd));

	cmd.dig1_dpia_control.header.type = DMUB_CMD__DPIA;
	cmd.dig1_dpia_control.header.sub_type =
			DMUB_CMD__DPIA_DIG1_DPIA_CONTROL;
	cmd.dig1_dpia_control.header.payload_bytes =
		sizeof(cmd.dig1_dpia_control) -
		sizeof(cmd.dig1_dpia_control.header);

	cmd.dig1_dpia_control.dpia_control = *dpia_control;

	dc_dmub_srv_cmd_queue(dmub, &cmd);
	dc_dmub_srv_cmd_execute(dmub);
	dc_dmub_srv_wait_idle(dmub);

	return true;
}

static void link_encoder_disable(struct dcn10_link_encoder *enc10)
{
	/* reset training complete */
	REG_UPDATE(DP_LINK_CNTL, DP_LINK_TRAINING_COMPLETE, 0);
}

void dcn31_link_encoder_enable_dp_output(
	struct link_encoder *enc,
	const struct dc_link_settings *link_settings,
	enum clock_source_id clock_source)
{
	struct dcn10_link_encoder *enc10 = TO_DCN10_LINK_ENC(enc);

	/* Enable transmitter and encoder. */
	if (!link_enc_cfg_is_transmitter_mappable(enc->ctx->dc, enc)) {

		dcn20_link_encoder_enable_dp_output(enc, link_settings, clock_source);

	} else {

		struct dmub_cmd_dig_dpia_control_data dpia_control = { 0 };
		struct dc_link *link;

		link = link_enc_cfg_get_link_using_link_enc(enc->ctx->dc, enc->preferred_engine);

		enc1_configure_encoder(enc10, link_settings);

		dpia_control.action = (uint8_t)TRANSMITTER_CONTROL_ENABLE;
		dpia_control.enc_id = enc->preferred_engine;
		dpia_control.mode_laneset.digmode = 0; /* 0 for SST; 5 for MST */
		dpia_control.lanenum = (uint8_t)link_settings->lane_count;
		dpia_control.symclk_10khz = link_settings->link_rate *
				LINK_RATE_REF_FREQ_IN_KHZ / 10;
		/* DIG_BE_CNTL.DIG_HPD_SELECT set to 5 (hpdsel - 1) to indicate HPD pin
		 * unused by DPIA.
		 */
		dpia_control.hpdsel = 6;

		if (link) {
			dpia_control.dpia_id = link->ddc_hw_inst;
<<<<<<< HEAD
			dpia_control.fec_rdy = link->fec_state == dc_link_fec_ready ? 1 : 0;
=======
			dpia_control.fec_rdy = dc_link_should_enable_fec(link);
>>>>>>> 56d33754
		} else {
			DC_LOG_ERROR("%s: Failed to execute DPIA enable DMUB command.\n", __func__);
			BREAK_TO_DEBUGGER();
			return;
		}

		link_dpia_control(enc->ctx, &dpia_control);
	}
}

void dcn31_link_encoder_enable_dp_mst_output(
	struct link_encoder *enc,
	const struct dc_link_settings *link_settings,
	enum clock_source_id clock_source)
{
	struct dcn10_link_encoder *enc10 = TO_DCN10_LINK_ENC(enc);

	/* Enable transmitter and encoder. */
	if (!link_enc_cfg_is_transmitter_mappable(enc->ctx->dc, enc)) {

		dcn10_link_encoder_enable_dp_mst_output(enc, link_settings, clock_source);

	} else {

		struct dmub_cmd_dig_dpia_control_data dpia_control = { 0 };
		struct dc_link *link;

		link = link_enc_cfg_get_link_using_link_enc(enc->ctx->dc, enc->preferred_engine);

		enc1_configure_encoder(enc10, link_settings);

		dpia_control.action = (uint8_t)TRANSMITTER_CONTROL_ENABLE;
		dpia_control.enc_id = enc->preferred_engine;
		dpia_control.mode_laneset.digmode = 5; /* 0 for SST; 5 for MST */
		dpia_control.lanenum = (uint8_t)link_settings->lane_count;
		dpia_control.symclk_10khz = link_settings->link_rate *
				LINK_RATE_REF_FREQ_IN_KHZ / 10;
		/* DIG_BE_CNTL.DIG_HPD_SELECT set to 5 (hpdsel - 1) to indicate HPD pin
		 * unused by DPIA.
		 */
		dpia_control.hpdsel = 6;

		if (link) {
			dpia_control.dpia_id = link->ddc_hw_inst;
<<<<<<< HEAD
			dpia_control.fec_rdy = link->fec_state == dc_link_fec_ready ? 1 : 0;
=======
			dpia_control.fec_rdy = dc_link_should_enable_fec(link);
>>>>>>> 56d33754
		} else {
			DC_LOG_ERROR("%s: Failed to execute DPIA enable DMUB command.\n", __func__);
			BREAK_TO_DEBUGGER();
			return;
		}

		link_dpia_control(enc->ctx, &dpia_control);
	}
}

void dcn31_link_encoder_disable_output(
	struct link_encoder *enc,
	enum signal_type signal)
{
	struct dcn10_link_encoder *enc10 = TO_DCN10_LINK_ENC(enc);

	/* Disable transmitter and encoder. */
	if (!link_enc_cfg_is_transmitter_mappable(enc->ctx->dc, enc)) {

		dcn10_link_encoder_disable_output(enc, signal);

	} else {

		struct dmub_cmd_dig_dpia_control_data dpia_control = { 0 };
		struct dc_link *link;

		if (!dcn10_is_dig_enabled(enc))
			return;

		link = link_enc_cfg_get_link_using_link_enc(enc->ctx->dc, enc->preferred_engine);

		dpia_control.action = (uint8_t)TRANSMITTER_CONTROL_DISABLE;
		dpia_control.enc_id = enc->preferred_engine;
		if (signal == SIGNAL_TYPE_DISPLAY_PORT) {
			dpia_control.mode_laneset.digmode = 0; /* 0 for SST; 5 for MST */
		} else if (signal == SIGNAL_TYPE_DISPLAY_PORT_MST) {
			dpia_control.mode_laneset.digmode = 5; /* 0 for SST; 5 for MST */
		} else {
			DC_LOG_ERROR("%s: USB4 DPIA only supports DisplayPort.\n", __func__);
			BREAK_TO_DEBUGGER();
		}

		if (link) {
			dpia_control.dpia_id = link->ddc_hw_inst;
		} else {
			DC_LOG_ERROR("%s: Failed to execute DPIA enable DMUB command.\n", __func__);
			BREAK_TO_DEBUGGER();
			return;
		}

		link_dpia_control(enc->ctx, &dpia_control);

		link_encoder_disable(enc10);
	}
}

bool dcn31_link_encoder_is_in_alt_mode(struct link_encoder *enc)
{
	struct dcn10_link_encoder *enc10 = TO_DCN10_LINK_ENC(enc);
	uint32_t dp_alt_mode_disable;
	bool is_usb_c_alt_mode = false;

	if (enc->features.flags.bits.DP_IS_USB_C) {
		if (enc->ctx->asic_id.hw_internal_rev != YELLOW_CARP_B0) {
			// [Note] no need to check hw_internal_rev once phy mux selection is ready
			REG_GET(RDPCSTX_PHY_CNTL6, RDPCS_PHY_DPALT_DISABLE, &dp_alt_mode_disable);
		} else {
		/*
		 * B0 phys use a new set of registers to check whether alt mode is disabled.
		 * if value == 1 alt mode is disabled, otherwise it is enabled.
		 */
			if ((enc10->base.transmitter == TRANSMITTER_UNIPHY_A)
					|| (enc10->base.transmitter == TRANSMITTER_UNIPHY_B)
					|| (enc10->base.transmitter == TRANSMITTER_UNIPHY_E)) {
				REG_GET(RDPCSTX_PHY_CNTL6, RDPCS_PHY_DPALT_DISABLE, &dp_alt_mode_disable);
			} else {
			// [Note] need to change TRANSMITTER_UNIPHY_C/D to F/G once phy mux selection is ready
				REG_GET(RDPCSPIPE_PHY_CNTL6, RDPCS_PHY_DPALT_DISABLE, &dp_alt_mode_disable);
			}
		}

		is_usb_c_alt_mode = (dp_alt_mode_disable == 0);
	}

	return is_usb_c_alt_mode;
}

void dcn31_link_encoder_get_max_link_cap(struct link_encoder *enc,
										 struct dc_link_settings *link_settings)
{
	struct dcn10_link_encoder *enc10 = TO_DCN10_LINK_ENC(enc);
	uint32_t is_in_usb_c_dp4_mode = 0;

	dcn10_link_encoder_get_max_link_cap(enc, link_settings);

	/* in usb c dp2 mode, max lane count is 2 */
	if (enc->funcs->is_in_alt_mode && enc->funcs->is_in_alt_mode(enc)) {
		if (enc->ctx->asic_id.hw_internal_rev != YELLOW_CARP_B0) {
			// [Note] no need to check hw_internal_rev once phy mux selection is ready
			REG_GET(RDPCSTX_PHY_CNTL6, RDPCS_PHY_DPALT_DP4, &is_in_usb_c_dp4_mode);
		} else {
			if ((enc10->base.transmitter == TRANSMITTER_UNIPHY_A)
					|| (enc10->base.transmitter == TRANSMITTER_UNIPHY_B)
					|| (enc10->base.transmitter == TRANSMITTER_UNIPHY_E)) {
				REG_GET(RDPCSTX_PHY_CNTL6, RDPCS_PHY_DPALT_DP4, &is_in_usb_c_dp4_mode);
			} else {
				REG_GET(RDPCSPIPE_PHY_CNTL6, RDPCS_PHY_DPALT_DP4, &is_in_usb_c_dp4_mode);
			}
		}
		if (!is_in_usb_c_dp4_mode)
			link_settings->lane_count = MIN(LANE_COUNT_TWO, link_settings->lane_count);
	}
}<|MERGE_RESOLUTION|>--- conflicted
+++ resolved
@@ -431,11 +431,7 @@
 
 		if (link) {
 			dpia_control.dpia_id = link->ddc_hw_inst;
-<<<<<<< HEAD
-			dpia_control.fec_rdy = link->fec_state == dc_link_fec_ready ? 1 : 0;
-=======
 			dpia_control.fec_rdy = dc_link_should_enable_fec(link);
->>>>>>> 56d33754
 		} else {
 			DC_LOG_ERROR("%s: Failed to execute DPIA enable DMUB command.\n", __func__);
 			BREAK_TO_DEBUGGER();
@@ -480,11 +476,7 @@
 
 		if (link) {
 			dpia_control.dpia_id = link->ddc_hw_inst;
-<<<<<<< HEAD
-			dpia_control.fec_rdy = link->fec_state == dc_link_fec_ready ? 1 : 0;
-=======
 			dpia_control.fec_rdy = dc_link_should_enable_fec(link);
->>>>>>> 56d33754
 		} else {
 			DC_LOG_ERROR("%s: Failed to execute DPIA enable DMUB command.\n", __func__);
 			BREAK_TO_DEBUGGER();
