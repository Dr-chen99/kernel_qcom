/*
 * Copyright 2016 Advanced Micro Devices, Inc.
 *
 * Permission is hereby granted, free of charge, to any person obtaining a
 * copy of this software and associated documentation files (the "Software"),
 * to deal in the Software without restriction, including without limitation
 * the rights to use, copy, modify, merge, publish, distribute, sublicense,
 * and/or sell copies of the Software, and to permit persons to whom the
 * Software is furnished to do so, subject to the following conditions:
 *
 * The above copyright notice and this permission notice shall be included in
 * all copies or substantial portions of the Software.
 *
 * THE SOFTWARE IS PROVIDED "AS IS", WITHOUT WARRANTY OF ANY KIND, EXPRESS OR
 * IMPLIED, INCLUDING BUT NOT LIMITED TO THE WARRANTIES OF MERCHANTABILITY,
 * FITNESS FOR A PARTICULAR PURPOSE AND NONINFRINGEMENT.  IN NO EVENT SHALL
 * THE COPYRIGHT HOLDER(S) OR AUTHOR(S) BE LIABLE FOR ANY CLAIM, DAMAGES OR
 * OTHER LIABILITY, WHETHER IN AN ACTION OF CONTRACT, TORT OR OTHERWISE,
 * ARISING FROM, OUT OF OR IN CONNECTION WITH THE SOFTWARE OR THE USE OR
 * OTHER DEALINGS IN THE SOFTWARE.
 *
 */

#include <linux/firmware.h>
#include <linux/pci.h>

#include <drm/drm_cache.h>

#include "amdgpu.h"
#include "gmc_v9_0.h"
#include "amdgpu_atomfirmware.h"
#include "amdgpu_gem.h"

#include "gc/gc_9_0_sh_mask.h"
#include "dce/dce_12_0_offset.h"
#include "dce/dce_12_0_sh_mask.h"
#include "vega10_enum.h"
#include "mmhub/mmhub_1_0_offset.h"
#include "athub/athub_1_0_sh_mask.h"
#include "athub/athub_1_0_offset.h"
#include "oss/osssys_4_0_offset.h"

#include "soc15.h"
#include "soc15d.h"
#include "soc15_common.h"
#include "umc/umc_6_0_sh_mask.h"

#include "gfxhub_v1_0.h"
#include "mmhub_v1_0.h"
#include "athub_v1_0.h"
#include "gfxhub_v1_1.h"
#include "mmhub_v9_4.h"
#include "mmhub_v1_7.h"
#include "umc_v6_1.h"
#include "umc_v6_0.h"
#include "umc_v6_7.h"
#include "hdp_v4_0.h"
#include "mca_v3_0.h"

#include "ivsrcid/vmc/irqsrcs_vmc_1_0.h"

#include "amdgpu_ras.h"
#include "amdgpu_xgmi.h"

/* add these here since we already include dce12 headers and these are for DCN */
#define mmHUBP0_DCSURF_PRI_VIEWPORT_DIMENSION                                                          0x055d
#define mmHUBP0_DCSURF_PRI_VIEWPORT_DIMENSION_BASE_IDX                                                 2
#define HUBP0_DCSURF_PRI_VIEWPORT_DIMENSION__PRI_VIEWPORT_WIDTH__SHIFT                                        0x0
#define HUBP0_DCSURF_PRI_VIEWPORT_DIMENSION__PRI_VIEWPORT_HEIGHT__SHIFT                                       0x10
#define HUBP0_DCSURF_PRI_VIEWPORT_DIMENSION__PRI_VIEWPORT_WIDTH_MASK                                          0x00003FFFL
#define HUBP0_DCSURF_PRI_VIEWPORT_DIMENSION__PRI_VIEWPORT_HEIGHT_MASK                                         0x3FFF0000L
#define mmDCHUBBUB_SDPIF_MMIO_CNTRL_0                                                                  0x049d
#define mmDCHUBBUB_SDPIF_MMIO_CNTRL_0_BASE_IDX                                                         2


static const char *gfxhub_client_ids[] = {
	"CB",
	"DB",
	"IA",
	"WD",
	"CPF",
	"CPC",
	"CPG",
	"RLC",
	"TCP",
	"SQC (inst)",
	"SQC (data)",
	"SQG",
	"PA",
};

static const char *mmhub_client_ids_raven[][2] = {
	[0][0] = "MP1",
	[1][0] = "MP0",
	[2][0] = "VCN",
	[3][0] = "VCNU",
	[4][0] = "HDP",
	[5][0] = "DCE",
	[13][0] = "UTCL2",
	[19][0] = "TLS",
	[26][0] = "OSS",
	[27][0] = "SDMA0",
	[0][1] = "MP1",
	[1][1] = "MP0",
	[2][1] = "VCN",
	[3][1] = "VCNU",
	[4][1] = "HDP",
	[5][1] = "XDP",
	[6][1] = "DBGU0",
	[7][1] = "DCE",
	[8][1] = "DCEDWB0",
	[9][1] = "DCEDWB1",
	[26][1] = "OSS",
	[27][1] = "SDMA0",
};

static const char *mmhub_client_ids_renoir[][2] = {
	[0][0] = "MP1",
	[1][0] = "MP0",
	[2][0] = "HDP",
	[4][0] = "DCEDMC",
	[5][0] = "DCEVGA",
	[13][0] = "UTCL2",
	[19][0] = "TLS",
	[26][0] = "OSS",
	[27][0] = "SDMA0",
	[28][0] = "VCN",
	[29][0] = "VCNU",
	[30][0] = "JPEG",
	[0][1] = "MP1",
	[1][1] = "MP0",
	[2][1] = "HDP",
	[3][1] = "XDP",
	[6][1] = "DBGU0",
	[7][1] = "DCEDMC",
	[8][1] = "DCEVGA",
	[9][1] = "DCEDWB",
	[26][1] = "OSS",
	[27][1] = "SDMA0",
	[28][1] = "VCN",
	[29][1] = "VCNU",
	[30][1] = "JPEG",
};

static const char *mmhub_client_ids_vega10[][2] = {
	[0][0] = "MP0",
	[1][0] = "UVD",
	[2][0] = "UVDU",
	[3][0] = "HDP",
	[13][0] = "UTCL2",
	[14][0] = "OSS",
	[15][0] = "SDMA1",
	[32+0][0] = "VCE0",
	[32+1][0] = "VCE0U",
	[32+2][0] = "XDMA",
	[32+3][0] = "DCE",
	[32+4][0] = "MP1",
	[32+14][0] = "SDMA0",
	[0][1] = "MP0",
	[1][1] = "UVD",
	[2][1] = "UVDU",
	[3][1] = "DBGU0",
	[4][1] = "HDP",
	[5][1] = "XDP",
	[14][1] = "OSS",
	[15][1] = "SDMA0",
	[32+0][1] = "VCE0",
	[32+1][1] = "VCE0U",
	[32+2][1] = "XDMA",
	[32+3][1] = "DCE",
	[32+4][1] = "DCEDWB",
	[32+5][1] = "MP1",
	[32+6][1] = "DBGU1",
	[32+14][1] = "SDMA1",
};

static const char *mmhub_client_ids_vega12[][2] = {
	[0][0] = "MP0",
	[1][0] = "VCE0",
	[2][0] = "VCE0U",
	[3][0] = "HDP",
	[13][0] = "UTCL2",
	[14][0] = "OSS",
	[15][0] = "SDMA1",
	[32+0][0] = "DCE",
	[32+1][0] = "XDMA",
	[32+2][0] = "UVD",
	[32+3][0] = "UVDU",
	[32+4][0] = "MP1",
	[32+15][0] = "SDMA0",
	[0][1] = "MP0",
	[1][1] = "VCE0",
	[2][1] = "VCE0U",
	[3][1] = "DBGU0",
	[4][1] = "HDP",
	[5][1] = "XDP",
	[14][1] = "OSS",
	[15][1] = "SDMA0",
	[32+0][1] = "DCE",
	[32+1][1] = "DCEDWB",
	[32+2][1] = "XDMA",
	[32+3][1] = "UVD",
	[32+4][1] = "UVDU",
	[32+5][1] = "MP1",
	[32+6][1] = "DBGU1",
	[32+15][1] = "SDMA1",
};

static const char *mmhub_client_ids_vega20[][2] = {
	[0][0] = "XDMA",
	[1][0] = "DCE",
	[2][0] = "VCE0",
	[3][0] = "VCE0U",
	[4][0] = "UVD",
	[5][0] = "UVD1U",
	[13][0] = "OSS",
	[14][0] = "HDP",
	[15][0] = "SDMA0",
	[32+0][0] = "UVD",
	[32+1][0] = "UVDU",
	[32+2][0] = "MP1",
	[32+3][0] = "MP0",
	[32+12][0] = "UTCL2",
	[32+14][0] = "SDMA1",
	[0][1] = "XDMA",
	[1][1] = "DCE",
	[2][1] = "DCEDWB",
	[3][1] = "VCE0",
	[4][1] = "VCE0U",
	[5][1] = "UVD1",
	[6][1] = "UVD1U",
	[7][1] = "DBGU0",
	[8][1] = "XDP",
	[13][1] = "OSS",
	[14][1] = "HDP",
	[15][1] = "SDMA0",
	[32+0][1] = "UVD",
	[32+1][1] = "UVDU",
	[32+2][1] = "DBGU1",
	[32+3][1] = "MP1",
	[32+4][1] = "MP0",
	[32+14][1] = "SDMA1",
};

static const char *mmhub_client_ids_arcturus[][2] = {
	[0][0] = "DBGU1",
	[1][0] = "XDP",
	[2][0] = "MP1",
	[14][0] = "HDP",
	[171][0] = "JPEG",
	[172][0] = "VCN",
	[173][0] = "VCNU",
	[203][0] = "JPEG1",
	[204][0] = "VCN1",
	[205][0] = "VCN1U",
	[256][0] = "SDMA0",
	[257][0] = "SDMA1",
	[258][0] = "SDMA2",
	[259][0] = "SDMA3",
	[260][0] = "SDMA4",
	[261][0] = "SDMA5",
	[262][0] = "SDMA6",
	[263][0] = "SDMA7",
	[384][0] = "OSS",
	[0][1] = "DBGU1",
	[1][1] = "XDP",
	[2][1] = "MP1",
	[14][1] = "HDP",
	[171][1] = "JPEG",
	[172][1] = "VCN",
	[173][1] = "VCNU",
	[203][1] = "JPEG1",
	[204][1] = "VCN1",
	[205][1] = "VCN1U",
	[256][1] = "SDMA0",
	[257][1] = "SDMA1",
	[258][1] = "SDMA2",
	[259][1] = "SDMA3",
	[260][1] = "SDMA4",
	[261][1] = "SDMA5",
	[262][1] = "SDMA6",
	[263][1] = "SDMA7",
	[384][1] = "OSS",
};

static const char *mmhub_client_ids_aldebaran[][2] = {
	[2][0] = "MP1",
	[3][0] = "MP0",
	[32+1][0] = "DBGU_IO0",
	[32+2][0] = "DBGU_IO2",
	[32+4][0] = "MPIO",
	[96+11][0] = "JPEG0",
	[96+12][0] = "VCN0",
	[96+13][0] = "VCNU0",
	[128+11][0] = "JPEG1",
	[128+12][0] = "VCN1",
	[128+13][0] = "VCNU1",
	[160+1][0] = "XDP",
	[160+14][0] = "HDP",
	[256+0][0] = "SDMA0",
	[256+1][0] = "SDMA1",
	[256+2][0] = "SDMA2",
	[256+3][0] = "SDMA3",
	[256+4][0] = "SDMA4",
	[384+0][0] = "OSS",
	[2][1] = "MP1",
	[3][1] = "MP0",
	[32+1][1] = "DBGU_IO0",
	[32+2][1] = "DBGU_IO2",
	[32+4][1] = "MPIO",
	[96+11][1] = "JPEG0",
	[96+12][1] = "VCN0",
	[96+13][1] = "VCNU0",
	[128+11][1] = "JPEG1",
	[128+12][1] = "VCN1",
	[128+13][1] = "VCNU1",
	[160+1][1] = "XDP",
	[160+14][1] = "HDP",
	[256+0][1] = "SDMA0",
	[256+1][1] = "SDMA1",
	[256+2][1] = "SDMA2",
	[256+3][1] = "SDMA3",
	[256+4][1] = "SDMA4",
	[384+0][1] = "OSS",
};

static const struct soc15_reg_golden golden_settings_mmhub_1_0_0[] =
{
	SOC15_REG_GOLDEN_VALUE(MMHUB, 0, mmDAGB1_WRCLI2, 0x00000007, 0xfe5fe0fa),
	SOC15_REG_GOLDEN_VALUE(MMHUB, 0, mmMMEA1_DRAM_WR_CLI2GRP_MAP0, 0x00000030, 0x55555565)
};

static const struct soc15_reg_golden golden_settings_athub_1_0_0[] =
{
	SOC15_REG_GOLDEN_VALUE(ATHUB, 0, mmRPB_ARB_CNTL, 0x0000ff00, 0x00000800),
	SOC15_REG_GOLDEN_VALUE(ATHUB, 0, mmRPB_ARB_CNTL2, 0x00ff00ff, 0x00080008)
};

static const uint32_t ecc_umc_mcumc_ctrl_addrs[] = {
	(0x000143c0 + 0x00000000),
	(0x000143c0 + 0x00000800),
	(0x000143c0 + 0x00001000),
	(0x000143c0 + 0x00001800),
	(0x000543c0 + 0x00000000),
	(0x000543c0 + 0x00000800),
	(0x000543c0 + 0x00001000),
	(0x000543c0 + 0x00001800),
	(0x000943c0 + 0x00000000),
	(0x000943c0 + 0x00000800),
	(0x000943c0 + 0x00001000),
	(0x000943c0 + 0x00001800),
	(0x000d43c0 + 0x00000000),
	(0x000d43c0 + 0x00000800),
	(0x000d43c0 + 0x00001000),
	(0x000d43c0 + 0x00001800),
	(0x001143c0 + 0x00000000),
	(0x001143c0 + 0x00000800),
	(0x001143c0 + 0x00001000),
	(0x001143c0 + 0x00001800),
	(0x001543c0 + 0x00000000),
	(0x001543c0 + 0x00000800),
	(0x001543c0 + 0x00001000),
	(0x001543c0 + 0x00001800),
	(0x001943c0 + 0x00000000),
	(0x001943c0 + 0x00000800),
	(0x001943c0 + 0x00001000),
	(0x001943c0 + 0x00001800),
	(0x001d43c0 + 0x00000000),
	(0x001d43c0 + 0x00000800),
	(0x001d43c0 + 0x00001000),
	(0x001d43c0 + 0x00001800),
};

static const uint32_t ecc_umc_mcumc_ctrl_mask_addrs[] = {
	(0x000143e0 + 0x00000000),
	(0x000143e0 + 0x00000800),
	(0x000143e0 + 0x00001000),
	(0x000143e0 + 0x00001800),
	(0x000543e0 + 0x00000000),
	(0x000543e0 + 0x00000800),
	(0x000543e0 + 0x00001000),
	(0x000543e0 + 0x00001800),
	(0x000943e0 + 0x00000000),
	(0x000943e0 + 0x00000800),
	(0x000943e0 + 0x00001000),
	(0x000943e0 + 0x00001800),
	(0x000d43e0 + 0x00000000),
	(0x000d43e0 + 0x00000800),
	(0x000d43e0 + 0x00001000),
	(0x000d43e0 + 0x00001800),
	(0x001143e0 + 0x00000000),
	(0x001143e0 + 0x00000800),
	(0x001143e0 + 0x00001000),
	(0x001143e0 + 0x00001800),
	(0x001543e0 + 0x00000000),
	(0x001543e0 + 0x00000800),
	(0x001543e0 + 0x00001000),
	(0x001543e0 + 0x00001800),
	(0x001943e0 + 0x00000000),
	(0x001943e0 + 0x00000800),
	(0x001943e0 + 0x00001000),
	(0x001943e0 + 0x00001800),
	(0x001d43e0 + 0x00000000),
	(0x001d43e0 + 0x00000800),
	(0x001d43e0 + 0x00001000),
	(0x001d43e0 + 0x00001800),
};

static int gmc_v9_0_ecc_interrupt_state(struct amdgpu_device *adev,
		struct amdgpu_irq_src *src,
		unsigned type,
		enum amdgpu_interrupt_state state)
{
	u32 bits, i, tmp, reg;

	/* Devices newer then VEGA10/12 shall have these programming
	     sequences performed by PSP BL */
	if (adev->asic_type >= CHIP_VEGA20)
		return 0;

	bits = 0x7f;

	switch (state) {
	case AMDGPU_IRQ_STATE_DISABLE:
		for (i = 0; i < ARRAY_SIZE(ecc_umc_mcumc_ctrl_addrs); i++) {
			reg = ecc_umc_mcumc_ctrl_addrs[i];
			tmp = RREG32(reg);
			tmp &= ~bits;
			WREG32(reg, tmp);
		}
		for (i = 0; i < ARRAY_SIZE(ecc_umc_mcumc_ctrl_mask_addrs); i++) {
			reg = ecc_umc_mcumc_ctrl_mask_addrs[i];
			tmp = RREG32(reg);
			tmp &= ~bits;
			WREG32(reg, tmp);
		}
		break;
	case AMDGPU_IRQ_STATE_ENABLE:
		for (i = 0; i < ARRAY_SIZE(ecc_umc_mcumc_ctrl_addrs); i++) {
			reg = ecc_umc_mcumc_ctrl_addrs[i];
			tmp = RREG32(reg);
			tmp |= bits;
			WREG32(reg, tmp);
		}
		for (i = 0; i < ARRAY_SIZE(ecc_umc_mcumc_ctrl_mask_addrs); i++) {
			reg = ecc_umc_mcumc_ctrl_mask_addrs[i];
			tmp = RREG32(reg);
			tmp |= bits;
			WREG32(reg, tmp);
		}
		break;
	default:
		break;
	}

	return 0;
}

static int gmc_v9_0_vm_fault_interrupt_state(struct amdgpu_device *adev,
					struct amdgpu_irq_src *src,
					unsigned type,
					enum amdgpu_interrupt_state state)
{
	struct amdgpu_vmhub *hub;
	u32 tmp, reg, bits, i, j;

	bits = VM_CONTEXT1_CNTL__RANGE_PROTECTION_FAULT_ENABLE_INTERRUPT_MASK |
		VM_CONTEXT1_CNTL__DUMMY_PAGE_PROTECTION_FAULT_ENABLE_INTERRUPT_MASK |
		VM_CONTEXT1_CNTL__PDE0_PROTECTION_FAULT_ENABLE_INTERRUPT_MASK |
		VM_CONTEXT1_CNTL__VALID_PROTECTION_FAULT_ENABLE_INTERRUPT_MASK |
		VM_CONTEXT1_CNTL__READ_PROTECTION_FAULT_ENABLE_INTERRUPT_MASK |
		VM_CONTEXT1_CNTL__WRITE_PROTECTION_FAULT_ENABLE_INTERRUPT_MASK |
		VM_CONTEXT1_CNTL__EXECUTE_PROTECTION_FAULT_ENABLE_INTERRUPT_MASK;

	switch (state) {
	case AMDGPU_IRQ_STATE_DISABLE:
		for (j = 0; j < adev->num_vmhubs; j++) {
			hub = &adev->vmhub[j];
			for (i = 0; i < 16; i++) {
				reg = hub->vm_context0_cntl + i;
				tmp = RREG32(reg);
				tmp &= ~bits;
				WREG32(reg, tmp);
			}
		}
		break;
	case AMDGPU_IRQ_STATE_ENABLE:
		for (j = 0; j < adev->num_vmhubs; j++) {
			hub = &adev->vmhub[j];
			for (i = 0; i < 16; i++) {
				reg = hub->vm_context0_cntl + i;
				tmp = RREG32(reg);
				tmp |= bits;
				WREG32(reg, tmp);
			}
		}
		break;
	default:
		break;
	}

	return 0;
}

static int gmc_v9_0_process_interrupt(struct amdgpu_device *adev,
				      struct amdgpu_irq_src *source,
				      struct amdgpu_iv_entry *entry)
{
	bool retry_fault = !!(entry->src_data[1] & 0x80);
	bool write_fault = !!(entry->src_data[1] & 0x20);
	uint32_t status = 0, cid = 0, rw = 0;
	struct amdgpu_task_info task_info;
	struct amdgpu_vmhub *hub;
	const char *mmhub_cid;
	const char *hub_name;
	u64 addr;

	addr = (u64)entry->src_data[0] << 12;
	addr |= ((u64)entry->src_data[1] & 0xf) << 44;

	if (retry_fault) {
		/* Returning 1 here also prevents sending the IV to the KFD */

		/* Process it onyl if it's the first fault for this address */
		if (entry->ih != &adev->irq.ih_soft &&
		    amdgpu_gmc_filter_faults(adev, addr, entry->pasid,
					     entry->timestamp))
			return 1;

		/* Delegate it to a different ring if the hardware hasn't
		 * already done it.
		 */
		if (entry->ih == &adev->irq.ih) {
			amdgpu_irq_delegate(adev, entry, 8);
			return 1;
		}

		/* Try to handle the recoverable page faults by filling page
		 * tables
		 */
		if (amdgpu_vm_handle_fault(adev, entry->pasid, addr, write_fault))
			return 1;
	}

	if (!printk_ratelimit())
		return 0;

	if (entry->client_id == SOC15_IH_CLIENTID_VMC) {
		hub_name = "mmhub0";
		hub = &adev->vmhub[AMDGPU_MMHUB_0];
	} else if (entry->client_id == SOC15_IH_CLIENTID_VMC1) {
		hub_name = "mmhub1";
		hub = &adev->vmhub[AMDGPU_MMHUB_1];
	} else {
		hub_name = "gfxhub0";
		hub = &adev->vmhub[AMDGPU_GFXHUB_0];
	}

	memset(&task_info, 0, sizeof(struct amdgpu_task_info));
	amdgpu_vm_get_task_info(adev, entry->pasid, &task_info);

	dev_err(adev->dev,
		"[%s] %s page fault (src_id:%u ring:%u vmid:%u "
		"pasid:%u, for process %s pid %d thread %s pid %d)\n",
		hub_name, retry_fault ? "retry" : "no-retry",
		entry->src_id, entry->ring_id, entry->vmid,
		entry->pasid, task_info.process_name, task_info.tgid,
		task_info.task_name, task_info.pid);
	dev_err(adev->dev, "  in page starting at address 0x%016llx from IH client 0x%x (%s)\n",
		addr, entry->client_id,
		soc15_ih_clientid_name[entry->client_id]);

	if (amdgpu_sriov_vf(adev))
		return 0;

	/*
	 * Issue a dummy read to wait for the status register to
	 * be updated to avoid reading an incorrect value due to
	 * the new fast GRBM interface.
	 */
	if ((entry->vmid_src == AMDGPU_GFXHUB_0) &&
	    (adev->ip_versions[GC_HWIP][0] < IP_VERSION(9, 4, 2)))
		RREG32(hub->vm_l2_pro_fault_status);

	status = RREG32(hub->vm_l2_pro_fault_status);
	cid = REG_GET_FIELD(status, VM_L2_PROTECTION_FAULT_STATUS, CID);
	rw = REG_GET_FIELD(status, VM_L2_PROTECTION_FAULT_STATUS, RW);
	WREG32_P(hub->vm_l2_pro_fault_cntl, 1, ~1);


	dev_err(adev->dev,
		"VM_L2_PROTECTION_FAULT_STATUS:0x%08X\n",
		status);
	if (hub == &adev->vmhub[AMDGPU_GFXHUB_0]) {
		dev_err(adev->dev, "\t Faulty UTCL2 client ID: %s (0x%x)\n",
			cid >= ARRAY_SIZE(gfxhub_client_ids) ? "unknown" :
			gfxhub_client_ids[cid],
			cid);
	} else {
		switch (adev->ip_versions[MMHUB_HWIP][0]) {
		case IP_VERSION(9, 0, 0):
			mmhub_cid = mmhub_client_ids_vega10[cid][rw];
			break;
		case IP_VERSION(9, 3, 0):
			mmhub_cid = mmhub_client_ids_vega12[cid][rw];
			break;
		case IP_VERSION(9, 4, 0):
			mmhub_cid = mmhub_client_ids_vega20[cid][rw];
			break;
		case IP_VERSION(9, 4, 1):
			mmhub_cid = mmhub_client_ids_arcturus[cid][rw];
			break;
		case IP_VERSION(9, 1, 0):
		case IP_VERSION(9, 2, 0):
			mmhub_cid = mmhub_client_ids_raven[cid][rw];
			break;
		case IP_VERSION(1, 5, 0):
		case IP_VERSION(2, 4, 0):
			mmhub_cid = mmhub_client_ids_renoir[cid][rw];
			break;
		case IP_VERSION(9, 4, 2):
			mmhub_cid = mmhub_client_ids_aldebaran[cid][rw];
			break;
		default:
			mmhub_cid = NULL;
			break;
		}
		dev_err(adev->dev, "\t Faulty UTCL2 client ID: %s (0x%x)\n",
			mmhub_cid ? mmhub_cid : "unknown", cid);
	}
	dev_err(adev->dev, "\t MORE_FAULTS: 0x%lx\n",
		REG_GET_FIELD(status,
		VM_L2_PROTECTION_FAULT_STATUS, MORE_FAULTS));
	dev_err(adev->dev, "\t WALKER_ERROR: 0x%lx\n",
		REG_GET_FIELD(status,
		VM_L2_PROTECTION_FAULT_STATUS, WALKER_ERROR));
	dev_err(adev->dev, "\t PERMISSION_FAULTS: 0x%lx\n",
		REG_GET_FIELD(status,
		VM_L2_PROTECTION_FAULT_STATUS, PERMISSION_FAULTS));
	dev_err(adev->dev, "\t MAPPING_ERROR: 0x%lx\n",
		REG_GET_FIELD(status,
		VM_L2_PROTECTION_FAULT_STATUS, MAPPING_ERROR));
	dev_err(adev->dev, "\t RW: 0x%x\n", rw);
	return 0;
}

static const struct amdgpu_irq_src_funcs gmc_v9_0_irq_funcs = {
	.set = gmc_v9_0_vm_fault_interrupt_state,
	.process = gmc_v9_0_process_interrupt,
};


static const struct amdgpu_irq_src_funcs gmc_v9_0_ecc_funcs = {
	.set = gmc_v9_0_ecc_interrupt_state,
	.process = amdgpu_umc_process_ecc_irq,
};

static void gmc_v9_0_set_irq_funcs(struct amdgpu_device *adev)
{
	adev->gmc.vm_fault.num_types = 1;
	adev->gmc.vm_fault.funcs = &gmc_v9_0_irq_funcs;

	if (!amdgpu_sriov_vf(adev) &&
	    !adev->gmc.xgmi.connected_to_cpu) {
		adev->gmc.ecc_irq.num_types = 1;
		adev->gmc.ecc_irq.funcs = &gmc_v9_0_ecc_funcs;
	}
}

static uint32_t gmc_v9_0_get_invalidate_req(unsigned int vmid,
					uint32_t flush_type)
{
	u32 req = 0;

	req = REG_SET_FIELD(req, VM_INVALIDATE_ENG0_REQ,
			    PER_VMID_INVALIDATE_REQ, 1 << vmid);
	req = REG_SET_FIELD(req, VM_INVALIDATE_ENG0_REQ, FLUSH_TYPE, flush_type);
	req = REG_SET_FIELD(req, VM_INVALIDATE_ENG0_REQ, INVALIDATE_L2_PTES, 1);
	req = REG_SET_FIELD(req, VM_INVALIDATE_ENG0_REQ, INVALIDATE_L2_PDE0, 1);
	req = REG_SET_FIELD(req, VM_INVALIDATE_ENG0_REQ, INVALIDATE_L2_PDE1, 1);
	req = REG_SET_FIELD(req, VM_INVALIDATE_ENG0_REQ, INVALIDATE_L2_PDE2, 1);
	req = REG_SET_FIELD(req, VM_INVALIDATE_ENG0_REQ, INVALIDATE_L1_PTES, 1);
	req = REG_SET_FIELD(req, VM_INVALIDATE_ENG0_REQ,
			    CLEAR_PROTECTION_FAULT_STATUS_ADDR,	0);

	return req;
}

/**
 * gmc_v9_0_use_invalidate_semaphore - judge whether to use semaphore
 *
 * @adev: amdgpu_device pointer
 * @vmhub: vmhub type
 *
 */
static bool gmc_v9_0_use_invalidate_semaphore(struct amdgpu_device *adev,
				       uint32_t vmhub)
{
	if (adev->ip_versions[GC_HWIP][0] == IP_VERSION(9, 4, 2))
		return false;

	return ((vmhub == AMDGPU_MMHUB_0 ||
		 vmhub == AMDGPU_MMHUB_1) &&
		(!amdgpu_sriov_vf(adev)) &&
		(!(!(adev->apu_flags & AMD_APU_IS_RAVEN2) &&
		   (adev->apu_flags & AMD_APU_IS_PICASSO))));
}

static bool gmc_v9_0_get_atc_vmid_pasid_mapping_info(struct amdgpu_device *adev,
					uint8_t vmid, uint16_t *p_pasid)
{
	uint32_t value;

	value = RREG32(SOC15_REG_OFFSET(ATHUB, 0, mmATC_VMID0_PASID_MAPPING)
		     + vmid);
	*p_pasid = value & ATC_VMID0_PASID_MAPPING__PASID_MASK;

	return !!(value & ATC_VMID0_PASID_MAPPING__VALID_MASK);
}

/*
 * GART
 * VMID 0 is the physical GPU addresses as used by the kernel.
 * VMIDs 1-15 are used for userspace clients and are handled
 * by the amdgpu vm/hsa code.
 */

/**
 * gmc_v9_0_flush_gpu_tlb - tlb flush with certain type
 *
 * @adev: amdgpu_device pointer
 * @vmid: vm instance to flush
 * @vmhub: which hub to flush
 * @flush_type: the flush type
 *
 * Flush the TLB for the requested page table using certain type.
 */
static void gmc_v9_0_flush_gpu_tlb(struct amdgpu_device *adev, uint32_t vmid,
					uint32_t vmhub, uint32_t flush_type)
{
	bool use_semaphore = gmc_v9_0_use_invalidate_semaphore(adev, vmhub);
	const unsigned eng = 17;
	u32 j, inv_req, inv_req2, tmp;
	struct amdgpu_vmhub *hub;

	BUG_ON(vmhub >= adev->num_vmhubs);

	hub = &adev->vmhub[vmhub];
	if (adev->gmc.xgmi.num_physical_nodes &&
	    adev->ip_versions[GC_HWIP][0] == IP_VERSION(9, 4, 0)) {
		/* Vega20+XGMI caches PTEs in TC and TLB. Add a
		 * heavy-weight TLB flush (type 2), which flushes
		 * both. Due to a race condition with concurrent
		 * memory accesses using the same TLB cache line, we
		 * still need a second TLB flush after this.
		 */
		inv_req = gmc_v9_0_get_invalidate_req(vmid, 2);
		inv_req2 = gmc_v9_0_get_invalidate_req(vmid, flush_type);
	} else {
		inv_req = gmc_v9_0_get_invalidate_req(vmid, flush_type);
		inv_req2 = 0;
	}

	/* This is necessary for a HW workaround under SRIOV as well
	 * as GFXOFF under bare metal
	 */
	if (adev->gfx.kiq.ring.sched.ready &&
	    (amdgpu_sriov_runtime(adev) || !amdgpu_sriov_vf(adev)) &&
	    down_read_trylock(&adev->reset_sem)) {
		uint32_t req = hub->vm_inv_eng0_req + hub->eng_distance * eng;
		uint32_t ack = hub->vm_inv_eng0_ack + hub->eng_distance * eng;

		amdgpu_virt_kiq_reg_write_reg_wait(adev, req, ack, inv_req,
						   1 << vmid);
		up_read(&adev->reset_sem);
		return;
	}

	spin_lock(&adev->gmc.invalidate_lock);

	/*
	 * It may lose gpuvm invalidate acknowldege state across power-gating
	 * off cycle, add semaphore acquire before invalidation and semaphore
	 * release after invalidation to avoid entering power gated state
	 * to WA the Issue
	 */

	/* TODO: It needs to continue working on debugging with semaphore for GFXHUB as well. */
	if (use_semaphore) {
		for (j = 0; j < adev->usec_timeout; j++) {
			/* a read return value of 1 means semaphore acuqire */
			tmp = RREG32_NO_KIQ(hub->vm_inv_eng0_sem +
					    hub->eng_distance * eng);
			if (tmp & 0x1)
				break;
			udelay(1);
		}

		if (j >= adev->usec_timeout)
			DRM_ERROR("Timeout waiting for sem acquire in VM flush!\n");
	}

	do {
		WREG32_NO_KIQ(hub->vm_inv_eng0_req +
			      hub->eng_distance * eng, inv_req);

		/*
		 * Issue a dummy read to wait for the ACK register to
		 * be cleared to avoid a false ACK due to the new fast
		 * GRBM interface.
		 */
		if ((vmhub == AMDGPU_GFXHUB_0) &&
		    (adev->ip_versions[GC_HWIP][0] < IP_VERSION(9, 4, 2)))
			RREG32_NO_KIQ(hub->vm_inv_eng0_req +
				      hub->eng_distance * eng);

		for (j = 0; j < adev->usec_timeout; j++) {
			tmp = RREG32_NO_KIQ(hub->vm_inv_eng0_ack +
					    hub->eng_distance * eng);
			if (tmp & (1 << vmid))
				break;
			udelay(1);
		}

		inv_req = inv_req2;
		inv_req2 = 0;
	} while (inv_req);

	/* TODO: It needs to continue working on debugging with semaphore for GFXHUB as well. */
	if (use_semaphore)
		/*
		 * add semaphore release after invalidation,
		 * write with 0 means semaphore release
		 */
		WREG32_NO_KIQ(hub->vm_inv_eng0_sem +
			      hub->eng_distance * eng, 0);

	spin_unlock(&adev->gmc.invalidate_lock);

	if (j < adev->usec_timeout)
		return;

	DRM_ERROR("Timeout waiting for VM flush ACK!\n");
}

/**
 * gmc_v9_0_flush_gpu_tlb_pasid - tlb flush via pasid
 *
 * @adev: amdgpu_device pointer
 * @pasid: pasid to be flush
 * @flush_type: the flush type
 * @all_hub: flush all hubs
 *
 * Flush the TLB for the requested pasid.
 */
static int gmc_v9_0_flush_gpu_tlb_pasid(struct amdgpu_device *adev,
					uint16_t pasid, uint32_t flush_type,
					bool all_hub)
{
	int vmid, i;
	signed long r;
	uint32_t seq;
	uint16_t queried_pasid;
	bool ret;
	struct amdgpu_ring *ring = &adev->gfx.kiq.ring;
	struct amdgpu_kiq *kiq = &adev->gfx.kiq;

	if (amdgpu_in_reset(adev))
		return -EIO;

	if (ring->sched.ready && down_read_trylock(&adev->reset_sem)) {
		/* Vega20+XGMI caches PTEs in TC and TLB. Add a
		 * heavy-weight TLB flush (type 2), which flushes
		 * both. Due to a race condition with concurrent
		 * memory accesses using the same TLB cache line, we
		 * still need a second TLB flush after this.
		 */
		bool vega20_xgmi_wa = (adev->gmc.xgmi.num_physical_nodes &&
				       adev->ip_versions[GC_HWIP][0] == IP_VERSION(9, 4, 0));
		/* 2 dwords flush + 8 dwords fence */
		unsigned int ndw = kiq->pmf->invalidate_tlbs_size + 8;

		if (vega20_xgmi_wa)
			ndw += kiq->pmf->invalidate_tlbs_size;

		spin_lock(&adev->gfx.kiq.ring_lock);
		/* 2 dwords flush + 8 dwords fence */
		amdgpu_ring_alloc(ring, ndw);
		if (vega20_xgmi_wa)
			kiq->pmf->kiq_invalidate_tlbs(ring,
						      pasid, 2, all_hub);
		kiq->pmf->kiq_invalidate_tlbs(ring,
					pasid, flush_type, all_hub);
		r = amdgpu_fence_emit_polling(ring, &seq, MAX_KIQ_REG_WAIT);
		if (r) {
			amdgpu_ring_undo(ring);
			spin_unlock(&adev->gfx.kiq.ring_lock);
			up_read(&adev->reset_sem);
			return -ETIME;
		}

		amdgpu_ring_commit(ring);
		spin_unlock(&adev->gfx.kiq.ring_lock);
		r = amdgpu_fence_wait_polling(ring, seq, adev->usec_timeout);
		if (r < 1) {
			dev_err(adev->dev, "wait for kiq fence error: %ld.\n", r);
			up_read(&adev->reset_sem);
			return -ETIME;
		}
		up_read(&adev->reset_sem);
		return 0;
	}

	for (vmid = 1; vmid < 16; vmid++) {

		ret = gmc_v9_0_get_atc_vmid_pasid_mapping_info(adev, vmid,
				&queried_pasid);
		if (ret && queried_pasid == pasid) {
			if (all_hub) {
				for (i = 0; i < adev->num_vmhubs; i++)
					gmc_v9_0_flush_gpu_tlb(adev, vmid,
							i, flush_type);
			} else {
				gmc_v9_0_flush_gpu_tlb(adev, vmid,
						AMDGPU_GFXHUB_0, flush_type);
			}
			break;
		}
	}

	return 0;

}

static uint64_t gmc_v9_0_emit_flush_gpu_tlb(struct amdgpu_ring *ring,
					    unsigned vmid, uint64_t pd_addr)
{
	bool use_semaphore = gmc_v9_0_use_invalidate_semaphore(ring->adev, ring->funcs->vmhub);
	struct amdgpu_device *adev = ring->adev;
	struct amdgpu_vmhub *hub = &adev->vmhub[ring->funcs->vmhub];
	uint32_t req = gmc_v9_0_get_invalidate_req(vmid, 0);
	unsigned eng = ring->vm_inv_eng;

	/*
	 * It may lose gpuvm invalidate acknowldege state across power-gating
	 * off cycle, add semaphore acquire before invalidation and semaphore
	 * release after invalidation to avoid entering power gated state
	 * to WA the Issue
	 */

	/* TODO: It needs to continue working on debugging with semaphore for GFXHUB as well. */
	if (use_semaphore)
		/* a read return value of 1 means semaphore acuqire */
		amdgpu_ring_emit_reg_wait(ring,
					  hub->vm_inv_eng0_sem +
					  hub->eng_distance * eng, 0x1, 0x1);

	amdgpu_ring_emit_wreg(ring, hub->ctx0_ptb_addr_lo32 +
			      (hub->ctx_addr_distance * vmid),
			      lower_32_bits(pd_addr));

	amdgpu_ring_emit_wreg(ring, hub->ctx0_ptb_addr_hi32 +
			      (hub->ctx_addr_distance * vmid),
			      upper_32_bits(pd_addr));

	amdgpu_ring_emit_reg_write_reg_wait(ring, hub->vm_inv_eng0_req +
					    hub->eng_distance * eng,
					    hub->vm_inv_eng0_ack +
					    hub->eng_distance * eng,
					    req, 1 << vmid);

	/* TODO: It needs to continue working on debugging with semaphore for GFXHUB as well. */
	if (use_semaphore)
		/*
		 * add semaphore release after invalidation,
		 * write with 0 means semaphore release
		 */
		amdgpu_ring_emit_wreg(ring, hub->vm_inv_eng0_sem +
				      hub->eng_distance * eng, 0);

	return pd_addr;
}

static void gmc_v9_0_emit_pasid_mapping(struct amdgpu_ring *ring, unsigned vmid,
					unsigned pasid)
{
	struct amdgpu_device *adev = ring->adev;
	uint32_t reg;

	/* Do nothing because there's no lut register for mmhub1. */
	if (ring->funcs->vmhub == AMDGPU_MMHUB_1)
		return;

	if (ring->funcs->vmhub == AMDGPU_GFXHUB_0)
		reg = SOC15_REG_OFFSET(OSSSYS, 0, mmIH_VMID_0_LUT) + vmid;
	else
		reg = SOC15_REG_OFFSET(OSSSYS, 0, mmIH_VMID_0_LUT_MM) + vmid;

	amdgpu_ring_emit_wreg(ring, reg, pasid);
}

/*
 * PTE format on VEGA 10:
 * 63:59 reserved
 * 58:57 mtype
 * 56 F
 * 55 L
 * 54 P
 * 53 SW
 * 52 T
 * 50:48 reserved
 * 47:12 4k physical page base address
 * 11:7 fragment
 * 6 write
 * 5 read
 * 4 exe
 * 3 Z
 * 2 snooped
 * 1 system
 * 0 valid
 *
 * PDE format on VEGA 10:
 * 63:59 block fragment size
 * 58:55 reserved
 * 54 P
 * 53:48 reserved
 * 47:6 physical base address of PD or PTE
 * 5:3 reserved
 * 2 C
 * 1 system
 * 0 valid
 */

static uint64_t gmc_v9_0_map_mtype(struct amdgpu_device *adev, uint32_t flags)

{
	switch (flags) {
	case AMDGPU_VM_MTYPE_DEFAULT:
		return AMDGPU_PTE_MTYPE_VG10(MTYPE_NC);
	case AMDGPU_VM_MTYPE_NC:
		return AMDGPU_PTE_MTYPE_VG10(MTYPE_NC);
	case AMDGPU_VM_MTYPE_WC:
		return AMDGPU_PTE_MTYPE_VG10(MTYPE_WC);
	case AMDGPU_VM_MTYPE_RW:
		return AMDGPU_PTE_MTYPE_VG10(MTYPE_RW);
	case AMDGPU_VM_MTYPE_CC:
		return AMDGPU_PTE_MTYPE_VG10(MTYPE_CC);
	case AMDGPU_VM_MTYPE_UC:
		return AMDGPU_PTE_MTYPE_VG10(MTYPE_UC);
	default:
		return AMDGPU_PTE_MTYPE_VG10(MTYPE_NC);
	}
}

static void gmc_v9_0_get_vm_pde(struct amdgpu_device *adev, int level,
				uint64_t *addr, uint64_t *flags)
{
	if (!(*flags & AMDGPU_PDE_PTE) && !(*flags & AMDGPU_PTE_SYSTEM))
		*addr = amdgpu_gmc_vram_mc2pa(adev, *addr);
	BUG_ON(*addr & 0xFFFF00000000003FULL);

	if (!adev->gmc.translate_further)
		return;

	if (level == AMDGPU_VM_PDB1) {
		/* Set the block fragment size */
		if (!(*flags & AMDGPU_PDE_PTE))
			*flags |= AMDGPU_PDE_BFS(0x9);

	} else if (level == AMDGPU_VM_PDB0) {
		if (*flags & AMDGPU_PDE_PTE)
			*flags &= ~AMDGPU_PDE_PTE;
		else
			*flags |= AMDGPU_PTE_TF;
	}
}

static void gmc_v9_0_get_vm_pte(struct amdgpu_device *adev,
				struct amdgpu_bo_va_mapping *mapping,
				uint64_t *flags)
{
	*flags &= ~AMDGPU_PTE_EXECUTABLE;
	*flags |= mapping->flags & AMDGPU_PTE_EXECUTABLE;

	*flags &= ~AMDGPU_PTE_MTYPE_VG10_MASK;
	*flags |= mapping->flags & AMDGPU_PTE_MTYPE_VG10_MASK;

	if (mapping->flags & AMDGPU_PTE_PRT) {
		*flags |= AMDGPU_PTE_PRT;
		*flags &= ~AMDGPU_PTE_VALID;
	}

	if ((adev->ip_versions[GC_HWIP][0] == IP_VERSION(9, 4, 1) ||
	     adev->ip_versions[GC_HWIP][0] == IP_VERSION(9, 4, 2)) &&
	    !(*flags & AMDGPU_PTE_SYSTEM) &&
	    mapping->bo_va->is_xgmi)
		*flags |= AMDGPU_PTE_SNOOPED;

	if (adev->ip_versions[GC_HWIP][0] == IP_VERSION(9, 4, 2))
		*flags |= mapping->flags & AMDGPU_PTE_SNOOPED;
}

static unsigned gmc_v9_0_get_vbios_fb_size(struct amdgpu_device *adev)
{
	u32 d1vga_control = RREG32_SOC15(DCE, 0, mmD1VGA_CONTROL);
	unsigned size;

	if (REG_GET_FIELD(d1vga_control, D1VGA_CONTROL, D1VGA_MODE_ENABLE)) {
		size = AMDGPU_VBIOS_VGA_ALLOCATION;
	} else {
		u32 viewport;

		switch (adev->ip_versions[DCE_HWIP][0]) {
		case IP_VERSION(1, 0, 0):
		case IP_VERSION(1, 0, 1):
		case IP_VERSION(2, 1, 0):
			viewport = RREG32_SOC15(DCE, 0, mmHUBP0_DCSURF_PRI_VIEWPORT_DIMENSION);
			size = (REG_GET_FIELD(viewport,
					      HUBP0_DCSURF_PRI_VIEWPORT_DIMENSION, PRI_VIEWPORT_HEIGHT) *
				REG_GET_FIELD(viewport,
					      HUBP0_DCSURF_PRI_VIEWPORT_DIMENSION, PRI_VIEWPORT_WIDTH) *
				4);
			break;
		default:
			viewport = RREG32_SOC15(DCE, 0, mmSCL0_VIEWPORT_SIZE);
			size = (REG_GET_FIELD(viewport, SCL0_VIEWPORT_SIZE, VIEWPORT_HEIGHT) *
				REG_GET_FIELD(viewport, SCL0_VIEWPORT_SIZE, VIEWPORT_WIDTH) *
				4);
			break;
		}
	}

	return size;
}

static const struct amdgpu_gmc_funcs gmc_v9_0_gmc_funcs = {
	.flush_gpu_tlb = gmc_v9_0_flush_gpu_tlb,
	.flush_gpu_tlb_pasid = gmc_v9_0_flush_gpu_tlb_pasid,
	.emit_flush_gpu_tlb = gmc_v9_0_emit_flush_gpu_tlb,
	.emit_pasid_mapping = gmc_v9_0_emit_pasid_mapping,
	.map_mtype = gmc_v9_0_map_mtype,
	.get_vm_pde = gmc_v9_0_get_vm_pde,
	.get_vm_pte = gmc_v9_0_get_vm_pte,
	.get_vbios_fb_size = gmc_v9_0_get_vbios_fb_size,
};

static void gmc_v9_0_set_gmc_funcs(struct amdgpu_device *adev)
{
	adev->gmc.gmc_funcs = &gmc_v9_0_gmc_funcs;
}

static void gmc_v9_0_set_umc_funcs(struct amdgpu_device *adev)
{
	switch (adev->ip_versions[UMC_HWIP][0]) {
	case IP_VERSION(6, 0, 0):
		adev->umc.funcs = &umc_v6_0_funcs;
		break;
	case IP_VERSION(6, 1, 1):
		adev->umc.max_ras_err_cnt_per_query = UMC_V6_1_TOTAL_CHANNEL_NUM;
		adev->umc.channel_inst_num = UMC_V6_1_CHANNEL_INSTANCE_NUM;
		adev->umc.umc_inst_num = UMC_V6_1_UMC_INSTANCE_NUM;
		adev->umc.channel_offs = UMC_V6_1_PER_CHANNEL_OFFSET_VG20;
		adev->umc.channel_idx_tbl = &umc_v6_1_channel_idx_tbl[0][0];
		adev->umc.ras_funcs = &umc_v6_1_ras_funcs;
		break;
	case IP_VERSION(6, 1, 2):
		adev->umc.max_ras_err_cnt_per_query = UMC_V6_1_TOTAL_CHANNEL_NUM;
		adev->umc.channel_inst_num = UMC_V6_1_CHANNEL_INSTANCE_NUM;
		adev->umc.umc_inst_num = UMC_V6_1_UMC_INSTANCE_NUM;
		adev->umc.channel_offs = UMC_V6_1_PER_CHANNEL_OFFSET_ARCT;
		adev->umc.channel_idx_tbl = &umc_v6_1_channel_idx_tbl[0][0];
		adev->umc.ras_funcs = &umc_v6_1_ras_funcs;
		break;
<<<<<<< HEAD
	case CHIP_ALDEBARAN:
=======
	case IP_VERSION(6, 7, 0):
>>>>>>> df0cc57e
		adev->umc.max_ras_err_cnt_per_query = UMC_V6_7_TOTAL_CHANNEL_NUM;
		adev->umc.channel_inst_num = UMC_V6_7_CHANNEL_INSTANCE_NUM;
		adev->umc.umc_inst_num = UMC_V6_7_UMC_INSTANCE_NUM;
		adev->umc.channel_offs = UMC_V6_7_PER_CHANNEL_OFFSET;
		if (!adev->gmc.xgmi.connected_to_cpu)
			adev->umc.ras_funcs = &umc_v6_7_ras_funcs;
		if (1 & adev->smuio.funcs->get_die_id(adev))
			adev->umc.channel_idx_tbl = &umc_v6_7_channel_idx_tbl_first[0][0];
		else
			adev->umc.channel_idx_tbl = &umc_v6_7_channel_idx_tbl_second[0][0];
		break;
	default:
		break;
	}
}

static void gmc_v9_0_set_mmhub_funcs(struct amdgpu_device *adev)
{
	switch (adev->ip_versions[MMHUB_HWIP][0]) {
	case IP_VERSION(9, 4, 1):
		adev->mmhub.funcs = &mmhub_v9_4_funcs;
		break;
	case IP_VERSION(9, 4, 2):
		adev->mmhub.funcs = &mmhub_v1_7_funcs;
		break;
	default:
		adev->mmhub.funcs = &mmhub_v1_0_funcs;
		break;
	}
}

static void gmc_v9_0_set_mmhub_ras_funcs(struct amdgpu_device *adev)
{
	switch (adev->ip_versions[MMHUB_HWIP][0]) {
	case IP_VERSION(9, 4, 0):
		adev->mmhub.ras_funcs = &mmhub_v1_0_ras_funcs;
		break;
	case IP_VERSION(9, 4, 1):
		adev->mmhub.ras_funcs = &mmhub_v9_4_ras_funcs;
		break;
	case IP_VERSION(9, 4, 2):
		adev->mmhub.ras_funcs = &mmhub_v1_7_ras_funcs;
		break;
	default:
		/* mmhub ras is not available */
		break;
	}
}

static void gmc_v9_0_set_gfxhub_funcs(struct amdgpu_device *adev)
{
	adev->gfxhub.funcs = &gfxhub_v1_0_funcs;
}

static void gmc_v9_0_set_hdp_ras_funcs(struct amdgpu_device *adev)
{
	adev->hdp.ras_funcs = &hdp_v4_0_ras_funcs;
}

static void gmc_v9_0_set_mca_funcs(struct amdgpu_device *adev)
{
<<<<<<< HEAD
	switch (adev->asic_type) {
	case CHIP_ALDEBARAN:
=======
	/* is UMC the right IP to check for MCA?  Maybe DF? */
	switch (adev->ip_versions[UMC_HWIP][0]) {
	case IP_VERSION(6, 7, 0):
>>>>>>> df0cc57e
		if (!adev->gmc.xgmi.connected_to_cpu)
			adev->mca.funcs = &mca_v3_0_funcs;
		break;
	default:
		break;
	}
}

static int gmc_v9_0_early_init(void *handle)
{
	struct amdgpu_device *adev = (struct amdgpu_device *)handle;

	/* ARCT and VEGA20 don't have XGMI defined in their IP discovery tables */
	if (adev->asic_type == CHIP_VEGA20 ||
	    adev->asic_type == CHIP_ARCTURUS)
		adev->gmc.xgmi.supported = true;

	if (adev->ip_versions[XGMI_HWIP][0] == IP_VERSION(6, 1, 0)) {
		adev->gmc.xgmi.supported = true;
		adev->gmc.xgmi.connected_to_cpu =
			adev->smuio.funcs->is_host_gpu_xgmi_supported(adev);
	}

	gmc_v9_0_set_gmc_funcs(adev);
	gmc_v9_0_set_irq_funcs(adev);
	gmc_v9_0_set_umc_funcs(adev);
	gmc_v9_0_set_mmhub_funcs(adev);
	gmc_v9_0_set_mmhub_ras_funcs(adev);
	gmc_v9_0_set_gfxhub_funcs(adev);
	gmc_v9_0_set_hdp_ras_funcs(adev);
	gmc_v9_0_set_mca_funcs(adev);

	adev->gmc.shared_aperture_start = 0x2000000000000000ULL;
	adev->gmc.shared_aperture_end =
		adev->gmc.shared_aperture_start + (4ULL << 30) - 1;
	adev->gmc.private_aperture_start = 0x1000000000000000ULL;
	adev->gmc.private_aperture_end =
		adev->gmc.private_aperture_start + (4ULL << 30) - 1;

	return 0;
}

static int gmc_v9_0_late_init(void *handle)
{
	struct amdgpu_device *adev = (struct amdgpu_device *)handle;
	int r;

	r = amdgpu_gmc_allocate_vm_inv_eng(adev);
	if (r)
		return r;

	/*
	 * Workaround performance drop issue with VBIOS enables partial
	 * writes, while disables HBM ECC for vega10.
	 */
<<<<<<< HEAD
	if (!amdgpu_sriov_vf(adev) && (adev->asic_type == CHIP_VEGA10)) {
=======
	if (!amdgpu_sriov_vf(adev) &&
	    (adev->ip_versions[UMC_HWIP][0] == IP_VERSION(6, 0, 0))) {
>>>>>>> df0cc57e
		if (!(adev->ras_enabled & (1 << AMDGPU_RAS_BLOCK__UMC))) {
			if (adev->df.funcs->enable_ecc_force_par_wr_rmw)
				adev->df.funcs->enable_ecc_force_par_wr_rmw(adev, false);
		}
	}

	if (!amdgpu_persistent_edc_harvesting_supported(adev)) {
		if (adev->mmhub.ras_funcs &&
		    adev->mmhub.ras_funcs->reset_ras_error_count)
			adev->mmhub.ras_funcs->reset_ras_error_count(adev);

		if (adev->hdp.ras_funcs &&
		    adev->hdp.ras_funcs->reset_ras_error_count)
			adev->hdp.ras_funcs->reset_ras_error_count(adev);
	}

	r = amdgpu_gmc_ras_late_init(adev);
	if (r)
		return r;

	return amdgpu_irq_get(adev, &adev->gmc.vm_fault, 0);
}

static void gmc_v9_0_vram_gtt_location(struct amdgpu_device *adev,
					struct amdgpu_gmc *mc)
{
	u64 base = adev->mmhub.funcs->get_fb_location(adev);

	/* add the xgmi offset of the physical node */
	base += adev->gmc.xgmi.physical_node_id * adev->gmc.xgmi.node_segment_size;
	if (adev->gmc.xgmi.connected_to_cpu) {
		amdgpu_gmc_sysvm_location(adev, mc);
	} else {
		amdgpu_gmc_vram_location(adev, mc, base);
		amdgpu_gmc_gart_location(adev, mc);
		amdgpu_gmc_agp_location(adev, mc);
	}
	/* base offset of vram pages */
	adev->vm_manager.vram_base_offset = adev->gfxhub.funcs->get_mc_fb_offset(adev);

	/* XXX: add the xgmi offset of the physical node? */
	adev->vm_manager.vram_base_offset +=
		adev->gmc.xgmi.physical_node_id * adev->gmc.xgmi.node_segment_size;
}

/**
 * gmc_v9_0_mc_init - initialize the memory controller driver params
 *
 * @adev: amdgpu_device pointer
 *
 * Look up the amount of vram, vram width, and decide how to place
 * vram and gart within the GPU's physical address space.
 * Returns 0 for success.
 */
static int gmc_v9_0_mc_init(struct amdgpu_device *adev)
{
	int r;

	/* size in MB on si */
	adev->gmc.mc_vram_size =
		adev->nbio.funcs->get_memsize(adev) * 1024ULL * 1024ULL;
	adev->gmc.real_vram_size = adev->gmc.mc_vram_size;

	if (!(adev->flags & AMD_IS_APU) &&
	    !adev->gmc.xgmi.connected_to_cpu) {
		r = amdgpu_device_resize_fb_bar(adev);
		if (r)
			return r;
	}
	adev->gmc.aper_base = pci_resource_start(adev->pdev, 0);
	adev->gmc.aper_size = pci_resource_len(adev->pdev, 0);

#ifdef CONFIG_X86_64
	/*
	 * AMD Accelerated Processing Platform (APP) supporting GPU-HOST xgmi
	 * interface can use VRAM through here as it appears system reserved
	 * memory in host address space.
	 *
	 * For APUs, VRAM is just the stolen system memory and can be accessed
	 * directly.
	 *
	 * Otherwise, use the legacy Host Data Path (HDP) through PCIe BAR.
	 */

	/* check whether both host-gpu and gpu-gpu xgmi links exist */
	if ((adev->flags & AMD_IS_APU) ||
	    (adev->gmc.xgmi.supported &&
	     adev->gmc.xgmi.connected_to_cpu)) {
		adev->gmc.aper_base =
			adev->gfxhub.funcs->get_mc_fb_offset(adev) +
			adev->gmc.xgmi.physical_node_id *
			adev->gmc.xgmi.node_segment_size;
		adev->gmc.aper_size = adev->gmc.real_vram_size;
	}

#endif
	/* In case the PCI BAR is larger than the actual amount of vram */
	adev->gmc.visible_vram_size = adev->gmc.aper_size;
	if (adev->gmc.visible_vram_size > adev->gmc.real_vram_size)
		adev->gmc.visible_vram_size = adev->gmc.real_vram_size;

	/* set the gart size */
	if (amdgpu_gart_size == -1) {
		switch (adev->ip_versions[GC_HWIP][0]) {
		case IP_VERSION(9, 0, 1):  /* all engines support GPUVM */
		case IP_VERSION(9, 2, 1):  /* all engines support GPUVM */
		case IP_VERSION(9, 4, 0):
		case IP_VERSION(9, 4, 1):
		case IP_VERSION(9, 4, 2):
		default:
			adev->gmc.gart_size = 512ULL << 20;
			break;
		case IP_VERSION(9, 1, 0):   /* DCE SG support */
		case IP_VERSION(9, 2, 2):   /* DCE SG support */
		case IP_VERSION(9, 3, 0):
			adev->gmc.gart_size = 1024ULL << 20;
			break;
		}
	} else {
		adev->gmc.gart_size = (u64)amdgpu_gart_size << 20;
	}

	adev->gmc.gart_size += adev->pm.smu_prv_buffer_size;

	gmc_v9_0_vram_gtt_location(adev, &adev->gmc);

	return 0;
}

static int gmc_v9_0_gart_init(struct amdgpu_device *adev)
{
	int r;

	if (adev->gart.bo) {
		WARN(1, "VEGA10 PCIE GART already initialized\n");
		return 0;
	}

	if (adev->gmc.xgmi.connected_to_cpu) {
		adev->gmc.vmid0_page_table_depth = 1;
		adev->gmc.vmid0_page_table_block_size = 12;
	} else {
		adev->gmc.vmid0_page_table_depth = 0;
		adev->gmc.vmid0_page_table_block_size = 0;
	}

	/* Initialize common gart structure */
	r = amdgpu_gart_init(adev);
	if (r)
		return r;
	adev->gart.table_size = adev->gart.num_gpu_pages * 8;
	adev->gart.gart_pte_flags = AMDGPU_PTE_MTYPE_VG10(MTYPE_UC) |
				 AMDGPU_PTE_EXECUTABLE;

	r = amdgpu_gart_table_vram_alloc(adev);
	if (r)
		return r;

	if (adev->gmc.xgmi.connected_to_cpu) {
		r = amdgpu_gmc_pdb0_alloc(adev);
	}

	return r;
}

/**
 * gmc_v9_0_save_registers - saves regs
 *
 * @adev: amdgpu_device pointer
 *
 * This saves potential register values that should be
 * restored upon resume
 */
static void gmc_v9_0_save_registers(struct amdgpu_device *adev)
{
	if ((adev->ip_versions[DCE_HWIP][0] == IP_VERSION(1, 0, 0)) ||
	    (adev->ip_versions[DCE_HWIP][0] == IP_VERSION(1, 0, 1)))
		adev->gmc.sdpif_register = RREG32_SOC15(DCE, 0, mmDCHUBBUB_SDPIF_MMIO_CNTRL_0);
}

static int gmc_v9_0_sw_init(void *handle)
{
	int r, vram_width = 0, vram_type = 0, vram_vendor = 0;
	struct amdgpu_device *adev = (struct amdgpu_device *)handle;

	adev->gfxhub.funcs->init(adev);

	adev->mmhub.funcs->init(adev);
	if (adev->mca.funcs)
		adev->mca.funcs->init(adev);

	spin_lock_init(&adev->gmc.invalidate_lock);

	r = amdgpu_atomfirmware_get_vram_info(adev,
		&vram_width, &vram_type, &vram_vendor);
	if (amdgpu_sriov_vf(adev))
		/* For Vega10 SR-IOV, vram_width can't be read from ATOM as RAVEN,
		 * and DF related registers is not readable, seems hardcord is the
		 * only way to set the correct vram_width
		 */
		adev->gmc.vram_width = 2048;
	else if (amdgpu_emu_mode != 1)
		adev->gmc.vram_width = vram_width;

	if (!adev->gmc.vram_width) {
		int chansize, numchan;

		/* hbm memory channel size */
		if (adev->flags & AMD_IS_APU)
			chansize = 64;
		else
			chansize = 128;

		numchan = adev->df.funcs->get_hbm_channel_number(adev);
		adev->gmc.vram_width = numchan * chansize;
	}

	adev->gmc.vram_type = vram_type;
	adev->gmc.vram_vendor = vram_vendor;
	switch (adev->ip_versions[GC_HWIP][0]) {
	case IP_VERSION(9, 1, 0):
	case IP_VERSION(9, 2, 2):
		adev->num_vmhubs = 2;

		if (adev->rev_id == 0x0 || adev->rev_id == 0x1) {
			amdgpu_vm_adjust_size(adev, 256 * 1024, 9, 3, 48);
		} else {
			/* vm_size is 128TB + 512GB for legacy 3-level page support */
			amdgpu_vm_adjust_size(adev, 128 * 1024 + 512, 9, 2, 48);
			adev->gmc.translate_further =
				adev->vm_manager.num_level > 1;
		}
		break;
	case IP_VERSION(9, 0, 1):
	case IP_VERSION(9, 2, 1):
	case IP_VERSION(9, 4, 0):
	case IP_VERSION(9, 3, 0):
	case IP_VERSION(9, 4, 2):
		adev->num_vmhubs = 2;


		/*
		 * To fulfill 4-level page support,
		 * vm size is 256TB (48bit), maximum size of Vega10,
		 * block size 512 (9bit)
		 */
		/* sriov restrict max_pfn below AMDGPU_GMC_HOLE */
		if (amdgpu_sriov_vf(adev))
			amdgpu_vm_adjust_size(adev, 256 * 1024, 9, 3, 47);
		else
			amdgpu_vm_adjust_size(adev, 256 * 1024, 9, 3, 48);
		break;
	case IP_VERSION(9, 4, 1):
		adev->num_vmhubs = 3;

		/* Keep the vm size same with Vega20 */
		amdgpu_vm_adjust_size(adev, 256 * 1024, 9, 3, 48);
		break;
	default:
		break;
	}

	/* This interrupt is VMC page fault.*/
	r = amdgpu_irq_add_id(adev, SOC15_IH_CLIENTID_VMC, VMC_1_0__SRCID__VM_FAULT,
				&adev->gmc.vm_fault);
	if (r)
		return r;

	if (adev->ip_versions[GC_HWIP][0] == IP_VERSION(9, 4, 1)) {
		r = amdgpu_irq_add_id(adev, SOC15_IH_CLIENTID_VMC1, VMC_1_0__SRCID__VM_FAULT,
					&adev->gmc.vm_fault);
		if (r)
			return r;
	}

	r = amdgpu_irq_add_id(adev, SOC15_IH_CLIENTID_UTCL2, UTCL2_1_0__SRCID__FAULT,
				&adev->gmc.vm_fault);

	if (r)
		return r;

	if (!amdgpu_sriov_vf(adev) &&
	    !adev->gmc.xgmi.connected_to_cpu) {
		/* interrupt sent to DF. */
		r = amdgpu_irq_add_id(adev, SOC15_IH_CLIENTID_DF, 0,
				      &adev->gmc.ecc_irq);
		if (r)
			return r;
	}

	/* Set the internal MC address mask
	 * This is the max address of the GPU's
	 * internal address space.
	 */
	adev->gmc.mc_mask = 0xffffffffffffULL; /* 48 bit MC */

	r = dma_set_mask_and_coherent(adev->dev, DMA_BIT_MASK(44));
	if (r) {
		printk(KERN_WARNING "amdgpu: No suitable DMA available.\n");
		return r;
	}
	adev->need_swiotlb = drm_need_swiotlb(44);

	if (adev->gmc.xgmi.supported) {
		r = adev->gfxhub.funcs->get_xgmi_info(adev);
		if (r)
			return r;
	}

	r = gmc_v9_0_mc_init(adev);
	if (r)
		return r;

	amdgpu_gmc_get_vbios_allocations(adev);

	/* Memory manager */
	r = amdgpu_bo_init(adev);
	if (r)
		return r;

	r = gmc_v9_0_gart_init(adev);
	if (r)
		return r;

	/*
	 * number of VMs
	 * VMID 0 is reserved for System
	 * amdgpu graphics/compute will use VMIDs 1..n-1
	 * amdkfd will use VMIDs n..15
	 *
	 * The first KFD VMID is 8 for GPUs with graphics, 3 for
	 * compute-only GPUs. On compute-only GPUs that leaves 2 VMIDs
	 * for video processing.
	 */
	adev->vm_manager.first_kfd_vmid =
		(adev->ip_versions[GC_HWIP][0] == IP_VERSION(9, 4, 1) ||
		 adev->ip_versions[GC_HWIP][0] == IP_VERSION(9, 4, 2)) ? 3 : 8;

	amdgpu_vm_manager_init(adev);

	gmc_v9_0_save_registers(adev);

	return 0;
}

static int gmc_v9_0_sw_fini(void *handle)
{
	struct amdgpu_device *adev = (struct amdgpu_device *)handle;

	amdgpu_gmc_ras_fini(adev);
	amdgpu_gem_force_release(adev);
	amdgpu_vm_manager_fini(adev);
	amdgpu_gart_table_vram_free(adev);
	amdgpu_bo_unref(&adev->gmc.pdb0_bo);
	amdgpu_bo_fini(adev);

	return 0;
}

static void gmc_v9_0_init_golden_registers(struct amdgpu_device *adev)
{

	switch (adev->ip_versions[MMHUB_HWIP][0]) {
	case IP_VERSION(9, 0, 0):
		if (amdgpu_sriov_vf(adev))
			break;
		fallthrough;
	case IP_VERSION(9, 4, 0):
		soc15_program_register_sequence(adev,
						golden_settings_mmhub_1_0_0,
						ARRAY_SIZE(golden_settings_mmhub_1_0_0));
		soc15_program_register_sequence(adev,
						golden_settings_athub_1_0_0,
						ARRAY_SIZE(golden_settings_athub_1_0_0));
		break;
	case IP_VERSION(9, 1, 0):
	case IP_VERSION(9, 2, 0):
		/* TODO for renoir */
		soc15_program_register_sequence(adev,
						golden_settings_athub_1_0_0,
						ARRAY_SIZE(golden_settings_athub_1_0_0));
		break;
	default:
		break;
	}
}

/**
 * gmc_v9_0_restore_registers - restores regs
 *
 * @adev: amdgpu_device pointer
 *
 * This restores register values, saved at suspend.
 */
void gmc_v9_0_restore_registers(struct amdgpu_device *adev)
{
	if ((adev->ip_versions[DCE_HWIP][0] == IP_VERSION(1, 0, 0)) ||
	    (adev->ip_versions[DCE_HWIP][0] == IP_VERSION(1, 0, 1))) {
		WREG32_SOC15(DCE, 0, mmDCHUBBUB_SDPIF_MMIO_CNTRL_0, adev->gmc.sdpif_register);
		WARN_ON(adev->gmc.sdpif_register !=
			RREG32_SOC15(DCE, 0, mmDCHUBBUB_SDPIF_MMIO_CNTRL_0));
	}
}

/**
 * gmc_v9_0_gart_enable - gart enable
 *
 * @adev: amdgpu_device pointer
 */
static int gmc_v9_0_gart_enable(struct amdgpu_device *adev)
{
	int r;

	if (adev->gmc.xgmi.connected_to_cpu)
		amdgpu_gmc_init_pdb0(adev);

	if (adev->gart.bo == NULL) {
		dev_err(adev->dev, "No VRAM object for PCIE GART.\n");
		return -EINVAL;
	}

	r = amdgpu_gart_table_vram_pin(adev);
	if (r)
		return r;

	r = adev->gfxhub.funcs->gart_enable(adev);
	if (r)
		return r;

	r = adev->mmhub.funcs->gart_enable(adev);
	if (r)
		return r;

	DRM_INFO("PCIE GART of %uM enabled.\n",
		 (unsigned)(adev->gmc.gart_size >> 20));
	if (adev->gmc.pdb0_bo)
		DRM_INFO("PDB0 located at 0x%016llX\n",
				(unsigned long long)amdgpu_bo_gpu_offset(adev->gmc.pdb0_bo));
	DRM_INFO("PTB located at 0x%016llX\n",
			(unsigned long long)amdgpu_bo_gpu_offset(adev->gart.bo));

	adev->gart.ready = true;
	return 0;
}

static int gmc_v9_0_hw_init(void *handle)
{
	struct amdgpu_device *adev = (struct amdgpu_device *)handle;
	bool value;
	int r, i;

	/* The sequence of these two function calls matters.*/
	gmc_v9_0_init_golden_registers(adev);

	if (adev->mode_info.num_crtc) {
		/* Lockout access through VGA aperture*/
		WREG32_FIELD15(DCE, 0, VGA_HDP_CONTROL, VGA_MEMORY_DISABLE, 1);
		/* disable VGA render */
		WREG32_FIELD15(DCE, 0, VGA_RENDER_CONTROL, VGA_VSTATUS_CNTL, 0);
	}

	if (adev->mmhub.funcs->update_power_gating)
		adev->mmhub.funcs->update_power_gating(adev, true);

	adev->hdp.funcs->init_registers(adev);

	/* After HDP is initialized, flush HDP.*/
	adev->hdp.funcs->flush_hdp(adev, NULL);

	if (amdgpu_vm_fault_stop == AMDGPU_VM_FAULT_STOP_ALWAYS)
		value = false;
	else
		value = true;

	if (!amdgpu_sriov_vf(adev)) {
		adev->gfxhub.funcs->set_fault_enable_default(adev, value);
		adev->mmhub.funcs->set_fault_enable_default(adev, value);
	}
	for (i = 0; i < adev->num_vmhubs; ++i)
		gmc_v9_0_flush_gpu_tlb(adev, 0, i, 0);

	if (adev->umc.funcs && adev->umc.funcs->init_registers)
		adev->umc.funcs->init_registers(adev);

	r = gmc_v9_0_gart_enable(adev);

	return r;
}

/**
 * gmc_v9_0_gart_disable - gart disable
 *
 * @adev: amdgpu_device pointer
 *
 * This disables all VM page table.
 */
static void gmc_v9_0_gart_disable(struct amdgpu_device *adev)
{
	adev->gfxhub.funcs->gart_disable(adev);
	adev->mmhub.funcs->gart_disable(adev);
	amdgpu_gart_table_vram_unpin(adev);
}

static int gmc_v9_0_hw_fini(void *handle)
{
	struct amdgpu_device *adev = (struct amdgpu_device *)handle;

	gmc_v9_0_gart_disable(adev);

	if (amdgpu_sriov_vf(adev)) {
		/* full access mode, so don't touch any GMC register */
		DRM_DEBUG("For SRIOV client, shouldn't do anything.\n");
		return 0;
	}

	/*
	 * Pair the operations did in gmc_v9_0_hw_init and thus maintain
	 * a correct cached state for GMC. Otherwise, the "gate" again
	 * operation on S3 resuming will fail due to wrong cached state.
	 */
	if (adev->mmhub.funcs->update_power_gating)
		adev->mmhub.funcs->update_power_gating(adev, false);

	amdgpu_irq_put(adev, &adev->gmc.ecc_irq, 0);
	amdgpu_irq_put(adev, &adev->gmc.vm_fault, 0);

	return 0;
}

static int gmc_v9_0_suspend(void *handle)
{
	struct amdgpu_device *adev = (struct amdgpu_device *)handle;

	return gmc_v9_0_hw_fini(adev);
}

static int gmc_v9_0_resume(void *handle)
{
	int r;
	struct amdgpu_device *adev = (struct amdgpu_device *)handle;

	r = gmc_v9_0_hw_init(adev);
	if (r)
		return r;

	amdgpu_vmid_reset_all(adev);

	return 0;
}

static bool gmc_v9_0_is_idle(void *handle)
{
	/* MC is always ready in GMC v9.*/
	return true;
}

static int gmc_v9_0_wait_for_idle(void *handle)
{
	/* There is no need to wait for MC idle in GMC v9.*/
	return 0;
}

static int gmc_v9_0_soft_reset(void *handle)
{
	/* XXX for emulation.*/
	return 0;
}

static int gmc_v9_0_set_clockgating_state(void *handle,
					enum amd_clockgating_state state)
{
	struct amdgpu_device *adev = (struct amdgpu_device *)handle;

	adev->mmhub.funcs->set_clockgating(adev, state);

	athub_v1_0_set_clockgating(adev, state);

	return 0;
}

static void gmc_v9_0_get_clockgating_state(void *handle, u32 *flags)
{
	struct amdgpu_device *adev = (struct amdgpu_device *)handle;

	adev->mmhub.funcs->get_clockgating(adev, flags);

	athub_v1_0_get_clockgating(adev, flags);
}

static int gmc_v9_0_set_powergating_state(void *handle,
					enum amd_powergating_state state)
{
	return 0;
}

const struct amd_ip_funcs gmc_v9_0_ip_funcs = {
	.name = "gmc_v9_0",
	.early_init = gmc_v9_0_early_init,
	.late_init = gmc_v9_0_late_init,
	.sw_init = gmc_v9_0_sw_init,
	.sw_fini = gmc_v9_0_sw_fini,
	.hw_init = gmc_v9_0_hw_init,
	.hw_fini = gmc_v9_0_hw_fini,
	.suspend = gmc_v9_0_suspend,
	.resume = gmc_v9_0_resume,
	.is_idle = gmc_v9_0_is_idle,
	.wait_for_idle = gmc_v9_0_wait_for_idle,
	.soft_reset = gmc_v9_0_soft_reset,
	.set_clockgating_state = gmc_v9_0_set_clockgating_state,
	.set_powergating_state = gmc_v9_0_set_powergating_state,
	.get_clockgating_state = gmc_v9_0_get_clockgating_state,
};

const struct amdgpu_ip_block_version gmc_v9_0_ip_block =
{
	.type = AMD_IP_BLOCK_TYPE_GMC,
	.major = 9,
	.minor = 0,
	.rev = 0,
	.funcs = &gmc_v9_0_ip_funcs,
};<|MERGE_RESOLUTION|>--- conflicted
+++ resolved
@@ -1171,11 +1171,7 @@
 		adev->umc.channel_idx_tbl = &umc_v6_1_channel_idx_tbl[0][0];
 		adev->umc.ras_funcs = &umc_v6_1_ras_funcs;
 		break;
-<<<<<<< HEAD
-	case CHIP_ALDEBARAN:
-=======
 	case IP_VERSION(6, 7, 0):
->>>>>>> df0cc57e
 		adev->umc.max_ras_err_cnt_per_query = UMC_V6_7_TOTAL_CHANNEL_NUM;
 		adev->umc.channel_inst_num = UMC_V6_7_CHANNEL_INSTANCE_NUM;
 		adev->umc.umc_inst_num = UMC_V6_7_UMC_INSTANCE_NUM;
@@ -1237,14 +1233,9 @@
 
 static void gmc_v9_0_set_mca_funcs(struct amdgpu_device *adev)
 {
-<<<<<<< HEAD
-	switch (adev->asic_type) {
-	case CHIP_ALDEBARAN:
-=======
 	/* is UMC the right IP to check for MCA?  Maybe DF? */
 	switch (adev->ip_versions[UMC_HWIP][0]) {
 	case IP_VERSION(6, 7, 0):
->>>>>>> df0cc57e
 		if (!adev->gmc.xgmi.connected_to_cpu)
 			adev->mca.funcs = &mca_v3_0_funcs;
 		break;
@@ -1300,12 +1291,8 @@
 	 * Workaround performance drop issue with VBIOS enables partial
 	 * writes, while disables HBM ECC for vega10.
 	 */
-<<<<<<< HEAD
-	if (!amdgpu_sriov_vf(adev) && (adev->asic_type == CHIP_VEGA10)) {
-=======
 	if (!amdgpu_sriov_vf(adev) &&
 	    (adev->ip_versions[UMC_HWIP][0] == IP_VERSION(6, 0, 0))) {
->>>>>>> df0cc57e
 		if (!(adev->ras_enabled & (1 << AMDGPU_RAS_BLOCK__UMC))) {
 			if (adev->df.funcs->enable_ecc_force_par_wr_rmw)
 				adev->df.funcs->enable_ecc_force_par_wr_rmw(adev, false);
