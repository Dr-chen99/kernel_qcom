/*
 * Copyright (C) 2013, NVIDIA Corporation.  All rights reserved.
 *
 * Permission is hereby granted, free of charge, to any person obtaining a
 * copy of this software and associated documentation files (the "Software"),
 * to deal in the Software without restriction, including without limitation
 * the rights to use, copy, modify, merge, publish, distribute, sub license,
 * and/or sell copies of the Software, and to permit persons to whom the
 * Software is furnished to do so, subject to the following conditions:
 *
 * The above copyright notice and this permission notice (including the
 * next paragraph) shall be included in all copies or substantial portions
 * of the Software.
 *
 * THE SOFTWARE IS PROVIDED "AS IS", WITHOUT WARRANTY OF ANY KIND, EXPRESS OR
 * IMPLIED, INCLUDING BUT NOT LIMITED TO THE WARRANTIES OF MERCHANTABILITY,
 * FITNESS FOR A PARTICULAR PURPOSE AND NON-INFRINGEMENT. IN NO EVENT SHALL
 * THE AUTHORS OR COPYRIGHT HOLDERS BE LIABLE FOR ANY CLAIM, DAMAGES OR OTHER
 * LIABILITY, WHETHER IN AN ACTION OF CONTRACT, TORT OR OTHERWISE, ARISING
 * FROM, OUT OF OR IN CONNECTION WITH THE SOFTWARE OR THE USE OR OTHER
 * DEALINGS IN THE SOFTWARE.
 */

#include <linux/backlight.h>
#include <linux/delay.h>
#include <linux/gpio/consumer.h>
#include <linux/module.h>
#include <linux/of_platform.h>
#include <linux/platform_device.h>
#include <linux/regulator/consumer.h>

#include <video/display_timing.h>
#include <video/of_display_timing.h>
#include <video/videomode.h>

#include <drm/drm_crtc.h>
#include <drm/drm_device.h>
#include <drm/drm_mipi_dsi.h>
#include <drm/drm_panel.h>

/**
 * @modes: Pointer to array of fixed modes appropriate for this panel.  If
 *         only one mode then this can just be the address of this the mode.
 *         NOTE: cannot be used with "timings" and also if this is specified
 *         then you cannot override the mode in the device tree.
 * @num_modes: Number of elements in modes array.
 * @timings: Pointer to array of display timings.  NOTE: cannot be used with
 *           "modes" and also these will be used to validate a device tree
 *           override if one is present.
 * @num_timings: Number of elements in timings array.
 * @bpc: Bits per color.
 * @size: Structure containing the physical size of this panel.
 * @delay: Structure containing various delay values for this panel.
 * @bus_format: See MEDIA_BUS_FMT_... defines.
 * @bus_flags: See DRM_BUS_FLAG_... defines.
 */
struct panel_desc {
	const struct drm_display_mode *modes;
	unsigned int num_modes;
	const struct display_timing *timings;
	unsigned int num_timings;

	unsigned int bpc;

	/**
	 * @width: width (in millimeters) of the panel's active display area
	 * @height: height (in millimeters) of the panel's active display area
	 */
	struct {
		unsigned int width;
		unsigned int height;
	} size;

	/**
	 * @prepare: the time (in milliseconds) that it takes for the panel to
	 *           become ready and start receiving video data
	 * @hpd_absent_delay: Add this to the prepare delay if we know Hot
	 *                    Plug Detect isn't used.
	 * @enable: the time (in milliseconds) that it takes for the panel to
	 *          display the first valid frame after starting to receive
	 *          video data
	 * @disable: the time (in milliseconds) that it takes for the panel to
	 *           turn the display off (no content is visible)
	 * @unprepare: the time (in milliseconds) that it takes for the panel
	 *             to power itself down completely
	 */
	struct {
		unsigned int prepare;
		unsigned int hpd_absent_delay;
		unsigned int enable;
		unsigned int disable;
		unsigned int unprepare;
	} delay;

	u32 bus_format;
	u32 bus_flags;
};

struct panel_simple {
	struct drm_panel base;
	bool prepared;
	bool enabled;
	bool no_hpd;

	const struct panel_desc *desc;

	struct backlight_device *backlight;
	struct regulator *supply;
	struct i2c_adapter *ddc;

	struct gpio_desc *enable_gpio;

	struct drm_display_mode override_mode;
};

static inline struct panel_simple *to_panel_simple(struct drm_panel *panel)
{
	return container_of(panel, struct panel_simple, base);
}

static unsigned int panel_simple_get_timings_modes(struct panel_simple *panel)
{
	struct drm_connector *connector = panel->base.connector;
	struct drm_device *drm = panel->base.drm;
	struct drm_display_mode *mode;
	unsigned int i, num = 0;

	for (i = 0; i < panel->desc->num_timings; i++) {
		const struct display_timing *dt = &panel->desc->timings[i];
		struct videomode vm;

		videomode_from_timing(dt, &vm);
		mode = drm_mode_create(drm);
		if (!mode) {
			dev_err(drm->dev, "failed to add mode %ux%u\n",
				dt->hactive.typ, dt->vactive.typ);
			continue;
		}

		drm_display_mode_from_videomode(&vm, mode);

		mode->type |= DRM_MODE_TYPE_DRIVER;

		if (panel->desc->num_timings == 1)
			mode->type |= DRM_MODE_TYPE_PREFERRED;

		drm_mode_probed_add(connector, mode);
		num++;
	}

	return num;
}

static unsigned int panel_simple_get_display_modes(struct panel_simple *panel)
{
	struct drm_connector *connector = panel->base.connector;
	struct drm_device *drm = panel->base.drm;
	struct drm_display_mode *mode;
	unsigned int i, num = 0;

	for (i = 0; i < panel->desc->num_modes; i++) {
		const struct drm_display_mode *m = &panel->desc->modes[i];

		mode = drm_mode_duplicate(drm, m);
		if (!mode) {
			dev_err(drm->dev, "failed to add mode %ux%u@%u\n",
				m->hdisplay, m->vdisplay, m->vrefresh);
			continue;
		}

		mode->type |= DRM_MODE_TYPE_DRIVER;

		if (panel->desc->num_modes == 1)
			mode->type |= DRM_MODE_TYPE_PREFERRED;

		drm_mode_set_name(mode);

		drm_mode_probed_add(connector, mode);
		num++;
	}

	return num;
}

static int panel_simple_get_non_edid_modes(struct panel_simple *panel)
{
	struct drm_connector *connector = panel->base.connector;
	struct drm_device *drm = panel->base.drm;
	struct drm_display_mode *mode;
	bool has_override = panel->override_mode.type;
	unsigned int num = 0;

	if (!panel->desc)
		return 0;

	if (has_override) {
		mode = drm_mode_duplicate(drm, &panel->override_mode);
		if (mode) {
			drm_mode_probed_add(connector, mode);
			num = 1;
		} else {
			dev_err(drm->dev, "failed to add override mode\n");
		}
	}

	/* Only add timings if override was not there or failed to validate */
	if (num == 0 && panel->desc->num_timings)
		num = panel_simple_get_timings_modes(panel);

	/*
	 * Only add fixed modes if timings/override added no mode.
	 *
	 * We should only ever have either the display timings specified
	 * or a fixed mode. Anything else is rather bogus.
	 */
	WARN_ON(panel->desc->num_timings && panel->desc->num_modes);
	if (num == 0)
		num = panel_simple_get_display_modes(panel);

	connector->display_info.bpc = panel->desc->bpc;
	connector->display_info.width_mm = panel->desc->size.width;
	connector->display_info.height_mm = panel->desc->size.height;
	if (panel->desc->bus_format)
		drm_display_info_set_bus_formats(&connector->display_info,
						 &panel->desc->bus_format, 1);
	connector->display_info.bus_flags = panel->desc->bus_flags;

	return num;
}

static int panel_simple_disable(struct drm_panel *panel)
{
	struct panel_simple *p = to_panel_simple(panel);

	if (!p->enabled)
		return 0;

	if (p->backlight) {
		p->backlight->props.power = FB_BLANK_POWERDOWN;
		p->backlight->props.state |= BL_CORE_FBBLANK;
		backlight_update_status(p->backlight);
	}

	if (p->desc->delay.disable)
		msleep(p->desc->delay.disable);

	p->enabled = false;

	return 0;
}

static int panel_simple_unprepare(struct drm_panel *panel)
{
	struct panel_simple *p = to_panel_simple(panel);

	if (!p->prepared)
		return 0;

	gpiod_set_value_cansleep(p->enable_gpio, 0);

	regulator_disable(p->supply);

	if (p->desc->delay.unprepare)
		msleep(p->desc->delay.unprepare);

	p->prepared = false;

	return 0;
}

static int panel_simple_prepare(struct drm_panel *panel)
{
	struct panel_simple *p = to_panel_simple(panel);
	unsigned int delay;
	int err;

	if (p->prepared)
		return 0;

	err = regulator_enable(p->supply);
	if (err < 0) {
		dev_err(panel->dev, "failed to enable supply: %d\n", err);
		return err;
	}

	gpiod_set_value_cansleep(p->enable_gpio, 1);

	delay = p->desc->delay.prepare;
	if (p->no_hpd)
		delay += p->desc->delay.hpd_absent_delay;
	if (delay)
		msleep(delay);

	p->prepared = true;

	return 0;
}

static int panel_simple_enable(struct drm_panel *panel)
{
	struct panel_simple *p = to_panel_simple(panel);

	if (p->enabled)
		return 0;

	if (p->desc->delay.enable)
		msleep(p->desc->delay.enable);

	if (p->backlight) {
		p->backlight->props.state &= ~BL_CORE_FBBLANK;
		p->backlight->props.power = FB_BLANK_UNBLANK;
		backlight_update_status(p->backlight);
	}

	p->enabled = true;

	return 0;
}

static int panel_simple_get_modes(struct drm_panel *panel)
{
	struct panel_simple *p = to_panel_simple(panel);
	int num = 0;

	/* probe EDID if a DDC bus is available */
	if (p->ddc) {
		struct edid *edid = drm_get_edid(panel->connector, p->ddc);
		drm_connector_update_edid_property(panel->connector, edid);
		if (edid) {
			num += drm_add_edid_modes(panel->connector, edid);
			kfree(edid);
		}
	}

	/* add hard-coded panel modes */
	num += panel_simple_get_non_edid_modes(p);

	return num;
}

static int panel_simple_get_timings(struct drm_panel *panel,
				    unsigned int num_timings,
				    struct display_timing *timings)
{
	struct panel_simple *p = to_panel_simple(panel);
	unsigned int i;

	if (p->desc->num_timings < num_timings)
		num_timings = p->desc->num_timings;

	if (timings)
		for (i = 0; i < num_timings; i++)
			timings[i] = p->desc->timings[i];

	return p->desc->num_timings;
}

static const struct drm_panel_funcs panel_simple_funcs = {
	.disable = panel_simple_disable,
	.unprepare = panel_simple_unprepare,
	.prepare = panel_simple_prepare,
	.enable = panel_simple_enable,
	.get_modes = panel_simple_get_modes,
	.get_timings = panel_simple_get_timings,
};

#define PANEL_SIMPLE_BOUNDS_CHECK(to_check, bounds, field) \
	(to_check->field.typ >= bounds->field.min && \
	 to_check->field.typ <= bounds->field.max)
static void panel_simple_parse_panel_timing_node(struct device *dev,
						 struct panel_simple *panel,
						 const struct display_timing *ot)
{
	const struct panel_desc *desc = panel->desc;
	struct videomode vm;
	unsigned int i;

	if (WARN_ON(desc->num_modes)) {
		dev_err(dev, "Reject override mode: panel has a fixed mode\n");
		return;
	}
	if (WARN_ON(!desc->num_timings)) {
		dev_err(dev, "Reject override mode: no timings specified\n");
		return;
	}

	for (i = 0; i < panel->desc->num_timings; i++) {
		const struct display_timing *dt = &panel->desc->timings[i];

		if (!PANEL_SIMPLE_BOUNDS_CHECK(ot, dt, hactive) ||
		    !PANEL_SIMPLE_BOUNDS_CHECK(ot, dt, hfront_porch) ||
		    !PANEL_SIMPLE_BOUNDS_CHECK(ot, dt, hback_porch) ||
		    !PANEL_SIMPLE_BOUNDS_CHECK(ot, dt, hsync_len) ||
		    !PANEL_SIMPLE_BOUNDS_CHECK(ot, dt, vactive) ||
		    !PANEL_SIMPLE_BOUNDS_CHECK(ot, dt, vfront_porch) ||
		    !PANEL_SIMPLE_BOUNDS_CHECK(ot, dt, vback_porch) ||
		    !PANEL_SIMPLE_BOUNDS_CHECK(ot, dt, vsync_len))
			continue;

		if (ot->flags != dt->flags)
			continue;

		videomode_from_timing(ot, &vm);
		drm_display_mode_from_videomode(&vm, &panel->override_mode);
		panel->override_mode.type |= DRM_MODE_TYPE_DRIVER |
					     DRM_MODE_TYPE_PREFERRED;
		break;
	}

	if (WARN_ON(!panel->override_mode.type))
		dev_err(dev, "Reject override mode: No display_timing found\n");
}

static int panel_simple_probe(struct device *dev, const struct panel_desc *desc)
{
	struct device_node *backlight, *ddc;
	struct panel_simple *panel;
	struct display_timing dt;
	int err;

	panel = devm_kzalloc(dev, sizeof(*panel), GFP_KERNEL);
	if (!panel)
		return -ENOMEM;

	panel->enabled = false;
	panel->prepared = false;
	panel->desc = desc;

	panel->no_hpd = of_property_read_bool(dev->of_node, "no-hpd");

	panel->supply = devm_regulator_get(dev, "power");
	if (IS_ERR(panel->supply))
		return PTR_ERR(panel->supply);

	panel->enable_gpio = devm_gpiod_get_optional(dev, "enable",
						     GPIOD_OUT_LOW);
	if (IS_ERR(panel->enable_gpio)) {
		err = PTR_ERR(panel->enable_gpio);
		if (err != -EPROBE_DEFER)
			dev_err(dev, "failed to request GPIO: %d\n", err);
		return err;
	}

	backlight = of_parse_phandle(dev->of_node, "backlight", 0);
	if (backlight) {
		panel->backlight = of_find_backlight_by_node(backlight);
		of_node_put(backlight);

		if (!panel->backlight)
			return -EPROBE_DEFER;
	}

	ddc = of_parse_phandle(dev->of_node, "ddc-i2c-bus", 0);
	if (ddc) {
		panel->ddc = of_find_i2c_adapter_by_node(ddc);
		of_node_put(ddc);

		if (!panel->ddc) {
			err = -EPROBE_DEFER;
			goto free_backlight;
		}
	}

	if (!of_get_display_timing(dev->of_node, "panel-timing", &dt))
		panel_simple_parse_panel_timing_node(dev, panel, &dt);

	drm_panel_init(&panel->base);
	panel->base.dev = dev;
	panel->base.funcs = &panel_simple_funcs;

	err = drm_panel_add(&panel->base);
	if (err < 0)
		goto free_ddc;

	dev_set_drvdata(dev, panel);

	return 0;

free_ddc:
	if (panel->ddc)
		put_device(&panel->ddc->dev);
free_backlight:
	if (panel->backlight)
		put_device(&panel->backlight->dev);

	return err;
}

static int panel_simple_remove(struct device *dev)
{
	struct panel_simple *panel = dev_get_drvdata(dev);

	drm_panel_remove(&panel->base);

	panel_simple_disable(&panel->base);
	panel_simple_unprepare(&panel->base);

	if (panel->ddc)
		put_device(&panel->ddc->dev);

	if (panel->backlight)
		put_device(&panel->backlight->dev);

	return 0;
}

static void panel_simple_shutdown(struct device *dev)
{
	struct panel_simple *panel = dev_get_drvdata(dev);

	panel_simple_disable(&panel->base);
	panel_simple_unprepare(&panel->base);
}

static const struct drm_display_mode ampire_am_480272h3tmqw_t01h_mode = {
	.clock = 9000,
	.hdisplay = 480,
	.hsync_start = 480 + 2,
	.hsync_end = 480 + 2 + 41,
	.htotal = 480 + 2 + 41 + 2,
	.vdisplay = 272,
	.vsync_start = 272 + 2,
	.vsync_end = 272 + 2 + 10,
	.vtotal = 272 + 2 + 10 + 2,
	.vrefresh = 60,
	.flags = DRM_MODE_FLAG_PHSYNC | DRM_MODE_FLAG_PVSYNC,
};

static const struct panel_desc ampire_am_480272h3tmqw_t01h = {
	.modes = &ampire_am_480272h3tmqw_t01h_mode,
	.num_modes = 1,
	.bpc = 8,
	.size = {
		.width = 99,
		.height = 58,
	},
	.bus_format = MEDIA_BUS_FMT_RGB888_1X24,
};

static const struct drm_display_mode ampire_am800480r3tmqwa1h_mode = {
	.clock = 33333,
	.hdisplay = 800,
	.hsync_start = 800 + 0,
	.hsync_end = 800 + 0 + 255,
	.htotal = 800 + 0 + 255 + 0,
	.vdisplay = 480,
	.vsync_start = 480 + 2,
	.vsync_end = 480 + 2 + 45,
	.vtotal = 480 + 2 + 45 + 0,
	.vrefresh = 60,
	.flags = DRM_MODE_FLAG_PHSYNC | DRM_MODE_FLAG_PVSYNC,
};

static const struct panel_desc ampire_am800480r3tmqwa1h = {
	.modes = &ampire_am800480r3tmqwa1h_mode,
	.num_modes = 1,
	.bpc = 6,
	.size = {
		.width = 152,
		.height = 91,
	},
	.bus_format = MEDIA_BUS_FMT_RGB666_1X18,
};

static const struct display_timing santek_st0700i5y_rbslw_f_timing = {
	.pixelclock = { 26400000, 33300000, 46800000 },
	.hactive = { 800, 800, 800 },
	.hfront_porch = { 16, 210, 354 },
	.hback_porch = { 45, 36, 6 },
	.hsync_len = { 1, 10, 40 },
	.vactive = { 480, 480, 480 },
	.vfront_porch = { 7, 22, 147 },
	.vback_porch = { 22, 13, 3 },
	.vsync_len = { 1, 10, 20 },
	.flags = DISPLAY_FLAGS_HSYNC_LOW | DISPLAY_FLAGS_VSYNC_LOW |
		DISPLAY_FLAGS_DE_HIGH | DISPLAY_FLAGS_PIXDATA_POSEDGE
};

static const struct panel_desc armadeus_st0700_adapt = {
	.timings = &santek_st0700i5y_rbslw_f_timing,
	.num_timings = 1,
	.bpc = 6,
	.size = {
		.width = 154,
		.height = 86,
	},
	.bus_format = MEDIA_BUS_FMT_RGB666_1X18,
	.bus_flags = DRM_BUS_FLAG_DE_HIGH | DRM_BUS_FLAG_PIXDATA_POSEDGE,
};

static const struct drm_display_mode auo_b101aw03_mode = {
	.clock = 51450,
	.hdisplay = 1024,
	.hsync_start = 1024 + 156,
	.hsync_end = 1024 + 156 + 8,
	.htotal = 1024 + 156 + 8 + 156,
	.vdisplay = 600,
	.vsync_start = 600 + 16,
	.vsync_end = 600 + 16 + 6,
	.vtotal = 600 + 16 + 6 + 16,
	.vrefresh = 60,
};

static const struct panel_desc auo_b101aw03 = {
	.modes = &auo_b101aw03_mode,
	.num_modes = 1,
	.bpc = 6,
	.size = {
		.width = 223,
		.height = 125,
	},
};

static const struct display_timing auo_b101ean01_timing = {
	.pixelclock = { 65300000, 72500000, 75000000 },
	.hactive = { 1280, 1280, 1280 },
	.hfront_porch = { 18, 119, 119 },
	.hback_porch = { 21, 21, 21 },
	.hsync_len = { 32, 32, 32 },
	.vactive = { 800, 800, 800 },
	.vfront_porch = { 4, 4, 4 },
	.vback_porch = { 8, 8, 8 },
	.vsync_len = { 18, 20, 20 },
};

static const struct panel_desc auo_b101ean01 = {
	.timings = &auo_b101ean01_timing,
	.num_timings = 1,
	.bpc = 6,
	.size = {
		.width = 217,
		.height = 136,
	},
};

static const struct drm_display_mode auo_b101xtn01_mode = {
	.clock = 72000,
	.hdisplay = 1366,
	.hsync_start = 1366 + 20,
	.hsync_end = 1366 + 20 + 70,
	.htotal = 1366 + 20 + 70,
	.vdisplay = 768,
	.vsync_start = 768 + 14,
	.vsync_end = 768 + 14 + 42,
	.vtotal = 768 + 14 + 42,
	.vrefresh = 60,
	.flags = DRM_MODE_FLAG_NVSYNC | DRM_MODE_FLAG_NHSYNC,
};

static const struct panel_desc auo_b101xtn01 = {
	.modes = &auo_b101xtn01_mode,
	.num_modes = 1,
	.bpc = 6,
	.size = {
		.width = 223,
		.height = 125,
	},
};

static const struct drm_display_mode auo_b116xw03_mode = {
	.clock = 70589,
	.hdisplay = 1366,
	.hsync_start = 1366 + 40,
	.hsync_end = 1366 + 40 + 40,
	.htotal = 1366 + 40 + 40 + 32,
	.vdisplay = 768,
	.vsync_start = 768 + 10,
	.vsync_end = 768 + 10 + 12,
	.vtotal = 768 + 10 + 12 + 6,
	.vrefresh = 60,
};

static const struct panel_desc auo_b116xw03 = {
	.modes = &auo_b116xw03_mode,
	.num_modes = 1,
	.bpc = 6,
	.size = {
		.width = 256,
		.height = 144,
	},
};

static const struct drm_display_mode auo_b133xtn01_mode = {
	.clock = 69500,
	.hdisplay = 1366,
	.hsync_start = 1366 + 48,
	.hsync_end = 1366 + 48 + 32,
	.htotal = 1366 + 48 + 32 + 20,
	.vdisplay = 768,
	.vsync_start = 768 + 3,
	.vsync_end = 768 + 3 + 6,
	.vtotal = 768 + 3 + 6 + 13,
	.vrefresh = 60,
};

static const struct panel_desc auo_b133xtn01 = {
	.modes = &auo_b133xtn01_mode,
	.num_modes = 1,
	.bpc = 6,
	.size = {
		.width = 293,
		.height = 165,
	},
};

static const struct drm_display_mode auo_b133htn01_mode = {
	.clock = 150660,
	.hdisplay = 1920,
	.hsync_start = 1920 + 172,
	.hsync_end = 1920 + 172 + 80,
	.htotal = 1920 + 172 + 80 + 60,
	.vdisplay = 1080,
	.vsync_start = 1080 + 25,
	.vsync_end = 1080 + 25 + 10,
	.vtotal = 1080 + 25 + 10 + 10,
	.vrefresh = 60,
};

static const struct panel_desc auo_b133htn01 = {
	.modes = &auo_b133htn01_mode,
	.num_modes = 1,
	.bpc = 6,
	.size = {
		.width = 293,
		.height = 165,
	},
	.delay = {
		.prepare = 105,
		.enable = 20,
		.unprepare = 50,
	},
};

static const struct display_timing auo_g070vvn01_timings = {
	.pixelclock = { 33300000, 34209000, 45000000 },
	.hactive = { 800, 800, 800 },
	.hfront_porch = { 20, 40, 200 },
	.hback_porch = { 87, 40, 1 },
	.hsync_len = { 1, 48, 87 },
	.vactive = { 480, 480, 480 },
	.vfront_porch = { 5, 13, 200 },
	.vback_porch = { 31, 31, 29 },
	.vsync_len = { 1, 1, 3 },
};

static const struct panel_desc auo_g070vvn01 = {
	.timings = &auo_g070vvn01_timings,
	.num_timings = 1,
	.bpc = 8,
	.size = {
		.width = 152,
		.height = 91,
	},
	.delay = {
		.prepare = 200,
		.enable = 50,
		.disable = 50,
		.unprepare = 1000,
	},
};

static const struct drm_display_mode auo_g101evn010_mode = {
	.clock = 68930,
	.hdisplay = 1280,
	.hsync_start = 1280 + 82,
	.hsync_end = 1280 + 82 + 2,
	.htotal = 1280 + 82 + 2 + 84,
	.vdisplay = 800,
	.vsync_start = 800 + 8,
	.vsync_end = 800 + 8 + 2,
	.vtotal = 800 + 8 + 2 + 6,
	.vrefresh = 60,
};

static const struct panel_desc auo_g101evn010 = {
	.modes = &auo_g101evn010_mode,
	.num_modes = 1,
	.bpc = 6,
	.size = {
		.width = 216,
		.height = 135,
	},
	.bus_format = MEDIA_BUS_FMT_RGB666_1X18,
};

static const struct drm_display_mode auo_g104sn02_mode = {
	.clock = 40000,
	.hdisplay = 800,
	.hsync_start = 800 + 40,
	.hsync_end = 800 + 40 + 216,
	.htotal = 800 + 40 + 216 + 128,
	.vdisplay = 600,
	.vsync_start = 600 + 10,
	.vsync_end = 600 + 10 + 35,
	.vtotal = 600 + 10 + 35 + 2,
	.vrefresh = 60,
};

static const struct panel_desc auo_g104sn02 = {
	.modes = &auo_g104sn02_mode,
	.num_modes = 1,
	.bpc = 8,
	.size = {
		.width = 211,
		.height = 158,
	},
};

static const struct display_timing auo_g133han01_timings = {
	.pixelclock = { 134000000, 141200000, 149000000 },
	.hactive = { 1920, 1920, 1920 },
	.hfront_porch = { 39, 58, 77 },
	.hback_porch = { 59, 88, 117 },
	.hsync_len = { 28, 42, 56 },
	.vactive = { 1080, 1080, 1080 },
	.vfront_porch = { 3, 8, 11 },
	.vback_porch = { 5, 14, 19 },
	.vsync_len = { 4, 14, 19 },
};

static const struct panel_desc auo_g133han01 = {
	.timings = &auo_g133han01_timings,
	.num_timings = 1,
	.bpc = 8,
	.size = {
		.width = 293,
		.height = 165,
	},
	.delay = {
		.prepare = 200,
		.enable = 50,
		.disable = 50,
		.unprepare = 1000,
	},
	.bus_format = MEDIA_BUS_FMT_RGB888_1X7X4_JEIDA,
};

static const struct display_timing auo_g185han01_timings = {
	.pixelclock = { 120000000, 144000000, 175000000 },
	.hactive = { 1920, 1920, 1920 },
	.hfront_porch = { 36, 120, 148 },
	.hback_porch = { 24, 88, 108 },
	.hsync_len = { 20, 48, 64 },
	.vactive = { 1080, 1080, 1080 },
	.vfront_porch = { 6, 10, 40 },
	.vback_porch = { 2, 5, 20 },
	.vsync_len = { 2, 5, 20 },
};

static const struct panel_desc auo_g185han01 = {
	.timings = &auo_g185han01_timings,
	.num_timings = 1,
	.bpc = 8,
	.size = {
		.width = 409,
		.height = 230,
	},
	.delay = {
		.prepare = 50,
		.enable = 200,
		.disable = 110,
		.unprepare = 1000,
	},
	.bus_format = MEDIA_BUS_FMT_RGB888_1X7X4_SPWG,
};

static const struct display_timing auo_p320hvn03_timings = {
	.pixelclock = { 106000000, 148500000, 164000000 },
	.hactive = { 1920, 1920, 1920 },
	.hfront_porch = { 25, 50, 130 },
	.hback_porch = { 25, 50, 130 },
	.hsync_len = { 20, 40, 105 },
	.vactive = { 1080, 1080, 1080 },
	.vfront_porch = { 8, 17, 150 },
	.vback_porch = { 8, 17, 150 },
	.vsync_len = { 4, 11, 100 },
};

static const struct panel_desc auo_p320hvn03 = {
	.timings = &auo_p320hvn03_timings,
	.num_timings = 1,
	.bpc = 8,
	.size = {
		.width = 698,
		.height = 393,
	},
	.delay = {
		.prepare = 1,
		.enable = 450,
		.unprepare = 500,
	},
	.bus_format = MEDIA_BUS_FMT_RGB888_1X7X4_SPWG,
};

static const struct drm_display_mode auo_t215hvn01_mode = {
	.clock = 148800,
	.hdisplay = 1920,
	.hsync_start = 1920 + 88,
	.hsync_end = 1920 + 88 + 44,
	.htotal = 1920 + 88 + 44 + 148,
	.vdisplay = 1080,
	.vsync_start = 1080 + 4,
	.vsync_end = 1080 + 4 + 5,
	.vtotal = 1080 + 4 + 5 + 36,
	.vrefresh = 60,
};

static const struct panel_desc auo_t215hvn01 = {
	.modes = &auo_t215hvn01_mode,
	.num_modes = 1,
	.bpc = 8,
	.size = {
		.width = 430,
		.height = 270,
	},
	.delay = {
		.disable = 5,
		.unprepare = 1000,
	}
};

static const struct drm_display_mode avic_tm070ddh03_mode = {
	.clock = 51200,
	.hdisplay = 1024,
	.hsync_start = 1024 + 160,
	.hsync_end = 1024 + 160 + 4,
	.htotal = 1024 + 160 + 4 + 156,
	.vdisplay = 600,
	.vsync_start = 600 + 17,
	.vsync_end = 600 + 17 + 1,
	.vtotal = 600 + 17 + 1 + 17,
	.vrefresh = 60,
};

static const struct panel_desc avic_tm070ddh03 = {
	.modes = &avic_tm070ddh03_mode,
	.num_modes = 1,
	.bpc = 8,
	.size = {
		.width = 154,
		.height = 90,
	},
	.delay = {
		.prepare = 20,
		.enable = 200,
		.disable = 200,
	},
};

static const struct drm_display_mode bananapi_s070wv20_ct16_mode = {
	.clock = 30000,
	.hdisplay = 800,
	.hsync_start = 800 + 40,
	.hsync_end = 800 + 40 + 48,
	.htotal = 800 + 40 + 48 + 40,
	.vdisplay = 480,
	.vsync_start = 480 + 13,
	.vsync_end = 480 + 13 + 3,
	.vtotal = 480 + 13 + 3 + 29,
};

static const struct panel_desc bananapi_s070wv20_ct16 = {
	.modes = &bananapi_s070wv20_ct16_mode,
	.num_modes = 1,
	.bpc = 6,
	.size = {
		.width = 154,
		.height = 86,
	},
};

static const struct drm_display_mode boe_hv070wsa_mode = {
	.clock = 42105,
	.hdisplay = 1024,
	.hsync_start = 1024 + 30,
	.hsync_end = 1024 + 30 + 30,
	.htotal = 1024 + 30 + 30 + 30,
	.vdisplay = 600,
	.vsync_start = 600 + 10,
	.vsync_end = 600 + 10 + 10,
	.vtotal = 600 + 10 + 10 + 10,
	.vrefresh = 60,
};

static const struct panel_desc boe_hv070wsa = {
	.modes = &boe_hv070wsa_mode,
	.num_modes = 1,
	.size = {
		.width = 154,
		.height = 90,
	},
};

static const struct drm_display_mode boe_nv101wxmn51_modes[] = {
	{
		.clock = 71900,
		.hdisplay = 1280,
		.hsync_start = 1280 + 48,
		.hsync_end = 1280 + 48 + 32,
		.htotal = 1280 + 48 + 32 + 80,
		.vdisplay = 800,
		.vsync_start = 800 + 3,
		.vsync_end = 800 + 3 + 5,
		.vtotal = 800 + 3 + 5 + 24,
		.vrefresh = 60,
	},
	{
		.clock = 57500,
		.hdisplay = 1280,
		.hsync_start = 1280 + 48,
		.hsync_end = 1280 + 48 + 32,
		.htotal = 1280 + 48 + 32 + 80,
		.vdisplay = 800,
		.vsync_start = 800 + 3,
		.vsync_end = 800 + 3 + 5,
		.vtotal = 800 + 3 + 5 + 24,
		.vrefresh = 48,
	},
};

static const struct panel_desc boe_nv101wxmn51 = {
	.modes = boe_nv101wxmn51_modes,
	.num_modes = ARRAY_SIZE(boe_nv101wxmn51_modes),
	.bpc = 8,
	.size = {
		.width = 217,
		.height = 136,
	},
	.delay = {
		.prepare = 210,
		.enable = 50,
		.unprepare = 160,
	},
};

static const struct drm_display_mode cdtech_s043wq26h_ct7_mode = {
	.clock = 9000,
	.hdisplay = 480,
	.hsync_start = 480 + 5,
	.hsync_end = 480 + 5 + 5,
	.htotal = 480 + 5 + 5 + 40,
	.vdisplay = 272,
	.vsync_start = 272 + 8,
	.vsync_end = 272 + 8 + 8,
	.vtotal = 272 + 8 + 8 + 8,
	.vrefresh = 60,
	.flags = DRM_MODE_FLAG_NHSYNC | DRM_MODE_FLAG_NVSYNC,
};

static const struct panel_desc cdtech_s043wq26h_ct7 = {
	.modes = &cdtech_s043wq26h_ct7_mode,
	.num_modes = 1,
	.bpc = 8,
	.size = {
		.width = 95,
		.height = 54,
	},
	.bus_flags = DRM_BUS_FLAG_PIXDATA_DRIVE_POSEDGE,
};

static const struct drm_display_mode cdtech_s070wv95_ct16_mode = {
	.clock = 35000,
	.hdisplay = 800,
	.hsync_start = 800 + 40,
	.hsync_end = 800 + 40 + 40,
	.htotal = 800 + 40 + 40 + 48,
	.vdisplay = 480,
	.vsync_start = 480 + 29,
	.vsync_end = 480 + 29 + 13,
	.vtotal = 480 + 29 + 13 + 3,
	.vrefresh = 60,
	.flags = DRM_MODE_FLAG_NHSYNC | DRM_MODE_FLAG_NVSYNC,
};

static const struct panel_desc cdtech_s070wv95_ct16 = {
	.modes = &cdtech_s070wv95_ct16_mode,
	.num_modes = 1,
	.bpc = 8,
	.size = {
		.width = 154,
		.height = 85,
	},
};

static const struct drm_display_mode chunghwa_claa070wp03xg_mode = {
	.clock = 66770,
	.hdisplay = 800,
	.hsync_start = 800 + 49,
	.hsync_end = 800 + 49 + 33,
	.htotal = 800 + 49 + 33 + 17,
	.vdisplay = 1280,
	.vsync_start = 1280 + 1,
	.vsync_end = 1280 + 1 + 7,
	.vtotal = 1280 + 1 + 7 + 15,
	.vrefresh = 60,
	.flags = DRM_MODE_FLAG_NVSYNC | DRM_MODE_FLAG_NHSYNC,
};

static const struct panel_desc chunghwa_claa070wp03xg = {
	.modes = &chunghwa_claa070wp03xg_mode,
	.num_modes = 1,
	.bpc = 6,
	.size = {
		.width = 94,
		.height = 150,
	},
};

static const struct drm_display_mode chunghwa_claa101wa01a_mode = {
	.clock = 72070,
	.hdisplay = 1366,
	.hsync_start = 1366 + 58,
	.hsync_end = 1366 + 58 + 58,
	.htotal = 1366 + 58 + 58 + 58,
	.vdisplay = 768,
	.vsync_start = 768 + 4,
	.vsync_end = 768 + 4 + 4,
	.vtotal = 768 + 4 + 4 + 4,
	.vrefresh = 60,
};

static const struct panel_desc chunghwa_claa101wa01a = {
	.modes = &chunghwa_claa101wa01a_mode,
	.num_modes = 1,
	.bpc = 6,
	.size = {
		.width = 220,
		.height = 120,
	},
};

static const struct drm_display_mode chunghwa_claa101wb01_mode = {
	.clock = 69300,
	.hdisplay = 1366,
	.hsync_start = 1366 + 48,
	.hsync_end = 1366 + 48 + 32,
	.htotal = 1366 + 48 + 32 + 20,
	.vdisplay = 768,
	.vsync_start = 768 + 16,
	.vsync_end = 768 + 16 + 8,
	.vtotal = 768 + 16 + 8 + 16,
	.vrefresh = 60,
};

static const struct panel_desc chunghwa_claa101wb01 = {
	.modes = &chunghwa_claa101wb01_mode,
	.num_modes = 1,
	.bpc = 6,
	.size = {
		.width = 223,
		.height = 125,
	},
};

static const struct drm_display_mode dataimage_scf0700c48ggu18_mode = {
	.clock = 33260,
	.hdisplay = 800,
	.hsync_start = 800 + 40,
	.hsync_end = 800 + 40 + 128,
	.htotal = 800 + 40 + 128 + 88,
	.vdisplay = 480,
	.vsync_start = 480 + 10,
	.vsync_end = 480 + 10 + 2,
	.vtotal = 480 + 10 + 2 + 33,
	.vrefresh = 60,
	.flags = DRM_MODE_FLAG_NVSYNC | DRM_MODE_FLAG_NHSYNC,
};

static const struct panel_desc dataimage_scf0700c48ggu18 = {
	.modes = &dataimage_scf0700c48ggu18_mode,
	.num_modes = 1,
	.bpc = 8,
	.size = {
		.width = 152,
		.height = 91,
	},
	.bus_format = MEDIA_BUS_FMT_RGB888_1X24,
	.bus_flags = DRM_BUS_FLAG_DE_HIGH | DRM_BUS_FLAG_PIXDATA_DRIVE_POSEDGE,
};

static const struct display_timing dlc_dlc0700yzg_1_timing = {
	.pixelclock = { 45000000, 51200000, 57000000 },
	.hactive = { 1024, 1024, 1024 },
	.hfront_porch = { 100, 106, 113 },
	.hback_porch = { 100, 106, 113 },
	.hsync_len = { 100, 108, 114 },
	.vactive = { 600, 600, 600 },
	.vfront_porch = { 8, 11, 15 },
	.vback_porch = { 8, 11, 15 },
	.vsync_len = { 9, 13, 15 },
	.flags = DISPLAY_FLAGS_DE_HIGH,
};

static const struct panel_desc dlc_dlc0700yzg_1 = {
	.timings = &dlc_dlc0700yzg_1_timing,
	.num_timings = 1,
	.bpc = 6,
	.size = {
		.width = 154,
		.height = 86,
	},
	.delay = {
		.prepare = 30,
		.enable = 200,
		.disable = 200,
	},
	.bus_format = MEDIA_BUS_FMT_RGB666_1X7X3_SPWG,
};

static const struct display_timing dlc_dlc1010gig_timing = {
	.pixelclock = { 68900000, 71100000, 73400000 },
	.hactive = { 1280, 1280, 1280 },
	.hfront_porch = { 43, 53, 63 },
	.hback_porch = { 43, 53, 63 },
	.hsync_len = { 44, 54, 64 },
	.vactive = { 800, 800, 800 },
	.vfront_porch = { 5, 8, 11 },
	.vback_porch = { 5, 8, 11 },
	.vsync_len = { 5, 7, 11 },
	.flags = DISPLAY_FLAGS_DE_HIGH,
};

static const struct panel_desc dlc_dlc1010gig = {
	.timings = &dlc_dlc1010gig_timing,
	.num_timings = 1,
	.bpc = 8,
	.size = {
		.width = 216,
		.height = 135,
	},
	.delay = {
		.prepare = 60,
		.enable = 150,
		.disable = 100,
		.unprepare = 60,
	},
	.bus_format = MEDIA_BUS_FMT_RGB888_1X7X4_SPWG,
};

static const struct drm_display_mode edt_et035012dm6_mode = {
	.clock = 6500,
	.hdisplay = 320,
	.hsync_start = 320 + 20,
	.hsync_end = 320 + 20 + 30,
	.htotal = 320 + 20 + 68,
	.vdisplay = 240,
	.vsync_start = 240 + 4,
	.vsync_end = 240 + 4 + 4,
	.vtotal = 240 + 4 + 4 + 14,
	.vrefresh = 60,
	.flags = DRM_MODE_FLAG_NVSYNC | DRM_MODE_FLAG_NHSYNC,
};

static const struct panel_desc edt_et035012dm6 = {
	.modes = &edt_et035012dm6_mode,
	.num_modes = 1,
	.bpc = 8,
	.size = {
		.width = 70,
		.height = 52,
	},
	.bus_format = MEDIA_BUS_FMT_RGB888_1X24,
	.bus_flags = DRM_BUS_FLAG_DE_LOW | DRM_BUS_FLAG_PIXDATA_NEGEDGE,
};

static const struct drm_display_mode edt_etm0430g0dh6_mode = {
	.clock = 9000,
	.hdisplay = 480,
	.hsync_start = 480 + 2,
	.hsync_end = 480 + 2 + 41,
	.htotal = 480 + 2 + 41 + 2,
	.vdisplay = 272,
	.vsync_start = 272 + 2,
	.vsync_end = 272 + 2 + 10,
	.vtotal = 272 + 2 + 10 + 2,
	.vrefresh = 60,
	.flags = DRM_MODE_FLAG_NHSYNC | DRM_MODE_FLAG_NVSYNC,
};

static const struct panel_desc edt_etm0430g0dh6 = {
	.modes = &edt_etm0430g0dh6_mode,
	.num_modes = 1,
	.bpc = 6,
	.size = {
		.width = 95,
		.height = 54,
	},
};

static const struct drm_display_mode edt_et057090dhu_mode = {
	.clock = 25175,
	.hdisplay = 640,
	.hsync_start = 640 + 16,
	.hsync_end = 640 + 16 + 30,
	.htotal = 640 + 16 + 30 + 114,
	.vdisplay = 480,
	.vsync_start = 480 + 10,
	.vsync_end = 480 + 10 + 3,
	.vtotal = 480 + 10 + 3 + 32,
	.vrefresh = 60,
	.flags = DRM_MODE_FLAG_NVSYNC | DRM_MODE_FLAG_NHSYNC,
};

static const struct panel_desc edt_et057090dhu = {
	.modes = &edt_et057090dhu_mode,
	.num_modes = 1,
	.bpc = 6,
	.size = {
		.width = 115,
		.height = 86,
	},
	.bus_format = MEDIA_BUS_FMT_RGB666_1X18,
	.bus_flags = DRM_BUS_FLAG_DE_HIGH | DRM_BUS_FLAG_PIXDATA_DRIVE_NEGEDGE,
};

static const struct drm_display_mode edt_etm0700g0dh6_mode = {
	.clock = 33260,
	.hdisplay = 800,
	.hsync_start = 800 + 40,
	.hsync_end = 800 + 40 + 128,
	.htotal = 800 + 40 + 128 + 88,
	.vdisplay = 480,
	.vsync_start = 480 + 10,
	.vsync_end = 480 + 10 + 2,
	.vtotal = 480 + 10 + 2 + 33,
	.vrefresh = 60,
	.flags = DRM_MODE_FLAG_NHSYNC | DRM_MODE_FLAG_NVSYNC,
};

static const struct panel_desc edt_etm0700g0dh6 = {
	.modes = &edt_etm0700g0dh6_mode,
	.num_modes = 1,
	.bpc = 6,
	.size = {
		.width = 152,
		.height = 91,
	},
	.bus_format = MEDIA_BUS_FMT_RGB666_1X18,
	.bus_flags = DRM_BUS_FLAG_DE_HIGH | DRM_BUS_FLAG_PIXDATA_DRIVE_NEGEDGE,
};

static const struct panel_desc edt_etm0700g0bdh6 = {
	.modes = &edt_etm0700g0dh6_mode,
	.num_modes = 1,
	.bpc = 6,
	.size = {
		.width = 152,
		.height = 91,
	},
	.bus_format = MEDIA_BUS_FMT_RGB666_1X18,
	.bus_flags = DRM_BUS_FLAG_DE_HIGH | DRM_BUS_FLAG_PIXDATA_DRIVE_POSEDGE,
};

static const struct display_timing evervision_vgg804821_timing = {
	.pixelclock = { 27600000, 33300000, 50000000 },
	.hactive = { 800, 800, 800 },
	.hfront_porch = { 40, 66, 70 },
	.hback_porch = { 40, 67, 70 },
	.hsync_len = { 40, 67, 70 },
	.vactive = { 480, 480, 480 },
	.vfront_porch = { 6, 10, 10 },
	.vback_porch = { 7, 11, 11 },
	.vsync_len = { 7, 11, 11 },
	.flags = DISPLAY_FLAGS_HSYNC_HIGH | DISPLAY_FLAGS_VSYNC_HIGH |
		 DISPLAY_FLAGS_DE_HIGH | DISPLAY_FLAGS_PIXDATA_NEGEDGE |
		 DISPLAY_FLAGS_SYNC_NEGEDGE,
};

static const struct panel_desc evervision_vgg804821 = {
	.timings = &evervision_vgg804821_timing,
	.num_timings = 1,
	.bpc = 8,
	.size = {
		.width = 108,
		.height = 64,
	},
	.bus_format = MEDIA_BUS_FMT_RGB888_1X24,
	.bus_flags = DRM_BUS_FLAG_DE_HIGH | DRM_BUS_FLAG_PIXDATA_NEGEDGE,
};

static const struct drm_display_mode foxlink_fl500wvr00_a0t_mode = {
	.clock = 32260,
	.hdisplay = 800,
	.hsync_start = 800 + 168,
	.hsync_end = 800 + 168 + 64,
	.htotal = 800 + 168 + 64 + 88,
	.vdisplay = 480,
	.vsync_start = 480 + 37,
	.vsync_end = 480 + 37 + 2,
	.vtotal = 480 + 37 + 2 + 8,
	.vrefresh = 60,
};

static const struct panel_desc foxlink_fl500wvr00_a0t = {
	.modes = &foxlink_fl500wvr00_a0t_mode,
	.num_modes = 1,
	.bpc = 8,
	.size = {
		.width = 108,
		.height = 65,
	},
	.bus_format = MEDIA_BUS_FMT_RGB888_1X24,
};

static const struct drm_display_mode friendlyarm_hd702e_mode = {
	.clock		= 67185,
	.hdisplay	= 800,
	.hsync_start	= 800 + 20,
	.hsync_end	= 800 + 20 + 24,
	.htotal		= 800 + 20 + 24 + 20,
	.vdisplay	= 1280,
	.vsync_start	= 1280 + 4,
	.vsync_end	= 1280 + 4 + 8,
	.vtotal		= 1280 + 4 + 8 + 4,
	.vrefresh	= 60,
	.flags		= DRM_MODE_FLAG_NVSYNC | DRM_MODE_FLAG_NHSYNC,
};

static const struct panel_desc friendlyarm_hd702e = {
	.modes = &friendlyarm_hd702e_mode,
	.num_modes = 1,
	.size = {
		.width	= 94,
		.height	= 151,
	},
};

static const struct drm_display_mode giantplus_gpg482739qs5_mode = {
	.clock = 9000,
	.hdisplay = 480,
	.hsync_start = 480 + 5,
	.hsync_end = 480 + 5 + 1,
	.htotal = 480 + 5 + 1 + 40,
	.vdisplay = 272,
	.vsync_start = 272 + 8,
	.vsync_end = 272 + 8 + 1,
	.vtotal = 272 + 8 + 1 + 8,
	.vrefresh = 60,
};

static const struct panel_desc giantplus_gpg482739qs5 = {
	.modes = &giantplus_gpg482739qs5_mode,
	.num_modes = 1,
	.bpc = 8,
	.size = {
		.width = 95,
		.height = 54,
	},
	.bus_format = MEDIA_BUS_FMT_RGB888_1X24,
};

static const struct display_timing giantplus_gpm940b0_timing = {
	.pixelclock = { 13500000, 27000000, 27500000 },
	.hactive = { 320, 320, 320 },
	.hfront_porch = { 14, 686, 718 },
	.hback_porch = { 50, 70, 255 },
	.hsync_len = { 1, 1, 1 },
	.vactive = { 240, 240, 240 },
	.vfront_porch = { 1, 1, 179 },
	.vback_porch = { 1, 21, 31 },
	.vsync_len = { 1, 1, 6 },
	.flags = DISPLAY_FLAGS_HSYNC_LOW | DISPLAY_FLAGS_VSYNC_LOW,
};

static const struct panel_desc giantplus_gpm940b0 = {
	.timings = &giantplus_gpm940b0_timing,
	.num_timings = 1,
	.bpc = 8,
	.size = {
		.width = 60,
		.height = 45,
	},
	.bus_format = MEDIA_BUS_FMT_RGB888_3X8,
	.bus_flags = DRM_BUS_FLAG_DE_HIGH | DRM_BUS_FLAG_PIXDATA_NEGEDGE,
};

static const struct display_timing hannstar_hsd070pww1_timing = {
	.pixelclock = { 64300000, 71100000, 82000000 },
	.hactive = { 1280, 1280, 1280 },
	.hfront_porch = { 1, 1, 10 },
	.hback_porch = { 1, 1, 10 },
	/*
	 * According to the data sheet, the minimum horizontal blanking interval
	 * is 54 clocks (1 + 52 + 1), but tests with a Nitrogen6X have shown the
	 * minimum working horizontal blanking interval to be 60 clocks.
	 */
	.hsync_len = { 58, 158, 661 },
	.vactive = { 800, 800, 800 },
	.vfront_porch = { 1, 1, 10 },
	.vback_porch = { 1, 1, 10 },
	.vsync_len = { 1, 21, 203 },
	.flags = DISPLAY_FLAGS_DE_HIGH,
};

static const struct panel_desc hannstar_hsd070pww1 = {
	.timings = &hannstar_hsd070pww1_timing,
	.num_timings = 1,
	.bpc = 6,
	.size = {
		.width = 151,
		.height = 94,
	},
	.bus_format = MEDIA_BUS_FMT_RGB666_1X7X3_SPWG,
};

static const struct display_timing hannstar_hsd100pxn1_timing = {
	.pixelclock = { 55000000, 65000000, 75000000 },
	.hactive = { 1024, 1024, 1024 },
	.hfront_porch = { 40, 40, 40 },
	.hback_porch = { 220, 220, 220 },
	.hsync_len = { 20, 60, 100 },
	.vactive = { 768, 768, 768 },
	.vfront_porch = { 7, 7, 7 },
	.vback_porch = { 21, 21, 21 },
	.vsync_len = { 10, 10, 10 },
	.flags = DISPLAY_FLAGS_DE_HIGH,
};

static const struct panel_desc hannstar_hsd100pxn1 = {
	.timings = &hannstar_hsd100pxn1_timing,
	.num_timings = 1,
	.bpc = 6,
	.size = {
		.width = 203,
		.height = 152,
	},
	.bus_format = MEDIA_BUS_FMT_RGB666_1X7X3_SPWG,
};

static const struct drm_display_mode hitachi_tx23d38vm0caa_mode = {
	.clock = 33333,
	.hdisplay = 800,
	.hsync_start = 800 + 85,
	.hsync_end = 800 + 85 + 86,
	.htotal = 800 + 85 + 86 + 85,
	.vdisplay = 480,
	.vsync_start = 480 + 16,
	.vsync_end = 480 + 16 + 13,
	.vtotal = 480 + 16 + 13 + 16,
	.vrefresh = 60,
};

static const struct panel_desc hitachi_tx23d38vm0caa = {
	.modes = &hitachi_tx23d38vm0caa_mode,
	.num_modes = 1,
	.bpc = 6,
	.size = {
		.width = 195,
		.height = 117,
	},
	.delay = {
		.enable = 160,
		.disable = 160,
	},
};

static const struct drm_display_mode innolux_at043tn24_mode = {
	.clock = 9000,
	.hdisplay = 480,
	.hsync_start = 480 + 2,
	.hsync_end = 480 + 2 + 41,
	.htotal = 480 + 2 + 41 + 2,
	.vdisplay = 272,
	.vsync_start = 272 + 2,
	.vsync_end = 272 + 2 + 10,
	.vtotal = 272 + 2 + 10 + 2,
	.vrefresh = 60,
	.flags = DRM_MODE_FLAG_NHSYNC | DRM_MODE_FLAG_NVSYNC,
};

static const struct panel_desc innolux_at043tn24 = {
	.modes = &innolux_at043tn24_mode,
	.num_modes = 1,
	.bpc = 8,
	.size = {
		.width = 95,
		.height = 54,
	},
	.bus_format = MEDIA_BUS_FMT_RGB888_1X24,
	.bus_flags = DRM_BUS_FLAG_DE_HIGH | DRM_BUS_FLAG_PIXDATA_DRIVE_POSEDGE,
};

static const struct drm_display_mode innolux_at070tn92_mode = {
	.clock = 33333,
	.hdisplay = 800,
	.hsync_start = 800 + 210,
	.hsync_end = 800 + 210 + 20,
	.htotal = 800 + 210 + 20 + 46,
	.vdisplay = 480,
	.vsync_start = 480 + 22,
	.vsync_end = 480 + 22 + 10,
	.vtotal = 480 + 22 + 23 + 10,
	.vrefresh = 60,
};

static const struct panel_desc innolux_at070tn92 = {
	.modes = &innolux_at070tn92_mode,
	.num_modes = 1,
	.size = {
		.width = 154,
		.height = 86,
	},
	.bus_format = MEDIA_BUS_FMT_RGB888_1X24,
};

static const struct display_timing innolux_g070y2_l01_timing = {
	.pixelclock = { 28000000, 29500000, 32000000 },
	.hactive = { 800, 800, 800 },
	.hfront_porch = { 61, 91, 141 },
	.hback_porch = { 60, 90, 140 },
	.hsync_len = { 12, 12, 12 },
	.vactive = { 480, 480, 480 },
	.vfront_porch = { 4, 9, 30 },
	.vback_porch = { 4, 8, 28 },
	.vsync_len = { 2, 2, 2 },
	.flags = DISPLAY_FLAGS_DE_HIGH,
};

static const struct panel_desc innolux_g070y2_l01 = {
	.timings = &innolux_g070y2_l01_timing,
	.num_timings = 1,
	.bpc = 8,
	.size = {
		.width = 152,
		.height = 91,
	},
	.delay = {
		.prepare = 10,
		.enable = 100,
		.disable = 100,
		.unprepare = 800,
	},
	.bus_format = MEDIA_BUS_FMT_RGB888_1X7X4_SPWG,
};

static const struct display_timing innolux_g101ice_l01_timing = {
	.pixelclock = { 60400000, 71100000, 74700000 },
	.hactive = { 1280, 1280, 1280 },
	.hfront_porch = { 30, 60, 70 },
	.hback_porch = { 30, 60, 70 },
	.hsync_len = { 22, 40, 60 },
	.vactive = { 800, 800, 800 },
	.vfront_porch = { 3, 8, 14 },
	.vback_porch = { 3, 8, 14 },
	.vsync_len = { 4, 7, 12 },
	.flags = DISPLAY_FLAGS_DE_HIGH,
};

static const struct panel_desc innolux_g101ice_l01 = {
	.timings = &innolux_g101ice_l01_timing,
	.num_timings = 1,
	.bpc = 8,
	.size = {
		.width = 217,
		.height = 135,
	},
	.delay = {
		.enable = 200,
		.disable = 200,
	},
	.bus_format = MEDIA_BUS_FMT_RGB888_1X7X4_SPWG,
<<<<<<< HEAD
=======
	.bus_flags = DRM_BUS_FLAG_DE_HIGH,
	.connector_type = DRM_MODE_CONNECTOR_LVDS,
>>>>>>> 34244ed6
};

static const struct display_timing innolux_g121i1_l01_timing = {
	.pixelclock = { 67450000, 71000000, 74550000 },
	.hactive = { 1280, 1280, 1280 },
	.hfront_porch = { 40, 80, 160 },
	.hback_porch = { 39, 79, 159 },
	.hsync_len = { 1, 1, 1 },
	.vactive = { 800, 800, 800 },
	.vfront_porch = { 5, 11, 100 },
	.vback_porch = { 4, 11, 99 },
	.vsync_len = { 1, 1, 1 },
};

static const struct panel_desc innolux_g121i1_l01 = {
	.timings = &innolux_g121i1_l01_timing,
	.num_timings = 1,
	.bpc = 6,
	.size = {
		.width = 261,
		.height = 163,
	},
	.delay = {
		.enable = 200,
		.disable = 20,
	},
	.bus_format = MEDIA_BUS_FMT_RGB888_1X7X4_SPWG,
};

static const struct drm_display_mode innolux_g121x1_l03_mode = {
	.clock = 65000,
	.hdisplay = 1024,
	.hsync_start = 1024 + 0,
	.hsync_end = 1024 + 1,
	.htotal = 1024 + 0 + 1 + 320,
	.vdisplay = 768,
	.vsync_start = 768 + 38,
	.vsync_end = 768 + 38 + 1,
	.vtotal = 768 + 38 + 1 + 0,
	.vrefresh = 60,
	.flags = DRM_MODE_FLAG_NHSYNC | DRM_MODE_FLAG_NVSYNC,
};

static const struct panel_desc innolux_g121x1_l03 = {
	.modes = &innolux_g121x1_l03_mode,
	.num_modes = 1,
	.bpc = 6,
	.size = {
		.width = 246,
		.height = 185,
	},
	.delay = {
		.enable = 200,
		.unprepare = 200,
		.disable = 400,
	},
};

/*
 * Datasheet specifies that at 60 Hz refresh rate:
 * - total horizontal time: { 1506, 1592, 1716 }
 * - total vertical time: { 788, 800, 868 }
 *
 * ...but doesn't go into exactly how that should be split into a front
 * porch, back porch, or sync length.  For now we'll leave a single setting
 * here which allows a bit of tweaking of the pixel clock at the expense of
 * refresh rate.
 */
static const struct display_timing innolux_n116bge_timing = {
	.pixelclock = { 72600000, 76420000, 80240000 },
	.hactive = { 1366, 1366, 1366 },
	.hfront_porch = { 136, 136, 136 },
	.hback_porch = { 60, 60, 60 },
	.hsync_len = { 30, 30, 30 },
	.vactive = { 768, 768, 768 },
	.vfront_porch = { 8, 8, 8 },
	.vback_porch = { 12, 12, 12 },
	.vsync_len = { 12, 12, 12 },
	.flags = DISPLAY_FLAGS_VSYNC_LOW | DISPLAY_FLAGS_HSYNC_LOW,
};

static const struct panel_desc innolux_n116bge = {
	.timings = &innolux_n116bge_timing,
	.num_timings = 1,
	.bpc = 6,
	.size = {
		.width = 256,
		.height = 144,
	},
};

static const struct drm_display_mode innolux_n156bge_l21_mode = {
	.clock = 69300,
	.hdisplay = 1366,
	.hsync_start = 1366 + 16,
	.hsync_end = 1366 + 16 + 34,
	.htotal = 1366 + 16 + 34 + 50,
	.vdisplay = 768,
	.vsync_start = 768 + 2,
	.vsync_end = 768 + 2 + 6,
	.vtotal = 768 + 2 + 6 + 12,
	.vrefresh = 60,
};

static const struct panel_desc innolux_n156bge_l21 = {
	.modes = &innolux_n156bge_l21_mode,
	.num_modes = 1,
	.bpc = 6,
	.size = {
		.width = 344,
		.height = 193,
	},
};

static const struct drm_display_mode innolux_p120zdg_bf1_mode = {
	.clock = 206016,
	.hdisplay = 2160,
	.hsync_start = 2160 + 48,
	.hsync_end = 2160 + 48 + 32,
	.htotal = 2160 + 48 + 32 + 80,
	.vdisplay = 1440,
	.vsync_start = 1440 + 3,
	.vsync_end = 1440 + 3 + 10,
	.vtotal = 1440 + 3 + 10 + 27,
	.vrefresh = 60,
	.flags = DRM_MODE_FLAG_PHSYNC | DRM_MODE_FLAG_PVSYNC,
};

static const struct panel_desc innolux_p120zdg_bf1 = {
	.modes = &innolux_p120zdg_bf1_mode,
	.num_modes = 1,
	.bpc = 8,
	.size = {
		.width = 254,
		.height = 169,
	},
	.delay = {
		.hpd_absent_delay = 200,
		.unprepare = 500,
	},
};

static const struct drm_display_mode innolux_zj070na_01p_mode = {
	.clock = 51501,
	.hdisplay = 1024,
	.hsync_start = 1024 + 128,
	.hsync_end = 1024 + 128 + 64,
	.htotal = 1024 + 128 + 64 + 128,
	.vdisplay = 600,
	.vsync_start = 600 + 16,
	.vsync_end = 600 + 16 + 4,
	.vtotal = 600 + 16 + 4 + 16,
	.vrefresh = 60,
};

static const struct panel_desc innolux_zj070na_01p = {
	.modes = &innolux_zj070na_01p_mode,
	.num_modes = 1,
	.bpc = 6,
	.size = {
		.width = 154,
		.height = 90,
	},
};

static const struct display_timing koe_tx14d24vm1bpa_timing = {
	.pixelclock = { 5580000, 5850000, 6200000 },
	.hactive = { 320, 320, 320 },
	.hfront_porch = { 30, 30, 30 },
	.hback_porch = { 30, 30, 30 },
	.hsync_len = { 1, 5, 17 },
	.vactive = { 240, 240, 240 },
	.vfront_porch = { 6, 6, 6 },
	.vback_porch = { 5, 5, 5 },
	.vsync_len = { 1, 2, 11 },
	.flags = DISPLAY_FLAGS_DE_HIGH,
};

static const struct panel_desc koe_tx14d24vm1bpa = {
	.timings = &koe_tx14d24vm1bpa_timing,
	.num_timings = 1,
	.bpc = 6,
	.size = {
		.width = 115,
		.height = 86,
	},
};

static const struct display_timing koe_tx31d200vm0baa_timing = {
	.pixelclock = { 39600000, 43200000, 48000000 },
	.hactive = { 1280, 1280, 1280 },
	.hfront_porch = { 16, 36, 56 },
	.hback_porch = { 16, 36, 56 },
	.hsync_len = { 8, 8, 8 },
	.vactive = { 480, 480, 480 },
	.vfront_porch = { 6, 21, 33 },
	.vback_porch = { 6, 21, 33 },
	.vsync_len = { 8, 8, 8 },
	.flags = DISPLAY_FLAGS_DE_HIGH,
};

static const struct panel_desc koe_tx31d200vm0baa = {
	.timings = &koe_tx31d200vm0baa_timing,
	.num_timings = 1,
	.bpc = 6,
	.size = {
		.width = 292,
		.height = 109,
	},
	.bus_format = MEDIA_BUS_FMT_RGB666_1X7X3_SPWG,
};

static const struct display_timing kyo_tcg121xglp_timing = {
	.pixelclock = { 52000000, 65000000, 71000000 },
	.hactive = { 1024, 1024, 1024 },
	.hfront_porch = { 2, 2, 2 },
	.hback_porch = { 2, 2, 2 },
	.hsync_len = { 86, 124, 244 },
	.vactive = { 768, 768, 768 },
	.vfront_porch = { 2, 2, 2 },
	.vback_porch = { 2, 2, 2 },
	.vsync_len = { 6, 34, 73 },
	.flags = DISPLAY_FLAGS_DE_HIGH,
};

static const struct panel_desc kyo_tcg121xglp = {
	.timings = &kyo_tcg121xglp_timing,
	.num_timings = 1,
	.bpc = 8,
	.size = {
		.width = 246,
		.height = 184,
	},
	.bus_format = MEDIA_BUS_FMT_RGB888_1X7X4_SPWG,
};

static const struct drm_display_mode lemaker_bl035_rgb_002_mode = {
	.clock = 7000,
	.hdisplay = 320,
	.hsync_start = 320 + 20,
	.hsync_end = 320 + 20 + 30,
	.htotal = 320 + 20 + 30 + 38,
	.vdisplay = 240,
	.vsync_start = 240 + 4,
	.vsync_end = 240 + 4 + 3,
	.vtotal = 240 + 4 + 3 + 15,
	.vrefresh = 60,
};

static const struct panel_desc lemaker_bl035_rgb_002 = {
	.modes = &lemaker_bl035_rgb_002_mode,
	.num_modes = 1,
	.size = {
		.width = 70,
		.height = 52,
	},
	.bus_format = MEDIA_BUS_FMT_RGB888_1X24,
	.bus_flags = DRM_BUS_FLAG_DE_LOW,
};

static const struct drm_display_mode lg_lb070wv8_mode = {
	.clock = 33246,
	.hdisplay = 800,
	.hsync_start = 800 + 88,
	.hsync_end = 800 + 88 + 80,
	.htotal = 800 + 88 + 80 + 88,
	.vdisplay = 480,
	.vsync_start = 480 + 10,
	.vsync_end = 480 + 10 + 25,
	.vtotal = 480 + 10 + 25 + 10,
	.vrefresh = 60,
};

static const struct panel_desc lg_lb070wv8 = {
	.modes = &lg_lb070wv8_mode,
	.num_modes = 1,
	.bpc = 8,
	.size = {
		.width = 151,
		.height = 91,
	},
	.bus_format = MEDIA_BUS_FMT_RGB888_1X7X4_SPWG,
};

static const struct drm_display_mode lg_lp079qx1_sp0v_mode = {
	.clock = 200000,
	.hdisplay = 1536,
	.hsync_start = 1536 + 12,
	.hsync_end = 1536 + 12 + 16,
	.htotal = 1536 + 12 + 16 + 48,
	.vdisplay = 2048,
	.vsync_start = 2048 + 8,
	.vsync_end = 2048 + 8 + 4,
	.vtotal = 2048 + 8 + 4 + 8,
	.vrefresh = 60,
	.flags = DRM_MODE_FLAG_NVSYNC | DRM_MODE_FLAG_NHSYNC,
};

static const struct panel_desc lg_lp079qx1_sp0v = {
	.modes = &lg_lp079qx1_sp0v_mode,
	.num_modes = 1,
	.size = {
		.width = 129,
		.height = 171,
	},
};

static const struct drm_display_mode lg_lp097qx1_spa1_mode = {
	.clock = 205210,
	.hdisplay = 2048,
	.hsync_start = 2048 + 150,
	.hsync_end = 2048 + 150 + 5,
	.htotal = 2048 + 150 + 5 + 5,
	.vdisplay = 1536,
	.vsync_start = 1536 + 3,
	.vsync_end = 1536 + 3 + 1,
	.vtotal = 1536 + 3 + 1 + 9,
	.vrefresh = 60,
};

static const struct panel_desc lg_lp097qx1_spa1 = {
	.modes = &lg_lp097qx1_spa1_mode,
	.num_modes = 1,
	.size = {
		.width = 208,
		.height = 147,
	},
};

static const struct drm_display_mode lg_lp120up1_mode = {
	.clock = 162300,
	.hdisplay = 1920,
	.hsync_start = 1920 + 40,
	.hsync_end = 1920 + 40 + 40,
	.htotal = 1920 + 40 + 40+ 80,
	.vdisplay = 1280,
	.vsync_start = 1280 + 4,
	.vsync_end = 1280 + 4 + 4,
	.vtotal = 1280 + 4 + 4 + 12,
	.vrefresh = 60,
};

static const struct panel_desc lg_lp120up1 = {
	.modes = &lg_lp120up1_mode,
	.num_modes = 1,
	.bpc = 8,
	.size = {
		.width = 267,
		.height = 183,
	},
};

static const struct drm_display_mode lg_lp129qe_mode = {
	.clock = 285250,
	.hdisplay = 2560,
	.hsync_start = 2560 + 48,
	.hsync_end = 2560 + 48 + 32,
	.htotal = 2560 + 48 + 32 + 80,
	.vdisplay = 1700,
	.vsync_start = 1700 + 3,
	.vsync_end = 1700 + 3 + 10,
	.vtotal = 1700 + 3 + 10 + 36,
	.vrefresh = 60,
};

static const struct panel_desc lg_lp129qe = {
	.modes = &lg_lp129qe_mode,
	.num_modes = 1,
	.bpc = 8,
	.size = {
		.width = 272,
		.height = 181,
	},
};

static const struct drm_display_mode mitsubishi_aa070mc01_mode = {
	.clock = 30400,
	.hdisplay = 800,
	.hsync_start = 800 + 0,
	.hsync_end = 800 + 1,
	.htotal = 800 + 0 + 1 + 160,
	.vdisplay = 480,
	.vsync_start = 480 + 0,
	.vsync_end = 480 + 48 + 1,
	.vtotal = 480 + 48 + 1 + 0,
	.vrefresh = 60,
	.flags = DRM_MODE_FLAG_NHSYNC | DRM_MODE_FLAG_NVSYNC,
};

static const struct drm_display_mode logicpd_type_28_mode = {
	.clock = 9000,
	.hdisplay = 480,
	.hsync_start = 480 + 3,
	.hsync_end = 480 + 3 + 42,
	.htotal = 480 + 3 + 42 + 2,

	.vdisplay = 272,
	.vsync_start = 272 + 2,
	.vsync_end = 272 + 2 + 11,
	.vtotal = 272 + 2 + 11 + 3,
	.vrefresh = 60,
	.flags = DRM_MODE_FLAG_PHSYNC | DRM_MODE_FLAG_PVSYNC,
};

static const struct panel_desc logicpd_type_28 = {
	.modes = &logicpd_type_28_mode,
	.num_modes = 1,
	.bpc = 8,
	.size = {
		.width = 105,
		.height = 67,
	},
	.delay = {
		.prepare = 200,
		.enable = 200,
		.unprepare = 200,
		.disable = 200,
	},
	.bus_format = MEDIA_BUS_FMT_RGB888_1X24,
	.bus_flags = DRM_BUS_FLAG_DE_HIGH | DRM_BUS_FLAG_PIXDATA_DRIVE_POSEDGE |
		     DRM_BUS_FLAG_SYNC_DRIVE_NEGEDGE,
};

static const struct panel_desc mitsubishi_aa070mc01 = {
	.modes = &mitsubishi_aa070mc01_mode,
	.num_modes = 1,
	.bpc = 8,
	.size = {
		.width = 152,
		.height = 91,
	},

	.delay = {
		.enable = 200,
		.unprepare = 200,
		.disable = 400,
	},
	.bus_format = MEDIA_BUS_FMT_RGB888_1X7X4_SPWG,
	.bus_flags = DRM_BUS_FLAG_DE_HIGH,
};

static const struct display_timing nec_nl12880bc20_05_timing = {
	.pixelclock = { 67000000, 71000000, 75000000 },
	.hactive = { 1280, 1280, 1280 },
	.hfront_porch = { 2, 30, 30 },
	.hback_porch = { 6, 100, 100 },
	.hsync_len = { 2, 30, 30 },
	.vactive = { 800, 800, 800 },
	.vfront_porch = { 5, 5, 5 },
	.vback_porch = { 11, 11, 11 },
	.vsync_len = { 7, 7, 7 },
};

static const struct panel_desc nec_nl12880bc20_05 = {
	.timings = &nec_nl12880bc20_05_timing,
	.num_timings = 1,
	.bpc = 8,
	.size = {
		.width = 261,
		.height = 163,
	},
	.delay = {
		.enable = 50,
		.disable = 50,
	},
	.bus_format = MEDIA_BUS_FMT_RGB888_1X7X4_SPWG,
};

static const struct drm_display_mode nec_nl4827hc19_05b_mode = {
	.clock = 10870,
	.hdisplay = 480,
	.hsync_start = 480 + 2,
	.hsync_end = 480 + 2 + 41,
	.htotal = 480 + 2 + 41 + 2,
	.vdisplay = 272,
	.vsync_start = 272 + 2,
	.vsync_end = 272 + 2 + 4,
	.vtotal = 272 + 2 + 4 + 2,
	.vrefresh = 74,
	.flags = DRM_MODE_FLAG_NVSYNC | DRM_MODE_FLAG_NHSYNC,
};

static const struct panel_desc nec_nl4827hc19_05b = {
	.modes = &nec_nl4827hc19_05b_mode,
	.num_modes = 1,
	.bpc = 8,
	.size = {
		.width = 95,
		.height = 54,
	},
	.bus_format = MEDIA_BUS_FMT_RGB888_1X24,
	.bus_flags = DRM_BUS_FLAG_PIXDATA_DRIVE_POSEDGE,
};

static const struct drm_display_mode netron_dy_e231732_mode = {
	.clock = 66000,
	.hdisplay = 1024,
	.hsync_start = 1024 + 160,
	.hsync_end = 1024 + 160 + 70,
	.htotal = 1024 + 160 + 70 + 90,
	.vdisplay = 600,
	.vsync_start = 600 + 127,
	.vsync_end = 600 + 127 + 20,
	.vtotal = 600 + 127 + 20 + 3,
	.vrefresh = 60,
};

static const struct panel_desc netron_dy_e231732 = {
	.modes = &netron_dy_e231732_mode,
	.num_modes = 1,
	.size = {
		.width = 154,
		.height = 87,
	},
	.bus_format = MEDIA_BUS_FMT_RGB666_1X18,
};

static const struct drm_display_mode newhaven_nhd_43_480272ef_atxl_mode = {
	.clock = 9000,
	.hdisplay = 480,
	.hsync_start = 480 + 2,
	.hsync_end = 480 + 2 + 41,
	.htotal = 480 + 2 + 41 + 2,
	.vdisplay = 272,
	.vsync_start = 272 + 2,
	.vsync_end = 272 + 2 + 10,
	.vtotal = 272 + 2 + 10 + 2,
	.vrefresh = 60,
	.flags = DRM_MODE_FLAG_NVSYNC | DRM_MODE_FLAG_NHSYNC,
};

static const struct panel_desc newhaven_nhd_43_480272ef_atxl = {
	.modes = &newhaven_nhd_43_480272ef_atxl_mode,
	.num_modes = 1,
	.bpc = 8,
	.size = {
		.width = 95,
		.height = 54,
	},
	.bus_format = MEDIA_BUS_FMT_RGB888_1X24,
	.bus_flags = DRM_BUS_FLAG_DE_HIGH | DRM_BUS_FLAG_PIXDATA_DRIVE_POSEDGE |
		     DRM_BUS_FLAG_SYNC_DRIVE_POSEDGE,
};

static const struct display_timing nlt_nl192108ac18_02d_timing = {
	.pixelclock = { 130000000, 148350000, 163000000 },
	.hactive = { 1920, 1920, 1920 },
	.hfront_porch = { 80, 100, 100 },
	.hback_porch = { 100, 120, 120 },
	.hsync_len = { 50, 60, 60 },
	.vactive = { 1080, 1080, 1080 },
	.vfront_porch = { 12, 30, 30 },
	.vback_porch = { 4, 10, 10 },
	.vsync_len = { 4, 5, 5 },
};

static const struct panel_desc nlt_nl192108ac18_02d = {
	.timings = &nlt_nl192108ac18_02d_timing,
	.num_timings = 1,
	.bpc = 8,
	.size = {
		.width = 344,
		.height = 194,
	},
	.delay = {
		.unprepare = 500,
	},
	.bus_format = MEDIA_BUS_FMT_RGB888_1X7X4_SPWG,
};

static const struct drm_display_mode nvd_9128_mode = {
	.clock = 29500,
	.hdisplay = 800,
	.hsync_start = 800 + 130,
	.hsync_end = 800 + 130 + 98,
	.htotal = 800 + 0 + 130 + 98,
	.vdisplay = 480,
	.vsync_start = 480 + 10,
	.vsync_end = 480 + 10 + 50,
	.vtotal = 480 + 0 + 10 + 50,
};

static const struct panel_desc nvd_9128 = {
	.modes = &nvd_9128_mode,
	.num_modes = 1,
	.bpc = 8,
	.size = {
		.width = 156,
		.height = 88,
	},
	.bus_format = MEDIA_BUS_FMT_RGB888_1X7X4_SPWG,
};

static const struct display_timing okaya_rs800480t_7x0gp_timing = {
	.pixelclock = { 30000000, 30000000, 40000000 },
	.hactive = { 800, 800, 800 },
	.hfront_porch = { 40, 40, 40 },
	.hback_porch = { 40, 40, 40 },
	.hsync_len = { 1, 48, 48 },
	.vactive = { 480, 480, 480 },
	.vfront_porch = { 13, 13, 13 },
	.vback_porch = { 29, 29, 29 },
	.vsync_len = { 3, 3, 3 },
	.flags = DISPLAY_FLAGS_DE_HIGH,
};

static const struct panel_desc okaya_rs800480t_7x0gp = {
	.timings = &okaya_rs800480t_7x0gp_timing,
	.num_timings = 1,
	.bpc = 6,
	.size = {
		.width = 154,
		.height = 87,
	},
	.delay = {
		.prepare = 41,
		.enable = 50,
		.unprepare = 41,
		.disable = 50,
	},
	.bus_format = MEDIA_BUS_FMT_RGB666_1X18,
};

static const struct drm_display_mode olimex_lcd_olinuxino_43ts_mode = {
	.clock = 9000,
	.hdisplay = 480,
	.hsync_start = 480 + 5,
	.hsync_end = 480 + 5 + 30,
	.htotal = 480 + 5 + 30 + 10,
	.vdisplay = 272,
	.vsync_start = 272 + 8,
	.vsync_end = 272 + 8 + 5,
	.vtotal = 272 + 8 + 5 + 3,
	.vrefresh = 60,
};

static const struct panel_desc olimex_lcd_olinuxino_43ts = {
	.modes = &olimex_lcd_olinuxino_43ts_mode,
	.num_modes = 1,
	.size = {
		.width = 95,
		.height = 54,
	},
	.bus_format = MEDIA_BUS_FMT_RGB888_1X24,
};

/*
 * 800x480 CVT. The panel appears to be quite accepting, at least as far as
 * pixel clocks, but this is the timing that was being used in the Adafruit
 * installation instructions.
 */
static const struct drm_display_mode ontat_yx700wv03_mode = {
	.clock = 29500,
	.hdisplay = 800,
	.hsync_start = 824,
	.hsync_end = 896,
	.htotal = 992,
	.vdisplay = 480,
	.vsync_start = 483,
	.vsync_end = 493,
	.vtotal = 500,
	.vrefresh = 60,
	.flags = DRM_MODE_FLAG_NVSYNC | DRM_MODE_FLAG_NHSYNC,
};

/*
 * Specification at:
 * https://www.adafruit.com/images/product-files/2406/c3163.pdf
 */
static const struct panel_desc ontat_yx700wv03 = {
	.modes = &ontat_yx700wv03_mode,
	.num_modes = 1,
	.bpc = 8,
	.size = {
		.width = 154,
		.height = 83,
	},
	.bus_format = MEDIA_BUS_FMT_RGB666_1X18,
};

static const struct drm_display_mode ortustech_com37h3m_mode  = {
	.clock = 22153,
	.hdisplay = 480,
	.hsync_start = 480 + 8,
	.hsync_end = 480 + 8 + 10,
	.htotal = 480 + 8 + 10 + 10,
	.vdisplay = 640,
	.vsync_start = 640 + 4,
	.vsync_end = 640 + 4 + 3,
	.vtotal = 640 + 4 + 3 + 4,
	.vrefresh = 60,
	.flags = DRM_MODE_FLAG_NVSYNC | DRM_MODE_FLAG_NHSYNC,
};

static const struct panel_desc ortustech_com37h3m = {
	.modes = &ortustech_com37h3m_mode,
	.num_modes = 1,
	.bpc = 8,
	.size = {
		.width = 56,	/* 56.16mm */
		.height = 75,	/* 74.88mm */
	},
	.bus_format = MEDIA_BUS_FMT_RGB888_1X24,
	.bus_flags = DRM_BUS_FLAG_DE_HIGH | DRM_BUS_FLAG_PIXDATA_POSEDGE |
		     DRM_BUS_FLAG_SYNC_DRIVE_POSEDGE,
};

static const struct drm_display_mode ortustech_com43h4m85ulc_mode  = {
	.clock = 25000,
	.hdisplay = 480,
	.hsync_start = 480 + 10,
	.hsync_end = 480 + 10 + 10,
	.htotal = 480 + 10 + 10 + 15,
	.vdisplay = 800,
	.vsync_start = 800 + 3,
	.vsync_end = 800 + 3 + 3,
	.vtotal = 800 + 3 + 3 + 3,
	.vrefresh = 60,
};

static const struct panel_desc ortustech_com43h4m85ulc = {
	.modes = &ortustech_com43h4m85ulc_mode,
	.num_modes = 1,
	.bpc = 6,
	.size = {
		.width = 56,
		.height = 93,
	},
	.bus_format = MEDIA_BUS_FMT_RGB666_1X18,
	.bus_flags = DRM_BUS_FLAG_DE_HIGH | DRM_BUS_FLAG_PIXDATA_DRIVE_POSEDGE,
};

static const struct drm_display_mode osddisplays_osd070t1718_19ts_mode  = {
	.clock = 33000,
	.hdisplay = 800,
	.hsync_start = 800 + 210,
	.hsync_end = 800 + 210 + 30,
	.htotal = 800 + 210 + 30 + 16,
	.vdisplay = 480,
	.vsync_start = 480 + 22,
	.vsync_end = 480 + 22 + 13,
	.vtotal = 480 + 22 + 13 + 10,
	.vrefresh = 60,
	.flags = DRM_MODE_FLAG_NVSYNC | DRM_MODE_FLAG_NHSYNC,
};

static const struct panel_desc osddisplays_osd070t1718_19ts = {
	.modes = &osddisplays_osd070t1718_19ts_mode,
	.num_modes = 1,
	.bpc = 8,
	.size = {
		.width = 152,
		.height = 91,
	},
	.bus_format = MEDIA_BUS_FMT_RGB888_1X24,
	.bus_flags = DRM_BUS_FLAG_DE_HIGH | DRM_BUS_FLAG_PIXDATA_DRIVE_POSEDGE,
};

static const struct drm_display_mode pda_91_00156_a0_mode = {
	.clock = 33300,
	.hdisplay = 800,
	.hsync_start = 800 + 1,
	.hsync_end = 800 + 1 + 64,
	.htotal = 800 + 1 + 64 + 64,
	.vdisplay = 480,
	.vsync_start = 480 + 1,
	.vsync_end = 480 + 1 + 23,
	.vtotal = 480 + 1 + 23 + 22,
	.vrefresh = 60,
};

static const struct panel_desc pda_91_00156_a0  = {
	.modes = &pda_91_00156_a0_mode,
	.num_modes = 1,
	.size = {
		.width = 152,
		.height = 91,
	},
	.bus_format = MEDIA_BUS_FMT_RGB888_1X24,
};


static const struct drm_display_mode qd43003c0_40_mode = {
	.clock = 9000,
	.hdisplay = 480,
	.hsync_start = 480 + 8,
	.hsync_end = 480 + 8 + 4,
	.htotal = 480 + 8 + 4 + 39,
	.vdisplay = 272,
	.vsync_start = 272 + 4,
	.vsync_end = 272 + 4 + 10,
	.vtotal = 272 + 4 + 10 + 2,
	.vrefresh = 60,
};

static const struct panel_desc qd43003c0_40 = {
	.modes = &qd43003c0_40_mode,
	.num_modes = 1,
	.bpc = 8,
	.size = {
		.width = 95,
		.height = 53,
	},
	.bus_format = MEDIA_BUS_FMT_RGB888_1X24,
};

static const struct display_timing rocktech_rk070er9427_timing = {
	.pixelclock = { 26400000, 33300000, 46800000 },
	.hactive = { 800, 800, 800 },
	.hfront_porch = { 16, 210, 354 },
	.hback_porch = { 46, 46, 46 },
	.hsync_len = { 1, 1, 1 },
	.vactive = { 480, 480, 480 },
	.vfront_porch = { 7, 22, 147 },
	.vback_porch = { 23, 23, 23 },
	.vsync_len = { 1, 1, 1 },
	.flags = DISPLAY_FLAGS_DE_HIGH,
};

static const struct panel_desc rocktech_rk070er9427 = {
	.timings = &rocktech_rk070er9427_timing,
	.num_timings = 1,
	.bpc = 6,
	.size = {
		.width = 154,
		.height = 86,
	},
	.delay = {
		.prepare = 41,
		.enable = 50,
		.unprepare = 41,
		.disable = 50,
	},
	.bus_format = MEDIA_BUS_FMT_RGB666_1X18,
};

static const struct drm_display_mode samsung_lsn122dl01_c01_mode = {
	.clock = 271560,
	.hdisplay = 2560,
	.hsync_start = 2560 + 48,
	.hsync_end = 2560 + 48 + 32,
	.htotal = 2560 + 48 + 32 + 80,
	.vdisplay = 1600,
	.vsync_start = 1600 + 2,
	.vsync_end = 1600 + 2 + 5,
	.vtotal = 1600 + 2 + 5 + 57,
	.vrefresh = 60,
};

static const struct panel_desc samsung_lsn122dl01_c01 = {
	.modes = &samsung_lsn122dl01_c01_mode,
	.num_modes = 1,
	.size = {
		.width = 263,
		.height = 164,
	},
};

static const struct drm_display_mode samsung_ltn101nt05_mode = {
	.clock = 54030,
	.hdisplay = 1024,
	.hsync_start = 1024 + 24,
	.hsync_end = 1024 + 24 + 136,
	.htotal = 1024 + 24 + 136 + 160,
	.vdisplay = 600,
	.vsync_start = 600 + 3,
	.vsync_end = 600 + 3 + 6,
	.vtotal = 600 + 3 + 6 + 61,
	.vrefresh = 60,
};

static const struct panel_desc samsung_ltn101nt05 = {
	.modes = &samsung_ltn101nt05_mode,
	.num_modes = 1,
	.bpc = 6,
	.size = {
		.width = 223,
		.height = 125,
	},
};

static const struct drm_display_mode samsung_ltn140at29_301_mode = {
	.clock = 76300,
	.hdisplay = 1366,
	.hsync_start = 1366 + 64,
	.hsync_end = 1366 + 64 + 48,
	.htotal = 1366 + 64 + 48 + 128,
	.vdisplay = 768,
	.vsync_start = 768 + 2,
	.vsync_end = 768 + 2 + 5,
	.vtotal = 768 + 2 + 5 + 17,
	.vrefresh = 60,
};

static const struct panel_desc samsung_ltn140at29_301 = {
	.modes = &samsung_ltn140at29_301_mode,
	.num_modes = 1,
	.bpc = 6,
	.size = {
		.width = 320,
		.height = 187,
	},
};

static const struct drm_display_mode sharp_ld_d5116z01b_mode = {
	.clock = 168480,
	.hdisplay = 1920,
	.hsync_start = 1920 + 48,
	.hsync_end = 1920 + 48 + 32,
	.htotal = 1920 + 48 + 32 + 80,
	.vdisplay = 1280,
	.vsync_start = 1280 + 3,
	.vsync_end = 1280 + 3 + 10,
	.vtotal = 1280 + 3 + 10 + 57,
	.vrefresh = 60,
	.flags = DRM_MODE_FLAG_PHSYNC | DRM_MODE_FLAG_PVSYNC,
};

static const struct panel_desc sharp_ld_d5116z01b = {
	.modes = &sharp_ld_d5116z01b_mode,
	.num_modes = 1,
	.bpc = 8,
	.size = {
		.width = 260,
		.height = 120,
	},
	.bus_format = MEDIA_BUS_FMT_RGB888_1X24,
	.bus_flags = DRM_BUS_FLAG_DATA_MSB_TO_LSB,
};

static const struct drm_display_mode sharp_lq070y3dg3b_mode = {
	.clock = 33260,
	.hdisplay = 800,
	.hsync_start = 800 + 64,
	.hsync_end = 800 + 64 + 128,
	.htotal = 800 + 64 + 128 + 64,
	.vdisplay = 480,
	.vsync_start = 480 + 8,
	.vsync_end = 480 + 8 + 2,
	.vtotal = 480 + 8 + 2 + 35,
	.vrefresh = 60,
	.flags = DISPLAY_FLAGS_PIXDATA_POSEDGE,
};

static const struct panel_desc sharp_lq070y3dg3b = {
	.modes = &sharp_lq070y3dg3b_mode,
	.num_modes = 1,
	.bpc = 8,
	.size = {
		.width = 152,	/* 152.4mm */
		.height = 91,	/* 91.4mm */
	},
	.bus_format = MEDIA_BUS_FMT_RGB888_1X24,
	.bus_flags = DRM_BUS_FLAG_DE_HIGH | DRM_BUS_FLAG_PIXDATA_POSEDGE |
		     DRM_BUS_FLAG_SYNC_DRIVE_POSEDGE,
};

static const struct drm_display_mode sharp_lq035q7db03_mode = {
	.clock = 5500,
	.hdisplay = 240,
	.hsync_start = 240 + 16,
	.hsync_end = 240 + 16 + 7,
	.htotal = 240 + 16 + 7 + 5,
	.vdisplay = 320,
	.vsync_start = 320 + 9,
	.vsync_end = 320 + 9 + 1,
	.vtotal = 320 + 9 + 1 + 7,
	.vrefresh = 60,
};

static const struct panel_desc sharp_lq035q7db03 = {
	.modes = &sharp_lq035q7db03_mode,
	.num_modes = 1,
	.bpc = 6,
	.size = {
		.width = 54,
		.height = 72,
	},
	.bus_format = MEDIA_BUS_FMT_RGB666_1X18,
};

static const struct display_timing sharp_lq101k1ly04_timing = {
	.pixelclock = { 60000000, 65000000, 80000000 },
	.hactive = { 1280, 1280, 1280 },
	.hfront_porch = { 20, 20, 20 },
	.hback_porch = { 20, 20, 20 },
	.hsync_len = { 10, 10, 10 },
	.vactive = { 800, 800, 800 },
	.vfront_porch = { 4, 4, 4 },
	.vback_porch = { 4, 4, 4 },
	.vsync_len = { 4, 4, 4 },
	.flags = DISPLAY_FLAGS_PIXDATA_POSEDGE,
};

static const struct panel_desc sharp_lq101k1ly04 = {
	.timings = &sharp_lq101k1ly04_timing,
	.num_timings = 1,
	.bpc = 8,
	.size = {
		.width = 217,
		.height = 136,
	},
	.bus_format = MEDIA_BUS_FMT_RGB888_1X7X4_JEIDA,
};

static const struct display_timing sharp_lq123p1jx31_timing = {
	.pixelclock = { 252750000, 252750000, 266604720 },
	.hactive = { 2400, 2400, 2400 },
	.hfront_porch = { 48, 48, 48 },
	.hback_porch = { 80, 80, 84 },
	.hsync_len = { 32, 32, 32 },
	.vactive = { 1600, 1600, 1600 },
	.vfront_porch = { 3, 3, 3 },
	.vback_porch = { 33, 33, 120 },
	.vsync_len = { 10, 10, 10 },
	.flags = DISPLAY_FLAGS_VSYNC_LOW | DISPLAY_FLAGS_HSYNC_LOW,
};

static const struct panel_desc sharp_lq123p1jx31 = {
	.timings = &sharp_lq123p1jx31_timing,
	.num_timings = 1,
	.bpc = 8,
	.size = {
		.width = 259,
		.height = 173,
	},
	.delay = {
		.prepare = 110,
		.enable = 50,
		.unprepare = 550,
	},
};

static const struct drm_display_mode sharp_lq150x1lg11_mode = {
	.clock = 71100,
	.hdisplay = 1024,
	.hsync_start = 1024 + 168,
	.hsync_end = 1024 + 168 + 64,
	.htotal = 1024 + 168 + 64 + 88,
	.vdisplay = 768,
	.vsync_start = 768 + 37,
	.vsync_end = 768 + 37 + 2,
	.vtotal = 768 + 37 + 2 + 8,
	.vrefresh = 60,
};

static const struct panel_desc sharp_lq150x1lg11 = {
	.modes = &sharp_lq150x1lg11_mode,
	.num_modes = 1,
	.bpc = 6,
	.size = {
		.width = 304,
		.height = 228,
	},
	.bus_format = MEDIA_BUS_FMT_RGB565_1X16,
};

static const struct display_timing sharp_ls020b1dd01d_timing = {
	.pixelclock = { 2000000, 4200000, 5000000 },
	.hactive = { 240, 240, 240 },
	.hfront_porch = { 66, 66, 66 },
	.hback_porch = { 1, 1, 1 },
	.hsync_len = { 1, 1, 1 },
	.vactive = { 160, 160, 160 },
	.vfront_porch = { 52, 52, 52 },
	.vback_porch = { 6, 6, 6 },
	.vsync_len = { 10, 10, 10 },
	.flags = DISPLAY_FLAGS_HSYNC_HIGH | DISPLAY_FLAGS_VSYNC_LOW,
};

static const struct panel_desc sharp_ls020b1dd01d = {
	.timings = &sharp_ls020b1dd01d_timing,
	.num_timings = 1,
	.bpc = 6,
	.size = {
		.width = 42,
		.height = 28,
	},
	.bus_format = MEDIA_BUS_FMT_RGB565_1X16,
	.bus_flags = DRM_BUS_FLAG_DE_HIGH
		   | DRM_BUS_FLAG_PIXDATA_NEGEDGE
		   | DRM_BUS_FLAG_SHARP_SIGNALS,
};

static const struct drm_display_mode shelly_sca07010_bfn_lnn_mode = {
	.clock = 33300,
	.hdisplay = 800,
	.hsync_start = 800 + 1,
	.hsync_end = 800 + 1 + 64,
	.htotal = 800 + 1 + 64 + 64,
	.vdisplay = 480,
	.vsync_start = 480 + 1,
	.vsync_end = 480 + 1 + 23,
	.vtotal = 480 + 1 + 23 + 22,
	.vrefresh = 60,
};

static const struct panel_desc shelly_sca07010_bfn_lnn = {
	.modes = &shelly_sca07010_bfn_lnn_mode,
	.num_modes = 1,
	.size = {
		.width = 152,
		.height = 91,
	},
	.bus_format = MEDIA_BUS_FMT_RGB666_1X18,
};

static const struct drm_display_mode starry_kr122ea0sra_mode = {
	.clock = 147000,
	.hdisplay = 1920,
	.hsync_start = 1920 + 16,
	.hsync_end = 1920 + 16 + 16,
	.htotal = 1920 + 16 + 16 + 32,
	.vdisplay = 1200,
	.vsync_start = 1200 + 15,
	.vsync_end = 1200 + 15 + 2,
	.vtotal = 1200 + 15 + 2 + 18,
	.vrefresh = 60,
	.flags = DRM_MODE_FLAG_NVSYNC | DRM_MODE_FLAG_NHSYNC,
};

static const struct panel_desc starry_kr122ea0sra = {
	.modes = &starry_kr122ea0sra_mode,
	.num_modes = 1,
	.size = {
		.width = 263,
		.height = 164,
	},
	.delay = {
		.prepare = 10 + 200,
		.enable = 50,
		.unprepare = 10 + 500,
	},
};

static const struct drm_display_mode tfc_s9700rtwv43tr_01b_mode = {
	.clock = 30000,
	.hdisplay = 800,
	.hsync_start = 800 + 39,
	.hsync_end = 800 + 39 + 47,
	.htotal = 800 + 39 + 47 + 39,
	.vdisplay = 480,
	.vsync_start = 480 + 13,
	.vsync_end = 480 + 13 + 2,
	.vtotal = 480 + 13 + 2 + 29,
	.vrefresh = 62,
};

static const struct panel_desc tfc_s9700rtwv43tr_01b = {
	.modes = &tfc_s9700rtwv43tr_01b_mode,
	.num_modes = 1,
	.bpc = 8,
	.size = {
		.width = 155,
		.height = 90,
	},
	.bus_format = MEDIA_BUS_FMT_RGB888_1X24,
	.bus_flags = DRM_BUS_FLAG_DE_HIGH | DRM_BUS_FLAG_PIXDATA_POSEDGE,
};

static const struct display_timing tianma_tm070jdhg30_timing = {
	.pixelclock = { 62600000, 68200000, 78100000 },
	.hactive = { 1280, 1280, 1280 },
	.hfront_porch = { 15, 64, 159 },
	.hback_porch = { 5, 5, 5 },
	.hsync_len = { 1, 1, 256 },
	.vactive = { 800, 800, 800 },
	.vfront_porch = { 3, 40, 99 },
	.vback_porch = { 2, 2, 2 },
	.vsync_len = { 1, 1, 128 },
	.flags = DISPLAY_FLAGS_DE_HIGH,
};

static const struct panel_desc tianma_tm070jdhg30 = {
	.timings = &tianma_tm070jdhg30_timing,
	.num_timings = 1,
	.bpc = 8,
	.size = {
		.width = 151,
		.height = 95,
	},
	.bus_format = MEDIA_BUS_FMT_RGB888_1X7X4_SPWG,
};

static const struct display_timing tianma_tm070rvhg71_timing = {
	.pixelclock = { 27700000, 29200000, 39600000 },
	.hactive = { 800, 800, 800 },
	.hfront_porch = { 12, 40, 212 },
	.hback_porch = { 88, 88, 88 },
	.hsync_len = { 1, 1, 40 },
	.vactive = { 480, 480, 480 },
	.vfront_porch = { 1, 13, 88 },
	.vback_porch = { 32, 32, 32 },
	.vsync_len = { 1, 1, 3 },
	.flags = DISPLAY_FLAGS_DE_HIGH,
};

static const struct panel_desc tianma_tm070rvhg71 = {
	.timings = &tianma_tm070rvhg71_timing,
	.num_timings = 1,
	.bpc = 8,
	.size = {
		.width = 154,
		.height = 86,
	},
	.bus_format = MEDIA_BUS_FMT_RGB888_1X7X4_SPWG,
};

static const struct drm_display_mode ti_nspire_cx_lcd_mode[] = {
	{
		.clock = 10000,
		.hdisplay = 320,
		.hsync_start = 320 + 50,
		.hsync_end = 320 + 50 + 6,
		.htotal = 320 + 50 + 6 + 38,
		.vdisplay = 240,
		.vsync_start = 240 + 3,
		.vsync_end = 240 + 3 + 1,
		.vtotal = 240 + 3 + 1 + 17,
		.vrefresh = 60,
		.flags = DRM_MODE_FLAG_NVSYNC | DRM_MODE_FLAG_NHSYNC,
	},
};

static const struct panel_desc ti_nspire_cx_lcd_panel = {
	.modes = ti_nspire_cx_lcd_mode,
	.num_modes = 1,
	.bpc = 8,
	.size = {
		.width = 65,
		.height = 49,
	},
	.bus_format = MEDIA_BUS_FMT_RGB888_1X24,
	.bus_flags = DRM_BUS_FLAG_PIXDATA_NEGEDGE,
};

static const struct drm_display_mode ti_nspire_classic_lcd_mode[] = {
	{
		.clock = 10000,
		.hdisplay = 320,
		.hsync_start = 320 + 6,
		.hsync_end = 320 + 6 + 6,
		.htotal = 320 + 6 + 6 + 6,
		.vdisplay = 240,
		.vsync_start = 240 + 0,
		.vsync_end = 240 + 0 + 1,
		.vtotal = 240 + 0 + 1 + 0,
		.vrefresh = 60,
		.flags = DRM_MODE_FLAG_PHSYNC | DRM_MODE_FLAG_PVSYNC,
	},
};

static const struct panel_desc ti_nspire_classic_lcd_panel = {
	.modes = ti_nspire_classic_lcd_mode,
	.num_modes = 1,
	/* The grayscale panel has 8 bit for the color .. Y (black) */
	.bpc = 8,
	.size = {
		.width = 71,
		.height = 53,
	},
	/* This is the grayscale bus format */
	.bus_format = MEDIA_BUS_FMT_Y8_1X8,
	.bus_flags = DRM_BUS_FLAG_PIXDATA_POSEDGE,
};

static const struct drm_display_mode toshiba_lt089ac29000_mode = {
	.clock = 79500,
	.hdisplay = 1280,
	.hsync_start = 1280 + 192,
	.hsync_end = 1280 + 192 + 128,
	.htotal = 1280 + 192 + 128 + 64,
	.vdisplay = 768,
	.vsync_start = 768 + 20,
	.vsync_end = 768 + 20 + 7,
	.vtotal = 768 + 20 + 7 + 3,
	.vrefresh = 60,
};

static const struct panel_desc toshiba_lt089ac29000 = {
	.modes = &toshiba_lt089ac29000_mode,
	.num_modes = 1,
	.size = {
		.width = 194,
		.height = 116,
	},
	.bus_format = MEDIA_BUS_FMT_RGB888_1X24,
	.bus_flags = DRM_BUS_FLAG_DE_HIGH | DRM_BUS_FLAG_PIXDATA_DRIVE_POSEDGE,
};

static const struct drm_display_mode tpk_f07a_0102_mode = {
	.clock = 33260,
	.hdisplay = 800,
	.hsync_start = 800 + 40,
	.hsync_end = 800 + 40 + 128,
	.htotal = 800 + 40 + 128 + 88,
	.vdisplay = 480,
	.vsync_start = 480 + 10,
	.vsync_end = 480 + 10 + 2,
	.vtotal = 480 + 10 + 2 + 33,
	.vrefresh = 60,
};

static const struct panel_desc tpk_f07a_0102 = {
	.modes = &tpk_f07a_0102_mode,
	.num_modes = 1,
	.size = {
		.width = 152,
		.height = 91,
	},
	.bus_flags = DRM_BUS_FLAG_PIXDATA_DRIVE_POSEDGE,
};

static const struct drm_display_mode tpk_f10a_0102_mode = {
	.clock = 45000,
	.hdisplay = 1024,
	.hsync_start = 1024 + 176,
	.hsync_end = 1024 + 176 + 5,
	.htotal = 1024 + 176 + 5 + 88,
	.vdisplay = 600,
	.vsync_start = 600 + 20,
	.vsync_end = 600 + 20 + 5,
	.vtotal = 600 + 20 + 5 + 25,
	.vrefresh = 60,
};

static const struct panel_desc tpk_f10a_0102 = {
	.modes = &tpk_f10a_0102_mode,
	.num_modes = 1,
	.size = {
		.width = 223,
		.height = 125,
	},
};

static const struct display_timing urt_umsh_8596md_timing = {
	.pixelclock = { 33260000, 33260000, 33260000 },
	.hactive = { 800, 800, 800 },
	.hfront_porch = { 41, 41, 41 },
	.hback_porch = { 216 - 128, 216 - 128, 216 - 128 },
	.hsync_len = { 71, 128, 128 },
	.vactive = { 480, 480, 480 },
	.vfront_porch = { 10, 10, 10 },
	.vback_porch = { 35 - 2, 35 - 2, 35 - 2 },
	.vsync_len = { 2, 2, 2 },
	.flags = DISPLAY_FLAGS_DE_HIGH | DISPLAY_FLAGS_PIXDATA_NEGEDGE |
		DISPLAY_FLAGS_HSYNC_LOW | DISPLAY_FLAGS_VSYNC_LOW,
};

static const struct panel_desc urt_umsh_8596md_lvds = {
	.timings = &urt_umsh_8596md_timing,
	.num_timings = 1,
	.bpc = 6,
	.size = {
		.width = 152,
		.height = 91,
	},
	.bus_format = MEDIA_BUS_FMT_RGB666_1X7X3_SPWG,
};

static const struct panel_desc urt_umsh_8596md_parallel = {
	.timings = &urt_umsh_8596md_timing,
	.num_timings = 1,
	.bpc = 6,
	.size = {
		.width = 152,
		.height = 91,
	},
	.bus_format = MEDIA_BUS_FMT_RGB666_1X18,
};

static const struct drm_display_mode vl050_8048nt_c01_mode = {
	.clock = 33333,
	.hdisplay = 800,
	.hsync_start = 800 + 210,
	.hsync_end = 800 + 210 + 20,
	.htotal = 800 + 210 + 20 + 46,
	.vdisplay =  480,
	.vsync_start = 480 + 22,
	.vsync_end = 480 + 22 + 10,
	.vtotal = 480 + 22 + 10 + 23,
	.vrefresh = 60,
	.flags = DRM_MODE_FLAG_NHSYNC | DRM_MODE_FLAG_NVSYNC,
};

static const struct panel_desc vl050_8048nt_c01 = {
	.modes = &vl050_8048nt_c01_mode,
	.num_modes = 1,
	.bpc = 8,
	.size = {
		.width = 120,
		.height = 76,
	},
	.bus_format = MEDIA_BUS_FMT_RGB888_1X24,
	.bus_flags = DRM_BUS_FLAG_DE_HIGH | DRM_BUS_FLAG_PIXDATA_POSEDGE,
};

static const struct drm_display_mode winstar_wf35ltiacd_mode = {
	.clock = 6410,
	.hdisplay = 320,
	.hsync_start = 320 + 20,
	.hsync_end = 320 + 20 + 30,
	.htotal = 320 + 20 + 30 + 38,
	.vdisplay = 240,
	.vsync_start = 240 + 4,
	.vsync_end = 240 + 4 + 3,
	.vtotal = 240 + 4 + 3 + 15,
	.vrefresh = 60,
	.flags = DRM_MODE_FLAG_NVSYNC | DRM_MODE_FLAG_NHSYNC,
};

static const struct panel_desc winstar_wf35ltiacd = {
	.modes = &winstar_wf35ltiacd_mode,
	.num_modes = 1,
	.bpc = 8,
	.size = {
		.width = 70,
		.height = 53,
	},
	.bus_format = MEDIA_BUS_FMT_RGB888_1X24,
};

static const struct drm_display_mode arm_rtsm_mode[] = {
	{
		.clock = 65000,
		.hdisplay = 1024,
		.hsync_start = 1024 + 24,
		.hsync_end = 1024 + 24 + 136,
		.htotal = 1024 + 24 + 136 + 160,
		.vdisplay = 768,
		.vsync_start = 768 + 3,
		.vsync_end = 768 + 3 + 6,
		.vtotal = 768 + 3 + 6 + 29,
		.vrefresh = 60,
		.flags = DRM_MODE_FLAG_NVSYNC | DRM_MODE_FLAG_NHSYNC,
	},
};

static const struct panel_desc arm_rtsm = {
	.modes = arm_rtsm_mode,
	.num_modes = 1,
	.bpc = 8,
	.size = {
		.width = 400,
		.height = 300,
	},
	.bus_format = MEDIA_BUS_FMT_RGB888_1X24,
};

static const struct of_device_id platform_of_match[] = {
	{
		.compatible = "ampire,am-480272h3tmqw-t01h",
		.data = &ampire_am_480272h3tmqw_t01h,
	}, {
		.compatible = "ampire,am800480r3tmqwa1h",
		.data = &ampire_am800480r3tmqwa1h,
	}, {
		.compatible = "arm,rtsm-display",
		.data = &arm_rtsm,
	}, {
		.compatible = "armadeus,st0700-adapt",
		.data = &armadeus_st0700_adapt,
	}, {
		.compatible = "auo,b101aw03",
		.data = &auo_b101aw03,
	}, {
		.compatible = "auo,b101ean01",
		.data = &auo_b101ean01,
	}, {
		.compatible = "auo,b101xtn01",
		.data = &auo_b101xtn01,
	}, {
		.compatible = "auo,b116xw03",
		.data = &auo_b116xw03,
	}, {
		.compatible = "auo,b133htn01",
		.data = &auo_b133htn01,
	}, {
		.compatible = "auo,b133xtn01",
		.data = &auo_b133xtn01,
	}, {
		.compatible = "auo,g070vvn01",
		.data = &auo_g070vvn01,
	}, {
		.compatible = "auo,g101evn010",
		.data = &auo_g101evn010,
	}, {
		.compatible = "auo,g104sn02",
		.data = &auo_g104sn02,
	}, {
		.compatible = "auo,g133han01",
		.data = &auo_g133han01,
	}, {
		.compatible = "auo,g185han01",
		.data = &auo_g185han01,
	}, {
		.compatible = "auo,p320hvn03",
		.data = &auo_p320hvn03,
	}, {
		.compatible = "auo,t215hvn01",
		.data = &auo_t215hvn01,
	}, {
		.compatible = "avic,tm070ddh03",
		.data = &avic_tm070ddh03,
	}, {
		.compatible = "bananapi,s070wv20-ct16",
		.data = &bananapi_s070wv20_ct16,
	}, {
		.compatible = "boe,hv070wsa-100",
		.data = &boe_hv070wsa
	}, {
		.compatible = "boe,nv101wxmn51",
		.data = &boe_nv101wxmn51,
	}, {
		.compatible = "cdtech,s043wq26h-ct7",
		.data = &cdtech_s043wq26h_ct7,
	}, {
		.compatible = "cdtech,s070wv95-ct16",
		.data = &cdtech_s070wv95_ct16,
	}, {
		.compatible = "chunghwa,claa070wp03xg",
		.data = &chunghwa_claa070wp03xg,
	}, {
		.compatible = "chunghwa,claa101wa01a",
		.data = &chunghwa_claa101wa01a
	}, {
		.compatible = "chunghwa,claa101wb01",
		.data = &chunghwa_claa101wb01
	}, {
		.compatible = "dataimage,scf0700c48ggu18",
		.data = &dataimage_scf0700c48ggu18,
	}, {
		.compatible = "dlc,dlc0700yzg-1",
		.data = &dlc_dlc0700yzg_1,
	}, {
		.compatible = "dlc,dlc1010gig",
		.data = &dlc_dlc1010gig,
	}, {
		.compatible = "edt,et035012dm6",
		.data = &edt_et035012dm6,
	}, {
		.compatible = "edt,etm0430g0dh6",
		.data = &edt_etm0430g0dh6,
	}, {
		.compatible = "edt,et057090dhu",
		.data = &edt_et057090dhu,
	}, {
		.compatible = "edt,et070080dh6",
		.data = &edt_etm0700g0dh6,
	}, {
		.compatible = "edt,etm0700g0dh6",
		.data = &edt_etm0700g0dh6,
	}, {
		.compatible = "edt,etm0700g0bdh6",
		.data = &edt_etm0700g0bdh6,
	}, {
		.compatible = "edt,etm0700g0edh6",
		.data = &edt_etm0700g0bdh6,
	}, {
		.compatible = "evervision,vgg804821",
		.data = &evervision_vgg804821,
	}, {
		.compatible = "foxlink,fl500wvr00-a0t",
		.data = &foxlink_fl500wvr00_a0t,
	}, {
		.compatible = "friendlyarm,hd702e",
		.data = &friendlyarm_hd702e,
	}, {
		.compatible = "giantplus,gpg482739qs5",
		.data = &giantplus_gpg482739qs5
	}, {
		.compatible = "giantplus,gpm940b0",
		.data = &giantplus_gpm940b0,
	}, {
		.compatible = "hannstar,hsd070pww1",
		.data = &hannstar_hsd070pww1,
	}, {
		.compatible = "hannstar,hsd100pxn1",
		.data = &hannstar_hsd100pxn1,
	}, {
		.compatible = "hit,tx23d38vm0caa",
		.data = &hitachi_tx23d38vm0caa
	}, {
		.compatible = "innolux,at043tn24",
		.data = &innolux_at043tn24,
	}, {
		.compatible = "innolux,at070tn92",
		.data = &innolux_at070tn92,
	}, {
		.compatible = "innolux,g070y2-l01",
		.data = &innolux_g070y2_l01,
	}, {
		.compatible = "innolux,g101ice-l01",
		.data = &innolux_g101ice_l01
	}, {
		.compatible = "innolux,g121i1-l01",
		.data = &innolux_g121i1_l01
	}, {
		.compatible = "innolux,g121x1-l03",
		.data = &innolux_g121x1_l03,
	}, {
		.compatible = "innolux,n116bge",
		.data = &innolux_n116bge,
	}, {
		.compatible = "innolux,n156bge-l21",
		.data = &innolux_n156bge_l21,
	}, {
		.compatible = "innolux,p120zdg-bf1",
		.data = &innolux_p120zdg_bf1,
	}, {
		.compatible = "innolux,zj070na-01p",
		.data = &innolux_zj070na_01p,
	}, {
		.compatible = "koe,tx14d24vm1bpa",
		.data = &koe_tx14d24vm1bpa,
	}, {
		.compatible = "koe,tx31d200vm0baa",
		.data = &koe_tx31d200vm0baa,
	}, {
		.compatible = "kyo,tcg121xglp",
		.data = &kyo_tcg121xglp,
	}, {
		.compatible = "lemaker,bl035-rgb-002",
		.data = &lemaker_bl035_rgb_002,
	}, {
		.compatible = "lg,lb070wv8",
		.data = &lg_lb070wv8,
	}, {
		.compatible = "lg,lp079qx1-sp0v",
		.data = &lg_lp079qx1_sp0v,
	}, {
		.compatible = "lg,lp097qx1-spa1",
		.data = &lg_lp097qx1_spa1,
	}, {
		.compatible = "lg,lp120up1",
		.data = &lg_lp120up1,
	}, {
		.compatible = "lg,lp129qe",
		.data = &lg_lp129qe,
	}, {
		.compatible = "logicpd,type28",
		.data = &logicpd_type_28,
	}, {
		.compatible = "mitsubishi,aa070mc01-ca1",
		.data = &mitsubishi_aa070mc01,
	}, {
		.compatible = "nec,nl12880bc20-05",
		.data = &nec_nl12880bc20_05,
	}, {
		.compatible = "nec,nl4827hc19-05b",
		.data = &nec_nl4827hc19_05b,
	}, {
		.compatible = "netron-dy,e231732",
		.data = &netron_dy_e231732,
	}, {
		.compatible = "newhaven,nhd-4.3-480272ef-atxl",
		.data = &newhaven_nhd_43_480272ef_atxl,
	}, {
		.compatible = "nlt,nl192108ac18-02d",
		.data = &nlt_nl192108ac18_02d,
	}, {
		.compatible = "nvd,9128",
		.data = &nvd_9128,
	}, {
		.compatible = "okaya,rs800480t-7x0gp",
		.data = &okaya_rs800480t_7x0gp,
	}, {
		.compatible = "olimex,lcd-olinuxino-43-ts",
		.data = &olimex_lcd_olinuxino_43ts,
	}, {
		.compatible = "ontat,yx700wv03",
		.data = &ontat_yx700wv03,
	}, {
		.compatible = "ortustech,com37h3m05dtc",
		.data = &ortustech_com37h3m,
	}, {
		.compatible = "ortustech,com37h3m99dtc",
		.data = &ortustech_com37h3m,
	}, {
		.compatible = "ortustech,com43h4m85ulc",
		.data = &ortustech_com43h4m85ulc,
	}, {
		.compatible = "osddisplays,osd070t1718-19ts",
		.data = &osddisplays_osd070t1718_19ts,
	}, {
		.compatible = "pda,91-00156-a0",
		.data = &pda_91_00156_a0,
	}, {
		.compatible = "qiaodian,qd43003c0-40",
		.data = &qd43003c0_40,
	}, {
		.compatible = "rocktech,rk070er9427",
		.data = &rocktech_rk070er9427,
	}, {
		.compatible = "samsung,lsn122dl01-c01",
		.data = &samsung_lsn122dl01_c01,
	}, {
		.compatible = "samsung,ltn101nt05",
		.data = &samsung_ltn101nt05,
	}, {
		.compatible = "samsung,ltn140at29-301",
		.data = &samsung_ltn140at29_301,
	}, {
		.compatible = "sharp,ld-d5116z01b",
		.data = &sharp_ld_d5116z01b,
	}, {
		.compatible = "sharp,lq035q7db03",
		.data = &sharp_lq035q7db03,
	}, {
		.compatible = "sharp,lq070y3dg3b",
		.data = &sharp_lq070y3dg3b,
	}, {
		.compatible = "sharp,lq101k1ly04",
		.data = &sharp_lq101k1ly04,
	}, {
		.compatible = "sharp,lq123p1jx31",
		.data = &sharp_lq123p1jx31,
	}, {
		.compatible = "sharp,lq150x1lg11",
		.data = &sharp_lq150x1lg11,
	}, {
		.compatible = "sharp,ls020b1dd01d",
		.data = &sharp_ls020b1dd01d,
	}, {
		.compatible = "shelly,sca07010-bfn-lnn",
		.data = &shelly_sca07010_bfn_lnn,
	}, {
		.compatible = "starry,kr122ea0sra",
		.data = &starry_kr122ea0sra,
	}, {
		.compatible = "tfc,s9700rtwv43tr-01b",
		.data = &tfc_s9700rtwv43tr_01b,
	}, {
		.compatible = "tianma,tm070jdhg30",
		.data = &tianma_tm070jdhg30,
	}, {
		.compatible = "tianma,tm070rvhg71",
		.data = &tianma_tm070rvhg71,
	}, {
		.compatible = "ti,nspire-cx-lcd-panel",
		.data = &ti_nspire_cx_lcd_panel,
	}, {
		.compatible = "ti,nspire-classic-lcd-panel",
		.data = &ti_nspire_classic_lcd_panel,
	}, {
		.compatible = "toshiba,lt089ac29000",
		.data = &toshiba_lt089ac29000,
	}, {
		.compatible = "tpk,f07a-0102",
		.data = &tpk_f07a_0102,
	}, {
		.compatible = "tpk,f10a-0102",
		.data = &tpk_f10a_0102,
	}, {
		.compatible = "urt,umsh-8596md-t",
		.data = &urt_umsh_8596md_parallel,
	}, {
		.compatible = "urt,umsh-8596md-1t",
		.data = &urt_umsh_8596md_parallel,
	}, {
		.compatible = "urt,umsh-8596md-7t",
		.data = &urt_umsh_8596md_parallel,
	}, {
		.compatible = "urt,umsh-8596md-11t",
		.data = &urt_umsh_8596md_lvds,
	}, {
		.compatible = "urt,umsh-8596md-19t",
		.data = &urt_umsh_8596md_lvds,
	}, {
		.compatible = "urt,umsh-8596md-20t",
		.data = &urt_umsh_8596md_parallel,
	}, {
		.compatible = "vxt,vl050-8048nt-c01",
		.data = &vl050_8048nt_c01,
	}, {
		.compatible = "winstar,wf35ltiacd",
		.data = &winstar_wf35ltiacd,
	}, {
		/* sentinel */
	}
};
MODULE_DEVICE_TABLE(of, platform_of_match);

static int panel_simple_platform_probe(struct platform_device *pdev)
{
	const struct of_device_id *id;

	id = of_match_node(platform_of_match, pdev->dev.of_node);
	if (!id)
		return -ENODEV;

	return panel_simple_probe(&pdev->dev, id->data);
}

static int panel_simple_platform_remove(struct platform_device *pdev)
{
	return panel_simple_remove(&pdev->dev);
}

static void panel_simple_platform_shutdown(struct platform_device *pdev)
{
	panel_simple_shutdown(&pdev->dev);
}

static struct platform_driver panel_simple_platform_driver = {
	.driver = {
		.name = "panel-simple",
		.of_match_table = platform_of_match,
	},
	.probe = panel_simple_platform_probe,
	.remove = panel_simple_platform_remove,
	.shutdown = panel_simple_platform_shutdown,
};

struct panel_desc_dsi {
	struct panel_desc desc;

	unsigned long flags;
	enum mipi_dsi_pixel_format format;
	unsigned int lanes;
};

static const struct drm_display_mode auo_b080uan01_mode = {
	.clock = 154500,
	.hdisplay = 1200,
	.hsync_start = 1200 + 62,
	.hsync_end = 1200 + 62 + 4,
	.htotal = 1200 + 62 + 4 + 62,
	.vdisplay = 1920,
	.vsync_start = 1920 + 9,
	.vsync_end = 1920 + 9 + 2,
	.vtotal = 1920 + 9 + 2 + 8,
	.vrefresh = 60,
};

static const struct panel_desc_dsi auo_b080uan01 = {
	.desc = {
		.modes = &auo_b080uan01_mode,
		.num_modes = 1,
		.bpc = 8,
		.size = {
			.width = 108,
			.height = 272,
		},
	},
	.flags = MIPI_DSI_MODE_VIDEO | MIPI_DSI_CLOCK_NON_CONTINUOUS,
	.format = MIPI_DSI_FMT_RGB888,
	.lanes = 4,
};

static const struct drm_display_mode boe_tv080wum_nl0_mode = {
	.clock = 160000,
	.hdisplay = 1200,
	.hsync_start = 1200 + 120,
	.hsync_end = 1200 + 120 + 20,
	.htotal = 1200 + 120 + 20 + 21,
	.vdisplay = 1920,
	.vsync_start = 1920 + 21,
	.vsync_end = 1920 + 21 + 3,
	.vtotal = 1920 + 21 + 3 + 18,
	.vrefresh = 60,
	.flags = DRM_MODE_FLAG_NVSYNC | DRM_MODE_FLAG_NHSYNC,
};

static const struct panel_desc_dsi boe_tv080wum_nl0 = {
	.desc = {
		.modes = &boe_tv080wum_nl0_mode,
		.num_modes = 1,
		.size = {
			.width = 107,
			.height = 172,
		},
	},
	.flags = MIPI_DSI_MODE_VIDEO |
		 MIPI_DSI_MODE_VIDEO_BURST |
		 MIPI_DSI_MODE_VIDEO_SYNC_PULSE,
	.format = MIPI_DSI_FMT_RGB888,
	.lanes = 4,
};

static const struct drm_display_mode lg_ld070wx3_sl01_mode = {
	.clock = 71000,
	.hdisplay = 800,
	.hsync_start = 800 + 32,
	.hsync_end = 800 + 32 + 1,
	.htotal = 800 + 32 + 1 + 57,
	.vdisplay = 1280,
	.vsync_start = 1280 + 28,
	.vsync_end = 1280 + 28 + 1,
	.vtotal = 1280 + 28 + 1 + 14,
	.vrefresh = 60,
};

static const struct panel_desc_dsi lg_ld070wx3_sl01 = {
	.desc = {
		.modes = &lg_ld070wx3_sl01_mode,
		.num_modes = 1,
		.bpc = 8,
		.size = {
			.width = 94,
			.height = 151,
		},
	},
	.flags = MIPI_DSI_MODE_VIDEO | MIPI_DSI_CLOCK_NON_CONTINUOUS,
	.format = MIPI_DSI_FMT_RGB888,
	.lanes = 4,
};

static const struct drm_display_mode lg_lh500wx1_sd03_mode = {
	.clock = 67000,
	.hdisplay = 720,
	.hsync_start = 720 + 12,
	.hsync_end = 720 + 12 + 4,
	.htotal = 720 + 12 + 4 + 112,
	.vdisplay = 1280,
	.vsync_start = 1280 + 8,
	.vsync_end = 1280 + 8 + 4,
	.vtotal = 1280 + 8 + 4 + 12,
	.vrefresh = 60,
};

static const struct panel_desc_dsi lg_lh500wx1_sd03 = {
	.desc = {
		.modes = &lg_lh500wx1_sd03_mode,
		.num_modes = 1,
		.bpc = 8,
		.size = {
			.width = 62,
			.height = 110,
		},
	},
	.flags = MIPI_DSI_MODE_VIDEO,
	.format = MIPI_DSI_FMT_RGB888,
	.lanes = 4,
};

static const struct drm_display_mode panasonic_vvx10f004b00_mode = {
	.clock = 157200,
	.hdisplay = 1920,
	.hsync_start = 1920 + 154,
	.hsync_end = 1920 + 154 + 16,
	.htotal = 1920 + 154 + 16 + 32,
	.vdisplay = 1200,
	.vsync_start = 1200 + 17,
	.vsync_end = 1200 + 17 + 2,
	.vtotal = 1200 + 17 + 2 + 16,
	.vrefresh = 60,
};

static const struct panel_desc_dsi panasonic_vvx10f004b00 = {
	.desc = {
		.modes = &panasonic_vvx10f004b00_mode,
		.num_modes = 1,
		.bpc = 8,
		.size = {
			.width = 217,
			.height = 136,
		},
	},
	.flags = MIPI_DSI_MODE_VIDEO | MIPI_DSI_MODE_VIDEO_SYNC_PULSE |
		 MIPI_DSI_CLOCK_NON_CONTINUOUS,
	.format = MIPI_DSI_FMT_RGB888,
	.lanes = 4,
};

static const struct drm_display_mode lg_acx467akm_7_mode = {
	.clock = 150000,
	.hdisplay = 1080,
	.hsync_start = 1080 + 2,
	.hsync_end = 1080 + 2 + 2,
	.htotal = 1080 + 2 + 2 + 2,
	.vdisplay = 1920,
	.vsync_start = 1920 + 2,
	.vsync_end = 1920 + 2 + 2,
	.vtotal = 1920 + 2 + 2 + 2,
	.vrefresh = 60,
};

static const struct panel_desc_dsi lg_acx467akm_7 = {
	.desc = {
		.modes = &lg_acx467akm_7_mode,
		.num_modes = 1,
		.bpc = 8,
		.size = {
			.width = 62,
			.height = 110,
		},
	},
	.flags = 0,
	.format = MIPI_DSI_FMT_RGB888,
	.lanes = 4,
};

static const struct drm_display_mode osd101t2045_53ts_mode = {
	.clock = 154500,
	.hdisplay = 1920,
	.hsync_start = 1920 + 112,
	.hsync_end = 1920 + 112 + 16,
	.htotal = 1920 + 112 + 16 + 32,
	.vdisplay = 1200,
	.vsync_start = 1200 + 16,
	.vsync_end = 1200 + 16 + 2,
	.vtotal = 1200 + 16 + 2 + 16,
	.vrefresh = 60,
	.flags = DRM_MODE_FLAG_NHSYNC | DRM_MODE_FLAG_NVSYNC,
};

static const struct panel_desc_dsi osd101t2045_53ts = {
	.desc = {
		.modes = &osd101t2045_53ts_mode,
		.num_modes = 1,
		.bpc = 8,
		.size = {
			.width = 217,
			.height = 136,
		},
	},
	.flags = MIPI_DSI_MODE_VIDEO | MIPI_DSI_MODE_VIDEO_BURST |
		 MIPI_DSI_MODE_VIDEO_SYNC_PULSE |
		 MIPI_DSI_MODE_EOT_PACKET,
	.format = MIPI_DSI_FMT_RGB888,
	.lanes = 4,
};

static const struct of_device_id dsi_of_match[] = {
	{
		.compatible = "auo,b080uan01",
		.data = &auo_b080uan01
	}, {
		.compatible = "boe,tv080wum-nl0",
		.data = &boe_tv080wum_nl0
	}, {
		.compatible = "lg,ld070wx3-sl01",
		.data = &lg_ld070wx3_sl01
	}, {
		.compatible = "lg,lh500wx1-sd03",
		.data = &lg_lh500wx1_sd03
	}, {
		.compatible = "panasonic,vvx10f004b00",
		.data = &panasonic_vvx10f004b00
	}, {
		.compatible = "lg,acx467akm-7",
		.data = &lg_acx467akm_7
	}, {
		.compatible = "osddisplays,osd101t2045-53ts",
		.data = &osd101t2045_53ts
	}, {
		/* sentinel */
	}
};
MODULE_DEVICE_TABLE(of, dsi_of_match);

static int panel_simple_dsi_probe(struct mipi_dsi_device *dsi)
{
	const struct panel_desc_dsi *desc;
	const struct of_device_id *id;
	int err;

	id = of_match_node(dsi_of_match, dsi->dev.of_node);
	if (!id)
		return -ENODEV;

	desc = id->data;

	err = panel_simple_probe(&dsi->dev, &desc->desc);
	if (err < 0)
		return err;

	dsi->mode_flags = desc->flags;
	dsi->format = desc->format;
	dsi->lanes = desc->lanes;

	err = mipi_dsi_attach(dsi);
	if (err) {
		struct panel_simple *panel = dev_get_drvdata(&dsi->dev);

		drm_panel_remove(&panel->base);
	}

	return err;
}

static int panel_simple_dsi_remove(struct mipi_dsi_device *dsi)
{
	int err;

	err = mipi_dsi_detach(dsi);
	if (err < 0)
		dev_err(&dsi->dev, "failed to detach from DSI host: %d\n", err);

	return panel_simple_remove(&dsi->dev);
}

static void panel_simple_dsi_shutdown(struct mipi_dsi_device *dsi)
{
	panel_simple_shutdown(&dsi->dev);
}

static struct mipi_dsi_driver panel_simple_dsi_driver = {
	.driver = {
		.name = "panel-simple-dsi",
		.of_match_table = dsi_of_match,
	},
	.probe = panel_simple_dsi_probe,
	.remove = panel_simple_dsi_remove,
	.shutdown = panel_simple_dsi_shutdown,
};

static int __init panel_simple_init(void)
{
	int err;

	err = platform_driver_register(&panel_simple_platform_driver);
	if (err < 0)
		return err;

	if (IS_ENABLED(CONFIG_DRM_MIPI_DSI)) {
		err = mipi_dsi_driver_register(&panel_simple_dsi_driver);
		if (err < 0)
			return err;
	}

	return 0;
}
module_init(panel_simple_init);

static void __exit panel_simple_exit(void)
{
	if (IS_ENABLED(CONFIG_DRM_MIPI_DSI))
		mipi_dsi_driver_unregister(&panel_simple_dsi_driver);

	platform_driver_unregister(&panel_simple_platform_driver);
}
module_exit(panel_simple_exit);

MODULE_AUTHOR("Thierry Reding <treding@nvidia.com>");
MODULE_DESCRIPTION("DRM Driver for Simple Panels");
MODULE_LICENSE("GPL and additional rights");<|MERGE_RESOLUTION|>--- conflicted
+++ resolved
@@ -1659,11 +1659,7 @@
 		.disable = 200,
 	},
 	.bus_format = MEDIA_BUS_FMT_RGB888_1X7X4_SPWG,
-<<<<<<< HEAD
-=======
 	.bus_flags = DRM_BUS_FLAG_DE_HIGH,
-	.connector_type = DRM_MODE_CONNECTOR_LVDS,
->>>>>>> 34244ed6
 };
 
 static const struct display_timing innolux_g121i1_l01_timing = {
