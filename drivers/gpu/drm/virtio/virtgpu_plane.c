--- conflicted
+++ resolved
@@ -306,13 +306,8 @@
 	return 0;
 }
 
-<<<<<<< HEAD
 static void virtio_gpu_plane_cleanup_fb(struct drm_plane *plane,
-					struct drm_plane_state *old_state)
-=======
-static void virtio_gpu_cursor_cleanup_fb(struct drm_plane *plane,
 					struct drm_plane_state *state)
->>>>>>> 673a7341
 {
 	struct virtio_gpu_framebuffer *vgfb;
 
