--- conflicted
+++ resolved
@@ -168,16 +168,9 @@
 		goto out_src_iter;
 	}
 
-<<<<<<< HEAD
 	clear = src_iter->ops->maps_tt && (!ttm || !ttm_tt_is_populated(ttm));
 	if (!(clear && ttm && !(ttm->page_flags & TTM_PAGE_FLAG_ZERO_ALLOC)))
 		ttm_move_memcpy(clear, dst_mem->num_pages, dst_iter, src_iter);
-
-	src_copy = *src_mem;
-	ttm_bo_move_sync_cleanup(bo, dst_mem);
-=======
-	ttm_move_memcpy(bo, dst_mem->num_pages, dst_iter, src_iter);
->>>>>>> 6880fa6c
 
 	if (!src_iter->ops->maps_tt)
 		ttm_kmap_iter_linear_io_fini(&_src_iter.io, bdev, src_mem);
