--- conflicted
+++ resolved
@@ -772,49 +772,29 @@
 	 * and start of vsync, so vpos >= 0 means to bump the hw frame counter
 	 * result by 1 to give the proper appearance to caller.
 	 */
-<<<<<<< HEAD
-	if (rdev->mode_info.crtcs[crtc]) {
-=======
 	if (rdev->mode_info.crtcs[pipe]) {
->>>>>>> eafbbd98
 		/* Repeat readout if needed to provide stable result if
 		 * we cross start of vsync during the queries.
 		 */
 		do {
-<<<<<<< HEAD
-			count = radeon_get_vblank_counter(rdev, crtc);
-=======
 			count = radeon_get_vblank_counter(rdev, pipe);
->>>>>>> eafbbd98
 			/* Ask radeon_get_crtc_scanoutpos to return vpos as
 			 * distance to start of vblank, instead of regular
 			 * vertical scanout pos.
 			 */
 			stat = radeon_get_crtc_scanoutpos(
-<<<<<<< HEAD
-				dev, crtc, GET_DISTANCE_TO_VBLANKSTART,
-				&vpos, &hpos, NULL, NULL,
-				&rdev->mode_info.crtcs[crtc]->base.hwmode);
-		} while (count != radeon_get_vblank_counter(rdev, crtc));
-=======
 				dev, pipe, GET_DISTANCE_TO_VBLANKSTART,
 				&vpos, &hpos, NULL, NULL,
 				&rdev->mode_info.crtcs[pipe]->base.hwmode);
 		} while (count != radeon_get_vblank_counter(rdev, pipe));
->>>>>>> eafbbd98
 
 		if (((stat & (DRM_SCANOUTPOS_VALID | DRM_SCANOUTPOS_ACCURATE)) !=
 		    (DRM_SCANOUTPOS_VALID | DRM_SCANOUTPOS_ACCURATE))) {
 			DRM_DEBUG_VBL("Query failed! stat %d\n", stat);
 		}
 		else {
-<<<<<<< HEAD
-			DRM_DEBUG_VBL("crtc %d: dist from vblank start %d\n",
-				      crtc, vpos);
-=======
 			DRM_DEBUG_VBL("crtc %u: dist from vblank start %d\n",
 				      pipe, vpos);
->>>>>>> eafbbd98
 
 			/* Bump counter if we are at >= leading edge of vblank,
 			 * but before vsync where vpos would turn negative and
@@ -826,11 +806,7 @@
 	}
 	else {
 	    /* Fallback to use value as is. */
-<<<<<<< HEAD
-	    count = radeon_get_vblank_counter(rdev, crtc);
-=======
 	    count = radeon_get_vblank_counter(rdev, pipe);
->>>>>>> eafbbd98
 	    DRM_DEBUG_VBL("NULL mode info! Returned count may be wrong.\n");
 	}
 
