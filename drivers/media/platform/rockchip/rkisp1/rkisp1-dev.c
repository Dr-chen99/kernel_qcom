--- conflicted
+++ resolved
@@ -581,11 +581,7 @@
 				rkisp1->irqs[il] = irq;
 		}
 
-<<<<<<< HEAD
-		ret = devm_request_irq(dev, irq, info->isrs[i].isr, 0,
-=======
 		ret = devm_request_irq(dev, irq, info->isrs[i].isr, IRQF_SHARED,
->>>>>>> 1dca1fea
 				       dev_driver_string(dev), dev);
 		if (ret) {
 			dev_err(dev, "request irq failed: %d\n", ret);
