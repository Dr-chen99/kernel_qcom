/*
 * Copyright (c) 2004, 2005 Topspin Communications.  All rights reserved.
 * Copyright (c) 2005 Sun Microsystems, Inc. All rights reserved.
 * Copyright (c) 2005, 2006, 2007, 2008 Mellanox Technologies. All rights reserved.
 * Copyright (c) 2006, 2007 Cisco Systems, Inc. All rights reserved.
 *
 * This software is available to you under a choice of one of two
 * licenses.  You may choose to be licensed under the terms of the GNU
 * General Public License (GPL) Version 2, available from the file
 * COPYING in the main directory of this source tree, or the
 * OpenIB.org BSD license below:
 *
 *     Redistribution and use in source and binary forms, with or
 *     without modification, are permitted provided that the following
 *     conditions are met:
 *
 *      - Redistributions of source code must retain the above
 *        copyright notice, this list of conditions and the following
 *        disclaimer.
 *
 *      - Redistributions in binary form must reproduce the above
 *        copyright notice, this list of conditions and the following
 *        disclaimer in the documentation and/or other materials
 *        provided with the distribution.
 *
 * THE SOFTWARE IS PROVIDED "AS IS", WITHOUT WARRANTY OF ANY KIND,
 * EXPRESS OR IMPLIED, INCLUDING BUT NOT LIMITED TO THE WARRANTIES OF
 * MERCHANTABILITY, FITNESS FOR A PARTICULAR PURPOSE AND
 * NONINFRINGEMENT. IN NO EVENT SHALL THE AUTHORS OR COPYRIGHT HOLDERS
 * BE LIABLE FOR ANY CLAIM, DAMAGES OR OTHER LIABILITY, WHETHER IN AN
 * ACTION OF CONTRACT, TORT OR OTHERWISE, ARISING FROM, OUT OF OR IN
 * CONNECTION WITH THE SOFTWARE OR THE USE OR OTHER DEALINGS IN THE
 * SOFTWARE.
 */

#include <linux/module.h>
#include <linux/init.h>
#include <linux/errno.h>
#include <linux/pci.h>
#include <linux/dma-mapping.h>
#include <linux/slab.h>
#include <linux/io-mapping.h>
#include <linux/delay.h>
#include <linux/kmod.h>

#include <linux/mlx4/device.h>
#include <linux/mlx4/doorbell.h>

#include "mlx4.h"
#include "fw.h"
#include "icm.h"

MODULE_AUTHOR("Roland Dreier");
MODULE_DESCRIPTION("Mellanox ConnectX HCA low-level driver");
MODULE_LICENSE("Dual BSD/GPL");
MODULE_VERSION(DRV_VERSION);

struct workqueue_struct *mlx4_wq;

#ifdef CONFIG_MLX4_DEBUG

int mlx4_debug_level = 0;
module_param_named(debug_level, mlx4_debug_level, int, 0644);
MODULE_PARM_DESC(debug_level, "Enable debug tracing if > 0");

#endif /* CONFIG_MLX4_DEBUG */

#ifdef CONFIG_PCI_MSI

static int msi_x = 1;
module_param(msi_x, int, 0444);
MODULE_PARM_DESC(msi_x, "attempt to use MSI-X if nonzero");

#else /* CONFIG_PCI_MSI */

#define msi_x (0)

#endif /* CONFIG_PCI_MSI */

static uint8_t num_vfs[3] = {0, 0, 0};
static int num_vfs_argc = 3;
module_param_array(num_vfs, byte , &num_vfs_argc, 0444);
MODULE_PARM_DESC(num_vfs, "enable #num_vfs functions if num_vfs > 0\n"
			  "num_vfs=port1,port2,port1+2");

static uint8_t probe_vf[3] = {0, 0, 0};
static int probe_vfs_argc = 3;
module_param_array(probe_vf, byte, &probe_vfs_argc, 0444);
MODULE_PARM_DESC(probe_vf, "number of vfs to probe by pf driver (num_vfs > 0)\n"
			   "probe_vf=port1,port2,port1+2");

int mlx4_log_num_mgm_entry_size = MLX4_DEFAULT_MGM_LOG_ENTRY_SIZE;
module_param_named(log_num_mgm_entry_size,
			mlx4_log_num_mgm_entry_size, int, 0444);
MODULE_PARM_DESC(log_num_mgm_entry_size, "log mgm size, that defines the num"
					 " of qp per mcg, for example:"
					 " 10 gives 248.range: 7 <="
					 " log_num_mgm_entry_size <= 12."
					 " To activate device managed"
					 " flow steering when available, set to -1");

static bool enable_64b_cqe_eqe = true;
module_param(enable_64b_cqe_eqe, bool, 0444);
MODULE_PARM_DESC(enable_64b_cqe_eqe,
		 "Enable 64 byte CQEs/EQEs when the FW supports this (default: True)");

#define HCA_GLOBAL_CAP_MASK            0

#define PF_CONTEXT_BEHAVIOUR_MASK	MLX4_FUNC_CAP_64B_EQE_CQE

static char mlx4_version[] =
	DRV_NAME ": Mellanox ConnectX core driver v"
	DRV_VERSION " (" DRV_RELDATE ")\n";

static struct mlx4_profile default_profile = {
	.num_qp		= 1 << 18,
	.num_srq	= 1 << 16,
	.rdmarc_per_qp	= 1 << 4,
	.num_cq		= 1 << 16,
	.num_mcg	= 1 << 13,
	.num_mpt	= 1 << 19,
	.num_mtt	= 1 << 20, /* It is really num mtt segements */
};

static int log_num_mac = 7;
module_param_named(log_num_mac, log_num_mac, int, 0444);
MODULE_PARM_DESC(log_num_mac, "Log2 max number of MACs per ETH port (1-7)");

static int log_num_vlan;
module_param_named(log_num_vlan, log_num_vlan, int, 0444);
MODULE_PARM_DESC(log_num_vlan, "Log2 max number of VLANs per ETH port (0-7)");
/* Log2 max number of VLANs per ETH port (0-7) */
#define MLX4_LOG_NUM_VLANS 7

static bool use_prio;
module_param_named(use_prio, use_prio, bool, 0444);
MODULE_PARM_DESC(use_prio, "Enable steering by VLAN priority on ETH ports "
		  "(0/1, default 0)");

int log_mtts_per_seg = ilog2(MLX4_MTT_ENTRY_PER_SEG);
module_param_named(log_mtts_per_seg, log_mtts_per_seg, int, 0444);
MODULE_PARM_DESC(log_mtts_per_seg, "Log2 number of MTT entries per segment (1-7)");

static int port_type_array[2] = {MLX4_PORT_TYPE_NONE, MLX4_PORT_TYPE_NONE};
static int arr_argc = 2;
module_param_array(port_type_array, int, &arr_argc, 0444);
MODULE_PARM_DESC(port_type_array, "Array of port types: HW_DEFAULT (0) is default "
				"1 for IB, 2 for Ethernet");

struct mlx4_port_config {
	struct list_head list;
	enum mlx4_port_type port_type[MLX4_MAX_PORTS + 1];
	struct pci_dev *pdev;
};

static atomic_t pf_loading = ATOMIC_INIT(0);

int mlx4_check_port_params(struct mlx4_dev *dev,
			   enum mlx4_port_type *port_type)
{
	int i;

	for (i = 0; i < dev->caps.num_ports - 1; i++) {
		if (port_type[i] != port_type[i + 1]) {
			if (!(dev->caps.flags & MLX4_DEV_CAP_FLAG_DPDP)) {
				mlx4_err(dev, "Only same port types supported "
					 "on this HCA, aborting.\n");
				return -EINVAL;
			}
		}
	}

	for (i = 0; i < dev->caps.num_ports; i++) {
		if (!(port_type[i] & dev->caps.supported_type[i+1])) {
			mlx4_err(dev, "Requested port type for port %d is not "
				      "supported on this HCA\n", i + 1);
			return -EINVAL;
		}
	}
	return 0;
}

static void mlx4_set_port_mask(struct mlx4_dev *dev)
{
	int i;

	for (i = 1; i <= dev->caps.num_ports; ++i)
		dev->caps.port_mask[i] = dev->caps.port_type[i];
}

static int mlx4_dev_cap(struct mlx4_dev *dev, struct mlx4_dev_cap *dev_cap)
{
	int err;
	int i;

	err = mlx4_QUERY_DEV_CAP(dev, dev_cap);
	if (err) {
		mlx4_err(dev, "QUERY_DEV_CAP command failed, aborting.\n");
		return err;
	}

	if (dev_cap->min_page_sz > PAGE_SIZE) {
		mlx4_err(dev, "HCA minimum page size of %d bigger than "
			 "kernel PAGE_SIZE of %ld, aborting.\n",
			 dev_cap->min_page_sz, PAGE_SIZE);
		return -ENODEV;
	}
	if (dev_cap->num_ports > MLX4_MAX_PORTS) {
		mlx4_err(dev, "HCA has %d ports, but we only support %d, "
			 "aborting.\n",
			 dev_cap->num_ports, MLX4_MAX_PORTS);
		return -ENODEV;
	}

	if (dev_cap->uar_size > pci_resource_len(dev->pdev, 2)) {
		mlx4_err(dev, "HCA reported UAR size of 0x%x bigger than "
			 "PCI resource 2 size of 0x%llx, aborting.\n",
			 dev_cap->uar_size,
			 (unsigned long long) pci_resource_len(dev->pdev, 2));
		return -ENODEV;
	}

	dev->caps.num_ports	     = dev_cap->num_ports;
	dev->phys_caps.num_phys_eqs  = MLX4_MAX_EQ_NUM;
	for (i = 1; i <= dev->caps.num_ports; ++i) {
		dev->caps.vl_cap[i]	    = dev_cap->max_vl[i];
		dev->caps.ib_mtu_cap[i]	    = dev_cap->ib_mtu[i];
		dev->phys_caps.gid_phys_table_len[i]  = dev_cap->max_gids[i];
		dev->phys_caps.pkey_phys_table_len[i] = dev_cap->max_pkeys[i];
		/* set gid and pkey table operating lengths by default
		 * to non-sriov values */
		dev->caps.gid_table_len[i]  = dev_cap->max_gids[i];
		dev->caps.pkey_table_len[i] = dev_cap->max_pkeys[i];
		dev->caps.port_width_cap[i] = dev_cap->max_port_width[i];
		dev->caps.eth_mtu_cap[i]    = dev_cap->eth_mtu[i];
		dev->caps.def_mac[i]        = dev_cap->def_mac[i];
		dev->caps.supported_type[i] = dev_cap->supported_port_types[i];
		dev->caps.suggested_type[i] = dev_cap->suggested_type[i];
		dev->caps.default_sense[i] = dev_cap->default_sense[i];
		dev->caps.trans_type[i]	    = dev_cap->trans_type[i];
		dev->caps.vendor_oui[i]     = dev_cap->vendor_oui[i];
		dev->caps.wavelength[i]     = dev_cap->wavelength[i];
		dev->caps.trans_code[i]     = dev_cap->trans_code[i];
	}

	dev->caps.uar_page_size	     = PAGE_SIZE;
	dev->caps.num_uars	     = dev_cap->uar_size / PAGE_SIZE;
	dev->caps.local_ca_ack_delay = dev_cap->local_ca_ack_delay;
	dev->caps.bf_reg_size	     = dev_cap->bf_reg_size;
	dev->caps.bf_regs_per_page   = dev_cap->bf_regs_per_page;
	dev->caps.max_sq_sg	     = dev_cap->max_sq_sg;
	dev->caps.max_rq_sg	     = dev_cap->max_rq_sg;
	dev->caps.max_wqes	     = dev_cap->max_qp_sz;
	dev->caps.max_qp_init_rdma   = dev_cap->max_requester_per_qp;
	dev->caps.max_srq_wqes	     = dev_cap->max_srq_sz;
	dev->caps.max_srq_sge	     = dev_cap->max_rq_sg - 1;
	dev->caps.reserved_srqs	     = dev_cap->reserved_srqs;
	dev->caps.max_sq_desc_sz     = dev_cap->max_sq_desc_sz;
	dev->caps.max_rq_desc_sz     = dev_cap->max_rq_desc_sz;
	/*
	 * Subtract 1 from the limit because we need to allocate a
	 * spare CQE so the HCA HW can tell the difference between an
	 * empty CQ and a full CQ.
	 */
	dev->caps.max_cqes	     = dev_cap->max_cq_sz - 1;
	dev->caps.reserved_cqs	     = dev_cap->reserved_cqs;
	dev->caps.reserved_eqs	     = dev_cap->reserved_eqs;
	dev->caps.reserved_mtts      = dev_cap->reserved_mtts;
	dev->caps.reserved_mrws	     = dev_cap->reserved_mrws;

	/* The first 128 UARs are used for EQ doorbells */
	dev->caps.reserved_uars	     = max_t(int, 128, dev_cap->reserved_uars);
	dev->caps.reserved_pds	     = dev_cap->reserved_pds;
	dev->caps.reserved_xrcds     = (dev->caps.flags & MLX4_DEV_CAP_FLAG_XRC) ?
					dev_cap->reserved_xrcds : 0;
	dev->caps.max_xrcds          = (dev->caps.flags & MLX4_DEV_CAP_FLAG_XRC) ?
					dev_cap->max_xrcds : 0;
	dev->caps.mtt_entry_sz       = dev_cap->mtt_entry_sz;

	dev->caps.max_msg_sz         = dev_cap->max_msg_sz;
	dev->caps.page_size_cap	     = ~(u32) (dev_cap->min_page_sz - 1);
	dev->caps.flags		     = dev_cap->flags;
	dev->caps.flags2	     = dev_cap->flags2;
	dev->caps.bmme_flags	     = dev_cap->bmme_flags;
	dev->caps.reserved_lkey	     = dev_cap->reserved_lkey;
	dev->caps.stat_rate_support  = dev_cap->stat_rate_support;
	dev->caps.max_gso_sz	     = dev_cap->max_gso_sz;
	dev->caps.max_rss_tbl_sz     = dev_cap->max_rss_tbl_sz;

	/* Sense port always allowed on supported devices for ConnectX-1 and -2 */
	if (mlx4_priv(dev)->pci_dev_data & MLX4_PCI_DEV_FORCE_SENSE_PORT)
		dev->caps.flags |= MLX4_DEV_CAP_FLAG_SENSE_SUPPORT;
	/* Don't do sense port on multifunction devices (for now at least) */
	if (mlx4_is_mfunc(dev))
		dev->caps.flags &= ~MLX4_DEV_CAP_FLAG_SENSE_SUPPORT;

	dev->caps.log_num_macs  = log_num_mac;
	dev->caps.log_num_vlans = MLX4_LOG_NUM_VLANS;
	dev->caps.log_num_prios = use_prio ? 3 : 0;

	for (i = 1; i <= dev->caps.num_ports; ++i) {
		dev->caps.port_type[i] = MLX4_PORT_TYPE_NONE;
		if (dev->caps.supported_type[i]) {
			/* if only ETH is supported - assign ETH */
			if (dev->caps.supported_type[i] == MLX4_PORT_TYPE_ETH)
				dev->caps.port_type[i] = MLX4_PORT_TYPE_ETH;
			/* if only IB is supported, assign IB */
			else if (dev->caps.supported_type[i] ==
				 MLX4_PORT_TYPE_IB)
				dev->caps.port_type[i] = MLX4_PORT_TYPE_IB;
			else {
				/* if IB and ETH are supported, we set the port
				 * type according to user selection of port type;
				 * if user selected none, take the FW hint */
				if (port_type_array[i - 1] == MLX4_PORT_TYPE_NONE)
					dev->caps.port_type[i] = dev->caps.suggested_type[i] ?
						MLX4_PORT_TYPE_ETH : MLX4_PORT_TYPE_IB;
				else
					dev->caps.port_type[i] = port_type_array[i - 1];
			}
		}
		/*
		 * Link sensing is allowed on the port if 3 conditions are true:
		 * 1. Both protocols are supported on the port.
		 * 2. Different types are supported on the port
		 * 3. FW declared that it supports link sensing
		 */
		mlx4_priv(dev)->sense.sense_allowed[i] =
			((dev->caps.supported_type[i] == MLX4_PORT_TYPE_AUTO) &&
			 (dev->caps.flags & MLX4_DEV_CAP_FLAG_DPDP) &&
			 (dev->caps.flags & MLX4_DEV_CAP_FLAG_SENSE_SUPPORT));

		/*
		 * If "default_sense" bit is set, we move the port to "AUTO" mode
		 * and perform sense_port FW command to try and set the correct
		 * port type from beginning
		 */
		if (mlx4_priv(dev)->sense.sense_allowed[i] && dev->caps.default_sense[i]) {
			enum mlx4_port_type sensed_port = MLX4_PORT_TYPE_NONE;
			dev->caps.possible_type[i] = MLX4_PORT_TYPE_AUTO;
			mlx4_SENSE_PORT(dev, i, &sensed_port);
			if (sensed_port != MLX4_PORT_TYPE_NONE)
				dev->caps.port_type[i] = sensed_port;
		} else {
			dev->caps.possible_type[i] = dev->caps.port_type[i];
		}

		if (dev->caps.log_num_macs > dev_cap->log_max_macs[i]) {
			dev->caps.log_num_macs = dev_cap->log_max_macs[i];
			mlx4_warn(dev, "Requested number of MACs is too much "
				  "for port %d, reducing to %d.\n",
				  i, 1 << dev->caps.log_num_macs);
		}
		if (dev->caps.log_num_vlans > dev_cap->log_max_vlans[i]) {
			dev->caps.log_num_vlans = dev_cap->log_max_vlans[i];
			mlx4_warn(dev, "Requested number of VLANs is too much "
				  "for port %d, reducing to %d.\n",
				  i, 1 << dev->caps.log_num_vlans);
		}
	}

	dev->caps.max_counters = 1 << ilog2(dev_cap->max_counters);

	dev->caps.reserved_qps_cnt[MLX4_QP_REGION_FW] = dev_cap->reserved_qps;
	dev->caps.reserved_qps_cnt[MLX4_QP_REGION_ETH_ADDR] =
		dev->caps.reserved_qps_cnt[MLX4_QP_REGION_FC_ADDR] =
		(1 << dev->caps.log_num_macs) *
		(1 << dev->caps.log_num_vlans) *
		(1 << dev->caps.log_num_prios) *
		dev->caps.num_ports;
	dev->caps.reserved_qps_cnt[MLX4_QP_REGION_FC_EXCH] = MLX4_NUM_FEXCH;

	dev->caps.reserved_qps = dev->caps.reserved_qps_cnt[MLX4_QP_REGION_FW] +
		dev->caps.reserved_qps_cnt[MLX4_QP_REGION_ETH_ADDR] +
		dev->caps.reserved_qps_cnt[MLX4_QP_REGION_FC_ADDR] +
		dev->caps.reserved_qps_cnt[MLX4_QP_REGION_FC_EXCH];

	dev->caps.sqp_demux = (mlx4_is_master(dev)) ? MLX4_MAX_NUM_SLAVES : 0;

	if (!enable_64b_cqe_eqe && !mlx4_is_slave(dev)) {
		if (dev_cap->flags &
		    (MLX4_DEV_CAP_FLAG_64B_CQE | MLX4_DEV_CAP_FLAG_64B_EQE)) {
			mlx4_warn(dev, "64B EQEs/CQEs supported by the device but not enabled\n");
			dev->caps.flags &= ~MLX4_DEV_CAP_FLAG_64B_CQE;
			dev->caps.flags &= ~MLX4_DEV_CAP_FLAG_64B_EQE;
		}
	}

	if ((dev->caps.flags &
	    (MLX4_DEV_CAP_FLAG_64B_CQE | MLX4_DEV_CAP_FLAG_64B_EQE)) &&
	    mlx4_is_master(dev))
		dev->caps.function_caps |= MLX4_FUNC_CAP_64B_EQE_CQE;

	return 0;
}

static int mlx4_get_pcie_dev_link_caps(struct mlx4_dev *dev,
				       enum pci_bus_speed *speed,
				       enum pcie_link_width *width)
{
	u32 lnkcap1, lnkcap2;
	int err1, err2;

#define  PCIE_MLW_CAP_SHIFT 4	/* start of MLW mask in link capabilities */

	*speed = PCI_SPEED_UNKNOWN;
	*width = PCIE_LNK_WIDTH_UNKNOWN;

	err1 = pcie_capability_read_dword(dev->pdev, PCI_EXP_LNKCAP, &lnkcap1);
	err2 = pcie_capability_read_dword(dev->pdev, PCI_EXP_LNKCAP2, &lnkcap2);
	if (!err2 && lnkcap2) { /* PCIe r3.0-compliant */
		if (lnkcap2 & PCI_EXP_LNKCAP2_SLS_8_0GB)
			*speed = PCIE_SPEED_8_0GT;
		else if (lnkcap2 & PCI_EXP_LNKCAP2_SLS_5_0GB)
			*speed = PCIE_SPEED_5_0GT;
		else if (lnkcap2 & PCI_EXP_LNKCAP2_SLS_2_5GB)
			*speed = PCIE_SPEED_2_5GT;
	}
	if (!err1) {
		*width = (lnkcap1 & PCI_EXP_LNKCAP_MLW) >> PCIE_MLW_CAP_SHIFT;
		if (!lnkcap2) { /* pre-r3.0 */
			if (lnkcap1 & PCI_EXP_LNKCAP_SLS_5_0GB)
				*speed = PCIE_SPEED_5_0GT;
			else if (lnkcap1 & PCI_EXP_LNKCAP_SLS_2_5GB)
				*speed = PCIE_SPEED_2_5GT;
		}
	}

	if (*speed == PCI_SPEED_UNKNOWN || *width == PCIE_LNK_WIDTH_UNKNOWN) {
		return err1 ? err1 :
			err2 ? err2 : -EINVAL;
	}
	return 0;
}

static void mlx4_check_pcie_caps(struct mlx4_dev *dev)
{
	enum pcie_link_width width, width_cap;
	enum pci_bus_speed speed, speed_cap;
	int err;

#define PCIE_SPEED_STR(speed) \
	(speed == PCIE_SPEED_8_0GT ? "8.0GT/s" : \
	 speed == PCIE_SPEED_5_0GT ? "5.0GT/s" : \
	 speed == PCIE_SPEED_2_5GT ? "2.5GT/s" : \
	 "Unknown")

	err = mlx4_get_pcie_dev_link_caps(dev, &speed_cap, &width_cap);
	if (err) {
		mlx4_warn(dev,
			  "Unable to determine PCIe device BW capabilities\n");
		return;
	}

	err = pcie_get_minimum_link(dev->pdev, &speed, &width);
	if (err || speed == PCI_SPEED_UNKNOWN ||
	    width == PCIE_LNK_WIDTH_UNKNOWN) {
		mlx4_warn(dev,
			  "Unable to determine PCI device chain minimum BW\n");
		return;
	}

	if (width != width_cap || speed != speed_cap)
		mlx4_warn(dev,
			  "PCIe BW is different than device's capability\n");

	mlx4_info(dev, "PCIe link speed is %s, device supports %s\n",
		  PCIE_SPEED_STR(speed), PCIE_SPEED_STR(speed_cap));
	mlx4_info(dev, "PCIe link width is x%d, device supports x%d\n",
		  width, width_cap);
	return;
}

/*The function checks if there are live vf, return the num of them*/
static int mlx4_how_many_lives_vf(struct mlx4_dev *dev)
{
	struct mlx4_priv *priv = mlx4_priv(dev);
	struct mlx4_slave_state *s_state;
	int i;
	int ret = 0;

	for (i = 1/*the ppf is 0*/; i < dev->num_slaves; ++i) {
		s_state = &priv->mfunc.master.slave_state[i];
		if (s_state->active && s_state->last_cmd !=
		    MLX4_COMM_CMD_RESET) {
			mlx4_warn(dev, "%s: slave: %d is still active\n",
				  __func__, i);
			ret++;
		}
	}
	return ret;
}

int mlx4_get_parav_qkey(struct mlx4_dev *dev, u32 qpn, u32 *qkey)
{
	u32 qk = MLX4_RESERVED_QKEY_BASE;

	if (qpn >= dev->phys_caps.base_tunnel_sqpn + 8 * MLX4_MFUNC_MAX ||
	    qpn < dev->phys_caps.base_proxy_sqpn)
		return -EINVAL;

	if (qpn >= dev->phys_caps.base_tunnel_sqpn)
		/* tunnel qp */
		qk += qpn - dev->phys_caps.base_tunnel_sqpn;
	else
		qk += qpn - dev->phys_caps.base_proxy_sqpn;
	*qkey = qk;
	return 0;
}
EXPORT_SYMBOL(mlx4_get_parav_qkey);

void mlx4_sync_pkey_table(struct mlx4_dev *dev, int slave, int port, int i, int val)
{
	struct mlx4_priv *priv = container_of(dev, struct mlx4_priv, dev);

	if (!mlx4_is_master(dev))
		return;

	priv->virt2phys_pkey[slave][port - 1][i] = val;
}
EXPORT_SYMBOL(mlx4_sync_pkey_table);

void mlx4_put_slave_node_guid(struct mlx4_dev *dev, int slave, __be64 guid)
{
	struct mlx4_priv *priv = container_of(dev, struct mlx4_priv, dev);

	if (!mlx4_is_master(dev))
		return;

	priv->slave_node_guids[slave] = guid;
}
EXPORT_SYMBOL(mlx4_put_slave_node_guid);

__be64 mlx4_get_slave_node_guid(struct mlx4_dev *dev, int slave)
{
	struct mlx4_priv *priv = container_of(dev, struct mlx4_priv, dev);

	if (!mlx4_is_master(dev))
		return 0;

	return priv->slave_node_guids[slave];
}
EXPORT_SYMBOL(mlx4_get_slave_node_guid);

int mlx4_is_slave_active(struct mlx4_dev *dev, int slave)
{
	struct mlx4_priv *priv = mlx4_priv(dev);
	struct mlx4_slave_state *s_slave;

	if (!mlx4_is_master(dev))
		return 0;

	s_slave = &priv->mfunc.master.slave_state[slave];
	return !!s_slave->active;
}
EXPORT_SYMBOL(mlx4_is_slave_active);

static void slave_adjust_steering_mode(struct mlx4_dev *dev,
				       struct mlx4_dev_cap *dev_cap,
				       struct mlx4_init_hca_param *hca_param)
{
	dev->caps.steering_mode = hca_param->steering_mode;
	if (dev->caps.steering_mode == MLX4_STEERING_MODE_DEVICE_MANAGED) {
		dev->caps.num_qp_per_mgm = dev_cap->fs_max_num_qp_per_entry;
		dev->caps.fs_log_max_ucast_qp_range_size =
			dev_cap->fs_log_max_ucast_qp_range_size;
	} else
		dev->caps.num_qp_per_mgm =
			4 * ((1 << hca_param->log_mc_entry_sz)/16 - 2);

	mlx4_dbg(dev, "Steering mode is: %s\n",
		 mlx4_steering_mode_str(dev->caps.steering_mode));
}

static int mlx4_slave_cap(struct mlx4_dev *dev)
{
	int			   err;
	u32			   page_size;
	struct mlx4_dev_cap	   dev_cap;
	struct mlx4_func_cap	   func_cap;
	struct mlx4_init_hca_param hca_param;
	int			   i;

	memset(&hca_param, 0, sizeof(hca_param));
	err = mlx4_QUERY_HCA(dev, &hca_param);
	if (err) {
		mlx4_err(dev, "QUERY_HCA command failed, aborting.\n");
		return err;
	}

	/*fail if the hca has an unknown capability */
	if ((hca_param.global_caps | HCA_GLOBAL_CAP_MASK) !=
	    HCA_GLOBAL_CAP_MASK) {
		mlx4_err(dev, "Unknown hca global capabilities\n");
		return -ENOSYS;
	}

	mlx4_log_num_mgm_entry_size = hca_param.log_mc_entry_sz;

	dev->caps.hca_core_clock = hca_param.hca_core_clock;

	memset(&dev_cap, 0, sizeof(dev_cap));
	dev->caps.max_qp_dest_rdma = 1 << hca_param.log_rd_per_qp;
	err = mlx4_dev_cap(dev, &dev_cap);
	if (err) {
		mlx4_err(dev, "QUERY_DEV_CAP command failed, aborting.\n");
		return err;
	}

	err = mlx4_QUERY_FW(dev);
	if (err)
		mlx4_err(dev, "QUERY_FW command failed: could not get FW version.\n");

	page_size = ~dev->caps.page_size_cap + 1;
	mlx4_warn(dev, "HCA minimum page size:%d\n", page_size);
	if (page_size > PAGE_SIZE) {
		mlx4_err(dev, "HCA minimum page size of %d bigger than "
			 "kernel PAGE_SIZE of %ld, aborting.\n",
			 page_size, PAGE_SIZE);
		return -ENODEV;
	}

	/* slave gets uar page size from QUERY_HCA fw command */
	dev->caps.uar_page_size = 1 << (hca_param.uar_page_sz + 12);

	/* TODO: relax this assumption */
	if (dev->caps.uar_page_size != PAGE_SIZE) {
		mlx4_err(dev, "UAR size:%d != kernel PAGE_SIZE of %ld\n",
			 dev->caps.uar_page_size, PAGE_SIZE);
		return -ENODEV;
	}

	memset(&func_cap, 0, sizeof(func_cap));
	err = mlx4_QUERY_FUNC_CAP(dev, 0, &func_cap);
	if (err) {
		mlx4_err(dev, "QUERY_FUNC_CAP general command failed, aborting (%d).\n",
			  err);
		return err;
	}

	if ((func_cap.pf_context_behaviour | PF_CONTEXT_BEHAVIOUR_MASK) !=
	    PF_CONTEXT_BEHAVIOUR_MASK) {
		mlx4_err(dev, "Unknown pf context behaviour\n");
		return -ENOSYS;
	}

	dev->caps.num_ports		= func_cap.num_ports;
	dev->quotas.qp			= func_cap.qp_quota;
	dev->quotas.srq			= func_cap.srq_quota;
	dev->quotas.cq			= func_cap.cq_quota;
	dev->quotas.mpt			= func_cap.mpt_quota;
	dev->quotas.mtt			= func_cap.mtt_quota;
	dev->caps.num_qps		= 1 << hca_param.log_num_qps;
	dev->caps.num_srqs		= 1 << hca_param.log_num_srqs;
	dev->caps.num_cqs		= 1 << hca_param.log_num_cqs;
	dev->caps.num_mpts		= 1 << hca_param.log_mpt_sz;
	dev->caps.num_eqs		= func_cap.max_eq;
	dev->caps.reserved_eqs		= func_cap.reserved_eq;
	dev->caps.num_pds               = MLX4_NUM_PDS;
	dev->caps.num_mgms              = 0;
	dev->caps.num_amgms             = 0;

	if (dev->caps.num_ports > MLX4_MAX_PORTS) {
		mlx4_err(dev, "HCA has %d ports, but we only support %d, "
			 "aborting.\n", dev->caps.num_ports, MLX4_MAX_PORTS);
		return -ENODEV;
	}

	dev->caps.qp0_tunnel = kcalloc(dev->caps.num_ports, sizeof (u32), GFP_KERNEL);
	dev->caps.qp0_proxy = kcalloc(dev->caps.num_ports, sizeof (u32), GFP_KERNEL);
	dev->caps.qp1_tunnel = kcalloc(dev->caps.num_ports, sizeof (u32), GFP_KERNEL);
	dev->caps.qp1_proxy = kcalloc(dev->caps.num_ports, sizeof (u32), GFP_KERNEL);

	if (!dev->caps.qp0_tunnel || !dev->caps.qp0_proxy ||
	    !dev->caps.qp1_tunnel || !dev->caps.qp1_proxy) {
		err = -ENOMEM;
		goto err_mem;
	}

	for (i = 1; i <= dev->caps.num_ports; ++i) {
		err = mlx4_QUERY_FUNC_CAP(dev, (u32) i, &func_cap);
		if (err) {
			mlx4_err(dev, "QUERY_FUNC_CAP port command failed for"
				 " port %d, aborting (%d).\n", i, err);
			goto err_mem;
		}
		dev->caps.qp0_tunnel[i - 1] = func_cap.qp0_tunnel_qpn;
		dev->caps.qp0_proxy[i - 1] = func_cap.qp0_proxy_qpn;
		dev->caps.qp1_tunnel[i - 1] = func_cap.qp1_tunnel_qpn;
		dev->caps.qp1_proxy[i - 1] = func_cap.qp1_proxy_qpn;
		dev->caps.port_mask[i] = dev->caps.port_type[i];
		dev->caps.phys_port_id[i] = func_cap.phys_port_id;
		if (mlx4_get_slave_pkey_gid_tbl_len(dev, i,
						    &dev->caps.gid_table_len[i],
						    &dev->caps.pkey_table_len[i]))
			goto err_mem;
	}

	if (dev->caps.uar_page_size * (dev->caps.num_uars -
				       dev->caps.reserved_uars) >
				       pci_resource_len(dev->pdev, 2)) {
		mlx4_err(dev, "HCA reported UAR region size of 0x%x bigger than "
			 "PCI resource 2 size of 0x%llx, aborting.\n",
			 dev->caps.uar_page_size * dev->caps.num_uars,
			 (unsigned long long) pci_resource_len(dev->pdev, 2));
		goto err_mem;
	}

	if (hca_param.dev_cap_enabled & MLX4_DEV_CAP_64B_EQE_ENABLED) {
		dev->caps.eqe_size   = 64;
		dev->caps.eqe_factor = 1;
	} else {
		dev->caps.eqe_size   = 32;
		dev->caps.eqe_factor = 0;
	}

	if (hca_param.dev_cap_enabled & MLX4_DEV_CAP_64B_CQE_ENABLED) {
		dev->caps.cqe_size   = 64;
		dev->caps.userspace_caps |= MLX4_USER_DEV_CAP_64B_CQE;
	} else {
		dev->caps.cqe_size   = 32;
	}

	dev->caps.flags2 &= ~MLX4_DEV_CAP_FLAG2_TS;
	mlx4_warn(dev, "Timestamping is not supported in slave mode.\n");

	slave_adjust_steering_mode(dev, &dev_cap, &hca_param);

	return 0;

err_mem:
	kfree(dev->caps.qp0_tunnel);
	kfree(dev->caps.qp0_proxy);
	kfree(dev->caps.qp1_tunnel);
	kfree(dev->caps.qp1_proxy);
	dev->caps.qp0_tunnel = dev->caps.qp0_proxy =
		dev->caps.qp1_tunnel = dev->caps.qp1_proxy = NULL;

	return err;
}

static void mlx4_request_modules(struct mlx4_dev *dev)
{
	int port;
	int has_ib_port = false;
	int has_eth_port = false;
#define EN_DRV_NAME	"mlx4_en"
#define IB_DRV_NAME	"mlx4_ib"

	for (port = 1; port <= dev->caps.num_ports; port++) {
		if (dev->caps.port_type[port] == MLX4_PORT_TYPE_IB)
			has_ib_port = true;
		else if (dev->caps.port_type[port] == MLX4_PORT_TYPE_ETH)
			has_eth_port = true;
	}

	if (has_eth_port)
		request_module_nowait(EN_DRV_NAME);
	if (has_ib_port || (dev->caps.flags & MLX4_DEV_CAP_FLAG_IBOE))
		request_module_nowait(IB_DRV_NAME);
}

/*
 * Change the port configuration of the device.
 * Every user of this function must hold the port mutex.
 */
int mlx4_change_port_types(struct mlx4_dev *dev,
			   enum mlx4_port_type *port_types)
{
	int err = 0;
	int change = 0;
	int port;

	for (port = 0; port <  dev->caps.num_ports; port++) {
		/* Change the port type only if the new type is different
		 * from the current, and not set to Auto */
		if (port_types[port] != dev->caps.port_type[port + 1])
			change = 1;
	}
	if (change) {
		mlx4_unregister_device(dev);
		for (port = 1; port <= dev->caps.num_ports; port++) {
			mlx4_CLOSE_PORT(dev, port);
			dev->caps.port_type[port] = port_types[port - 1];
			err = mlx4_SET_PORT(dev, port, -1);
			if (err) {
				mlx4_err(dev, "Failed to set port %d, "
					      "aborting\n", port);
				goto out;
			}
		}
		mlx4_set_port_mask(dev);
		err = mlx4_register_device(dev);
		if (err) {
			mlx4_err(dev, "Failed to register device\n");
			goto out;
		}
		mlx4_request_modules(dev);
	}

out:
	return err;
}

static ssize_t show_port_type(struct device *dev,
			      struct device_attribute *attr,
			      char *buf)
{
	struct mlx4_port_info *info = container_of(attr, struct mlx4_port_info,
						   port_attr);
	struct mlx4_dev *mdev = info->dev;
	char type[8];

	sprintf(type, "%s",
		(mdev->caps.port_type[info->port] == MLX4_PORT_TYPE_IB) ?
		"ib" : "eth");
	if (mdev->caps.possible_type[info->port] == MLX4_PORT_TYPE_AUTO)
		sprintf(buf, "auto (%s)\n", type);
	else
		sprintf(buf, "%s\n", type);

	return strlen(buf);
}

static ssize_t set_port_type(struct device *dev,
			     struct device_attribute *attr,
			     const char *buf, size_t count)
{
	struct mlx4_port_info *info = container_of(attr, struct mlx4_port_info,
						   port_attr);
	struct mlx4_dev *mdev = info->dev;
	struct mlx4_priv *priv = mlx4_priv(mdev);
	enum mlx4_port_type types[MLX4_MAX_PORTS];
	enum mlx4_port_type new_types[MLX4_MAX_PORTS];
	int i;
	int err = 0;

	if (!strcmp(buf, "ib\n"))
		info->tmp_type = MLX4_PORT_TYPE_IB;
	else if (!strcmp(buf, "eth\n"))
		info->tmp_type = MLX4_PORT_TYPE_ETH;
	else if (!strcmp(buf, "auto\n"))
		info->tmp_type = MLX4_PORT_TYPE_AUTO;
	else {
		mlx4_err(mdev, "%s is not supported port type\n", buf);
		return -EINVAL;
	}

	mlx4_stop_sense(mdev);
	mutex_lock(&priv->port_mutex);
	/* Possible type is always the one that was delivered */
	mdev->caps.possible_type[info->port] = info->tmp_type;

	for (i = 0; i < mdev->caps.num_ports; i++) {
		types[i] = priv->port[i+1].tmp_type ? priv->port[i+1].tmp_type :
					mdev->caps.possible_type[i+1];
		if (types[i] == MLX4_PORT_TYPE_AUTO)
			types[i] = mdev->caps.port_type[i+1];
	}

	if (!(mdev->caps.flags & MLX4_DEV_CAP_FLAG_DPDP) &&
	    !(mdev->caps.flags & MLX4_DEV_CAP_FLAG_SENSE_SUPPORT)) {
		for (i = 1; i <= mdev->caps.num_ports; i++) {
			if (mdev->caps.possible_type[i] == MLX4_PORT_TYPE_AUTO) {
				mdev->caps.possible_type[i] = mdev->caps.port_type[i];
				err = -EINVAL;
			}
		}
	}
	if (err) {
		mlx4_err(mdev, "Auto sensing is not supported on this HCA. "
			       "Set only 'eth' or 'ib' for both ports "
			       "(should be the same)\n");
		goto out;
	}

	mlx4_do_sense_ports(mdev, new_types, types);

	err = mlx4_check_port_params(mdev, new_types);
	if (err)
		goto out;

	/* We are about to apply the changes after the configuration
	 * was verified, no need to remember the temporary types
	 * any more */
	for (i = 0; i < mdev->caps.num_ports; i++)
		priv->port[i + 1].tmp_type = 0;

	err = mlx4_change_port_types(mdev, new_types);

out:
	mlx4_start_sense(mdev);
	mutex_unlock(&priv->port_mutex);
	return err ? err : count;
}

enum ibta_mtu {
	IB_MTU_256  = 1,
	IB_MTU_512  = 2,
	IB_MTU_1024 = 3,
	IB_MTU_2048 = 4,
	IB_MTU_4096 = 5
};

static inline int int_to_ibta_mtu(int mtu)
{
	switch (mtu) {
	case 256:  return IB_MTU_256;
	case 512:  return IB_MTU_512;
	case 1024: return IB_MTU_1024;
	case 2048: return IB_MTU_2048;
	case 4096: return IB_MTU_4096;
	default: return -1;
	}
}

static inline int ibta_mtu_to_int(enum ibta_mtu mtu)
{
	switch (mtu) {
	case IB_MTU_256:  return  256;
	case IB_MTU_512:  return  512;
	case IB_MTU_1024: return 1024;
	case IB_MTU_2048: return 2048;
	case IB_MTU_4096: return 4096;
	default: return -1;
	}
}

static ssize_t show_port_ib_mtu(struct device *dev,
			     struct device_attribute *attr,
			     char *buf)
{
	struct mlx4_port_info *info = container_of(attr, struct mlx4_port_info,
						   port_mtu_attr);
	struct mlx4_dev *mdev = info->dev;

	if (mdev->caps.port_type[info->port] == MLX4_PORT_TYPE_ETH)
		mlx4_warn(mdev, "port level mtu is only used for IB ports\n");

	sprintf(buf, "%d\n",
			ibta_mtu_to_int(mdev->caps.port_ib_mtu[info->port]));
	return strlen(buf);
}

static ssize_t set_port_ib_mtu(struct device *dev,
			     struct device_attribute *attr,
			     const char *buf, size_t count)
{
	struct mlx4_port_info *info = container_of(attr, struct mlx4_port_info,
						   port_mtu_attr);
	struct mlx4_dev *mdev = info->dev;
	struct mlx4_priv *priv = mlx4_priv(mdev);
	int err, port, mtu, ibta_mtu = -1;

	if (mdev->caps.port_type[info->port] == MLX4_PORT_TYPE_ETH) {
		mlx4_warn(mdev, "port level mtu is only used for IB ports\n");
		return -EINVAL;
	}

	err = kstrtoint(buf, 0, &mtu);
	if (!err)
		ibta_mtu = int_to_ibta_mtu(mtu);

	if (err || ibta_mtu < 0) {
		mlx4_err(mdev, "%s is invalid IBTA mtu\n", buf);
		return -EINVAL;
	}

	mdev->caps.port_ib_mtu[info->port] = ibta_mtu;

	mlx4_stop_sense(mdev);
	mutex_lock(&priv->port_mutex);
	mlx4_unregister_device(mdev);
	for (port = 1; port <= mdev->caps.num_ports; port++) {
		mlx4_CLOSE_PORT(mdev, port);
		err = mlx4_SET_PORT(mdev, port, -1);
		if (err) {
			mlx4_err(mdev, "Failed to set port %d, "
				      "aborting\n", port);
			goto err_set_port;
		}
	}
	err = mlx4_register_device(mdev);
err_set_port:
	mutex_unlock(&priv->port_mutex);
	mlx4_start_sense(mdev);
	return err ? err : count;
}

static int mlx4_load_fw(struct mlx4_dev *dev)
{
	struct mlx4_priv *priv = mlx4_priv(dev);
	int err;

	priv->fw.fw_icm = mlx4_alloc_icm(dev, priv->fw.fw_pages,
					 GFP_HIGHUSER | __GFP_NOWARN, 0);
	if (!priv->fw.fw_icm) {
		mlx4_err(dev, "Couldn't allocate FW area, aborting.\n");
		return -ENOMEM;
	}

	err = mlx4_MAP_FA(dev, priv->fw.fw_icm);
	if (err) {
		mlx4_err(dev, "MAP_FA command failed, aborting.\n");
		goto err_free;
	}

	err = mlx4_RUN_FW(dev);
	if (err) {
		mlx4_err(dev, "RUN_FW command failed, aborting.\n");
		goto err_unmap_fa;
	}

	return 0;

err_unmap_fa:
	mlx4_UNMAP_FA(dev);

err_free:
	mlx4_free_icm(dev, priv->fw.fw_icm, 0);
	return err;
}

static int mlx4_init_cmpt_table(struct mlx4_dev *dev, u64 cmpt_base,
				int cmpt_entry_sz)
{
	struct mlx4_priv *priv = mlx4_priv(dev);
	int err;
	int num_eqs;

	err = mlx4_init_icm_table(dev, &priv->qp_table.cmpt_table,
				  cmpt_base +
				  ((u64) (MLX4_CMPT_TYPE_QP *
					  cmpt_entry_sz) << MLX4_CMPT_SHIFT),
				  cmpt_entry_sz, dev->caps.num_qps,
				  dev->caps.reserved_qps_cnt[MLX4_QP_REGION_FW],
				  0, 0);
	if (err)
		goto err;

	err = mlx4_init_icm_table(dev, &priv->srq_table.cmpt_table,
				  cmpt_base +
				  ((u64) (MLX4_CMPT_TYPE_SRQ *
					  cmpt_entry_sz) << MLX4_CMPT_SHIFT),
				  cmpt_entry_sz, dev->caps.num_srqs,
				  dev->caps.reserved_srqs, 0, 0);
	if (err)
		goto err_qp;

	err = mlx4_init_icm_table(dev, &priv->cq_table.cmpt_table,
				  cmpt_base +
				  ((u64) (MLX4_CMPT_TYPE_CQ *
					  cmpt_entry_sz) << MLX4_CMPT_SHIFT),
				  cmpt_entry_sz, dev->caps.num_cqs,
				  dev->caps.reserved_cqs, 0, 0);
	if (err)
		goto err_srq;

	num_eqs = (mlx4_is_master(dev)) ? dev->phys_caps.num_phys_eqs :
		  dev->caps.num_eqs;
	err = mlx4_init_icm_table(dev, &priv->eq_table.cmpt_table,
				  cmpt_base +
				  ((u64) (MLX4_CMPT_TYPE_EQ *
					  cmpt_entry_sz) << MLX4_CMPT_SHIFT),
				  cmpt_entry_sz, num_eqs, num_eqs, 0, 0);
	if (err)
		goto err_cq;

	return 0;

err_cq:
	mlx4_cleanup_icm_table(dev, &priv->cq_table.cmpt_table);

err_srq:
	mlx4_cleanup_icm_table(dev, &priv->srq_table.cmpt_table);

err_qp:
	mlx4_cleanup_icm_table(dev, &priv->qp_table.cmpt_table);

err:
	return err;
}

static int mlx4_init_icm(struct mlx4_dev *dev, struct mlx4_dev_cap *dev_cap,
			 struct mlx4_init_hca_param *init_hca, u64 icm_size)
{
	struct mlx4_priv *priv = mlx4_priv(dev);
	u64 aux_pages;
	int num_eqs;
	int err;

	err = mlx4_SET_ICM_SIZE(dev, icm_size, &aux_pages);
	if (err) {
		mlx4_err(dev, "SET_ICM_SIZE command failed, aborting.\n");
		return err;
	}

	mlx4_dbg(dev, "%lld KB of HCA context requires %lld KB aux memory.\n",
		 (unsigned long long) icm_size >> 10,
		 (unsigned long long) aux_pages << 2);

	priv->fw.aux_icm = mlx4_alloc_icm(dev, aux_pages,
					  GFP_HIGHUSER | __GFP_NOWARN, 0);
	if (!priv->fw.aux_icm) {
		mlx4_err(dev, "Couldn't allocate aux memory, aborting.\n");
		return -ENOMEM;
	}

	err = mlx4_MAP_ICM_AUX(dev, priv->fw.aux_icm);
	if (err) {
		mlx4_err(dev, "MAP_ICM_AUX command failed, aborting.\n");
		goto err_free_aux;
	}

	err = mlx4_init_cmpt_table(dev, init_hca->cmpt_base, dev_cap->cmpt_entry_sz);
	if (err) {
		mlx4_err(dev, "Failed to map cMPT context memory, aborting.\n");
		goto err_unmap_aux;
	}


	num_eqs = (mlx4_is_master(dev)) ? dev->phys_caps.num_phys_eqs :
		   dev->caps.num_eqs;
	err = mlx4_init_icm_table(dev, &priv->eq_table.table,
				  init_hca->eqc_base, dev_cap->eqc_entry_sz,
				  num_eqs, num_eqs, 0, 0);
	if (err) {
		mlx4_err(dev, "Failed to map EQ context memory, aborting.\n");
		goto err_unmap_cmpt;
	}

	/*
	 * Reserved MTT entries must be aligned up to a cacheline
	 * boundary, since the FW will write to them, while the driver
	 * writes to all other MTT entries. (The variable
	 * dev->caps.mtt_entry_sz below is really the MTT segment
	 * size, not the raw entry size)
	 */
	dev->caps.reserved_mtts =
		ALIGN(dev->caps.reserved_mtts * dev->caps.mtt_entry_sz,
		      dma_get_cache_alignment()) / dev->caps.mtt_entry_sz;

	err = mlx4_init_icm_table(dev, &priv->mr_table.mtt_table,
				  init_hca->mtt_base,
				  dev->caps.mtt_entry_sz,
				  dev->caps.num_mtts,
				  dev->caps.reserved_mtts, 1, 0);
	if (err) {
		mlx4_err(dev, "Failed to map MTT context memory, aborting.\n");
		goto err_unmap_eq;
	}

	err = mlx4_init_icm_table(dev, &priv->mr_table.dmpt_table,
				  init_hca->dmpt_base,
				  dev_cap->dmpt_entry_sz,
				  dev->caps.num_mpts,
				  dev->caps.reserved_mrws, 1, 1);
	if (err) {
		mlx4_err(dev, "Failed to map dMPT context memory, aborting.\n");
		goto err_unmap_mtt;
	}

	err = mlx4_init_icm_table(dev, &priv->qp_table.qp_table,
				  init_hca->qpc_base,
				  dev_cap->qpc_entry_sz,
				  dev->caps.num_qps,
				  dev->caps.reserved_qps_cnt[MLX4_QP_REGION_FW],
				  0, 0);
	if (err) {
		mlx4_err(dev, "Failed to map QP context memory, aborting.\n");
		goto err_unmap_dmpt;
	}

	err = mlx4_init_icm_table(dev, &priv->qp_table.auxc_table,
				  init_hca->auxc_base,
				  dev_cap->aux_entry_sz,
				  dev->caps.num_qps,
				  dev->caps.reserved_qps_cnt[MLX4_QP_REGION_FW],
				  0, 0);
	if (err) {
		mlx4_err(dev, "Failed to map AUXC context memory, aborting.\n");
		goto err_unmap_qp;
	}

	err = mlx4_init_icm_table(dev, &priv->qp_table.altc_table,
				  init_hca->altc_base,
				  dev_cap->altc_entry_sz,
				  dev->caps.num_qps,
				  dev->caps.reserved_qps_cnt[MLX4_QP_REGION_FW],
				  0, 0);
	if (err) {
		mlx4_err(dev, "Failed to map ALTC context memory, aborting.\n");
		goto err_unmap_auxc;
	}

	err = mlx4_init_icm_table(dev, &priv->qp_table.rdmarc_table,
				  init_hca->rdmarc_base,
				  dev_cap->rdmarc_entry_sz << priv->qp_table.rdmarc_shift,
				  dev->caps.num_qps,
				  dev->caps.reserved_qps_cnt[MLX4_QP_REGION_FW],
				  0, 0);
	if (err) {
		mlx4_err(dev, "Failed to map RDMARC context memory, aborting\n");
		goto err_unmap_altc;
	}

	err = mlx4_init_icm_table(dev, &priv->cq_table.table,
				  init_hca->cqc_base,
				  dev_cap->cqc_entry_sz,
				  dev->caps.num_cqs,
				  dev->caps.reserved_cqs, 0, 0);
	if (err) {
		mlx4_err(dev, "Failed to map CQ context memory, aborting.\n");
		goto err_unmap_rdmarc;
	}

	err = mlx4_init_icm_table(dev, &priv->srq_table.table,
				  init_hca->srqc_base,
				  dev_cap->srq_entry_sz,
				  dev->caps.num_srqs,
				  dev->caps.reserved_srqs, 0, 0);
	if (err) {
		mlx4_err(dev, "Failed to map SRQ context memory, aborting.\n");
		goto err_unmap_cq;
	}

	/*
	 * For flow steering device managed mode it is required to use
	 * mlx4_init_icm_table. For B0 steering mode it's not strictly
	 * required, but for simplicity just map the whole multicast
	 * group table now.  The table isn't very big and it's a lot
	 * easier than trying to track ref counts.
	 */
	err = mlx4_init_icm_table(dev, &priv->mcg_table.table,
				  init_hca->mc_base,
				  mlx4_get_mgm_entry_size(dev),
				  dev->caps.num_mgms + dev->caps.num_amgms,
				  dev->caps.num_mgms + dev->caps.num_amgms,
				  0, 0);
	if (err) {
		mlx4_err(dev, "Failed to map MCG context memory, aborting.\n");
		goto err_unmap_srq;
	}

	return 0;

err_unmap_srq:
	mlx4_cleanup_icm_table(dev, &priv->srq_table.table);

err_unmap_cq:
	mlx4_cleanup_icm_table(dev, &priv->cq_table.table);

err_unmap_rdmarc:
	mlx4_cleanup_icm_table(dev, &priv->qp_table.rdmarc_table);

err_unmap_altc:
	mlx4_cleanup_icm_table(dev, &priv->qp_table.altc_table);

err_unmap_auxc:
	mlx4_cleanup_icm_table(dev, &priv->qp_table.auxc_table);

err_unmap_qp:
	mlx4_cleanup_icm_table(dev, &priv->qp_table.qp_table);

err_unmap_dmpt:
	mlx4_cleanup_icm_table(dev, &priv->mr_table.dmpt_table);

err_unmap_mtt:
	mlx4_cleanup_icm_table(dev, &priv->mr_table.mtt_table);

err_unmap_eq:
	mlx4_cleanup_icm_table(dev, &priv->eq_table.table);

err_unmap_cmpt:
	mlx4_cleanup_icm_table(dev, &priv->eq_table.cmpt_table);
	mlx4_cleanup_icm_table(dev, &priv->cq_table.cmpt_table);
	mlx4_cleanup_icm_table(dev, &priv->srq_table.cmpt_table);
	mlx4_cleanup_icm_table(dev, &priv->qp_table.cmpt_table);

err_unmap_aux:
	mlx4_UNMAP_ICM_AUX(dev);

err_free_aux:
	mlx4_free_icm(dev, priv->fw.aux_icm, 0);

	return err;
}

static void mlx4_free_icms(struct mlx4_dev *dev)
{
	struct mlx4_priv *priv = mlx4_priv(dev);

	mlx4_cleanup_icm_table(dev, &priv->mcg_table.table);
	mlx4_cleanup_icm_table(dev, &priv->srq_table.table);
	mlx4_cleanup_icm_table(dev, &priv->cq_table.table);
	mlx4_cleanup_icm_table(dev, &priv->qp_table.rdmarc_table);
	mlx4_cleanup_icm_table(dev, &priv->qp_table.altc_table);
	mlx4_cleanup_icm_table(dev, &priv->qp_table.auxc_table);
	mlx4_cleanup_icm_table(dev, &priv->qp_table.qp_table);
	mlx4_cleanup_icm_table(dev, &priv->mr_table.dmpt_table);
	mlx4_cleanup_icm_table(dev, &priv->mr_table.mtt_table);
	mlx4_cleanup_icm_table(dev, &priv->eq_table.table);
	mlx4_cleanup_icm_table(dev, &priv->eq_table.cmpt_table);
	mlx4_cleanup_icm_table(dev, &priv->cq_table.cmpt_table);
	mlx4_cleanup_icm_table(dev, &priv->srq_table.cmpt_table);
	mlx4_cleanup_icm_table(dev, &priv->qp_table.cmpt_table);

	mlx4_UNMAP_ICM_AUX(dev);
	mlx4_free_icm(dev, priv->fw.aux_icm, 0);
}

static void mlx4_slave_exit(struct mlx4_dev *dev)
{
	struct mlx4_priv *priv = mlx4_priv(dev);

	mutex_lock(&priv->cmd.slave_cmd_mutex);
	if (mlx4_comm_cmd(dev, MLX4_COMM_CMD_RESET, 0, MLX4_COMM_TIME))
		mlx4_warn(dev, "Failed to close slave function.\n");
	mutex_unlock(&priv->cmd.slave_cmd_mutex);
}

static int map_bf_area(struct mlx4_dev *dev)
{
	struct mlx4_priv *priv = mlx4_priv(dev);
	resource_size_t bf_start;
	resource_size_t bf_len;
	int err = 0;

	if (!dev->caps.bf_reg_size)
		return -ENXIO;

	bf_start = pci_resource_start(dev->pdev, 2) +
			(dev->caps.num_uars << PAGE_SHIFT);
	bf_len = pci_resource_len(dev->pdev, 2) -
			(dev->caps.num_uars << PAGE_SHIFT);
	priv->bf_mapping = io_mapping_create_wc(bf_start, bf_len);
	if (!priv->bf_mapping)
		err = -ENOMEM;

	return err;
}

static void unmap_bf_area(struct mlx4_dev *dev)
{
	if (mlx4_priv(dev)->bf_mapping)
		io_mapping_free(mlx4_priv(dev)->bf_mapping);
}

cycle_t mlx4_read_clock(struct mlx4_dev *dev)
{
	u32 clockhi, clocklo, clockhi1;
	cycle_t cycles;
	int i;
	struct mlx4_priv *priv = mlx4_priv(dev);

	for (i = 0; i < 10; i++) {
		clockhi = swab32(readl(priv->clock_mapping));
		clocklo = swab32(readl(priv->clock_mapping + 4));
		clockhi1 = swab32(readl(priv->clock_mapping));
		if (clockhi == clockhi1)
			break;
	}

	cycles = (u64) clockhi << 32 | (u64) clocklo;

	return cycles;
}
EXPORT_SYMBOL_GPL(mlx4_read_clock);


static int map_internal_clock(struct mlx4_dev *dev)
{
	struct mlx4_priv *priv = mlx4_priv(dev);

	priv->clock_mapping =
		ioremap(pci_resource_start(dev->pdev, priv->fw.clock_bar) +
			priv->fw.clock_offset, MLX4_CLOCK_SIZE);

	if (!priv->clock_mapping)
		return -ENOMEM;

	return 0;
}

static void unmap_internal_clock(struct mlx4_dev *dev)
{
	struct mlx4_priv *priv = mlx4_priv(dev);

	if (priv->clock_mapping)
		iounmap(priv->clock_mapping);
}

static void mlx4_close_hca(struct mlx4_dev *dev)
{
	unmap_internal_clock(dev);
	unmap_bf_area(dev);
	if (mlx4_is_slave(dev))
		mlx4_slave_exit(dev);
	else {
		mlx4_CLOSE_HCA(dev, 0);
		mlx4_free_icms(dev);
		mlx4_UNMAP_FA(dev);
		mlx4_free_icm(dev, mlx4_priv(dev)->fw.fw_icm, 0);
	}
}

static int mlx4_init_slave(struct mlx4_dev *dev)
{
	struct mlx4_priv *priv = mlx4_priv(dev);
	u64 dma = (u64) priv->mfunc.vhcr_dma;
	int ret_from_reset = 0;
	u32 slave_read;
	u32 cmd_channel_ver;

	if (atomic_read(&pf_loading)) {
		mlx4_warn(dev, "PF is not ready. Deferring probe\n");
		return -EPROBE_DEFER;
	}

	mutex_lock(&priv->cmd.slave_cmd_mutex);
	priv->cmd.max_cmds = 1;
	mlx4_warn(dev, "Sending reset\n");
	ret_from_reset = mlx4_comm_cmd(dev, MLX4_COMM_CMD_RESET, 0,
				       MLX4_COMM_TIME);
	/* if we are in the middle of flr the slave will try
	 * NUM_OF_RESET_RETRIES times before leaving.*/
	if (ret_from_reset) {
		if (MLX4_DELAY_RESET_SLAVE == ret_from_reset) {
			mlx4_warn(dev, "slave is currently in the "
				  "middle of FLR. Deferring probe.\n");
			mutex_unlock(&priv->cmd.slave_cmd_mutex);
			return -EPROBE_DEFER;
		} else
			goto err;
	}

	/* check the driver version - the slave I/F revision
	 * must match the master's */
	slave_read = swab32(readl(&priv->mfunc.comm->slave_read));
	cmd_channel_ver = mlx4_comm_get_version();

	if (MLX4_COMM_GET_IF_REV(cmd_channel_ver) !=
		MLX4_COMM_GET_IF_REV(slave_read)) {
		mlx4_err(dev, "slave driver version is not supported"
			 " by the master\n");
		goto err;
	}

	mlx4_warn(dev, "Sending vhcr0\n");
	if (mlx4_comm_cmd(dev, MLX4_COMM_CMD_VHCR0, dma >> 48,
						    MLX4_COMM_TIME))
		goto err;
	if (mlx4_comm_cmd(dev, MLX4_COMM_CMD_VHCR1, dma >> 32,
						    MLX4_COMM_TIME))
		goto err;
	if (mlx4_comm_cmd(dev, MLX4_COMM_CMD_VHCR2, dma >> 16,
						    MLX4_COMM_TIME))
		goto err;
	if (mlx4_comm_cmd(dev, MLX4_COMM_CMD_VHCR_EN, dma, MLX4_COMM_TIME))
		goto err;

	mutex_unlock(&priv->cmd.slave_cmd_mutex);
	return 0;

err:
	mlx4_comm_cmd(dev, MLX4_COMM_CMD_RESET, 0, 0);
	mutex_unlock(&priv->cmd.slave_cmd_mutex);
	return -EIO;
}

static void mlx4_parav_master_pf_caps(struct mlx4_dev *dev)
{
	int i;

	for (i = 1; i <= dev->caps.num_ports; i++) {
		if (dev->caps.port_type[i] == MLX4_PORT_TYPE_ETH)
			dev->caps.gid_table_len[i] =
				mlx4_get_slave_num_gids(dev, 0, i);
		else
			dev->caps.gid_table_len[i] = 1;
		dev->caps.pkey_table_len[i] =
			dev->phys_caps.pkey_phys_table_len[i] - 1;
	}
}

static int choose_log_fs_mgm_entry_size(int qp_per_entry)
{
	int i = MLX4_MIN_MGM_LOG_ENTRY_SIZE;

	for (i = MLX4_MIN_MGM_LOG_ENTRY_SIZE; i <= MLX4_MAX_MGM_LOG_ENTRY_SIZE;
	      i++) {
		if (qp_per_entry <= 4 * ((1 << i) / 16 - 2))
			break;
	}

	return (i <= MLX4_MAX_MGM_LOG_ENTRY_SIZE) ? i : -1;
}

static void choose_steering_mode(struct mlx4_dev *dev,
				 struct mlx4_dev_cap *dev_cap)
{
	if (mlx4_log_num_mgm_entry_size == -1 &&
	    dev_cap->flags2 & MLX4_DEV_CAP_FLAG2_FS_EN &&
	    (!mlx4_is_mfunc(dev) ||
	     (dev_cap->fs_max_num_qp_per_entry >= (dev->num_vfs + 1))) &&
	    choose_log_fs_mgm_entry_size(dev_cap->fs_max_num_qp_per_entry) >=
		MLX4_MIN_MGM_LOG_ENTRY_SIZE) {
		dev->oper_log_mgm_entry_size =
			choose_log_fs_mgm_entry_size(dev_cap->fs_max_num_qp_per_entry);
		dev->caps.steering_mode = MLX4_STEERING_MODE_DEVICE_MANAGED;
		dev->caps.num_qp_per_mgm = dev_cap->fs_max_num_qp_per_entry;
		dev->caps.fs_log_max_ucast_qp_range_size =
			dev_cap->fs_log_max_ucast_qp_range_size;
	} else {
		if (dev->caps.flags & MLX4_DEV_CAP_FLAG_VEP_UC_STEER &&
		    dev->caps.flags & MLX4_DEV_CAP_FLAG_VEP_MC_STEER)
			dev->caps.steering_mode = MLX4_STEERING_MODE_B0;
		else {
			dev->caps.steering_mode = MLX4_STEERING_MODE_A0;

			if (dev->caps.flags & MLX4_DEV_CAP_FLAG_VEP_UC_STEER ||
			    dev->caps.flags & MLX4_DEV_CAP_FLAG_VEP_MC_STEER)
				mlx4_warn(dev, "Must have both UC_STEER and MC_STEER flags "
					  "set to use B0 steering. Falling back to A0 steering mode.\n");
		}
		dev->oper_log_mgm_entry_size =
			mlx4_log_num_mgm_entry_size > 0 ?
			mlx4_log_num_mgm_entry_size :
			MLX4_DEFAULT_MGM_LOG_ENTRY_SIZE;
		dev->caps.num_qp_per_mgm = mlx4_get_qp_per_mgm(dev);
	}
	mlx4_dbg(dev, "Steering mode is: %s, oper_log_mgm_entry_size = %d, "
		 "modparam log_num_mgm_entry_size = %d\n",
		 mlx4_steering_mode_str(dev->caps.steering_mode),
		 dev->oper_log_mgm_entry_size,
		 mlx4_log_num_mgm_entry_size);
}

static void choose_tunnel_offload_mode(struct mlx4_dev *dev,
				       struct mlx4_dev_cap *dev_cap)
{
	if (dev->caps.steering_mode == MLX4_STEERING_MODE_DEVICE_MANAGED &&
	    dev_cap->flags2 & MLX4_DEV_CAP_FLAG2_VXLAN_OFFLOADS)
		dev->caps.tunnel_offload_mode = MLX4_TUNNEL_OFFLOAD_MODE_VXLAN;
	else
		dev->caps.tunnel_offload_mode = MLX4_TUNNEL_OFFLOAD_MODE_NONE;

	mlx4_dbg(dev, "Tunneling offload mode is: %s\n",  (dev->caps.tunnel_offload_mode
		 == MLX4_TUNNEL_OFFLOAD_MODE_VXLAN) ? "vxlan" : "none");
}

static int mlx4_init_hca(struct mlx4_dev *dev)
{
	struct mlx4_priv	  *priv = mlx4_priv(dev);
	struct mlx4_adapter	   adapter;
	struct mlx4_dev_cap	   dev_cap;
	struct mlx4_mod_stat_cfg   mlx4_cfg;
	struct mlx4_profile	   profile;
	struct mlx4_init_hca_param init_hca;
	u64 icm_size;
	int err;

	if (!mlx4_is_slave(dev)) {
		err = mlx4_QUERY_FW(dev);
		if (err) {
			if (err == -EACCES)
				mlx4_info(dev, "non-primary physical function, skipping.\n");
			else
				mlx4_err(dev, "QUERY_FW command failed, aborting.\n");
			return err;
		}

		err = mlx4_load_fw(dev);
		if (err) {
			mlx4_err(dev, "Failed to start FW, aborting.\n");
			return err;
		}

		mlx4_cfg.log_pg_sz_m = 1;
		mlx4_cfg.log_pg_sz = 0;
		err = mlx4_MOD_STAT_CFG(dev, &mlx4_cfg);
		if (err)
			mlx4_warn(dev, "Failed to override log_pg_sz parameter\n");

		err = mlx4_dev_cap(dev, &dev_cap);
		if (err) {
			mlx4_err(dev, "QUERY_DEV_CAP command failed, aborting.\n");
			goto err_stop_fw;
		}

		choose_steering_mode(dev, &dev_cap);
		choose_tunnel_offload_mode(dev, &dev_cap);

		err = mlx4_get_phys_port_id(dev);
		if (err)
			mlx4_err(dev, "Fail to get physical port id\n");

		if (mlx4_is_master(dev))
			mlx4_parav_master_pf_caps(dev);

		profile = default_profile;
		if (dev->caps.steering_mode ==
		    MLX4_STEERING_MODE_DEVICE_MANAGED)
			profile.num_mcg = MLX4_FS_NUM_MCG;

		icm_size = mlx4_make_profile(dev, &profile, &dev_cap,
					     &init_hca);
		if ((long long) icm_size < 0) {
			err = icm_size;
			goto err_stop_fw;
		}

		dev->caps.max_fmr_maps = (1 << (32 - ilog2(dev->caps.num_mpts))) - 1;

		init_hca.log_uar_sz = ilog2(dev->caps.num_uars);
		init_hca.uar_page_sz = PAGE_SHIFT - 12;
		init_hca.mw_enabled = 0;
		if (dev->caps.flags & MLX4_DEV_CAP_FLAG_MEM_WINDOW ||
		    dev->caps.bmme_flags & MLX4_BMME_FLAG_TYPE_2_WIN)
			init_hca.mw_enabled = INIT_HCA_TPT_MW_ENABLE;

		err = mlx4_init_icm(dev, &dev_cap, &init_hca, icm_size);
		if (err)
			goto err_stop_fw;

		err = mlx4_INIT_HCA(dev, &init_hca);
		if (err) {
			mlx4_err(dev, "INIT_HCA command failed, aborting.\n");
			goto err_free_icm;
		}
		/*
		 * If TS is supported by FW
		 * read HCA frequency by QUERY_HCA command
		 */
		if (dev->caps.flags2 & MLX4_DEV_CAP_FLAG2_TS) {
			memset(&init_hca, 0, sizeof(init_hca));
			err = mlx4_QUERY_HCA(dev, &init_hca);
			if (err) {
				mlx4_err(dev, "QUERY_HCA command failed, disable timestamp.\n");
				dev->caps.flags2 &= ~MLX4_DEV_CAP_FLAG2_TS;
			} else {
				dev->caps.hca_core_clock =
					init_hca.hca_core_clock;
			}

			/* In case we got HCA frequency 0 - disable timestamping
			 * to avoid dividing by zero
			 */
			if (!dev->caps.hca_core_clock) {
				dev->caps.flags2 &= ~MLX4_DEV_CAP_FLAG2_TS;
				mlx4_err(dev,
					 "HCA frequency is 0. Timestamping is not supported.");
			} else if (map_internal_clock(dev)) {
				/*
				 * Map internal clock,
				 * in case of failure disable timestamping
				 */
				dev->caps.flags2 &= ~MLX4_DEV_CAP_FLAG2_TS;
				mlx4_err(dev, "Failed to map internal clock. Timestamping is not supported.\n");
			}
		}
	} else {
		err = mlx4_init_slave(dev);
		if (err) {
			if (err != -EPROBE_DEFER)
				mlx4_err(dev, "Failed to initialize slave\n");
			return err;
		}

		err = mlx4_slave_cap(dev);
		if (err) {
			mlx4_err(dev, "Failed to obtain slave caps\n");
			goto err_close;
		}
	}

	if (map_bf_area(dev))
		mlx4_dbg(dev, "Failed to map blue flame area\n");

	/*Only the master set the ports, all the rest got it from it.*/
	if (!mlx4_is_slave(dev))
		mlx4_set_port_mask(dev);

	err = mlx4_QUERY_ADAPTER(dev, &adapter);
	if (err) {
		mlx4_err(dev, "QUERY_ADAPTER command failed, aborting.\n");
		goto unmap_bf;
	}

	priv->eq_table.inta_pin = adapter.inta_pin;
	memcpy(dev->board_id, adapter.board_id, sizeof dev->board_id);

	return 0;

unmap_bf:
	unmap_internal_clock(dev);
	unmap_bf_area(dev);

err_close:
	if (mlx4_is_slave(dev))
		mlx4_slave_exit(dev);
	else
		mlx4_CLOSE_HCA(dev, 0);

err_free_icm:
	if (!mlx4_is_slave(dev))
		mlx4_free_icms(dev);

err_stop_fw:
	if (!mlx4_is_slave(dev)) {
		mlx4_UNMAP_FA(dev);
		mlx4_free_icm(dev, priv->fw.fw_icm, 0);
	}
	return err;
}

static int mlx4_init_counters_table(struct mlx4_dev *dev)
{
	struct mlx4_priv *priv = mlx4_priv(dev);
	int nent;

	if (!(dev->caps.flags & MLX4_DEV_CAP_FLAG_COUNTERS))
		return -ENOENT;

	nent = dev->caps.max_counters;
	return mlx4_bitmap_init(&priv->counters_bitmap, nent, nent - 1, 0, 0);
}

static void mlx4_cleanup_counters_table(struct mlx4_dev *dev)
{
	mlx4_bitmap_cleanup(&mlx4_priv(dev)->counters_bitmap);
}

int __mlx4_counter_alloc(struct mlx4_dev *dev, u32 *idx)
{
	struct mlx4_priv *priv = mlx4_priv(dev);

	if (!(dev->caps.flags & MLX4_DEV_CAP_FLAG_COUNTERS))
		return -ENOENT;

	*idx = mlx4_bitmap_alloc(&priv->counters_bitmap);
	if (*idx == -1)
		return -ENOMEM;

	return 0;
}

int mlx4_counter_alloc(struct mlx4_dev *dev, u32 *idx)
{
	u64 out_param;
	int err;

	if (mlx4_is_mfunc(dev)) {
		err = mlx4_cmd_imm(dev, 0, &out_param, RES_COUNTER,
				   RES_OP_RESERVE, MLX4_CMD_ALLOC_RES,
				   MLX4_CMD_TIME_CLASS_A, MLX4_CMD_WRAPPED);
		if (!err)
			*idx = get_param_l(&out_param);

		return err;
	}
	return __mlx4_counter_alloc(dev, idx);
}
EXPORT_SYMBOL_GPL(mlx4_counter_alloc);

void __mlx4_counter_free(struct mlx4_dev *dev, u32 idx)
{
	mlx4_bitmap_free(&mlx4_priv(dev)->counters_bitmap, idx, MLX4_USE_RR);
	return;
}

void mlx4_counter_free(struct mlx4_dev *dev, u32 idx)
{
	u64 in_param = 0;

	if (mlx4_is_mfunc(dev)) {
		set_param_l(&in_param, idx);
		mlx4_cmd(dev, in_param, RES_COUNTER, RES_OP_RESERVE,
			 MLX4_CMD_FREE_RES, MLX4_CMD_TIME_CLASS_A,
			 MLX4_CMD_WRAPPED);
		return;
	}
	__mlx4_counter_free(dev, idx);
}
EXPORT_SYMBOL_GPL(mlx4_counter_free);

static int mlx4_setup_hca(struct mlx4_dev *dev)
{
	struct mlx4_priv *priv = mlx4_priv(dev);
	int err;
	int port;
	__be32 ib_port_default_caps;

	err = mlx4_init_uar_table(dev);
	if (err) {
		mlx4_err(dev, "Failed to initialize "
			 "user access region table, aborting.\n");
		return err;
	}

	err = mlx4_uar_alloc(dev, &priv->driver_uar);
	if (err) {
		mlx4_err(dev, "Failed to allocate driver access region, "
			 "aborting.\n");
		goto err_uar_table_free;
	}

	priv->kar = ioremap((phys_addr_t) priv->driver_uar.pfn << PAGE_SHIFT, PAGE_SIZE);
	if (!priv->kar) {
		mlx4_err(dev, "Couldn't map kernel access region, "
			 "aborting.\n");
		err = -ENOMEM;
		goto err_uar_free;
	}

	err = mlx4_init_pd_table(dev);
	if (err) {
		mlx4_err(dev, "Failed to initialize "
			 "protection domain table, aborting.\n");
		goto err_kar_unmap;
	}

	err = mlx4_init_xrcd_table(dev);
	if (err) {
		mlx4_err(dev, "Failed to initialize "
			 "reliable connection domain table, aborting.\n");
		goto err_pd_table_free;
	}

	err = mlx4_init_mr_table(dev);
	if (err) {
		mlx4_err(dev, "Failed to initialize "
			 "memory region table, aborting.\n");
		goto err_xrcd_table_free;
	}

	if (!mlx4_is_slave(dev)) {
		err = mlx4_init_mcg_table(dev);
		if (err) {
			mlx4_err(dev, "Failed to initialize multicast group table, aborting.\n");
			goto err_mr_table_free;
		}
	}

	err = mlx4_init_eq_table(dev);
	if (err) {
		mlx4_err(dev, "Failed to initialize "
			 "event queue table, aborting.\n");
		goto err_mcg_table_free;
	}

	err = mlx4_cmd_use_events(dev);
	if (err) {
		mlx4_err(dev, "Failed to switch to event-driven "
			 "firmware commands, aborting.\n");
		goto err_eq_table_free;
	}

	err = mlx4_NOP(dev);
	if (err) {
		if (dev->flags & MLX4_FLAG_MSI_X) {
			mlx4_warn(dev, "NOP command failed to generate MSI-X "
				  "interrupt IRQ %d).\n",
				  priv->eq_table.eq[dev->caps.num_comp_vectors].irq);
			mlx4_warn(dev, "Trying again without MSI-X.\n");
		} else {
			mlx4_err(dev, "NOP command failed to generate interrupt "
				 "(IRQ %d), aborting.\n",
				 priv->eq_table.eq[dev->caps.num_comp_vectors].irq);
			mlx4_err(dev, "BIOS or ACPI interrupt routing problem?\n");
		}

		goto err_cmd_poll;
	}

	mlx4_dbg(dev, "NOP command IRQ test passed\n");

	err = mlx4_init_cq_table(dev);
	if (err) {
		mlx4_err(dev, "Failed to initialize "
			 "completion queue table, aborting.\n");
		goto err_cmd_poll;
	}

	err = mlx4_init_srq_table(dev);
	if (err) {
		mlx4_err(dev, "Failed to initialize "
			 "shared receive queue table, aborting.\n");
		goto err_cq_table_free;
	}

	err = mlx4_init_qp_table(dev);
	if (err) {
		mlx4_err(dev, "Failed to initialize "
			 "queue pair table, aborting.\n");
		goto err_srq_table_free;
	}

	err = mlx4_init_counters_table(dev);
	if (err && err != -ENOENT) {
		mlx4_err(dev, "Failed to initialize counters table, aborting.\n");
		goto err_qp_table_free;
	}

	if (!mlx4_is_slave(dev)) {
		for (port = 1; port <= dev->caps.num_ports; port++) {
			ib_port_default_caps = 0;
			err = mlx4_get_port_ib_caps(dev, port,
						    &ib_port_default_caps);
			if (err)
				mlx4_warn(dev, "failed to get port %d default "
					  "ib capabilities (%d). Continuing "
					  "with caps = 0\n", port, err);
			dev->caps.ib_port_def_cap[port] = ib_port_default_caps;

			/* initialize per-slave default ib port capabilities */
			if (mlx4_is_master(dev)) {
				int i;
				for (i = 0; i < dev->num_slaves; i++) {
					if (i == mlx4_master_func_num(dev))
						continue;
					priv->mfunc.master.slave_state[i].ib_cap_mask[port] =
							ib_port_default_caps;
				}
			}

			if (mlx4_is_mfunc(dev))
				dev->caps.port_ib_mtu[port] = IB_MTU_2048;
			else
				dev->caps.port_ib_mtu[port] = IB_MTU_4096;

			err = mlx4_SET_PORT(dev, port, mlx4_is_master(dev) ?
					    dev->caps.pkey_table_len[port] : -1);
			if (err) {
				mlx4_err(dev, "Failed to set port %d, aborting\n",
					port);
				goto err_counters_table_free;
			}
		}
	}

	return 0;

err_counters_table_free:
	mlx4_cleanup_counters_table(dev);

err_qp_table_free:
	mlx4_cleanup_qp_table(dev);

err_srq_table_free:
	mlx4_cleanup_srq_table(dev);

err_cq_table_free:
	mlx4_cleanup_cq_table(dev);

err_cmd_poll:
	mlx4_cmd_use_polling(dev);

err_eq_table_free:
	mlx4_cleanup_eq_table(dev);

err_mcg_table_free:
	if (!mlx4_is_slave(dev))
		mlx4_cleanup_mcg_table(dev);

err_mr_table_free:
	mlx4_cleanup_mr_table(dev);

err_xrcd_table_free:
	mlx4_cleanup_xrcd_table(dev);

err_pd_table_free:
	mlx4_cleanup_pd_table(dev);

err_kar_unmap:
	iounmap(priv->kar);

err_uar_free:
	mlx4_uar_free(dev, &priv->driver_uar);

err_uar_table_free:
	mlx4_cleanup_uar_table(dev);
	return err;
}

static void mlx4_enable_msi_x(struct mlx4_dev *dev)
{
	struct mlx4_priv *priv = mlx4_priv(dev);
	struct msix_entry *entries;
	int nreq = min_t(int, dev->caps.num_ports *
			 min_t(int, num_online_cpus() + 1,
			       MAX_MSIX_P_PORT) + MSIX_LEGACY_SZ, MAX_MSIX);
	int i;

	if (msi_x) {
		nreq = min_t(int, dev->caps.num_eqs - dev->caps.reserved_eqs,
			     nreq);

		entries = kcalloc(nreq, sizeof *entries, GFP_KERNEL);
		if (!entries)
			goto no_msi;

		for (i = 0; i < nreq; ++i)
			entries[i].entry = i;

		nreq = pci_enable_msix_range(dev->pdev, entries, 2, nreq);

		if (nreq < 0) {
			kfree(entries);
			goto no_msi;
		} else if (nreq < MSIX_LEGACY_SZ +
				  dev->caps.num_ports * MIN_MSIX_P_PORT) {
			/*Working in legacy mode , all EQ's shared*/
			dev->caps.comp_pool           = 0;
			dev->caps.num_comp_vectors = nreq - 1;
		} else {
			dev->caps.comp_pool           = nreq - MSIX_LEGACY_SZ;
			dev->caps.num_comp_vectors = MSIX_LEGACY_SZ - 1;
		}
		for (i = 0; i < nreq; ++i)
			priv->eq_table.eq[i].irq = entries[i].vector;

		dev->flags |= MLX4_FLAG_MSI_X;

		kfree(entries);
		return;
	}

no_msi:
	dev->caps.num_comp_vectors = 1;
	dev->caps.comp_pool	   = 0;

	for (i = 0; i < 2; ++i)
		priv->eq_table.eq[i].irq = dev->pdev->irq;
}

static int mlx4_init_port_info(struct mlx4_dev *dev, int port)
{
	struct mlx4_port_info *info = &mlx4_priv(dev)->port[port];
	int err = 0;

	info->dev = dev;
	info->port = port;
	if (!mlx4_is_slave(dev)) {
		mlx4_init_mac_table(dev, &info->mac_table);
		mlx4_init_vlan_table(dev, &info->vlan_table);
		info->base_qpn = mlx4_get_base_qpn(dev, port);
	}

	sprintf(info->dev_name, "mlx4_port%d", port);
	info->port_attr.attr.name = info->dev_name;
	if (mlx4_is_mfunc(dev))
		info->port_attr.attr.mode = S_IRUGO;
	else {
		info->port_attr.attr.mode = S_IRUGO | S_IWUSR;
		info->port_attr.store     = set_port_type;
	}
	info->port_attr.show      = show_port_type;
	sysfs_attr_init(&info->port_attr.attr);

	err = device_create_file(&dev->pdev->dev, &info->port_attr);
	if (err) {
		mlx4_err(dev, "Failed to create file for port %d\n", port);
		info->port = -1;
	}

	sprintf(info->dev_mtu_name, "mlx4_port%d_mtu", port);
	info->port_mtu_attr.attr.name = info->dev_mtu_name;
	if (mlx4_is_mfunc(dev))
		info->port_mtu_attr.attr.mode = S_IRUGO;
	else {
		info->port_mtu_attr.attr.mode = S_IRUGO | S_IWUSR;
		info->port_mtu_attr.store     = set_port_ib_mtu;
	}
	info->port_mtu_attr.show      = show_port_ib_mtu;
	sysfs_attr_init(&info->port_mtu_attr.attr);

	err = device_create_file(&dev->pdev->dev, &info->port_mtu_attr);
	if (err) {
		mlx4_err(dev, "Failed to create mtu file for port %d\n", port);
		device_remove_file(&info->dev->pdev->dev, &info->port_attr);
		info->port = -1;
	}

	return err;
}

static void mlx4_cleanup_port_info(struct mlx4_port_info *info)
{
	if (info->port < 0)
		return;

	device_remove_file(&info->dev->pdev->dev, &info->port_attr);
	device_remove_file(&info->dev->pdev->dev, &info->port_mtu_attr);
}

static int mlx4_init_steering(struct mlx4_dev *dev)
{
	struct mlx4_priv *priv = mlx4_priv(dev);
	int num_entries = dev->caps.num_ports;
	int i, j;

	priv->steer = kzalloc(sizeof(struct mlx4_steer) * num_entries, GFP_KERNEL);
	if (!priv->steer)
		return -ENOMEM;

	for (i = 0; i < num_entries; i++)
		for (j = 0; j < MLX4_NUM_STEERS; j++) {
			INIT_LIST_HEAD(&priv->steer[i].promisc_qps[j]);
			INIT_LIST_HEAD(&priv->steer[i].steer_entries[j]);
		}
	return 0;
}

static void mlx4_clear_steering(struct mlx4_dev *dev)
{
	struct mlx4_priv *priv = mlx4_priv(dev);
	struct mlx4_steer_index *entry, *tmp_entry;
	struct mlx4_promisc_qp *pqp, *tmp_pqp;
	int num_entries = dev->caps.num_ports;
	int i, j;

	for (i = 0; i < num_entries; i++) {
		for (j = 0; j < MLX4_NUM_STEERS; j++) {
			list_for_each_entry_safe(pqp, tmp_pqp,
						 &priv->steer[i].promisc_qps[j],
						 list) {
				list_del(&pqp->list);
				kfree(pqp);
			}
			list_for_each_entry_safe(entry, tmp_entry,
						 &priv->steer[i].steer_entries[j],
						 list) {
				list_del(&entry->list);
				list_for_each_entry_safe(pqp, tmp_pqp,
							 &entry->duplicates,
							 list) {
					list_del(&pqp->list);
					kfree(pqp);
				}
				kfree(entry);
			}
		}
	}
	kfree(priv->steer);
}

static int extended_func_num(struct pci_dev *pdev)
{
	return PCI_SLOT(pdev->devfn) * 8 + PCI_FUNC(pdev->devfn);
}

#define MLX4_OWNER_BASE	0x8069c
#define MLX4_OWNER_SIZE	4

static int mlx4_get_ownership(struct mlx4_dev *dev)
{
	void __iomem *owner;
	u32 ret;

	if (pci_channel_offline(dev->pdev))
		return -EIO;

	owner = ioremap(pci_resource_start(dev->pdev, 0) + MLX4_OWNER_BASE,
			MLX4_OWNER_SIZE);
	if (!owner) {
		mlx4_err(dev, "Failed to obtain ownership bit\n");
		return -ENOMEM;
	}

	ret = readl(owner);
	iounmap(owner);
	return (int) !!ret;
}

static void mlx4_free_ownership(struct mlx4_dev *dev)
{
	void __iomem *owner;

	if (pci_channel_offline(dev->pdev))
		return;

	owner = ioremap(pci_resource_start(dev->pdev, 0) + MLX4_OWNER_BASE,
			MLX4_OWNER_SIZE);
	if (!owner) {
		mlx4_err(dev, "Failed to obtain ownership bit\n");
		return;
	}
	writel(0, owner);
	msleep(1000);
	iounmap(owner);
}

static int __mlx4_init_one(struct pci_dev *pdev, int pci_dev_data)
{
	struct mlx4_priv *priv;
	struct mlx4_dev *dev;
	int err;
	int port;
	int nvfs[MLX4_MAX_PORTS + 1] = {0, 0, 0};
	int prb_vf[MLX4_MAX_PORTS + 1] = {0, 0, 0};
	const int param_map[MLX4_MAX_PORTS + 1][MLX4_MAX_PORTS + 1] = {
		{2, 0, 0}, {0, 1, 2}, {0, 1, 2} };
	unsigned total_vfs = 0;
	int sriov_initialized = 0;
	unsigned int i;

	pr_info(DRV_NAME ": Initializing %s\n", pci_name(pdev));

	err = pci_enable_device(pdev);
	if (err) {
		dev_err(&pdev->dev, "Cannot enable PCI device, "
			"aborting.\n");
		return err;
	}

	/* Due to requirement that all VFs and the PF are *guaranteed* 2 MACS
	 * per port, we must limit the number of VFs to 63 (since their are
	 * 128 MACs)
	 */
	for (i = 0; i < sizeof(nvfs)/sizeof(nvfs[0]) && i < num_vfs_argc;
	     total_vfs += nvfs[param_map[num_vfs_argc - 1][i]], i++) {
		nvfs[param_map[num_vfs_argc - 1][i]] = num_vfs[i];
		if (nvfs[i] < 0) {
			dev_err(&pdev->dev, "num_vfs module parameter cannot be negative\n");
			return -EINVAL;
		}
	}
	for (i = 0; i < sizeof(prb_vf)/sizeof(prb_vf[0]) && i < probe_vfs_argc;
	     i++) {
		prb_vf[param_map[probe_vfs_argc - 1][i]] = probe_vf[i];
		if (prb_vf[i] < 0 || prb_vf[i] > nvfs[i]) {
			dev_err(&pdev->dev, "probe_vf module parameter cannot be negative or greater than num_vfs\n");
			return -EINVAL;
		}
	}
	if (total_vfs >= MLX4_MAX_NUM_VF) {
		dev_err(&pdev->dev,
			"Requested more VF's (%d) than allowed (%d)\n",
			total_vfs, MLX4_MAX_NUM_VF - 1);
		return -EINVAL;
	}

	for (i = 0; i < MLX4_MAX_PORTS; i++) {
		if (nvfs[i] + nvfs[2] >= MLX4_MAX_NUM_VF_P_PORT) {
			dev_err(&pdev->dev,
				"Requested more VF's (%d) for port (%d) than allowed (%d)\n",
				nvfs[i] + nvfs[2], i + 1,
				MLX4_MAX_NUM_VF_P_PORT - 1);
			return -EINVAL;
		}
	}


	/*
	 * Check for BARs.
	 */
	if (!(pci_dev_data & MLX4_PCI_DEV_IS_VF) &&
	    !(pci_resource_flags(pdev, 0) & IORESOURCE_MEM)) {
		dev_err(&pdev->dev, "Missing DCS, aborting."
			"(driver_data: 0x%x, pci_resource_flags(pdev, 0):0x%lx)\n",
			pci_dev_data, pci_resource_flags(pdev, 0));
		err = -ENODEV;
		goto err_disable_pdev;
	}
	if (!(pci_resource_flags(pdev, 2) & IORESOURCE_MEM)) {
		dev_err(&pdev->dev, "Missing UAR, aborting.\n");
		err = -ENODEV;
		goto err_disable_pdev;
	}

	err = pci_request_regions(pdev, DRV_NAME);
	if (err) {
		dev_err(&pdev->dev, "Couldn't get PCI resources, aborting\n");
		goto err_disable_pdev;
	}

	pci_set_master(pdev);

	err = pci_set_dma_mask(pdev, DMA_BIT_MASK(64));
	if (err) {
		dev_warn(&pdev->dev, "Warning: couldn't set 64-bit PCI DMA mask.\n");
		err = pci_set_dma_mask(pdev, DMA_BIT_MASK(32));
		if (err) {
			dev_err(&pdev->dev, "Can't set PCI DMA mask, aborting.\n");
			goto err_release_regions;
		}
	}
	err = pci_set_consistent_dma_mask(pdev, DMA_BIT_MASK(64));
	if (err) {
		dev_warn(&pdev->dev, "Warning: couldn't set 64-bit "
			 "consistent PCI DMA mask.\n");
		err = pci_set_consistent_dma_mask(pdev, DMA_BIT_MASK(32));
		if (err) {
			dev_err(&pdev->dev, "Can't set consistent PCI DMA mask, "
				"aborting.\n");
			goto err_release_regions;
		}
	}

	/* Allow large DMA segments, up to the firmware limit of 1 GB */
	dma_set_max_seg_size(&pdev->dev, 1024 * 1024 * 1024);

	dev       = pci_get_drvdata(pdev);
	priv      = mlx4_priv(dev);
	dev->pdev = pdev;
	INIT_LIST_HEAD(&priv->ctx_list);
	spin_lock_init(&priv->ctx_lock);

	mutex_init(&priv->port_mutex);

	INIT_LIST_HEAD(&priv->pgdir_list);
	mutex_init(&priv->pgdir_mutex);

	INIT_LIST_HEAD(&priv->bf_list);
	mutex_init(&priv->bf_mutex);

	dev->rev_id = pdev->revision;
	dev->numa_node = dev_to_node(&pdev->dev);
	/* Detect if this device is a virtual function */
	if (pci_dev_data & MLX4_PCI_DEV_IS_VF) {
		/* When acting as pf, we normally skip vfs unless explicitly
		 * requested to probe them. */
		if (total_vfs) {
			unsigned vfs_offset = 0;
			for (i = 0; i < sizeof(nvfs)/sizeof(nvfs[0]) &&
			     vfs_offset + nvfs[i] < extended_func_num(pdev);
			     vfs_offset += nvfs[i], i++)
				;
			if (i == sizeof(nvfs)/sizeof(nvfs[0])) {
				err = -ENODEV;
				goto err_free_dev;
			}
			if ((extended_func_num(pdev) - vfs_offset)
			    > prb_vf[i]) {
				mlx4_warn(dev, "Skipping virtual function:%d\n",
					  extended_func_num(pdev));
				err = -ENODEV;
				goto err_free_dev;
			}
		}
		mlx4_warn(dev, "Detected virtual function - running in slave mode\n");
		dev->flags |= MLX4_FLAG_SLAVE;
	} else {
		/* We reset the device and enable SRIOV only for physical
		 * devices.  Try to claim ownership on the device;
		 * if already taken, skip -- do not allow multiple PFs */
		err = mlx4_get_ownership(dev);
		if (err) {
			if (err < 0)
				goto err_free_dev;
			else {
				mlx4_warn(dev, "Multiple PFs not yet supported."
					  " Skipping PF.\n");
				err = -EINVAL;
				goto err_free_dev;
			}
		}

		if (total_vfs) {
			mlx4_warn(dev, "Enabling SR-IOV with %d VFs\n",
				  total_vfs);
			dev->dev_vfs = kzalloc(
					total_vfs * sizeof(*dev->dev_vfs),
					GFP_KERNEL);
			if (NULL == dev->dev_vfs) {
				mlx4_err(dev, "Failed to allocate memory for VFs\n");
				err = 0;
			} else {
				atomic_inc(&pf_loading);
				err = pci_enable_sriov(pdev, total_vfs);
				if (err) {
					mlx4_err(dev, "Failed to enable SR-IOV, continuing without SR-IOV (err = %d).\n",
						 err);
					atomic_dec(&pf_loading);
					err = 0;
				} else {
					mlx4_warn(dev, "Running in master mode\n");
					dev->flags |= MLX4_FLAG_SRIOV |
						      MLX4_FLAG_MASTER;
					dev->num_vfs = total_vfs;
					sriov_initialized = 1;
				}
			}
		}

		atomic_set(&priv->opreq_count, 0);
		INIT_WORK(&priv->opreq_task, mlx4_opreq_action);

		/*
		 * Now reset the HCA before we touch the PCI capabilities or
		 * attempt a firmware command, since a boot ROM may have left
		 * the HCA in an undefined state.
		 */
		err = mlx4_reset(dev);
		if (err) {
			mlx4_err(dev, "Failed to reset HCA, aborting.\n");
			goto err_rel_own;
		}
	}

slave_start:
	err = mlx4_cmd_init(dev);
	if (err) {
		mlx4_err(dev, "Failed to init command interface, aborting.\n");
		goto err_sriov;
	}

	/* In slave functions, the communication channel must be initialized
	 * before posting commands. Also, init num_slaves before calling
	 * mlx4_init_hca */
	if (mlx4_is_mfunc(dev)) {
		if (mlx4_is_master(dev))
			dev->num_slaves = MLX4_MAX_NUM_SLAVES;
		else {
			dev->num_slaves = 0;
			err = mlx4_multi_func_init(dev);
			if (err) {
				mlx4_err(dev, "Failed to init slave mfunc"
					 " interface, aborting.\n");
				goto err_cmd;
			}
		}
	}

	err = mlx4_init_hca(dev);
	if (err) {
		if (err == -EACCES) {
			/* Not primary Physical function
			 * Running in slave mode */
			mlx4_cmd_cleanup(dev);
			dev->flags |= MLX4_FLAG_SLAVE;
			dev->flags &= ~MLX4_FLAG_MASTER;
			goto slave_start;
		} else
			goto err_mfunc;
	}

	/* check if the device is functioning at its maximum possible speed.
	 * No return code for this call, just warn the user in case of PCI
	 * express device capabilities are under-satisfied by the bus.
	 */
	if (!mlx4_is_slave(dev))
		mlx4_check_pcie_caps(dev);

	/* In master functions, the communication channel must be initialized
	 * after obtaining its address from fw */
	if (mlx4_is_master(dev)) {
		unsigned sum = 0;
		err = mlx4_multi_func_init(dev);
		if (err) {
			mlx4_err(dev, "Failed to init master mfunc"
				 "interface, aborting.\n");
			goto err_close;
		}
		if (sriov_initialized) {
			int ib_ports = 0;
			mlx4_foreach_port(i, dev, MLX4_PORT_TYPE_IB)
				ib_ports++;

			if (ib_ports &&
			    (num_vfs_argc > 1 || probe_vfs_argc > 1)) {
				mlx4_err(dev,
					 "Invalid syntax of num_vfs/probe_vfs "
					 "with IB port. Single port VFs syntax"
					 " is only supported when all ports "
					 "are configured as ethernet\n");
				goto err_close;
			}
			for (i = 0; i < sizeof(nvfs)/sizeof(nvfs[0]); i++) {
				unsigned j;
				for (j = 0; j < nvfs[i]; ++sum, ++j) {
					dev->dev_vfs[sum].min_port =
						i < 2 ? i + 1 : 1;
					dev->dev_vfs[sum].n_ports = i < 2 ? 1 :
						dev->caps.num_ports;
				}
			}
		}
	}

	err = mlx4_alloc_eq_table(dev);
	if (err)
		goto err_master_mfunc;

	priv->msix_ctl.pool_bm = 0;
	mutex_init(&priv->msix_ctl.pool_lock);

	mlx4_enable_msi_x(dev);
	if ((mlx4_is_mfunc(dev)) &&
	    !(dev->flags & MLX4_FLAG_MSI_X)) {
		err = -ENOSYS;
		mlx4_err(dev, "INTx is not supported in multi-function mode."
			 " aborting.\n");
		goto err_free_eq;
	}

	if (!mlx4_is_slave(dev)) {
		err = mlx4_init_steering(dev);
		if (err)
			goto err_free_eq;
	}

	err = mlx4_setup_hca(dev);
	if (err == -EBUSY && (dev->flags & MLX4_FLAG_MSI_X) &&
	    !mlx4_is_mfunc(dev)) {
		dev->flags &= ~MLX4_FLAG_MSI_X;
		dev->caps.num_comp_vectors = 1;
		dev->caps.comp_pool	   = 0;
		pci_disable_msix(pdev);
		err = mlx4_setup_hca(dev);
	}

	if (err)
		goto err_steer;

	mlx4_init_quotas(dev);

	for (port = 1; port <= dev->caps.num_ports; port++) {
		err = mlx4_init_port_info(dev, port);
		if (err)
			goto err_port;
	}

	err = mlx4_register_device(dev);
	if (err)
		goto err_port;

	mlx4_request_modules(dev);

	mlx4_sense_init(dev);
	mlx4_start_sense(dev);

	priv->removed = 0;

	if (mlx4_is_master(dev) && dev->num_vfs)
		atomic_dec(&pf_loading);

	return 0;

err_port:
	for (--port; port >= 1; --port)
		mlx4_cleanup_port_info(&priv->port[port]);

	mlx4_cleanup_counters_table(dev);
	mlx4_cleanup_qp_table(dev);
	mlx4_cleanup_srq_table(dev);
	mlx4_cleanup_cq_table(dev);
	mlx4_cmd_use_polling(dev);
	mlx4_cleanup_eq_table(dev);
	mlx4_cleanup_mcg_table(dev);
	mlx4_cleanup_mr_table(dev);
	mlx4_cleanup_xrcd_table(dev);
	mlx4_cleanup_pd_table(dev);
	mlx4_cleanup_uar_table(dev);

err_steer:
	if (!mlx4_is_slave(dev))
		mlx4_clear_steering(dev);

err_free_eq:
	mlx4_free_eq_table(dev);

err_master_mfunc:
	if (mlx4_is_master(dev))
		mlx4_multi_func_cleanup(dev);

err_close:
	if (dev->flags & MLX4_FLAG_MSI_X)
		pci_disable_msix(pdev);

	mlx4_close_hca(dev);

err_mfunc:
	if (mlx4_is_slave(dev))
		mlx4_multi_func_cleanup(dev);

err_cmd:
	mlx4_cmd_cleanup(dev);

err_sriov:
	if (dev->flags & MLX4_FLAG_SRIOV)
		pci_disable_sriov(pdev);

err_rel_own:
	if (!mlx4_is_slave(dev))
		mlx4_free_ownership(dev);

	if (mlx4_is_master(dev) && dev->num_vfs)
		atomic_dec(&pf_loading);

	kfree(priv->dev.dev_vfs);

err_free_dev:
	kfree(priv);

err_release_regions:
	pci_release_regions(pdev);

err_disable_pdev:
	pci_disable_device(pdev);
	pci_set_drvdata(pdev, NULL);
	return err;
}

static int mlx4_init_one(struct pci_dev *pdev, const struct pci_device_id *id)
{
	struct mlx4_priv *priv;
	struct mlx4_dev *dev;

	printk_once(KERN_INFO "%s", mlx4_version);

	priv = kzalloc(sizeof(*priv), GFP_KERNEL);
	if (!priv)
		return -ENOMEM;

	dev       = &priv->dev;
	pci_set_drvdata(pdev, dev);
	priv->pci_dev_data = id->driver_data;

	return __mlx4_init_one(pdev, id->driver_data);
}

static void __mlx4_remove_one(struct pci_dev *pdev)
{
	struct mlx4_dev  *dev  = pci_get_drvdata(pdev);
	struct mlx4_priv *priv = mlx4_priv(dev);
	int               pci_dev_data;
	int p;

	if (priv->removed)
		return;

	pci_dev_data = priv->pci_dev_data;

	/* in SRIOV it is not allowed to unload the pf's
	 * driver while there are alive vf's */
	if (mlx4_is_master(dev) && mlx4_how_many_lives_vf(dev))
		printk(KERN_ERR "Removing PF when there are assigned VF's !!!\n");
	mlx4_stop_sense(dev);
	mlx4_unregister_device(dev);

	for (p = 1; p <= dev->caps.num_ports; p++) {
		mlx4_cleanup_port_info(&priv->port[p]);
		mlx4_CLOSE_PORT(dev, p);
	}
<<<<<<< HEAD

	if (mlx4_is_master(dev))
		mlx4_free_resource_tracker(dev,
					   RES_TR_FREE_SLAVES_ONLY);

	mlx4_cleanup_counters_table(dev);
	mlx4_cleanup_qp_table(dev);
	mlx4_cleanup_srq_table(dev);
	mlx4_cleanup_cq_table(dev);
	mlx4_cmd_use_polling(dev);
	mlx4_cleanup_eq_table(dev);
	mlx4_cleanup_mcg_table(dev);
	mlx4_cleanup_mr_table(dev);
	mlx4_cleanup_xrcd_table(dev);
	mlx4_cleanup_pd_table(dev);

	if (mlx4_is_master(dev))
		mlx4_free_resource_tracker(dev,
					   RES_TR_FREE_STRUCTS_ONLY);

	iounmap(priv->kar);
	mlx4_uar_free(dev, &priv->driver_uar);
	mlx4_cleanup_uar_table(dev);
	if (!mlx4_is_slave(dev))
		mlx4_clear_steering(dev);
	mlx4_free_eq_table(dev);
	if (mlx4_is_master(dev))
		mlx4_multi_func_cleanup(dev);
	mlx4_close_hca(dev);
	if (mlx4_is_slave(dev))
		mlx4_multi_func_cleanup(dev);
	mlx4_cmd_cleanup(dev);

=======

	if (mlx4_is_master(dev))
		mlx4_free_resource_tracker(dev,
					   RES_TR_FREE_SLAVES_ONLY);

	mlx4_cleanup_counters_table(dev);
	mlx4_cleanup_qp_table(dev);
	mlx4_cleanup_srq_table(dev);
	mlx4_cleanup_cq_table(dev);
	mlx4_cmd_use_polling(dev);
	mlx4_cleanup_eq_table(dev);
	mlx4_cleanup_mcg_table(dev);
	mlx4_cleanup_mr_table(dev);
	mlx4_cleanup_xrcd_table(dev);
	mlx4_cleanup_pd_table(dev);

	if (mlx4_is_master(dev))
		mlx4_free_resource_tracker(dev,
					   RES_TR_FREE_STRUCTS_ONLY);

	iounmap(priv->kar);
	mlx4_uar_free(dev, &priv->driver_uar);
	mlx4_cleanup_uar_table(dev);
	if (!mlx4_is_slave(dev))
		mlx4_clear_steering(dev);
	mlx4_free_eq_table(dev);
	if (mlx4_is_master(dev))
		mlx4_multi_func_cleanup(dev);
	mlx4_close_hca(dev);
	if (mlx4_is_slave(dev))
		mlx4_multi_func_cleanup(dev);
	mlx4_cmd_cleanup(dev);

>>>>>>> f58b8487
	if (dev->flags & MLX4_FLAG_MSI_X)
		pci_disable_msix(pdev);
	if (dev->flags & MLX4_FLAG_SRIOV) {
		mlx4_warn(dev, "Disabling SR-IOV\n");
		pci_disable_sriov(pdev);
		dev->num_vfs = 0;
	}

	if (!mlx4_is_slave(dev))
		mlx4_free_ownership(dev);

	kfree(dev->caps.qp0_tunnel);
	kfree(dev->caps.qp0_proxy);
	kfree(dev->caps.qp1_tunnel);
	kfree(dev->caps.qp1_proxy);
	kfree(dev->dev_vfs);

	pci_release_regions(pdev);
	pci_disable_device(pdev);
	memset(priv, 0, sizeof(*priv));
	priv->pci_dev_data = pci_dev_data;
	priv->removed = 1;
}

static void mlx4_remove_one(struct pci_dev *pdev)
{
	struct mlx4_dev  *dev  = pci_get_drvdata(pdev);
	struct mlx4_priv *priv = mlx4_priv(dev);

	__mlx4_remove_one(pdev);
	kfree(priv);
	pci_set_drvdata(pdev, NULL);
}

int mlx4_restart_one(struct pci_dev *pdev)
{
	struct mlx4_dev	 *dev  = pci_get_drvdata(pdev);
	struct mlx4_priv *priv = mlx4_priv(dev);
	int		  pci_dev_data;

	pci_dev_data = priv->pci_dev_data;
	__mlx4_remove_one(pdev);
	return __mlx4_init_one(pdev, pci_dev_data);
}

static DEFINE_PCI_DEVICE_TABLE(mlx4_pci_table) = {
	/* MT25408 "Hermon" SDR */
	{ PCI_VDEVICE(MELLANOX, 0x6340), MLX4_PCI_DEV_FORCE_SENSE_PORT },
	/* MT25408 "Hermon" DDR */
	{ PCI_VDEVICE(MELLANOX, 0x634a), MLX4_PCI_DEV_FORCE_SENSE_PORT },
	/* MT25408 "Hermon" QDR */
	{ PCI_VDEVICE(MELLANOX, 0x6354), MLX4_PCI_DEV_FORCE_SENSE_PORT },
	/* MT25408 "Hermon" DDR PCIe gen2 */
	{ PCI_VDEVICE(MELLANOX, 0x6732), MLX4_PCI_DEV_FORCE_SENSE_PORT },
	/* MT25408 "Hermon" QDR PCIe gen2 */
	{ PCI_VDEVICE(MELLANOX, 0x673c), MLX4_PCI_DEV_FORCE_SENSE_PORT },
	/* MT25408 "Hermon" EN 10GigE */
	{ PCI_VDEVICE(MELLANOX, 0x6368), MLX4_PCI_DEV_FORCE_SENSE_PORT },
	/* MT25408 "Hermon" EN 10GigE PCIe gen2 */
	{ PCI_VDEVICE(MELLANOX, 0x6750), MLX4_PCI_DEV_FORCE_SENSE_PORT },
	/* MT25458 ConnectX EN 10GBASE-T 10GigE */
	{ PCI_VDEVICE(MELLANOX, 0x6372), MLX4_PCI_DEV_FORCE_SENSE_PORT },
	/* MT25458 ConnectX EN 10GBASE-T+Gen2 10GigE */
	{ PCI_VDEVICE(MELLANOX, 0x675a), MLX4_PCI_DEV_FORCE_SENSE_PORT },
	/* MT26468 ConnectX EN 10GigE PCIe gen2*/
	{ PCI_VDEVICE(MELLANOX, 0x6764), MLX4_PCI_DEV_FORCE_SENSE_PORT },
	/* MT26438 ConnectX EN 40GigE PCIe gen2 5GT/s */
	{ PCI_VDEVICE(MELLANOX, 0x6746), MLX4_PCI_DEV_FORCE_SENSE_PORT },
	/* MT26478 ConnectX2 40GigE PCIe gen2 */
	{ PCI_VDEVICE(MELLANOX, 0x676e), MLX4_PCI_DEV_FORCE_SENSE_PORT },
	/* MT25400 Family [ConnectX-2 Virtual Function] */
	{ PCI_VDEVICE(MELLANOX, 0x1002), MLX4_PCI_DEV_IS_VF },
	/* MT27500 Family [ConnectX-3] */
	{ PCI_VDEVICE(MELLANOX, 0x1003), 0 },
	/* MT27500 Family [ConnectX-3 Virtual Function] */
	{ PCI_VDEVICE(MELLANOX, 0x1004), MLX4_PCI_DEV_IS_VF },
	{ PCI_VDEVICE(MELLANOX, 0x1005), 0 }, /* MT27510 Family */
	{ PCI_VDEVICE(MELLANOX, 0x1006), 0 }, /* MT27511 Family */
	{ PCI_VDEVICE(MELLANOX, 0x1007), 0 }, /* MT27520 Family */
	{ PCI_VDEVICE(MELLANOX, 0x1008), 0 }, /* MT27521 Family */
	{ PCI_VDEVICE(MELLANOX, 0x1009), 0 }, /* MT27530 Family */
	{ PCI_VDEVICE(MELLANOX, 0x100a), 0 }, /* MT27531 Family */
	{ PCI_VDEVICE(MELLANOX, 0x100b), 0 }, /* MT27540 Family */
	{ PCI_VDEVICE(MELLANOX, 0x100c), 0 }, /* MT27541 Family */
	{ PCI_VDEVICE(MELLANOX, 0x100d), 0 }, /* MT27550 Family */
	{ PCI_VDEVICE(MELLANOX, 0x100e), 0 }, /* MT27551 Family */
	{ PCI_VDEVICE(MELLANOX, 0x100f), 0 }, /* MT27560 Family */
	{ PCI_VDEVICE(MELLANOX, 0x1010), 0 }, /* MT27561 Family */
	{ 0, }
};

MODULE_DEVICE_TABLE(pci, mlx4_pci_table);

static pci_ers_result_t mlx4_pci_err_detected(struct pci_dev *pdev,
					      pci_channel_state_t state)
{
	__mlx4_remove_one(pdev);

	return state == pci_channel_io_perm_failure ?
		PCI_ERS_RESULT_DISCONNECT : PCI_ERS_RESULT_NEED_RESET;
}

static pci_ers_result_t mlx4_pci_slot_reset(struct pci_dev *pdev)
{
	struct mlx4_dev	 *dev  = pci_get_drvdata(pdev);
	struct mlx4_priv *priv = mlx4_priv(dev);
	int               ret;

	ret = __mlx4_init_one(pdev, priv->pci_dev_data);

	return ret ? PCI_ERS_RESULT_DISCONNECT : PCI_ERS_RESULT_RECOVERED;
}

static const struct pci_error_handlers mlx4_err_handler = {
	.error_detected = mlx4_pci_err_detected,
	.slot_reset     = mlx4_pci_slot_reset,
};

static struct pci_driver mlx4_driver = {
	.name		= DRV_NAME,
	.id_table	= mlx4_pci_table,
	.probe		= mlx4_init_one,
	.shutdown	= mlx4_remove_one,
	.remove		= mlx4_remove_one,
	.err_handler    = &mlx4_err_handler,
};

static int __init mlx4_verify_params(void)
{
	if ((log_num_mac < 0) || (log_num_mac > 7)) {
		pr_warning("mlx4_core: bad num_mac: %d\n", log_num_mac);
		return -1;
	}

	if (log_num_vlan != 0)
		pr_warning("mlx4_core: log_num_vlan - obsolete module param, using %d\n",
			   MLX4_LOG_NUM_VLANS);

	if ((log_mtts_per_seg < 1) || (log_mtts_per_seg > 7)) {
		pr_warning("mlx4_core: bad log_mtts_per_seg: %d\n", log_mtts_per_seg);
		return -1;
	}

	/* Check if module param for ports type has legal combination */
	if (port_type_array[0] == false && port_type_array[1] == true) {
		printk(KERN_WARNING "Module parameter configuration ETH/IB is not supported. Switching to default configuration IB/IB\n");
		port_type_array[0] = true;
	}

	if (mlx4_log_num_mgm_entry_size != -1 &&
	    (mlx4_log_num_mgm_entry_size < MLX4_MIN_MGM_LOG_ENTRY_SIZE ||
	     mlx4_log_num_mgm_entry_size > MLX4_MAX_MGM_LOG_ENTRY_SIZE)) {
		pr_warning("mlx4_core: mlx4_log_num_mgm_entry_size (%d) not "
			   "in legal range (-1 or %d..%d)\n",
			   mlx4_log_num_mgm_entry_size,
			   MLX4_MIN_MGM_LOG_ENTRY_SIZE,
			   MLX4_MAX_MGM_LOG_ENTRY_SIZE);
		return -1;
	}

	return 0;
}

static int __init mlx4_init(void)
{
	int ret;

	if (mlx4_verify_params())
		return -EINVAL;

	mlx4_catas_init();

	mlx4_wq = create_singlethread_workqueue("mlx4");
	if (!mlx4_wq)
		return -ENOMEM;

	ret = pci_register_driver(&mlx4_driver);
	if (ret < 0)
		destroy_workqueue(mlx4_wq);
	return ret < 0 ? ret : 0;
}

static void __exit mlx4_cleanup(void)
{
	pci_unregister_driver(&mlx4_driver);
	destroy_workqueue(mlx4_wq);
}

module_init(mlx4_init);
module_exit(mlx4_cleanup);<|MERGE_RESOLUTION|>--- conflicted
+++ resolved
@@ -2644,7 +2644,6 @@
 		mlx4_cleanup_port_info(&priv->port[p]);
 		mlx4_CLOSE_PORT(dev, p);
 	}
-<<<<<<< HEAD
 
 	if (mlx4_is_master(dev))
 		mlx4_free_resource_tracker(dev,
@@ -2678,41 +2677,6 @@
 		mlx4_multi_func_cleanup(dev);
 	mlx4_cmd_cleanup(dev);
 
-=======
-
-	if (mlx4_is_master(dev))
-		mlx4_free_resource_tracker(dev,
-					   RES_TR_FREE_SLAVES_ONLY);
-
-	mlx4_cleanup_counters_table(dev);
-	mlx4_cleanup_qp_table(dev);
-	mlx4_cleanup_srq_table(dev);
-	mlx4_cleanup_cq_table(dev);
-	mlx4_cmd_use_polling(dev);
-	mlx4_cleanup_eq_table(dev);
-	mlx4_cleanup_mcg_table(dev);
-	mlx4_cleanup_mr_table(dev);
-	mlx4_cleanup_xrcd_table(dev);
-	mlx4_cleanup_pd_table(dev);
-
-	if (mlx4_is_master(dev))
-		mlx4_free_resource_tracker(dev,
-					   RES_TR_FREE_STRUCTS_ONLY);
-
-	iounmap(priv->kar);
-	mlx4_uar_free(dev, &priv->driver_uar);
-	mlx4_cleanup_uar_table(dev);
-	if (!mlx4_is_slave(dev))
-		mlx4_clear_steering(dev);
-	mlx4_free_eq_table(dev);
-	if (mlx4_is_master(dev))
-		mlx4_multi_func_cleanup(dev);
-	mlx4_close_hca(dev);
-	if (mlx4_is_slave(dev))
-		mlx4_multi_func_cleanup(dev);
-	mlx4_cmd_cleanup(dev);
-
->>>>>>> f58b8487
 	if (dev->flags & MLX4_FLAG_MSI_X)
 		pci_disable_msix(pdev);
 	if (dev->flags & MLX4_FLAG_SRIOV) {
