// SPDX-License-Identifier: GPL-2.0-or-later
/* Copyright (c) 2014 Mahesh Bandewar <maheshb@google.com>
 */

#include "ipvlan.h"

static u32 ipvlan_jhash_secret __read_mostly;

void ipvlan_init_secret(void)
{
	net_get_random_once(&ipvlan_jhash_secret, sizeof(ipvlan_jhash_secret));
}

void ipvlan_count_rx(const struct ipvl_dev *ipvlan,
			    unsigned int len, bool success, bool mcast)
{
	if (likely(success)) {
		struct ipvl_pcpu_stats *pcptr;

		pcptr = this_cpu_ptr(ipvlan->pcpu_stats);
		u64_stats_update_begin(&pcptr->syncp);
		pcptr->rx_pkts++;
		pcptr->rx_bytes += len;
		if (mcast)
			pcptr->rx_mcast++;
		u64_stats_update_end(&pcptr->syncp);
	} else {
		this_cpu_inc(ipvlan->pcpu_stats->rx_errs);
	}
}
EXPORT_SYMBOL_GPL(ipvlan_count_rx);

#if IS_ENABLED(CONFIG_IPV6)
static u8 ipvlan_get_v6_hash(const void *iaddr)
{
	const struct in6_addr *ip6_addr = iaddr;

	return __ipv6_addr_jhash(ip6_addr, ipvlan_jhash_secret) &
	       IPVLAN_HASH_MASK;
}
#else
static u8 ipvlan_get_v6_hash(const void *iaddr)
{
	return 0;
}
#endif

static u8 ipvlan_get_v4_hash(const void *iaddr)
{
	const struct in_addr *ip4_addr = iaddr;

	return jhash_1word(ip4_addr->s_addr, ipvlan_jhash_secret) &
	       IPVLAN_HASH_MASK;
}

static bool addr_equal(bool is_v6, struct ipvl_addr *addr, const void *iaddr)
{
	if (!is_v6 && addr->atype == IPVL_IPV4) {
		struct in_addr *i4addr = (struct in_addr *)iaddr;

		return addr->ip4addr.s_addr == i4addr->s_addr;
#if IS_ENABLED(CONFIG_IPV6)
	} else if (is_v6 && addr->atype == IPVL_IPV6) {
		struct in6_addr *i6addr = (struct in6_addr *)iaddr;

		return ipv6_addr_equal(&addr->ip6addr, i6addr);
#endif
	}

	return false;
}

static struct ipvl_addr *ipvlan_ht_addr_lookup(const struct ipvl_port *port,
					       const void *iaddr, bool is_v6)
{
	struct ipvl_addr *addr;
	u8 hash;

	hash = is_v6 ? ipvlan_get_v6_hash(iaddr) :
	       ipvlan_get_v4_hash(iaddr);
	hlist_for_each_entry_rcu(addr, &port->hlhead[hash], hlnode)
		if (addr_equal(is_v6, addr, iaddr))
			return addr;
	return NULL;
}

void ipvlan_ht_addr_add(struct ipvl_dev *ipvlan, struct ipvl_addr *addr)
{
	struct ipvl_port *port = ipvlan->port;
	u8 hash;

	hash = (addr->atype == IPVL_IPV6) ?
	       ipvlan_get_v6_hash(&addr->ip6addr) :
	       ipvlan_get_v4_hash(&addr->ip4addr);
	if (hlist_unhashed(&addr->hlnode))
		hlist_add_head_rcu(&addr->hlnode, &port->hlhead[hash]);
}

void ipvlan_ht_addr_del(struct ipvl_addr *addr)
{
	hlist_del_init_rcu(&addr->hlnode);
}

struct ipvl_addr *ipvlan_find_addr(const struct ipvl_dev *ipvlan,
				   const void *iaddr, bool is_v6)
{
	struct ipvl_addr *addr, *ret = NULL;

	rcu_read_lock();
	list_for_each_entry_rcu(addr, &ipvlan->addrs, anode) {
		if (addr_equal(is_v6, addr, iaddr)) {
			ret = addr;
			break;
		}
	}
	rcu_read_unlock();
	return ret;
}

bool ipvlan_addr_busy(struct ipvl_port *port, void *iaddr, bool is_v6)
{
	struct ipvl_dev *ipvlan;
	bool ret = false;

	rcu_read_lock();
	list_for_each_entry_rcu(ipvlan, &port->ipvlans, pnode) {
		if (ipvlan_find_addr(ipvlan, iaddr, is_v6)) {
			ret = true;
			break;
		}
	}
	rcu_read_unlock();
	return ret;
}

void *ipvlan_get_L3_hdr(struct ipvl_port *port, struct sk_buff *skb, int *type)
{
	void *lyr3h = NULL;

	switch (skb->protocol) {
	case htons(ETH_P_ARP): {
		struct arphdr *arph;

		if (unlikely(!pskb_may_pull(skb, arp_hdr_len(port->dev))))
			return NULL;

		arph = arp_hdr(skb);
		*type = IPVL_ARP;
		lyr3h = arph;
		break;
	}
	case htons(ETH_P_IP): {
		u32 pktlen;
		struct iphdr *ip4h;

		if (unlikely(!pskb_may_pull(skb, sizeof(*ip4h))))
			return NULL;

		ip4h = ip_hdr(skb);
		pktlen = ntohs(ip4h->tot_len);
		if (ip4h->ihl < 5 || ip4h->version != 4)
			return NULL;
		if (skb->len < pktlen || pktlen < (ip4h->ihl * 4))
			return NULL;

		*type = IPVL_IPV4;
		lyr3h = ip4h;
		break;
	}
#if IS_ENABLED(CONFIG_IPV6)
	case htons(ETH_P_IPV6): {
		struct ipv6hdr *ip6h;

		if (unlikely(!pskb_may_pull(skb, sizeof(*ip6h))))
			return NULL;

		ip6h = ipv6_hdr(skb);
		if (ip6h->version != 6)
			return NULL;

		*type = IPVL_IPV6;
		lyr3h = ip6h;
		/* Only Neighbour Solicitation pkts need different treatment */
		if (ipv6_addr_any(&ip6h->saddr) &&
		    ip6h->nexthdr == NEXTHDR_ICMP) {
			struct icmp6hdr	*icmph;

			if (unlikely(!pskb_may_pull(skb, sizeof(*ip6h) + sizeof(*icmph))))
				return NULL;

			ip6h = ipv6_hdr(skb);
			icmph = (struct icmp6hdr *)(ip6h + 1);

			if (icmph->icmp6_type == NDISC_NEIGHBOUR_SOLICITATION) {
				/* Need to access the ipv6 address in body */
				if (unlikely(!pskb_may_pull(skb, sizeof(*ip6h) + sizeof(*icmph)
						+ sizeof(struct in6_addr))))
					return NULL;

				ip6h = ipv6_hdr(skb);
				icmph = (struct icmp6hdr *)(ip6h + 1);
			}

			*type = IPVL_ICMPV6;
			lyr3h = icmph;
		}
		break;
	}
#endif
	default:
		return NULL;
	}

	return lyr3h;
}

unsigned int ipvlan_mac_hash(const unsigned char *addr)
{
	u32 hash = jhash_1word(__get_unaligned_cpu32(addr+2),
			       ipvlan_jhash_secret);

	return hash & IPVLAN_MAC_FILTER_MASK;
}

void ipvlan_process_multicast(struct work_struct *work)
{
	struct ipvl_port *port = container_of(work, struct ipvl_port, wq);
	struct ethhdr *ethh;
	struct ipvl_dev *ipvlan;
	struct sk_buff *skb, *nskb;
	struct sk_buff_head list;
	unsigned int len;
	unsigned int mac_hash;
	int ret;
	u8 pkt_type;
	bool tx_pkt;

	__skb_queue_head_init(&list);

	spin_lock_bh(&port->backlog.lock);
	skb_queue_splice_tail_init(&port->backlog, &list);
	spin_unlock_bh(&port->backlog.lock);

	while ((skb = __skb_dequeue(&list)) != NULL) {
		struct net_device *dev = skb->dev;
		bool consumed = false;

		ethh = eth_hdr(skb);
		tx_pkt = IPVL_SKB_CB(skb)->tx_pkt;
		mac_hash = ipvlan_mac_hash(ethh->h_dest);

		if (ether_addr_equal(ethh->h_dest, port->dev->broadcast))
			pkt_type = PACKET_BROADCAST;
		else
			pkt_type = PACKET_MULTICAST;

		rcu_read_lock();
		list_for_each_entry_rcu(ipvlan, &port->ipvlans, pnode) {
			if (tx_pkt && (ipvlan->dev == skb->dev))
				continue;
			if (!test_bit(mac_hash, ipvlan->mac_filters))
				continue;
			if (!(ipvlan->dev->flags & IFF_UP))
				continue;
			ret = NET_RX_DROP;
			len = skb->len + ETH_HLEN;
			nskb = skb_clone(skb, GFP_ATOMIC);
			local_bh_disable();
			if (nskb) {
				consumed = true;
				nskb->pkt_type = pkt_type;
				nskb->dev = ipvlan->dev;
				if (tx_pkt)
					ret = dev_forward_skb(ipvlan->dev, nskb);
				else
					ret = netif_rx(nskb);
			}
			ipvlan_count_rx(ipvlan, len, ret == NET_RX_SUCCESS, true);
			local_bh_enable();
		}
		rcu_read_unlock();

		if (tx_pkt) {
			/* If the packet originated here, send it out. */
			skb->dev = port->dev;
			skb->pkt_type = pkt_type;
			dev_queue_xmit(skb);
		} else {
			if (consumed)
				consume_skb(skb);
			else
				kfree_skb(skb);
		}
		if (dev)
			dev_put(dev);
		cond_resched();
	}
}

static void ipvlan_skb_crossing_ns(struct sk_buff *skb, struct net_device *dev)
{
	bool xnet = true;

	if (dev)
		xnet = !net_eq(dev_net(skb->dev), dev_net(dev));

	skb_scrub_packet(skb, xnet);
	if (dev)
		skb->dev = dev;
}

static int ipvlan_rcv_frame(struct ipvl_addr *addr, struct sk_buff **pskb,
			    bool local)
{
	struct ipvl_dev *ipvlan = addr->master;
	struct net_device *dev = ipvlan->dev;
	unsigned int len;
	rx_handler_result_t ret = RX_HANDLER_CONSUMED;
	bool success = false;
	struct sk_buff *skb = *pskb;

	len = skb->len + ETH_HLEN;
	/* Only packets exchanged between two local slaves need to have
	 * device-up check as well as skb-share check.
	 */
	if (local) {
		if (unlikely(!(dev->flags & IFF_UP))) {
			kfree_skb(skb);
			goto out;
		}

		skb = skb_share_check(skb, GFP_ATOMIC);
		if (!skb)
			goto out;

		*pskb = skb;
	}

	if (local) {
		skb->pkt_type = PACKET_HOST;
		if (dev_forward_skb(ipvlan->dev, skb) == NET_RX_SUCCESS)
			success = true;
	} else {
		skb->dev = dev;
		ret = RX_HANDLER_ANOTHER;
		success = true;
	}

out:
	ipvlan_count_rx(ipvlan, len, success, false);
	return ret;
}

struct ipvl_addr *ipvlan_addr_lookup(struct ipvl_port *port, void *lyr3h,
				     int addr_type, bool use_dest)
{
	struct ipvl_addr *addr = NULL;

	switch (addr_type) {
#if IS_ENABLED(CONFIG_IPV6)
	case IPVL_IPV6: {
		struct ipv6hdr *ip6h;
		struct in6_addr *i6addr;

		ip6h = (struct ipv6hdr *)lyr3h;
		i6addr = use_dest ? &ip6h->daddr : &ip6h->saddr;
		addr = ipvlan_ht_addr_lookup(port, i6addr, true);
		break;
	}
	case IPVL_ICMPV6: {
		struct nd_msg *ndmh;
		struct in6_addr *i6addr;

		/* Make sure that the NeighborSolicitation ICMPv6 packets
		 * are handled to avoid DAD issue.
		 */
		ndmh = (struct nd_msg *)lyr3h;
		if (ndmh->icmph.icmp6_type == NDISC_NEIGHBOUR_SOLICITATION) {
			i6addr = &ndmh->target;
			addr = ipvlan_ht_addr_lookup(port, i6addr, true);
		}
		break;
	}
#endif
	case IPVL_IPV4: {
		struct iphdr *ip4h;
		__be32 *i4addr;

		ip4h = (struct iphdr *)lyr3h;
		i4addr = use_dest ? &ip4h->daddr : &ip4h->saddr;
		addr = ipvlan_ht_addr_lookup(port, i4addr, false);
		break;
	}
	case IPVL_ARP: {
		struct arphdr *arph;
		unsigned char *arp_ptr;
		__be32 dip;

		arph = (struct arphdr *)lyr3h;
		arp_ptr = (unsigned char *)(arph + 1);
		if (use_dest)
			arp_ptr += (2 * port->dev->addr_len) + 4;
		else
			arp_ptr += port->dev->addr_len;

		memcpy(&dip, arp_ptr, 4);
		addr = ipvlan_ht_addr_lookup(port, &dip, false);
		break;
	}
	}

	return addr;
}

static noinline_for_stack int ipvlan_process_v4_outbound(struct sk_buff *skb)
{
	const struct iphdr *ip4h = ip_hdr(skb);
	struct net_device *dev = skb->dev;
	struct net *net = dev_net(dev);
	struct rtable *rt;
	int err, ret = NET_XMIT_DROP;
	struct flowi4 fl4 = {
		.flowi4_oif = dev->ifindex,
		.flowi4_tos = RT_TOS(ip4h->tos),
		.flowi4_flags = FLOWI_FLAG_ANYSRC,
		.flowi4_mark = skb->mark,
		.daddr = ip4h->daddr,
		.saddr = ip4h->saddr,
	};

	rt = ip_route_output_flow(net, &fl4, NULL);
	if (IS_ERR(rt))
		goto err;

	if (rt->rt_type != RTN_UNICAST && rt->rt_type != RTN_LOCAL) {
		ip_rt_put(rt);
		goto err;
	}
	skb_dst_set(skb, &rt->dst);

	memset(IPCB(skb), 0, sizeof(*IPCB(skb)));

	err = ip_local_out(net, skb->sk, skb);
	if (unlikely(net_xmit_eval(err)))
		dev->stats.tx_errors++;
	else
		ret = NET_XMIT_SUCCESS;
	goto out;
err:
	dev->stats.tx_errors++;
	kfree_skb(skb);
out:
	return ret;
}

#if IS_ENABLED(CONFIG_IPV6)

static noinline_for_stack int
ipvlan_route_v6_outbound(struct net_device *dev, struct sk_buff *skb)
{
	const struct ipv6hdr *ip6h = ipv6_hdr(skb);
	struct flowi6 fl6 = {
		.flowi6_oif = dev->ifindex,
		.daddr = ip6h->daddr,
		.saddr = ip6h->saddr,
		.flowi6_flags = FLOWI_FLAG_ANYSRC,
		.flowlabel = ip6_flowinfo(ip6h),
		.flowi6_mark = skb->mark,
		.flowi6_proto = ip6h->nexthdr,
	};
	struct dst_entry *dst;
	int err;

	dst = ip6_route_output(dev_net(dev), NULL, &fl6);
	err = dst->error;
	if (err) {
		dst_release(dst);
		return err;
	}
	skb_dst_set(skb, dst);
	return 0;
}

static int ipvlan_process_v6_outbound(struct sk_buff *skb)
{
	struct net_device *dev = skb->dev;
	int err, ret = NET_XMIT_DROP;

	err = ipvlan_route_v6_outbound(dev, skb);
	if (unlikely(err)) {
		DEV_STATS_INC(dev, tx_errors);
		kfree_skb(skb);
		return err;
	}

	memset(IP6CB(skb), 0, sizeof(*IP6CB(skb)));

	err = ip6_local_out(dev_net(dev), skb->sk, skb);
	if (unlikely(net_xmit_eval(err)))
		dev->stats.tx_errors++;
	else
		ret = NET_XMIT_SUCCESS;
<<<<<<< HEAD
	goto out;
err:
	dev->stats.tx_errors++;
	kfree_skb(skb);
out:
=======
>>>>>>> 8e221b47
	return ret;
}
#else
static int ipvlan_process_v6_outbound(struct sk_buff *skb)
{
	return NET_XMIT_DROP;
}
#endif

static int ipvlan_process_outbound(struct sk_buff *skb)
{
	int ret = NET_XMIT_DROP;

	/* The ipvlan is a pseudo-L2 device, so the packets that we receive
	 * will have L2; which need to discarded and processed further
	 * in the net-ns of the main-device.
	 */
	if (skb_mac_header_was_set(skb)) {
		/* In this mode we dont care about
		 * multicast and broadcast traffic */
		struct ethhdr *ethh = eth_hdr(skb);

		if (is_multicast_ether_addr(ethh->h_dest)) {
			pr_debug_ratelimited(
				"Dropped {multi|broad}cast of type=[%x]\n",
				ntohs(skb->protocol));
			kfree_skb(skb);
			goto out;
		}

		skb_pull(skb, sizeof(*ethh));
		skb->mac_header = (typeof(skb->mac_header))~0U;
		skb_reset_network_header(skb);
	}

	if (skb->protocol == htons(ETH_P_IPV6))
		ret = ipvlan_process_v6_outbound(skb);
	else if (skb->protocol == htons(ETH_P_IP))
		ret = ipvlan_process_v4_outbound(skb);
	else {
		pr_warn_ratelimited("Dropped outbound packet type=%x\n",
				    ntohs(skb->protocol));
		kfree_skb(skb);
	}
out:
	return ret;
}

static void ipvlan_multicast_enqueue(struct ipvl_port *port,
				     struct sk_buff *skb, bool tx_pkt)
{
	if (skb->protocol == htons(ETH_P_PAUSE)) {
		kfree_skb(skb);
		return;
	}

	/* Record that the deferred packet is from TX or RX path. By
	 * looking at mac-addresses on packet will lead to erronus decisions.
	 * (This would be true for a loopback-mode on master device or a
	 * hair-pin mode of the switch.)
	 */
	IPVL_SKB_CB(skb)->tx_pkt = tx_pkt;

	spin_lock(&port->backlog.lock);
	if (skb_queue_len(&port->backlog) < IPVLAN_QBACKLOG_LIMIT) {
		if (skb->dev)
			dev_hold(skb->dev);
		__skb_queue_tail(&port->backlog, skb);
		spin_unlock(&port->backlog.lock);
		schedule_work(&port->wq);
	} else {
		spin_unlock(&port->backlog.lock);
		atomic_long_inc(&skb->dev->rx_dropped);
		kfree_skb(skb);
	}
}

static int ipvlan_xmit_mode_l3(struct sk_buff *skb, struct net_device *dev)
{
	const struct ipvl_dev *ipvlan = netdev_priv(dev);
	void *lyr3h;
	struct ipvl_addr *addr;
	int addr_type;

	lyr3h = ipvlan_get_L3_hdr(ipvlan->port, skb, &addr_type);
	if (!lyr3h)
		goto out;

	if (!ipvlan_is_vepa(ipvlan->port)) {
		addr = ipvlan_addr_lookup(ipvlan->port, lyr3h, addr_type, true);
		if (addr) {
			if (ipvlan_is_private(ipvlan->port)) {
				consume_skb(skb);
				return NET_XMIT_DROP;
			}
			ipvlan_rcv_frame(addr, &skb, true);
			return NET_XMIT_SUCCESS;
		}
	}
out:
	ipvlan_skb_crossing_ns(skb, ipvlan->phy_dev);
	return ipvlan_process_outbound(skb);
}

static int ipvlan_xmit_mode_l2(struct sk_buff *skb, struct net_device *dev)
{
	const struct ipvl_dev *ipvlan = netdev_priv(dev);
	struct ethhdr *eth = skb_eth_hdr(skb);
	struct ipvl_addr *addr;
	void *lyr3h;
	int addr_type;

	if (!ipvlan_is_vepa(ipvlan->port) &&
	    ether_addr_equal(eth->h_dest, eth->h_source)) {
		lyr3h = ipvlan_get_L3_hdr(ipvlan->port, skb, &addr_type);
		if (lyr3h) {
			addr = ipvlan_addr_lookup(ipvlan->port, lyr3h, addr_type, true);
			if (addr) {
				if (ipvlan_is_private(ipvlan->port)) {
					consume_skb(skb);
					return NET_XMIT_DROP;
				}
				ipvlan_rcv_frame(addr, &skb, true);
				return NET_XMIT_SUCCESS;
			}
		}
		skb = skb_share_check(skb, GFP_ATOMIC);
		if (!skb)
			return NET_XMIT_DROP;

		/* Packet definitely does not belong to any of the
		 * virtual devices, but the dest is local. So forward
		 * the skb for the main-dev. At the RX side we just return
		 * RX_PASS for it to be processed further on the stack.
		 */
		dev_forward_skb(ipvlan->phy_dev, skb);
		return NET_XMIT_SUCCESS;

	} else if (is_multicast_ether_addr(eth->h_dest)) {
		skb_reset_mac_header(skb);
		ipvlan_skb_crossing_ns(skb, NULL);
		ipvlan_multicast_enqueue(ipvlan->port, skb, true);
		return NET_XMIT_SUCCESS;
	}

	skb->dev = ipvlan->phy_dev;
	return dev_queue_xmit(skb);
}

int ipvlan_queue_xmit(struct sk_buff *skb, struct net_device *dev)
{
	struct ipvl_dev *ipvlan = netdev_priv(dev);
	struct ipvl_port *port = ipvlan_port_get_rcu_bh(ipvlan->phy_dev);

	if (!port)
		goto out;

	if (unlikely(!pskb_may_pull(skb, sizeof(struct ethhdr))))
		goto out;

	switch(port->mode) {
	case IPVLAN_MODE_L2:
		return ipvlan_xmit_mode_l2(skb, dev);
	case IPVLAN_MODE_L3:
#ifdef CONFIG_IPVLAN_L3S
	case IPVLAN_MODE_L3S:
#endif
		return ipvlan_xmit_mode_l3(skb, dev);
	}

	/* Should not reach here */
	WARN_ONCE(true, "ipvlan_queue_xmit() called for mode = [%hx]\n",
			  port->mode);
out:
	kfree_skb(skb);
	return NET_XMIT_DROP;
}

static bool ipvlan_external_frame(struct sk_buff *skb, struct ipvl_port *port)
{
	struct ethhdr *eth = eth_hdr(skb);
	struct ipvl_addr *addr;
	void *lyr3h;
	int addr_type;

	if (ether_addr_equal(eth->h_source, skb->dev->dev_addr)) {
		lyr3h = ipvlan_get_L3_hdr(port, skb, &addr_type);
		if (!lyr3h)
			return true;

		addr = ipvlan_addr_lookup(port, lyr3h, addr_type, false);
		if (addr)
			return false;
	}

	return true;
}

static rx_handler_result_t ipvlan_handle_mode_l3(struct sk_buff **pskb,
						 struct ipvl_port *port)
{
	void *lyr3h;
	int addr_type;
	struct ipvl_addr *addr;
	struct sk_buff *skb = *pskb;
	rx_handler_result_t ret = RX_HANDLER_PASS;

	lyr3h = ipvlan_get_L3_hdr(port, skb, &addr_type);
	if (!lyr3h)
		goto out;

	addr = ipvlan_addr_lookup(port, lyr3h, addr_type, true);
	if (addr)
		ret = ipvlan_rcv_frame(addr, pskb, false);

out:
	return ret;
}

static rx_handler_result_t ipvlan_handle_mode_l2(struct sk_buff **pskb,
						 struct ipvl_port *port)
{
	struct sk_buff *skb = *pskb;
	struct ethhdr *eth = eth_hdr(skb);
	rx_handler_result_t ret = RX_HANDLER_PASS;

	if (is_multicast_ether_addr(eth->h_dest)) {
		if (ipvlan_external_frame(skb, port)) {
			struct sk_buff *nskb = skb_clone(skb, GFP_ATOMIC);

			/* External frames are queued for device local
			 * distribution, but a copy is given to master
			 * straight away to avoid sending duplicates later
			 * when work-queue processes this frame. This is
			 * achieved by returning RX_HANDLER_PASS.
			 */
			if (nskb) {
				ipvlan_skb_crossing_ns(nskb, NULL);
				ipvlan_multicast_enqueue(port, nskb, false);
			}
		}
	} else {
		/* Perform like l3 mode for non-multicast packet */
		ret = ipvlan_handle_mode_l3(pskb, port);
	}

	return ret;
}

rx_handler_result_t ipvlan_handle_frame(struct sk_buff **pskb)
{
	struct sk_buff *skb = *pskb;
	struct ipvl_port *port = ipvlan_port_get_rcu(skb->dev);

	if (!port)
		return RX_HANDLER_PASS;

	switch (port->mode) {
	case IPVLAN_MODE_L2:
		return ipvlan_handle_mode_l2(pskb, port);
	case IPVLAN_MODE_L3:
		return ipvlan_handle_mode_l3(pskb, port);
#ifdef CONFIG_IPVLAN_L3S
	case IPVLAN_MODE_L3S:
		return RX_HANDLER_PASS;
#endif
	}

	/* Should not reach here */
	WARN_ONCE(true, "ipvlan_handle_frame() called for mode = [%hx]\n",
			  port->mode);
	kfree_skb(skb);
	return RX_HANDLER_CONSUMED;
}<|MERGE_RESOLUTION|>--- conflicted
+++ resolved
@@ -488,7 +488,7 @@
 
 	err = ipvlan_route_v6_outbound(dev, skb);
 	if (unlikely(err)) {
-		DEV_STATS_INC(dev, tx_errors);
+		dev->stats.tx_errors++;
 		kfree_skb(skb);
 		return err;
 	}
@@ -500,14 +500,6 @@
 		dev->stats.tx_errors++;
 	else
 		ret = NET_XMIT_SUCCESS;
-<<<<<<< HEAD
-	goto out;
-err:
-	dev->stats.tx_errors++;
-	kfree_skb(skb);
-out:
-=======
->>>>>>> 8e221b47
 	return ret;
 }
 #else
