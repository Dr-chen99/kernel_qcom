/******************************************************************************
 *
 * Copyright(c) 2005 - 2013 Intel Corporation. All rights reserved.
 *
 * This program is free software; you can redistribute it and/or modify it
 * under the terms of version 2 of the GNU General Public License as
 * published by the Free Software Foundation.
 *
 * This program is distributed in the hope that it will be useful, but WITHOUT
 * ANY WARRANTY; without even the implied warranty of MERCHANTABILITY or
 * FITNESS FOR A PARTICULAR PURPOSE.  See the GNU General Public License for
 * more details.
 *
 * You should have received a copy of the GNU General Public License along with
 * this program; if not, write to the Free Software Foundation, Inc.,
 * 51 Franklin Street, Fifth Floor, Boston, MA 02110, USA
 *
 * The full GNU General Public License is included in this distribution in the
 * file called LICENSE.
 *
 * Contact Information:
 *  Intel Linux Wireless <ilw@linux.intel.com>
 * Intel Corporation, 5200 N.E. Elam Young Parkway, Hillsboro, OR 97124-6497
 *
 *****************************************************************************/
#include <linux/kernel.h>
#include <linux/init.h>
#include <linux/skbuff.h>
#include <linux/slab.h>
#include <net/mac80211.h>

#include <linux/netdevice.h>
#include <linux/etherdevice.h>
#include <linux/delay.h>

#include <linux/workqueue.h>
#include "rs.h"
#include "fw-api.h"
#include "sta.h"
#include "iwl-op-mode.h"
#include "mvm.h"

#define RS_NAME "iwl-mvm-rs"

#define NUM_TRY_BEFORE_ANT_TOGGLE 1
#define IWL_NUMBER_TRY      1
#define IWL_HT_NUMBER_TRY   3

#define IWL_RATE_MAX_WINDOW		62	/* # tx in history window */
#define IWL_RATE_MIN_FAILURE_TH		6	/* min failures to calc tpt */
#define IWL_RATE_MIN_SUCCESS_TH		8	/* min successes to calc tpt */

/* max allowed rate miss before sync LQ cmd */
#define IWL_MISSED_RATE_MAX		15
/* max time to accum history 2 seconds */
#define IWL_RATE_SCALE_FLUSH_INTVL   (3*HZ)

static u8 rs_ht_to_legacy[] = {
	[IWL_RATE_1M_INDEX] = IWL_RATE_6M_INDEX,
	[IWL_RATE_2M_INDEX] = IWL_RATE_6M_INDEX,
	[IWL_RATE_5M_INDEX] = IWL_RATE_6M_INDEX,
	[IWL_RATE_11M_INDEX] = IWL_RATE_6M_INDEX,
	[IWL_RATE_6M_INDEX] = IWL_RATE_6M_INDEX,
	[IWL_RATE_9M_INDEX] = IWL_RATE_6M_INDEX,
	[IWL_RATE_12M_INDEX] = IWL_RATE_9M_INDEX,
	[IWL_RATE_18M_INDEX] = IWL_RATE_12M_INDEX,
	[IWL_RATE_24M_INDEX] = IWL_RATE_18M_INDEX,
	[IWL_RATE_36M_INDEX] = IWL_RATE_24M_INDEX,
	[IWL_RATE_48M_INDEX] = IWL_RATE_36M_INDEX,
	[IWL_RATE_54M_INDEX] = IWL_RATE_48M_INDEX,
	[IWL_RATE_60M_INDEX] = IWL_RATE_54M_INDEX,
};

static const u8 ant_toggle_lookup[] = {
	[ANT_NONE] = ANT_NONE,
	[ANT_A] = ANT_B,
	[ANT_B] = ANT_C,
	[ANT_AB] = ANT_BC,
	[ANT_C] = ANT_A,
	[ANT_AC] = ANT_AB,
	[ANT_BC] = ANT_AC,
	[ANT_ABC] = ANT_ABC,
};

<<<<<<< HEAD
#define IWL_DECLARE_RATE_INFO(r, s, rp, rn)		       \
	[IWL_RATE_##r##M_INDEX] = { IWL_RATE_##r##M_PLCP,      \
				    IWL_RATE_SISO_##s##M_PLCP, \
				    IWL_RATE_MIMO2_##s##M_PLCP,\
				    IWL_RATE_##rp##M_INDEX,    \
				    IWL_RATE_##rn##M_INDEX }
=======
#define IWL_DECLARE_RATE_INFO(r, s, rp, rn)			      \
	[IWL_RATE_##r##M_INDEX] = { IWL_RATE_##r##M_PLCP,	      \
				    IWL_RATE_HT_SISO_MCS_##s##_PLCP,  \
				    IWL_RATE_HT_MIMO2_MCS_##s##_PLCP, \
				    IWL_RATE_VHT_SISO_MCS_##s##_PLCP, \
				    IWL_RATE_VHT_MIMO2_MCS_##s##_PLCP,\
				    IWL_RATE_##rp##M_INDEX,	      \
				    IWL_RATE_##rn##M_INDEX }

#define IWL_DECLARE_MCS_RATE(s)						  \
	[IWL_RATE_MCS_##s##_INDEX] = { IWL_RATE_INVM_PLCP,		  \
				       IWL_RATE_HT_SISO_MCS_##s##_PLCP,	  \
				       IWL_RATE_HT_MIMO2_MCS_##s##_PLCP,  \
				       IWL_RATE_VHT_SISO_MCS_##s##_PLCP,  \
				       IWL_RATE_VHT_MIMO2_MCS_##s##_PLCP, \
				       IWL_RATE_INVM_INDEX,	          \
				       IWL_RATE_INVM_INDEX }
>>>>>>> d8ec26d7

/*
 * Parameter order:
 *   rate, ht rate, prev rate, next rate
 *
 * If there isn't a valid next or previous rate then INV is used which
 * maps to IWL_RATE_INVALID
 *
 */
static const struct iwl_rs_rate_info iwl_rates[IWL_RATE_COUNT] = {
	IWL_DECLARE_RATE_INFO(1, INV, INV, 2),   /*  1mbps */
	IWL_DECLARE_RATE_INFO(2, INV, 1, 5),     /*  2mbps */
	IWL_DECLARE_RATE_INFO(5, INV, 2, 11),    /*5.5mbps */
	IWL_DECLARE_RATE_INFO(11, INV, 9, 12),   /* 11mbps */
<<<<<<< HEAD
	IWL_DECLARE_RATE_INFO(6, 6, 5, 11),      /*  6mbps */
	IWL_DECLARE_RATE_INFO(9, 6, 6, 11),      /*  9mbps */
	IWL_DECLARE_RATE_INFO(12, 12, 11, 18),   /* 12mbps */
	IWL_DECLARE_RATE_INFO(18, 18, 12, 24),   /* 18mbps */
	IWL_DECLARE_RATE_INFO(24, 24, 18, 36),   /* 24mbps */
	IWL_DECLARE_RATE_INFO(36, 36, 24, 48),   /* 36mbps */
	IWL_DECLARE_RATE_INFO(48, 48, 36, 54),   /* 48mbps */
	IWL_DECLARE_RATE_INFO(54, 54, 48, INV),  /* 54mbps */
	IWL_DECLARE_RATE_INFO(60, 60, 48, INV),  /* 60mbps */
	/* FIXME:RS:          ^^    should be INV (legacy) */
=======
	IWL_DECLARE_RATE_INFO(6, 0, 5, 11),      /*  6mbps ; MCS 0 */
	IWL_DECLARE_RATE_INFO(9, INV, 6, 11),    /*  9mbps */
	IWL_DECLARE_RATE_INFO(12, 1, 11, 18),    /* 12mbps ; MCS 1 */
	IWL_DECLARE_RATE_INFO(18, 2, 12, 24),    /* 18mbps ; MCS 2 */
	IWL_DECLARE_RATE_INFO(24, 3, 18, 36),    /* 24mbps ; MCS 3 */
	IWL_DECLARE_RATE_INFO(36, 4, 24, 48),    /* 36mbps ; MCS 4 */
	IWL_DECLARE_RATE_INFO(48, 5, 36, 54),    /* 48mbps ; MCS 5 */
	IWL_DECLARE_RATE_INFO(54, 6, 48, INV),   /* 54mbps ; MCS 6 */
	IWL_DECLARE_MCS_RATE(7),                 /* MCS 7 */
	IWL_DECLARE_MCS_RATE(8),                 /* MCS 8 */
	IWL_DECLARE_MCS_RATE(9),                 /* MCS 9 */
>>>>>>> d8ec26d7
};

static inline u8 rs_extract_rate(u32 rate_n_flags)
{
	/* also works for HT because bits 7:6 are zero there */
	return (u8)(rate_n_flags & RATE_LEGACY_RATE_MSK);
}

static int iwl_hwrate_to_plcp_idx(u32 rate_n_flags)
{
	int idx = 0;

	if (rate_n_flags & RATE_MCS_HT_MSK) {
		idx = rate_n_flags & RATE_HT_MCS_RATE_CODE_MSK;
		idx += IWL_RATE_MCS_0_INDEX;

<<<<<<< HEAD
		WARN_ON_ONCE(idx >= IWL_RATE_MIMO3_6M_PLCP);
		if (idx >= IWL_RATE_MIMO2_6M_PLCP)
			idx = idx - IWL_RATE_MIMO2_6M_PLCP;

		idx += IWL_FIRST_OFDM_RATE;
		/* skip 9M not supported in ht*/
=======
		/* skip 9M not supported in HT*/
>>>>>>> d8ec26d7
		if (idx >= IWL_RATE_9M_INDEX)
			idx += 1;
		if ((idx >= IWL_FIRST_HT_RATE) && (idx <= IWL_LAST_HT_RATE))
			return idx;
	} else if (rate_n_flags & RATE_MCS_VHT_MSK) {
		idx = rate_n_flags & RATE_VHT_MCS_RATE_CODE_MSK;
		idx += IWL_RATE_MCS_0_INDEX;

		/* skip 9M not supported in VHT*/
		if (idx >= IWL_RATE_9M_INDEX)
			idx++;
		if ((idx >= IWL_FIRST_VHT_RATE) && (idx <= IWL_LAST_VHT_RATE))
			return idx;
	} else {
		/* legacy rate format, search for match in table */

		u8 legacy_rate = rs_extract_rate(rate_n_flags);
		for (idx = 0; idx < ARRAY_SIZE(iwl_rates); idx++)
			if (iwl_rates[idx].plcp == legacy_rate)
				return idx;
	}

	return -1;
}

static void rs_rate_scale_perform(struct iwl_mvm *mvm,
				   struct sk_buff *skb,
				   struct ieee80211_sta *sta,
				   struct iwl_lq_sta *lq_sta);
static void rs_fill_link_cmd(struct iwl_mvm *mvm,
			     struct ieee80211_sta *sta,
			     struct iwl_lq_sta *lq_sta, u32 rate_n_flags);
static void rs_stay_in_table(struct iwl_lq_sta *lq_sta, bool force_search);


#ifdef CONFIG_MAC80211_DEBUGFS
static void rs_dbgfs_set_mcs(struct iwl_lq_sta *lq_sta,
			     u32 *rate_n_flags);
#else
static void rs_dbgfs_set_mcs(struct iwl_lq_sta *lq_sta,
			     u32 *rate_n_flags)
{}
#endif

/**
 * The following tables contain the expected throughput metrics for all rates
 *
 *	1, 2, 5.5, 11, 6, 9, 12, 18, 24, 36, 48, 54, 60 MBits
 *
 * where invalid entries are zeros.
 *
 * CCK rates are only valid in legacy table and will only be used in G
 * (2.4 GHz) band.
 */

static s32 expected_tpt_legacy[IWL_RATE_COUNT] = {
	7, 13, 35, 58, 40, 57, 72, 98, 121, 154, 177, 186, 0, 0, 0
};

/* Expected TpT tables. 4 indexes:
 * 0 - NGI, 1 - SGI, 2 - AGG+NGI, 3 - AGG+SGI
 */
static s32 expected_tpt_siso_20MHz[4][IWL_RATE_COUNT] = {
	{0, 0, 0, 0, 42, 0,  76, 102, 124, 159, 183, 193, 202, 216, 0},
	{0, 0, 0, 0, 46, 0,  82, 110, 132, 168, 192, 202, 210, 225, 0},
	{0, 0, 0, 0, 49, 0,  97, 145, 192, 285, 375, 420, 464, 551, 0},
	{0, 0, 0, 0, 54, 0, 108, 160, 213, 315, 415, 465, 513, 608, 0},
};

static s32 expected_tpt_siso_40MHz[4][IWL_RATE_COUNT] = {
	{0, 0, 0, 0,  77, 0, 127, 160, 184, 220, 242, 250,  257,  269,  275},
	{0, 0, 0, 0,  83, 0, 135, 169, 193, 229, 250, 257,  264,  275,  280},
	{0, 0, 0, 0, 101, 0, 199, 295, 389, 570, 744, 828,  911, 1070, 1173},
	{0, 0, 0, 0, 112, 0, 220, 326, 429, 629, 819, 912, 1000, 1173, 1284},
};

static s32 expected_tpt_siso_80MHz[4][IWL_RATE_COUNT] = {
	{0, 0, 0, 0, 130, 0, 191, 223, 244,  273,  288,  294,  298,  305,  308},
	{0, 0, 0, 0, 138, 0, 200, 231, 251,  279,  293,  298,  302,  308,  312},
	{0, 0, 0, 0, 217, 0, 429, 634, 834, 1220, 1585, 1760, 1931, 2258, 2466},
	{0, 0, 0, 0, 241, 0, 475, 701, 921, 1343, 1741, 1931, 2117, 2468, 2691},
};

static s32 expected_tpt_mimo2_20MHz[4][IWL_RATE_COUNT] = {
	{0, 0, 0, 0,  74, 0, 123, 155, 179, 213, 235, 243, 250,  261, 0},
	{0, 0, 0, 0,  81, 0, 131, 164, 187, 221, 242, 250, 256,  267, 0},
	{0, 0, 0, 0,  98, 0, 193, 286, 375, 550, 718, 799, 878, 1032, 0},
	{0, 0, 0, 0, 109, 0, 214, 316, 414, 607, 790, 879, 965, 1132, 0},
};

<<<<<<< HEAD
=======
static s32 expected_tpt_mimo2_40MHz[4][IWL_RATE_COUNT] = {
	{0, 0, 0, 0, 123, 0, 182, 214, 235,  264,  279,  285,  289,  296,  300},
	{0, 0, 0, 0, 131, 0, 191, 222, 242,  270,  284,  289,  293,  300,  303},
	{0, 0, 0, 0, 200, 0, 390, 571, 741, 1067, 1365, 1505, 1640, 1894, 2053},
	{0, 0, 0, 0, 221, 0, 430, 630, 816, 1169, 1490, 1641, 1784, 2053, 2221},
};

static s32 expected_tpt_mimo2_80MHz[4][IWL_RATE_COUNT] = {
	{0, 0, 0, 0, 182, 0, 240,  264,  278,  299,  308,  311,  313,  317,  319},
	{0, 0, 0, 0, 190, 0, 247,  269,  282,  302,  310,  313,  315,  319,  320},
	{0, 0, 0, 0, 428, 0, 833, 1215, 1577, 2254, 2863, 3147, 3418, 3913, 4219},
	{0, 0, 0, 0, 474, 0, 920, 1338, 1732, 2464, 3116, 3418, 3705, 4225, 4545},
};

>>>>>>> d8ec26d7
/* mbps, mcs */
static const struct iwl_rate_mcs_info iwl_rate_mcs[IWL_RATE_COUNT] = {
	{  "1", "BPSK DSSS"},
	{  "2", "QPSK DSSS"},
	{"5.5", "BPSK CCK"},
	{ "11", "QPSK CCK"},
	{  "6", "BPSK 1/2"},
	{  "9", "BPSK 1/2"},
	{ "12", "QPSK 1/2"},
	{ "18", "QPSK 3/4"},
	{ "24", "16QAM 1/2"},
	{ "36", "16QAM 3/4"},
	{ "48", "64QAM 2/3"},
	{ "54", "64QAM 3/4"},
	{ "60", "64QAM 5/6"},
};

#define MCS_INDEX_PER_STREAM	(8)

static void rs_rate_scale_clear_window(struct iwl_rate_scale_data *window)
{
	window->data = 0;
	window->success_counter = 0;
	window->success_ratio = IWL_INVALID_VALUE;
	window->counter = 0;
	window->average_tpt = IWL_INVALID_VALUE;
	window->stamp = 0;
}

static inline u8 rs_is_valid_ant(u8 valid_antenna, u8 ant_type)
{
	return (ant_type & valid_antenna) == ant_type;
}

#ifdef CONFIG_MAC80211_DEBUGFS
/**
 * Program the device to use fixed rate for frame transmit
 * This is for debugging/testing only
 * once the device start use fixed rate, we need to reload the module
 * to being back the normal operation.
 */
static void rs_program_fix_rate(struct iwl_mvm *mvm,
				struct iwl_lq_sta *lq_sta)
{
	lq_sta->active_legacy_rate = 0x0FFF;	/* 1 - 54 MBits, includes CCK */
	lq_sta->active_siso_rate   = 0x1FD0;	/* 6 - 60 MBits, no 9, no CCK */
	lq_sta->active_mimo2_rate  = 0x1FD0;	/* 6 - 60 MBits, no 9, no CCK */

	IWL_DEBUG_RATE(mvm, "sta_id %d rate 0x%X\n",
		       lq_sta->lq.sta_id, lq_sta->dbg_fixed_rate);

	if (lq_sta->dbg_fixed_rate) {
		rs_fill_link_cmd(NULL, NULL, lq_sta, lq_sta->dbg_fixed_rate);
		iwl_mvm_send_lq_cmd(lq_sta->drv, &lq_sta->lq, CMD_ASYNC, false);
	}
}
#endif

static int rs_tl_turn_on_agg_for_tid(struct iwl_mvm *mvm,
				      struct iwl_lq_sta *lq_data, u8 tid,
				      struct ieee80211_sta *sta)
{
	int ret = -EAGAIN;
<<<<<<< HEAD

	/*
	 * Don't create TX aggregation sessions when in high
	 * BT traffic, as they would just be disrupted by BT.
	 */
	if (BT_MBOX_MSG(&mvm->last_bt_notif, 3, TRAFFIC_LOAD) >= 2) {
		IWL_DEBUG_COEX(mvm, "BT traffic (%d), no aggregation allowed\n",
			       BT_MBOX_MSG(&mvm->last_bt_notif,
					   3, TRAFFIC_LOAD));
		return ret;
	}
=======
>>>>>>> d8ec26d7

	IWL_DEBUG_HT(mvm, "Starting Tx agg: STA: %pM tid: %d\n",
		     sta->addr, tid);
	ret = ieee80211_start_tx_ba_session(sta, tid, 5000);
	if (ret == -EAGAIN) {
		/*
		 * driver and mac80211 is out of sync
		 * this might be cause by reloading firmware
		 * stop the tx ba session here
		 */
		IWL_ERR(mvm, "Fail start Tx agg on tid: %d\n",
			tid);
		ieee80211_stop_tx_ba_session(sta, tid);
	}
	return ret;
}

static void rs_tl_turn_on_agg(struct iwl_mvm *mvm, u8 tid,
			      struct iwl_lq_sta *lq_data,
			      struct ieee80211_sta *sta)
{
	if (tid < IWL_MAX_TID_COUNT)
		rs_tl_turn_on_agg_for_tid(mvm, lq_data, tid, sta);
	else
		IWL_ERR(mvm, "tid exceeds max TID count: %d/%d\n",
			tid, IWL_MAX_TID_COUNT);
}

static inline int get_num_of_ant_from_rate(u32 rate_n_flags)
{
	return !!(rate_n_flags & RATE_MCS_ANT_A_MSK) +
	       !!(rate_n_flags & RATE_MCS_ANT_B_MSK) +
	       !!(rate_n_flags & RATE_MCS_ANT_C_MSK);
}

/*
 * Static function to get the expected throughput from an iwl_scale_tbl_info
 * that wraps a NULL pointer check
 */
static s32 get_expected_tpt(struct iwl_scale_tbl_info *tbl, int rs_index)
{
	if (tbl->expected_tpt)
		return tbl->expected_tpt[rs_index];
	return 0;
}

/**
 * rs_collect_tx_data - Update the success/failure sliding window
 *
 * We keep a sliding window of the last 62 packets transmitted
 * at this rate.  window->data contains the bitmask of successful
 * packets.
 */
static int rs_collect_tx_data(struct iwl_scale_tbl_info *tbl,
			      int scale_index, int attempts, int successes)
{
	struct iwl_rate_scale_data *window = NULL;
	static const u64 mask = (((u64)1) << (IWL_RATE_MAX_WINDOW - 1));
	s32 fail_count, tpt;

	if (scale_index < 0 || scale_index >= IWL_RATE_COUNT)
		return -EINVAL;

	/* Select window for current tx bit rate */
	window = &(tbl->win[scale_index]);

	/* Get expected throughput */
	tpt = get_expected_tpt(tbl, scale_index);

	/*
	 * Keep track of only the latest 62 tx frame attempts in this rate's
	 * history window; anything older isn't really relevant any more.
	 * If we have filled up the sliding window, drop the oldest attempt;
	 * if the oldest attempt (highest bit in bitmap) shows "success",
	 * subtract "1" from the success counter (this is the main reason
	 * we keep these bitmaps!).
	 */
	while (attempts > 0) {
		if (window->counter >= IWL_RATE_MAX_WINDOW) {
			/* remove earliest */
			window->counter = IWL_RATE_MAX_WINDOW - 1;

			if (window->data & mask) {
				window->data &= ~mask;
				window->success_counter--;
			}
		}

		/* Increment frames-attempted counter */
		window->counter++;

		/* Shift bitmap by one frame to throw away oldest history */
		window->data <<= 1;

		/* Mark the most recent #successes attempts as successful */
		if (successes > 0) {
			window->success_counter++;
			window->data |= 0x1;
			successes--;
		}

		attempts--;
	}

	/* Calculate current success ratio, avoid divide-by-0! */
	if (window->counter > 0)
		window->success_ratio = 128 * (100 * window->success_counter)
					/ window->counter;
	else
		window->success_ratio = IWL_INVALID_VALUE;

	fail_count = window->counter - window->success_counter;

	/* Calculate average throughput, if we have enough history. */
	if ((fail_count >= IWL_RATE_MIN_FAILURE_TH) ||
	    (window->success_counter >= IWL_RATE_MIN_SUCCESS_TH))
		window->average_tpt = (window->success_ratio * tpt + 64) / 128;
	else
		window->average_tpt = IWL_INVALID_VALUE;

	/* Tag this window as having been updated */
	window->stamp = jiffies;

	return 0;
}

/*
 * Fill uCode API rate_n_flags field, based on "search" or "active" table.
 */
/* FIXME:RS:remove this function and put the flags statically in the table */
static u32 rate_n_flags_from_tbl(struct iwl_mvm *mvm,
				 struct iwl_scale_tbl_info *tbl, int index)
{
	u32 rate_n_flags = 0;

	rate_n_flags |= ((tbl->ant_type << RATE_MCS_ANT_POS) &
			 RATE_MCS_ANT_ABC_MSK);

	if (is_legacy(tbl->lq_type)) {
		rate_n_flags |= iwl_rates[index].plcp;
		if (index >= IWL_FIRST_CCK_RATE && index <= IWL_LAST_CCK_RATE)
			rate_n_flags |= RATE_MCS_CCK_MSK;
		return rate_n_flags;
	}

	if (is_ht(tbl->lq_type)) {
		if (index < IWL_FIRST_HT_RATE || index > IWL_LAST_HT_RATE) {
			IWL_ERR(mvm, "Invalid HT rate index %d\n", index);
			index = IWL_LAST_HT_RATE;
		}
		rate_n_flags |= RATE_MCS_HT_MSK;

		if (is_ht_siso(tbl->lq_type))
			rate_n_flags |=	iwl_rates[index].plcp_ht_siso;
		else if (is_ht_mimo2(tbl->lq_type))
			rate_n_flags |=	iwl_rates[index].plcp_ht_mimo2;
		else
			WARN_ON_ONCE(1);
	} else if (is_vht(tbl->lq_type)) {
		if (index < IWL_FIRST_VHT_RATE || index > IWL_LAST_VHT_RATE) {
			IWL_ERR(mvm, "Invalid VHT rate index %d\n", index);
			index = IWL_LAST_VHT_RATE;
		}
		rate_n_flags |= RATE_MCS_VHT_MSK;
		if (is_vht_siso(tbl->lq_type))
			rate_n_flags |=	iwl_rates[index].plcp_vht_siso;
		else if (is_vht_mimo2(tbl->lq_type))
			rate_n_flags |=	iwl_rates[index].plcp_vht_mimo2;
		else
			WARN_ON_ONCE(1);
<<<<<<< HEAD
=======

>>>>>>> d8ec26d7
	} else {
		IWL_ERR(mvm, "Invalid tbl->lq_type %d\n", tbl->lq_type);
	}

	rate_n_flags |= tbl->bw;
	if (tbl->is_SGI)
		rate_n_flags |= RATE_MCS_SGI_MSK;

	return rate_n_flags;
}

/*
 * Interpret uCode API's rate_n_flags format,
 * fill "search" or "active" tx mode table.
 */
static int rs_get_tbl_info_from_mcs(const u32 rate_n_flags,
				    enum ieee80211_band band,
				    struct iwl_scale_tbl_info *tbl,
				    int *rate_idx)
{
	u32 ant_msk = (rate_n_flags & RATE_MCS_ANT_ABC_MSK);
	u8 num_of_ant = get_num_of_ant_from_rate(rate_n_flags);
	u8 nss;

	memset(tbl, 0, offsetof(struct iwl_scale_tbl_info, win));
	*rate_idx = iwl_hwrate_to_plcp_idx(rate_n_flags);

	if (*rate_idx  == IWL_RATE_INVALID) {
		*rate_idx = -1;
		return -EINVAL;
	}
	tbl->is_SGI = 0;	/* default legacy setup */
	tbl->bw = 0;
	tbl->ant_type = (ant_msk >> RATE_MCS_ANT_POS);
	tbl->lq_type = LQ_NONE;
	tbl->max_search = IWL_MAX_SEARCH;

	/* Legacy */
	if (!(rate_n_flags & RATE_MCS_HT_MSK) &&
	    !(rate_n_flags & RATE_MCS_VHT_MSK)) {
		if (num_of_ant == 1) {
			if (band == IEEE80211_BAND_5GHZ)
				tbl->lq_type = LQ_LEGACY_A;
			else
				tbl->lq_type = LQ_LEGACY_G;
		}
<<<<<<< HEAD
	/* HT rate format */
	} else {
		if (rate_n_flags & RATE_MCS_SGI_MSK)
			tbl->is_SGI = 1;

		if (rate_n_flags & RATE_MCS_CHAN_WIDTH_40) /* TODO */
			tbl->is_ht40 = 1;

		mcs = rs_extract_rate(rate_n_flags);

		/* SISO */
		if (mcs <= IWL_RATE_SISO_60M_PLCP) {
			if (num_of_ant == 1)
				tbl->lq_type = LQ_SISO; /*else NONE*/
		/* MIMO2 */
		} else if (mcs <= IWL_RATE_MIMO2_60M_PLCP) {
			if (num_of_ant == 2)
				tbl->lq_type = LQ_MIMO2;
		} else {
			WARN_ON_ONCE(num_of_ant == 3);
=======

		return 0;
	}

	/* HT or VHT */
	if (rate_n_flags & RATE_MCS_SGI_MSK)
		tbl->is_SGI = 1;

	tbl->bw = rate_n_flags & RATE_MCS_CHAN_WIDTH_MSK;

	if (rate_n_flags & RATE_MCS_HT_MSK) {
		nss = ((rate_n_flags & RATE_HT_MCS_NSS_MSK) >>
		       RATE_HT_MCS_NSS_POS) + 1;

		if (nss == 1) {
			tbl->lq_type = LQ_HT_SISO;
			WARN_ON_ONCE(num_of_ant != 1);
		} else if (nss == 2) {
			tbl->lq_type = LQ_HT_MIMO2;
			WARN_ON_ONCE(num_of_ant != 2);
		} else {
			WARN_ON_ONCE(1);
		}
	} else if (rate_n_flags & RATE_MCS_VHT_MSK) {
		nss = ((rate_n_flags & RATE_VHT_MCS_NSS_MSK) >>
		       RATE_VHT_MCS_NSS_POS) + 1;

		if (nss == 1) {
			tbl->lq_type = LQ_VHT_SISO;
			WARN_ON_ONCE(num_of_ant != 1);
		} else if (nss == 2) {
			tbl->lq_type = LQ_VHT_MIMO2;
			WARN_ON_ONCE(num_of_ant != 2);
		} else {
			WARN_ON_ONCE(1);
>>>>>>> d8ec26d7
		}
	}

	WARN_ON_ONCE(tbl->bw == RATE_MCS_CHAN_WIDTH_160);
	WARN_ON_ONCE(tbl->bw == RATE_MCS_CHAN_WIDTH_80 &&
		     !is_vht(tbl->lq_type));

	return 0;
}

/* switch to another antenna/antennas and return 1 */
/* if no other valid antenna found, return 0 */
static int rs_toggle_antenna(u32 valid_ant, u32 *rate_n_flags,
			     struct iwl_scale_tbl_info *tbl)
{
	u8 new_ant_type;

	if (!tbl->ant_type || tbl->ant_type > ANT_ABC)
		return 0;

	if (!rs_is_valid_ant(valid_ant, tbl->ant_type))
		return 0;

	new_ant_type = ant_toggle_lookup[tbl->ant_type];

	while ((new_ant_type != tbl->ant_type) &&
	       !rs_is_valid_ant(valid_ant, new_ant_type))
		new_ant_type = ant_toggle_lookup[new_ant_type];

	if (new_ant_type == tbl->ant_type)
		return 0;

	tbl->ant_type = new_ant_type;
	*rate_n_flags &= ~RATE_MCS_ANT_ABC_MSK;
	*rate_n_flags |= new_ant_type << RATE_MCS_ANT_POS;
	return 1;
}

/**
 * rs_get_supported_rates - get the available rates
 *
 * if management frame or broadcast frame only return
 * basic available rates.
 *
 */
static u16 rs_get_supported_rates(struct iwl_lq_sta *lq_sta,
				  struct ieee80211_hdr *hdr,
				  enum iwl_table_type rate_type)
{
	if (is_legacy(rate_type))
		return lq_sta->active_legacy_rate;
<<<<<<< HEAD
	} else {
		if (is_siso(rate_type))
			return lq_sta->active_siso_rate;
		else {
			WARN_ON_ONCE(!is_mimo2(rate_type));
			return lq_sta->active_mimo2_rate;
		}
	}
=======
	else if (is_siso(rate_type))
		return lq_sta->active_siso_rate;
	else if (is_mimo2(rate_type))
		return lq_sta->active_mimo2_rate;

	WARN_ON_ONCE(1);
	return 0;
>>>>>>> d8ec26d7
}

static u16 rs_get_adjacent_rate(struct iwl_mvm *mvm, u8 index, u16 rate_mask,
				int rate_type)
{
	u8 high = IWL_RATE_INVALID;
	u8 low = IWL_RATE_INVALID;

	/* 802.11A or ht walks to the next literal adjacent rate in
	 * the rate table */
	if (is_a_band(rate_type) || !is_legacy(rate_type)) {
		int i;
		u32 mask;

		/* Find the previous rate that is in the rate mask */
		i = index - 1;
		for (mask = (1 << i); i >= 0; i--, mask >>= 1) {
			if (rate_mask & mask) {
				low = i;
				break;
			}
		}

		/* Find the next rate that is in the rate mask */
		i = index + 1;
		for (mask = (1 << i); i < IWL_RATE_COUNT; i++, mask <<= 1) {
			if (rate_mask & mask) {
				high = i;
				break;
			}
		}

		return (high << 8) | low;
	}

	low = index;
	while (low != IWL_RATE_INVALID) {
		low = iwl_rates[low].prev_rs;
		if (low == IWL_RATE_INVALID)
			break;
		if (rate_mask & (1 << low))
			break;
		IWL_DEBUG_RATE(mvm, "Skipping masked lower rate: %d\n", low);
	}

	high = index;
	while (high != IWL_RATE_INVALID) {
		high = iwl_rates[high].next_rs;
		if (high == IWL_RATE_INVALID)
			break;
		if (rate_mask & (1 << high))
			break;
		IWL_DEBUG_RATE(mvm, "Skipping masked higher rate: %d\n", high);
	}

	return (high << 8) | low;
}

static u32 rs_get_lower_rate(struct iwl_lq_sta *lq_sta,
			     struct iwl_scale_tbl_info *tbl,
			     u8 scale_index, u8 ht_possible)
{
	s32 low;
	u16 rate_mask;
	u16 high_low;
	u8 switch_to_legacy = 0;
	struct iwl_mvm *mvm = lq_sta->drv;

	/* check if we need to switch from HT to legacy rates.
	 * assumption is that mandatory rates (1Mbps or 6Mbps)
	 * are always supported (spec demand) */
	if (!is_legacy(tbl->lq_type) && (!ht_possible || !scale_index)) {
		switch_to_legacy = 1;
		scale_index = rs_ht_to_legacy[scale_index];
		if (lq_sta->band == IEEE80211_BAND_5GHZ)
			tbl->lq_type = LQ_LEGACY_A;
		else
			tbl->lq_type = LQ_LEGACY_G;

		if (num_of_ant(tbl->ant_type) > 1)
			tbl->ant_type =
			    first_antenna(iwl_fw_valid_tx_ant(mvm->fw));

		tbl->bw = 0;
		tbl->is_SGI = 0;
		tbl->max_search = IWL_MAX_SEARCH;
	}

	rate_mask = rs_get_supported_rates(lq_sta, NULL, tbl->lq_type);

	/* Mask with station rate restriction */
	if (is_legacy(tbl->lq_type)) {
		/* supp_rates has no CCK bits in A mode */
		if (lq_sta->band == IEEE80211_BAND_5GHZ)
			rate_mask  = (u16)(rate_mask &
			   (lq_sta->supp_rates << IWL_FIRST_OFDM_RATE));
		else
			rate_mask = (u16)(rate_mask & lq_sta->supp_rates);
	}

	/* If we switched from HT to legacy, check current rate */
	if (switch_to_legacy && (rate_mask & (1 << scale_index))) {
		low = scale_index;
		goto out;
	}

	high_low = rs_get_adjacent_rate(lq_sta->drv, scale_index, rate_mask,
					tbl->lq_type);
	low = high_low & 0xff;

	if (low == IWL_RATE_INVALID)
		low = scale_index;

out:
	return rate_n_flags_from_tbl(lq_sta->drv, tbl, low);
}

/*
 * Simple function to compare two rate scale table types
 */
static bool table_type_matches(struct iwl_scale_tbl_info *a,
			       struct iwl_scale_tbl_info *b)
{
	return (a->lq_type == b->lq_type) && (a->ant_type == b->ant_type) &&
		(a->is_SGI == b->is_SGI);
}

static u32 rs_ch_width_from_mac_flags(enum mac80211_rate_control_flags flags)
{
	if (flags & IEEE80211_TX_RC_40_MHZ_WIDTH)
		return RATE_MCS_CHAN_WIDTH_40;
	else if (flags & IEEE80211_TX_RC_80_MHZ_WIDTH)
		return RATE_MCS_CHAN_WIDTH_80;
	else if (flags & IEEE80211_TX_RC_160_MHZ_WIDTH)
		return RATE_MCS_CHAN_WIDTH_160;

	return RATE_MCS_CHAN_WIDTH_20;
}

/*
 * mac80211 sends us Tx status
 */
static void rs_tx_status(void *mvm_r, struct ieee80211_supported_band *sband,
			 struct ieee80211_sta *sta, void *priv_sta,
			 struct sk_buff *skb)
{
	int legacy_success;
	int retries;
	int rs_index, mac_index, i;
	struct iwl_lq_sta *lq_sta = priv_sta;
	struct iwl_lq_cmd *table;
	struct ieee80211_hdr *hdr = (struct ieee80211_hdr *)skb->data;
	struct iwl_op_mode *op_mode = (struct iwl_op_mode *)mvm_r;
	struct iwl_mvm *mvm = IWL_OP_MODE_GET_MVM(op_mode);
	struct ieee80211_tx_info *info = IEEE80211_SKB_CB(skb);
	enum mac80211_rate_control_flags mac_flags;
	u32 tx_rate;
	struct iwl_scale_tbl_info tbl_type;
	struct iwl_scale_tbl_info *curr_tbl, *other_tbl, *tmp_tbl;

	IWL_DEBUG_RATE_LIMIT(mvm,
			     "get frame ack response, update rate scale window\n");

	/* Treat uninitialized rate scaling data same as non-existing. */
	if (!lq_sta) {
		IWL_DEBUG_RATE(mvm, "Station rate scaling not created yet.\n");
		return;
	} else if (!lq_sta->drv) {
		IWL_DEBUG_RATE(mvm, "Rate scaling not initialized yet.\n");
		return;
	}

	if (!ieee80211_is_data(hdr->frame_control) ||
	    info->flags & IEEE80211_TX_CTL_NO_ACK)
		return;

	/* This packet was aggregated but doesn't carry status info */
	if ((info->flags & IEEE80211_TX_CTL_AMPDU) &&
	    !(info->flags & IEEE80211_TX_STAT_AMPDU))
		return;

	/*
	 * Ignore this Tx frame response if its initial rate doesn't match
	 * that of latest Link Quality command.  There may be stragglers
	 * from a previous Link Quality command, but we're no longer interested
	 * in those; they're either from the "active" mode while we're trying
	 * to check "search" mode, or a prior "search" mode after we've moved
	 * to a new "search" mode (which might become the new "active" mode).
	 */
	table = &lq_sta->lq;
	tx_rate = le32_to_cpu(table->rs_table[0]);
	rs_get_tbl_info_from_mcs(tx_rate, info->band, &tbl_type, &rs_index);
	if (info->band == IEEE80211_BAND_5GHZ)
		rs_index -= IWL_FIRST_OFDM_RATE;
	mac_flags = info->status.rates[0].flags;
	mac_index = info->status.rates[0].idx;
	/* For HT packets, map MCS to PLCP */
	if (mac_flags & IEEE80211_TX_RC_MCS) {
		/* Remove # of streams */
		mac_index &= RATE_HT_MCS_RATE_CODE_MSK;
		if (mac_index >= (IWL_RATE_9M_INDEX - IWL_FIRST_OFDM_RATE))
			mac_index++;
		/*
		 * mac80211 HT index is always zero-indexed; we need to move
		 * HT OFDM rates after CCK rates in 2.4 GHz band
		 */
		if (info->band == IEEE80211_BAND_2GHZ)
			mac_index += IWL_FIRST_OFDM_RATE;
	} else if (mac_flags & IEEE80211_TX_RC_VHT_MCS) {
		mac_index &= RATE_VHT_MCS_RATE_CODE_MSK;
		if (mac_index >= (IWL_RATE_9M_INDEX - IWL_FIRST_OFDM_RATE))
			mac_index++;
	}

	/* Here we actually compare this rate to the latest LQ command */
	if ((mac_index < 0) ||
	    (tbl_type.is_SGI != !!(mac_flags & IEEE80211_TX_RC_SHORT_GI)) ||
	    (tbl_type.bw != rs_ch_width_from_mac_flags(mac_flags)) ||
	    (tbl_type.ant_type != info->status.antenna) ||
	    (!!(tx_rate & RATE_MCS_HT_MSK) !=
	     !!(mac_flags & IEEE80211_TX_RC_MCS)) ||
	    (!!(tx_rate & RATE_MCS_VHT_MSK) !=
	     !!(mac_flags & IEEE80211_TX_RC_VHT_MCS)) ||
	    (!!(tx_rate & RATE_HT_MCS_GF_MSK) !=
	     !!(mac_flags & IEEE80211_TX_RC_GREEN_FIELD)) ||
	    (rs_index != mac_index)) {
		IWL_DEBUG_RATE(mvm,
			       "initial rate %d does not match %d (0x%x)\n",
			       mac_index, rs_index, tx_rate);
		/*
		 * Since rates mis-match, the last LQ command may have failed.
		 * After IWL_MISSED_RATE_MAX mis-matches, resync the uCode with
		 * ... driver.
		 */
		lq_sta->missed_rate_counter++;
		if (lq_sta->missed_rate_counter > IWL_MISSED_RATE_MAX) {
			lq_sta->missed_rate_counter = 0;
			iwl_mvm_send_lq_cmd(mvm, &lq_sta->lq, CMD_ASYNC, false);
		}
		/* Regardless, ignore this status info for outdated rate */
		return;
	} else
		/* Rate did match, so reset the missed_rate_counter */
		lq_sta->missed_rate_counter = 0;

	/* Figure out if rate scale algorithm is in active or search table */
	if (table_type_matches(&tbl_type,
			       &(lq_sta->lq_info[lq_sta->active_tbl]))) {
		curr_tbl = &(lq_sta->lq_info[lq_sta->active_tbl]);
		other_tbl = &(lq_sta->lq_info[1 - lq_sta->active_tbl]);
	} else if (table_type_matches(
			&tbl_type, &lq_sta->lq_info[1 - lq_sta->active_tbl])) {
		curr_tbl = &(lq_sta->lq_info[1 - lq_sta->active_tbl]);
		other_tbl = &(lq_sta->lq_info[lq_sta->active_tbl]);
	} else {
		IWL_DEBUG_RATE(mvm,
			       "Neither active nor search matches tx rate\n");
		tmp_tbl = &(lq_sta->lq_info[lq_sta->active_tbl]);
		IWL_DEBUG_RATE(mvm, "active- lq:%x, ant:%x, SGI:%d\n",
			       tmp_tbl->lq_type, tmp_tbl->ant_type,
			       tmp_tbl->is_SGI);
		tmp_tbl = &(lq_sta->lq_info[1 - lq_sta->active_tbl]);
		IWL_DEBUG_RATE(mvm, "search- lq:%x, ant:%x, SGI:%d\n",
			       tmp_tbl->lq_type, tmp_tbl->ant_type,
			       tmp_tbl->is_SGI);
		IWL_DEBUG_RATE(mvm, "actual- lq:%x, ant:%x, SGI:%d\n",
			       tbl_type.lq_type, tbl_type.ant_type,
			       tbl_type.is_SGI);
		/*
		 * no matching table found, let's by-pass the data collection
		 * and continue to perform rate scale to find the rate table
		 */
		rs_stay_in_table(lq_sta, true);
		goto done;
	}

	/*
	 * Updating the frame history depends on whether packets were
	 * aggregated.
	 *
	 * For aggregation, all packets were transmitted at the same rate, the
	 * first index into rate scale table.
	 */
	if (info->flags & IEEE80211_TX_STAT_AMPDU) {
		tx_rate = le32_to_cpu(table->rs_table[0]);
		rs_get_tbl_info_from_mcs(tx_rate, info->band, &tbl_type,
					 &rs_index);
		rs_collect_tx_data(curr_tbl, rs_index,
				   info->status.ampdu_len,
				   info->status.ampdu_ack_len);

		/* Update success/fail counts if not searching for new mode */
		if (lq_sta->stay_in_tbl) {
			lq_sta->total_success += info->status.ampdu_ack_len;
			lq_sta->total_failed += (info->status.ampdu_len -
					info->status.ampdu_ack_len);
		}
	} else {
	/*
	 * For legacy, update frame history with for each Tx retry.
	 */
		retries = info->status.rates[0].count - 1;
		/* HW doesn't send more than 15 retries */
		retries = min(retries, 15);

		/* The last transmission may have been successful */
		legacy_success = !!(info->flags & IEEE80211_TX_STAT_ACK);
		/* Collect data for each rate used during failed TX attempts */
		for (i = 0; i <= retries; ++i) {
			tx_rate = le32_to_cpu(table->rs_table[i]);
			rs_get_tbl_info_from_mcs(tx_rate, info->band,
						 &tbl_type, &rs_index);
			/*
			 * Only collect stats if retried rate is in the same RS
			 * table as active/search.
			 */
			if (table_type_matches(&tbl_type, curr_tbl))
				tmp_tbl = curr_tbl;
			else if (table_type_matches(&tbl_type, other_tbl))
				tmp_tbl = other_tbl;
			else
				continue;
			rs_collect_tx_data(tmp_tbl, rs_index, 1,
					   i < retries ? 0 : legacy_success);
		}

		/* Update success/fail counts if not searching for new mode */
		if (lq_sta->stay_in_tbl) {
			lq_sta->total_success += legacy_success;
			lq_sta->total_failed += retries + (1 - legacy_success);
		}
	}
	/* The last TX rate is cached in lq_sta; it's set in if/else above */
	lq_sta->last_rate_n_flags = tx_rate;
done:
	/* See if there's a better rate or modulation mode to try. */
	if (sta && sta->supp_rates[sband->band])
		rs_rate_scale_perform(mvm, skb, sta, lq_sta);
}

/*
 * Begin a period of staying with a selected modulation mode.
 * Set "stay_in_tbl" flag to prevent any mode switches.
 * Set frame tx success limits according to legacy vs. high-throughput,
 * and reset overall (spanning all rates) tx success history statistics.
 * These control how long we stay using same modulation mode before
 * searching for a new mode.
 */
static void rs_set_stay_in_table(struct iwl_mvm *mvm, u8 is_legacy,
				 struct iwl_lq_sta *lq_sta)
{
	IWL_DEBUG_RATE(mvm, "we are staying in the same table\n");
	lq_sta->stay_in_tbl = 1;	/* only place this gets set */
	if (is_legacy) {
		lq_sta->table_count_limit = IWL_LEGACY_TABLE_COUNT;
		lq_sta->max_failure_limit = IWL_LEGACY_FAILURE_LIMIT;
		lq_sta->max_success_limit = IWL_LEGACY_SUCCESS_LIMIT;
	} else {
		lq_sta->table_count_limit = IWL_NONE_LEGACY_TABLE_COUNT;
		lq_sta->max_failure_limit = IWL_NONE_LEGACY_FAILURE_LIMIT;
		lq_sta->max_success_limit = IWL_NONE_LEGACY_SUCCESS_LIMIT;
	}
	lq_sta->table_count = 0;
	lq_sta->total_failed = 0;
	lq_sta->total_success = 0;
	lq_sta->flush_timer = jiffies;
	lq_sta->action_counter = 0;
}

/*
 * Find correct throughput table for given mode of modulation
 */
static void rs_set_expected_tpt_table(struct iwl_lq_sta *lq_sta,
				      struct iwl_scale_tbl_info *tbl)
{
	/* Used to choose among HT tables */
	s32 (*ht_tbl_pointer)[IWL_RATE_COUNT];

	/* Check for invalid LQ type */
	if (WARN_ON_ONCE(!is_legacy(tbl->lq_type) && !is_ht(tbl->lq_type) &&
			 !(is_vht(tbl->lq_type)))) {
		tbl->expected_tpt = expected_tpt_legacy;
		return;
	}

	/* Legacy rates have only one table */
	if (is_legacy(tbl->lq_type)) {
		tbl->expected_tpt = expected_tpt_legacy;
		return;
	}

	ht_tbl_pointer = expected_tpt_mimo2_20MHz;
	/* Choose among many HT tables depending on number of streams
<<<<<<< HEAD
	 * (SISO/MIMO2), channel width (20/40), SGI, and aggregation
	 * status */
	if (is_siso(tbl->lq_type) && !tbl->is_ht40)
		ht_tbl_pointer = expected_tpt_siso20MHz;
	else if (is_siso(tbl->lq_type))
		ht_tbl_pointer = expected_tpt_siso40MHz;
	else if (is_mimo2(tbl->lq_type) && !tbl->is_ht40)
		ht_tbl_pointer = expected_tpt_mimo2_20MHz;
	else {
		WARN_ON_ONCE(!is_mimo2(tbl->lq_type));
		ht_tbl_pointer = expected_tpt_mimo2_40MHz;
=======
	 * (SISO/MIMO2), channel width (20/40/80), SGI, and aggregation
	 * status */
	if (is_siso(tbl->lq_type)) {
		switch (tbl->bw) {
		case RATE_MCS_CHAN_WIDTH_20:
			ht_tbl_pointer = expected_tpt_siso_20MHz;
			break;
		case RATE_MCS_CHAN_WIDTH_40:
			ht_tbl_pointer = expected_tpt_siso_40MHz;
			break;
		case RATE_MCS_CHAN_WIDTH_80:
			ht_tbl_pointer = expected_tpt_siso_80MHz;
			break;
		default:
			WARN_ON_ONCE(1);
		}
	} else if (is_mimo2(tbl->lq_type)) {
		switch (tbl->bw) {
		case RATE_MCS_CHAN_WIDTH_20:
			ht_tbl_pointer = expected_tpt_mimo2_20MHz;
			break;
		case RATE_MCS_CHAN_WIDTH_40:
			ht_tbl_pointer = expected_tpt_mimo2_40MHz;
			break;
		case RATE_MCS_CHAN_WIDTH_80:
			ht_tbl_pointer = expected_tpt_mimo2_80MHz;
			break;
		default:
			WARN_ON_ONCE(1);
		}
	} else {
		WARN_ON_ONCE(1);
>>>>>>> d8ec26d7
	}

	if (!tbl->is_SGI && !lq_sta->is_agg)		/* Normal */
		tbl->expected_tpt = ht_tbl_pointer[0];
	else if (tbl->is_SGI && !lq_sta->is_agg)	/* SGI */
		tbl->expected_tpt = ht_tbl_pointer[1];
	else if (!tbl->is_SGI && lq_sta->is_agg)	/* AGG */
		tbl->expected_tpt = ht_tbl_pointer[2];
	else						/* AGG+SGI */
		tbl->expected_tpt = ht_tbl_pointer[3];
}

/*
 * Find starting rate for new "search" high-throughput mode of modulation.
 * Goal is to find lowest expected rate (under perfect conditions) that is
 * above the current measured throughput of "active" mode, to give new mode
 * a fair chance to prove itself without too many challenges.
 *
 * This gets called when transitioning to more aggressive modulation
 * (i.e. legacy to SISO or MIMO, or SISO to MIMO), as well as less aggressive
 * (i.e. MIMO to SISO).  When moving to MIMO, bit rate will typically need
 * to decrease to match "active" throughput.  When moving from MIMO to SISO,
 * bit rate will typically need to increase, but not if performance was bad.
 */
static s32 rs_get_best_rate(struct iwl_mvm *mvm,
			    struct iwl_lq_sta *lq_sta,
			    struct iwl_scale_tbl_info *tbl,	/* "search" */
			    u16 rate_mask, s8 index)
{
	/* "active" values */
	struct iwl_scale_tbl_info *active_tbl =
	    &(lq_sta->lq_info[lq_sta->active_tbl]);
	s32 active_sr = active_tbl->win[index].success_ratio;
	s32 active_tpt = active_tbl->expected_tpt[index];

	/* expected "search" throughput */
	s32 *tpt_tbl = tbl->expected_tpt;

	s32 new_rate, high, low, start_hi;
	u16 high_low;
	s8 rate = index;

	new_rate = high = low = start_hi = IWL_RATE_INVALID;

	while (1) {
		high_low = rs_get_adjacent_rate(mvm, rate, rate_mask,
						tbl->lq_type);

		low = high_low & 0xff;
		high = (high_low >> 8) & 0xff;

		/*
		 * Lower the "search" bit rate, to give new "search" mode
		 * approximately the same throughput as "active" if:
		 *
		 * 1) "Active" mode has been working modestly well (but not
		 *    great), and expected "search" throughput (under perfect
		 *    conditions) at candidate rate is above the actual
		 *    measured "active" throughput (but less than expected
		 *    "active" throughput under perfect conditions).
		 * OR
		 * 2) "Active" mode has been working perfectly or very well
		 *    and expected "search" throughput (under perfect
		 *    conditions) at candidate rate is above expected
		 *    "active" throughput (under perfect conditions).
		 */
		if ((((100 * tpt_tbl[rate]) > lq_sta->last_tpt) &&
		     ((active_sr > IWL_RATE_DECREASE_TH) &&
		      (active_sr <= IWL_RATE_HIGH_TH) &&
		      (tpt_tbl[rate] <= active_tpt))) ||
		    ((active_sr >= IWL_RATE_SCALE_SWITCH) &&
		     (tpt_tbl[rate] > active_tpt))) {
			/* (2nd or later pass)
			 * If we've already tried to raise the rate, and are
			 * now trying to lower it, use the higher rate. */
			if (start_hi != IWL_RATE_INVALID) {
				new_rate = start_hi;
				break;
			}

			new_rate = rate;

			/* Loop again with lower rate */
			if (low != IWL_RATE_INVALID)
				rate = low;

			/* Lower rate not available, use the original */
			else
				break;

		/* Else try to raise the "search" rate to match "active" */
		} else {
			/* (2nd or later pass)
			 * If we've already tried to lower the rate, and are
			 * now trying to raise it, use the lower rate. */
			if (new_rate != IWL_RATE_INVALID)
				break;

			/* Loop again with higher rate */
			else if (high != IWL_RATE_INVALID) {
				start_hi = high;
				rate = high;

			/* Higher rate not available, use the original */
			} else {
				new_rate = rate;
				break;
			}
		}
	}

	return new_rate;
}

/* Move to the next action and wrap around to the first action in case
 * we're at the last action. Assumes actions start at 0.
 */
static inline void rs_move_next_action(struct iwl_scale_tbl_info *tbl,
				       u8 last_action)
{
	BUILD_BUG_ON(IWL_LEGACY_FIRST_ACTION != 0);
	BUILD_BUG_ON(IWL_SISO_FIRST_ACTION != 0);
	BUILD_BUG_ON(IWL_MIMO2_FIRST_ACTION != 0);

	tbl->action = (tbl->action + 1) % (last_action + 1);
}

static void rs_set_bw_from_sta(struct iwl_scale_tbl_info *tbl,
			       struct ieee80211_sta *sta)
{
	if (sta->bandwidth >= IEEE80211_STA_RX_BW_80)
		tbl->bw = RATE_MCS_CHAN_WIDTH_80;
	else if (sta->bandwidth >= IEEE80211_STA_RX_BW_40)
		tbl->bw = RATE_MCS_CHAN_WIDTH_40;
	else
		tbl->bw = RATE_MCS_CHAN_WIDTH_20;
}

static bool rs_sgi_allowed(struct iwl_scale_tbl_info *tbl,
			   struct ieee80211_sta *sta)
{
	struct ieee80211_sta_ht_cap *ht_cap = &sta->ht_cap;
	struct ieee80211_sta_vht_cap *vht_cap = &sta->vht_cap;

	if (is_ht20(tbl) && (ht_cap->cap &
			     IEEE80211_HT_CAP_SGI_20))
		return true;
	if (is_ht40(tbl) && (ht_cap->cap &
			     IEEE80211_HT_CAP_SGI_40))
		return true;
	if (is_ht80(tbl) && (vht_cap->cap &
			     IEEE80211_VHT_CAP_SHORT_GI_80))
		return true;

	return false;
}

/*
 * Set up search table for MIMO2
 */
static int rs_switch_to_mimo2(struct iwl_mvm *mvm,
			     struct iwl_lq_sta *lq_sta,
			     struct ieee80211_sta *sta,
			     struct iwl_scale_tbl_info *tbl, int index)
{
	u16 rate_mask;
	s32 rate;

	if (!sta->ht_cap.ht_supported)
		return -1;

	if (sta->smps_mode == IEEE80211_SMPS_STATIC)
		return -1;

	/* Need both Tx chains/antennas to support MIMO */
	if (num_of_ant(iwl_fw_valid_tx_ant(mvm->fw)) < 2)
		return -1;

	IWL_DEBUG_RATE(mvm, "LQ: try to switch to MIMO2\n");

	tbl->lq_type = lq_sta->is_vht ? LQ_VHT_MIMO2 : LQ_HT_MIMO2;
	tbl->action = 0;
	tbl->max_search = IWL_MAX_SEARCH;
	rate_mask = lq_sta->active_mimo2_rate;

	rs_set_bw_from_sta(tbl, sta);
	rs_set_expected_tpt_table(lq_sta, tbl);

	rate = rs_get_best_rate(mvm, lq_sta, tbl, rate_mask, index);

	IWL_DEBUG_RATE(mvm, "LQ: MIMO2 best rate %d mask %X\n",
		       rate, rate_mask);
	if ((rate == IWL_RATE_INVALID) || !((1 << rate) & rate_mask)) {
		IWL_DEBUG_RATE(mvm, "Can't switch with index %d rate mask %x\n",
			       rate, rate_mask);
		return -1;
	}
	tbl->current_rate = rate_n_flags_from_tbl(mvm, tbl, rate);

<<<<<<< HEAD
	IWL_DEBUG_RATE(mvm, "LQ: Switch to new mcs %X index is green %X\n",
		       tbl->current_rate, is_green);
=======
	IWL_DEBUG_RATE(mvm, "LQ: Switch to new mcs %X index\n",
		       tbl->current_rate);
>>>>>>> d8ec26d7
	return 0;
}

/*
 * Set up search table for SISO
 */
static int rs_switch_to_siso(struct iwl_mvm *mvm,
			     struct iwl_lq_sta *lq_sta,
			     struct ieee80211_sta *sta,
			     struct iwl_scale_tbl_info *tbl, int index)
{
	u16 rate_mask;
	s32 rate;

	if (!sta->ht_cap.ht_supported)
		return -1;

	IWL_DEBUG_RATE(mvm, "LQ: try to switch to SISO\n");

	tbl->lq_type = lq_sta->is_vht ? LQ_VHT_SISO : LQ_HT_SISO;
	tbl->action = 0;
	tbl->max_search = IWL_MAX_SEARCH;
	rate_mask = lq_sta->active_siso_rate;

	rs_set_bw_from_sta(tbl, sta);
	rs_set_expected_tpt_table(lq_sta, tbl);
	rate = rs_get_best_rate(mvm, lq_sta, tbl, rate_mask, index);

	IWL_DEBUG_RATE(mvm, "LQ: get best rate %d mask %X\n", rate, rate_mask);
	if ((rate == IWL_RATE_INVALID) || !((1 << rate) & rate_mask)) {
		IWL_DEBUG_RATE(mvm,
			       "can not switch with index %d rate mask %x\n",
			       rate, rate_mask);
		return -1;
	}
	tbl->current_rate = rate_n_flags_from_tbl(mvm, tbl, rate);
	IWL_DEBUG_RATE(mvm, "LQ: Switch to new mcs %X index\n",
		       tbl->current_rate);
	return 0;
}

/*
 * Try to switch to new modulation mode from legacy
 */
static int rs_move_legacy_other(struct iwl_mvm *mvm,
				struct iwl_lq_sta *lq_sta,
				struct ieee80211_sta *sta,
				int index)
{
	struct iwl_scale_tbl_info *tbl = &(lq_sta->lq_info[lq_sta->active_tbl]);
	struct iwl_scale_tbl_info *search_tbl =
				&(lq_sta->lq_info[(1 - lq_sta->active_tbl)]);
	struct iwl_rate_scale_data *window = &(tbl->win[index]);
	u32 sz = (sizeof(struct iwl_scale_tbl_info) -
		  (sizeof(struct iwl_rate_scale_data) * IWL_RATE_COUNT));
	u8 start_action;
	u8 valid_tx_ant = iwl_fw_valid_tx_ant(mvm->fw);
	u8 tx_chains_num = num_of_ant(valid_tx_ant);
	int ret;
	u8 update_search_tbl_counter = 0;

	start_action = tbl->action;
	while (1) {
		lq_sta->action_counter++;
		switch (tbl->action) {
		case IWL_LEGACY_SWITCH_ANTENNA:
			IWL_DEBUG_RATE(mvm, "LQ: Legacy toggle Antenna\n");

			if (tx_chains_num <= 1)
				break;

			/* Don't change antenna if success has been great */
			if (window->success_ratio >= IWL_RS_GOOD_RATIO)
				break;

			/* Set up search table to try other antenna */
			memcpy(search_tbl, tbl, sz);

			if (rs_toggle_antenna(valid_tx_ant,
					      &search_tbl->current_rate,
					      search_tbl)) {
				update_search_tbl_counter = 1;
				rs_set_expected_tpt_table(lq_sta, search_tbl);
				goto out;
			}
			break;
		case IWL_LEGACY_SWITCH_SISO:
			IWL_DEBUG_RATE(mvm, "LQ: Legacy switch to SISO\n");

			/* Set up search table to try SISO */
			memcpy(search_tbl, tbl, sz);
			search_tbl->is_SGI = 0;
			ret = rs_switch_to_siso(mvm, lq_sta, sta,
						 search_tbl, index);
			if (!ret) {
				lq_sta->action_counter = 0;
				goto out;
			}

			break;
		case IWL_LEGACY_SWITCH_MIMO2:
			IWL_DEBUG_RATE(mvm, "LQ: Legacy switch to MIMO2\n");

			/* Set up search table to try MIMO */
			memcpy(search_tbl, tbl, sz);
			search_tbl->is_SGI = 0;

			search_tbl->ant_type = ANT_AB;

			if (!rs_is_valid_ant(valid_tx_ant,
					     search_tbl->ant_type))
				break;

			ret = rs_switch_to_mimo2(mvm, lq_sta, sta,
						 search_tbl, index);
			if (!ret) {
				lq_sta->action_counter = 0;
				goto out;
			}
			break;
		default:
			WARN_ON_ONCE(1);
		}
<<<<<<< HEAD
		tbl->action++;
		if (tbl->action > IWL_LEGACY_SWITCH_MIMO2)
			tbl->action = IWL_LEGACY_SWITCH_ANTENNA1;
=======
		rs_move_next_action(tbl, IWL_LEGACY_LAST_ACTION);
>>>>>>> d8ec26d7

		if (tbl->action == start_action)
			break;
	}
	search_tbl->lq_type = LQ_NONE;
	return 0;

out:
	lq_sta->search_better_tbl = 1;
<<<<<<< HEAD
	tbl->action++;
	if (tbl->action > IWL_LEGACY_SWITCH_MIMO2)
		tbl->action = IWL_LEGACY_SWITCH_ANTENNA1;
=======
	rs_move_next_action(tbl, IWL_LEGACY_LAST_ACTION);
>>>>>>> d8ec26d7
	if (update_search_tbl_counter)
		search_tbl->action = tbl->action;
	return 0;
}

/*
 * Try to switch to new modulation mode from SISO
 */
static int rs_move_siso_to_other(struct iwl_mvm *mvm,
				 struct iwl_lq_sta *lq_sta,
				 struct ieee80211_sta *sta, int index)
{
	struct iwl_scale_tbl_info *tbl = &(lq_sta->lq_info[lq_sta->active_tbl]);
	struct iwl_scale_tbl_info *search_tbl =
				&(lq_sta->lq_info[(1 - lq_sta->active_tbl)]);
	struct iwl_rate_scale_data *window = &(tbl->win[index]);
	u32 sz = (sizeof(struct iwl_scale_tbl_info) -
		  (sizeof(struct iwl_rate_scale_data) * IWL_RATE_COUNT));
	u8 start_action;
	u8 valid_tx_ant = iwl_fw_valid_tx_ant(mvm->fw);
	u8 tx_chains_num = num_of_ant(valid_tx_ant);
	u8 update_search_tbl_counter = 0;
	int ret;

<<<<<<< HEAD
	switch (BT_MBOX_MSG(&mvm->last_bt_notif, 3, TRAFFIC_LOAD)) {
	case IWL_BT_COEX_TRAFFIC_LOAD_NONE:
		/* nothing */
		break;
	case IWL_BT_COEX_TRAFFIC_LOAD_LOW:
		/* avoid antenna B unless MIMO */
		if (tbl->action == IWL_SISO_SWITCH_ANTENNA2)
			tbl->action = IWL_SISO_SWITCH_MIMO2;
		break;
	case IWL_BT_COEX_TRAFFIC_LOAD_HIGH:
	case IWL_BT_COEX_TRAFFIC_LOAD_CONTINUOUS:
		/* avoid antenna B and MIMO */
		valid_tx_ant =
			first_antenna(iwl_fw_valid_tx_ant(mvm->fw));
		if (tbl->action != IWL_SISO_SWITCH_ANTENNA1)
			tbl->action = IWL_SISO_SWITCH_ANTENNA1;
		break;
	default:
		IWL_ERR(mvm, "Invalid BT load %d",
			BT_MBOX_MSG(&mvm->last_bt_notif, 3, TRAFFIC_LOAD));
		break;
	}
=======
	if (tbl->action == IWL_SISO_SWITCH_MIMO2 &&
	    !iwl_mvm_bt_coex_is_mimo_allowed(mvm, sta))
		tbl->action = IWL_SISO_SWITCH_ANTENNA;
>>>>>>> d8ec26d7

	start_action = tbl->action;
	while (1) {
		lq_sta->action_counter++;
		switch (tbl->action) {
		case IWL_SISO_SWITCH_ANTENNA:
			IWL_DEBUG_RATE(mvm, "LQ: SISO toggle Antenna\n");
			if (tx_chains_num <= 1)
				break;

			if (window->success_ratio >= IWL_RS_GOOD_RATIO &&
			    BT_MBOX_MSG(&mvm->last_bt_notif, 3,
					TRAFFIC_LOAD) == 0)
				break;

			memcpy(search_tbl, tbl, sz);
			if (rs_toggle_antenna(valid_tx_ant,
					      &search_tbl->current_rate,
					      search_tbl)) {
				update_search_tbl_counter = 1;
				goto out;
			}
			break;
		case IWL_SISO_SWITCH_MIMO2:
			IWL_DEBUG_RATE(mvm, "LQ: SISO switch to MIMO2\n");
			memcpy(search_tbl, tbl, sz);
			search_tbl->is_SGI = 0;

			search_tbl->ant_type = ANT_AB;

			if (!rs_is_valid_ant(valid_tx_ant,
					     search_tbl->ant_type))
				break;

			ret = rs_switch_to_mimo2(mvm, lq_sta, sta,
						 search_tbl, index);
			if (!ret)
				goto out;
			break;
		case IWL_SISO_SWITCH_GI:
			if (!rs_sgi_allowed(tbl, sta))
				break;

			IWL_DEBUG_RATE(mvm, "LQ: SISO toggle SGI/NGI\n");

			memcpy(search_tbl, tbl, sz);
			search_tbl->is_SGI = !tbl->is_SGI;
			rs_set_expected_tpt_table(lq_sta, search_tbl);
			if (tbl->is_SGI) {
				s32 tpt = lq_sta->last_tpt / 100;
				if (tpt >= search_tbl->expected_tpt[index])
					break;
			}
			search_tbl->current_rate =
				rate_n_flags_from_tbl(mvm, search_tbl, index);
			update_search_tbl_counter = 1;
			goto out;
		default:
			WARN_ON_ONCE(1);
		}
<<<<<<< HEAD
		tbl->action++;
		if (tbl->action > IWL_SISO_SWITCH_GI)
			tbl->action = IWL_SISO_SWITCH_ANTENNA1;
=======
		rs_move_next_action(tbl, IWL_SISO_LAST_ACTION);
>>>>>>> d8ec26d7

		if (tbl->action == start_action)
			break;
	}
	search_tbl->lq_type = LQ_NONE;
	return 0;

 out:
	lq_sta->search_better_tbl = 1;
<<<<<<< HEAD
	tbl->action++;
	if (tbl->action > IWL_SISO_SWITCH_GI)
		tbl->action = IWL_SISO_SWITCH_ANTENNA1;
=======
	rs_move_next_action(tbl, IWL_SISO_LAST_ACTION);
>>>>>>> d8ec26d7
	if (update_search_tbl_counter)
		search_tbl->action = tbl->action;

	return 0;
}

/*
 * Try to switch to new modulation mode from MIMO2
 */
static int rs_move_mimo2_to_other(struct iwl_mvm *mvm,
				 struct iwl_lq_sta *lq_sta,
				 struct ieee80211_sta *sta, int index)
{
	struct iwl_scale_tbl_info *tbl = &(lq_sta->lq_info[lq_sta->active_tbl]);
	struct iwl_scale_tbl_info *search_tbl =
				&(lq_sta->lq_info[(1 - lq_sta->active_tbl)]);
	u32 sz = (sizeof(struct iwl_scale_tbl_info) -
		  (sizeof(struct iwl_rate_scale_data) * IWL_RATE_COUNT));
	u8 start_action;
	u8 valid_tx_ant = iwl_fw_valid_tx_ant(mvm->fw);
	u8 update_search_tbl_counter = 0;
	int ret;

<<<<<<< HEAD
	switch (BT_MBOX_MSG(&mvm->last_bt_notif, 3, TRAFFIC_LOAD)) {
	case IWL_BT_COEX_TRAFFIC_LOAD_NONE:
		/* nothing */
		break;
	case IWL_BT_COEX_TRAFFIC_LOAD_HIGH:
	case IWL_BT_COEX_TRAFFIC_LOAD_CONTINUOUS:
		/* avoid antenna B and MIMO */
		if (tbl->action != IWL_MIMO2_SWITCH_SISO_A)
			tbl->action = IWL_MIMO2_SWITCH_SISO_A;
		break;
	case IWL_BT_COEX_TRAFFIC_LOAD_LOW:
		/* avoid antenna B unless MIMO */
		if (tbl->action == IWL_MIMO2_SWITCH_SISO_B)
			tbl->action = IWL_MIMO2_SWITCH_SISO_A;
		break;
	default:
		IWL_ERR(mvm, "Invalid BT load %d",
			BT_MBOX_MSG(&mvm->last_bt_notif, 3, TRAFFIC_LOAD));
		break;
	}

=======
>>>>>>> d8ec26d7
	start_action = tbl->action;
	while (1) {
		lq_sta->action_counter++;
		switch (tbl->action) {
		case IWL_MIMO2_SWITCH_SISO_A:
		case IWL_MIMO2_SWITCH_SISO_B:
			IWL_DEBUG_RATE(mvm, "LQ: MIMO2 switch to SISO\n");

			/* Set up new search table for SISO */
			memcpy(search_tbl, tbl, sz);

			if (tbl->action == IWL_MIMO2_SWITCH_SISO_A)
				search_tbl->ant_type = ANT_A;
			else /* tbl->action == IWL_MIMO2_SWITCH_SISO_B */
				search_tbl->ant_type = ANT_B;

			if (!rs_is_valid_ant(valid_tx_ant,
					     search_tbl->ant_type))
				break;

			ret = rs_switch_to_siso(mvm, lq_sta, sta,
						 search_tbl, index);
			if (!ret)
				goto out;

			break;

		case IWL_MIMO2_SWITCH_GI:
			if (!rs_sgi_allowed(tbl, sta))
				break;

			IWL_DEBUG_RATE(mvm, "LQ: MIMO2 toggle SGI/NGI\n");

			/* Set up new search table for MIMO2 */
			memcpy(search_tbl, tbl, sz);
			search_tbl->is_SGI = !tbl->is_SGI;
			rs_set_expected_tpt_table(lq_sta, search_tbl);
			/*
			 * If active table already uses the fastest possible
			 * modulation (dual stream with short guard interval),
			 * and it's working well, there's no need to look
			 * for a better type of modulation!
			 */
			if (tbl->is_SGI) {
				s32 tpt = lq_sta->last_tpt / 100;
				if (tpt >= search_tbl->expected_tpt[index])
					break;
			}
			search_tbl->current_rate =
<<<<<<< HEAD
				rate_n_flags_from_tbl(mvm, search_tbl,
						      index, is_green);
=======
				rate_n_flags_from_tbl(mvm, search_tbl, index);
>>>>>>> d8ec26d7
			update_search_tbl_counter = 1;
			goto out;
		default:
			WARN_ON_ONCE(1);
		}
<<<<<<< HEAD
		tbl->action++;
		if (tbl->action > IWL_MIMO2_SWITCH_GI)
			tbl->action = IWL_MIMO2_SWITCH_ANTENNA1;
=======
		rs_move_next_action(tbl, IWL_MIMO2_LAST_ACTION);
>>>>>>> d8ec26d7

		if (tbl->action == start_action)
			break;
	}
	search_tbl->lq_type = LQ_NONE;
	return 0;
 out:
	lq_sta->search_better_tbl = 1;
<<<<<<< HEAD
	tbl->action++;
	if (tbl->action > IWL_MIMO2_SWITCH_GI)
		tbl->action = IWL_MIMO2_SWITCH_ANTENNA1;
=======
	rs_move_next_action(tbl, IWL_MIMO2_LAST_ACTION);
>>>>>>> d8ec26d7
	if (update_search_tbl_counter)
		search_tbl->action = tbl->action;

	return 0;
}

/*
 * Check whether we should continue using same modulation mode, or
 * begin search for a new mode, based on:
 * 1) # tx successes or failures while using this mode
 * 2) # times calling this function
 * 3) elapsed time in this mode (not used, for now)
 */
static void rs_stay_in_table(struct iwl_lq_sta *lq_sta, bool force_search)
{
	struct iwl_scale_tbl_info *tbl;
	int i;
	int active_tbl;
	int flush_interval_passed = 0;
	struct iwl_mvm *mvm;

	mvm = lq_sta->drv;
	active_tbl = lq_sta->active_tbl;

	tbl = &(lq_sta->lq_info[active_tbl]);

	/* If we've been disallowing search, see if we should now allow it */
	if (lq_sta->stay_in_tbl) {
		/* Elapsed time using current modulation mode */
		if (lq_sta->flush_timer)
			flush_interval_passed =
				time_after(jiffies,
					   (unsigned long)(lq_sta->flush_timer +
						IWL_RATE_SCALE_FLUSH_INTVL));

		/*
		 * Check if we should allow search for new modulation mode.
		 * If many frames have failed or succeeded, or we've used
		 * this same modulation for a long time, allow search, and
		 * reset history stats that keep track of whether we should
		 * allow a new search.  Also (below) reset all bitmaps and
		 * stats in active history.
		 */
		if (force_search ||
		    (lq_sta->total_failed > lq_sta->max_failure_limit) ||
		    (lq_sta->total_success > lq_sta->max_success_limit) ||
		    ((!lq_sta->search_better_tbl) &&
		     (lq_sta->flush_timer) && (flush_interval_passed))) {
			IWL_DEBUG_RATE(mvm,
				       "LQ: stay is expired %d %d %d\n",
				     lq_sta->total_failed,
				     lq_sta->total_success,
				     flush_interval_passed);

			/* Allow search for new mode */
			lq_sta->stay_in_tbl = 0;	/* only place reset */
			lq_sta->total_failed = 0;
			lq_sta->total_success = 0;
			lq_sta->flush_timer = 0;
		/*
		 * Else if we've used this modulation mode enough repetitions
		 * (regardless of elapsed time or success/failure), reset
		 * history bitmaps and rate-specific stats for all rates in
		 * active table.
		 */
		} else {
			lq_sta->table_count++;
			if (lq_sta->table_count >=
			    lq_sta->table_count_limit) {
				lq_sta->table_count = 0;

				IWL_DEBUG_RATE(mvm,
					       "LQ: stay in table clear win\n");
				for (i = 0; i < IWL_RATE_COUNT; i++)
					rs_rate_scale_clear_window(
						&(tbl->win[i]));
			}
		}

		/* If transitioning to allow "search", reset all history
		 * bitmaps and stats in active table (this will become the new
		 * "search" table). */
		if (!lq_sta->stay_in_tbl) {
			for (i = 0; i < IWL_RATE_COUNT; i++)
				rs_rate_scale_clear_window(&(tbl->win[i]));
		}
	}
}

/*
 * setup rate table in uCode
 */
static void rs_update_rate_tbl(struct iwl_mvm *mvm,
			       struct ieee80211_sta *sta,
			       struct iwl_lq_sta *lq_sta,
			       struct iwl_scale_tbl_info *tbl,
			       int index)
{
	u32 rate;

	/* Update uCode's rate table. */
	rate = rate_n_flags_from_tbl(mvm, tbl, index);
	rs_fill_link_cmd(mvm, sta, lq_sta, rate);
	iwl_mvm_send_lq_cmd(mvm, &lq_sta->lq, CMD_ASYNC, false);
}

static u8 rs_get_tid(struct iwl_lq_sta *lq_data,
		     struct ieee80211_hdr *hdr)
{
	u8 tid = IWL_MAX_TID_COUNT;

	if (ieee80211_is_data_qos(hdr->frame_control)) {
		u8 *qc = ieee80211_get_qos_ctl(hdr);
		tid = qc[0] & 0xf;
	}

	if (unlikely(tid > IWL_MAX_TID_COUNT))
		tid = IWL_MAX_TID_COUNT;

	return tid;
}

/*
 * Do rate scaling and search for new modulation mode.
 */
static void rs_rate_scale_perform(struct iwl_mvm *mvm,
				  struct sk_buff *skb,
				  struct ieee80211_sta *sta,
				  struct iwl_lq_sta *lq_sta)
{
	struct ieee80211_tx_info *info = IEEE80211_SKB_CB(skb);
	struct ieee80211_hdr *hdr = (struct ieee80211_hdr *)skb->data;
	int low = IWL_RATE_INVALID;
	int high = IWL_RATE_INVALID;
	int index;
	int i;
	struct iwl_rate_scale_data *window = NULL;
	int current_tpt = IWL_INVALID_VALUE;
	int low_tpt = IWL_INVALID_VALUE;
	int high_tpt = IWL_INVALID_VALUE;
	u32 fail_count;
	s8 scale_action = 0;
	u16 rate_mask;
	u8 update_lq = 0;
	struct iwl_scale_tbl_info *tbl, *tbl1;
	u16 rate_scale_index_msk = 0;
	u8 active_tbl = 0;
	u8 done_search = 0;
	u16 high_low;
	s32 sr;
	u8 tid = IWL_MAX_TID_COUNT;
	struct iwl_mvm_sta *sta_priv = (void *)sta->drv_priv;
	struct iwl_mvm_tid_data *tid_data;

	IWL_DEBUG_RATE(mvm, "rate scale calculate new rate for skb\n");

	/* Send management frames and NO_ACK data using lowest rate. */
	/* TODO: this could probably be improved.. */
	if (!ieee80211_is_data(hdr->frame_control) ||
	    info->flags & IEEE80211_TX_CTL_NO_ACK)
		return;

	lq_sta->supp_rates = sta->supp_rates[lq_sta->band];

	tid = rs_get_tid(lq_sta, hdr);
	if ((tid != IWL_MAX_TID_COUNT) &&
	    (lq_sta->tx_agg_tid_en & (1 << tid))) {
		tid_data = &sta_priv->tid_data[tid];
		if (tid_data->state == IWL_AGG_OFF)
			lq_sta->is_agg = 0;
		else
			lq_sta->is_agg = 1;
	} else {
		lq_sta->is_agg = 0;
	}

	/*
	 * Select rate-scale / modulation-mode table to work with in
	 * the rest of this function:  "search" if searching for better
	 * modulation mode, or "active" if doing rate scaling within a mode.
	 */
	if (!lq_sta->search_better_tbl)
		active_tbl = lq_sta->active_tbl;
	else
		active_tbl = 1 - lq_sta->active_tbl;

	tbl = &(lq_sta->lq_info[active_tbl]);

	/* current tx rate */
	index = lq_sta->last_txrate_idx;

	IWL_DEBUG_RATE(mvm, "Rate scale index %d for type %d\n", index,
		       tbl->lq_type);

	/* rates available for this association, and for modulation mode */
	rate_mask = rs_get_supported_rates(lq_sta, hdr, tbl->lq_type);

	IWL_DEBUG_RATE(mvm, "mask 0x%04X\n", rate_mask);

	/* mask with station rate restriction */
	if (is_legacy(tbl->lq_type)) {
		if (lq_sta->band == IEEE80211_BAND_5GHZ)
			/* supp_rates has no CCK bits in A mode */
			rate_scale_index_msk = (u16) (rate_mask &
				(lq_sta->supp_rates << IWL_FIRST_OFDM_RATE));
		else
			rate_scale_index_msk = (u16) (rate_mask &
						      lq_sta->supp_rates);

	} else {
		rate_scale_index_msk = rate_mask;
	}

	if (!rate_scale_index_msk)
		rate_scale_index_msk = rate_mask;

	if (!((1 << index) & rate_scale_index_msk)) {
		IWL_ERR(mvm, "Current Rate is not valid\n");
		if (lq_sta->search_better_tbl) {
			/* revert to active table if search table is not valid*/
			tbl->lq_type = LQ_NONE;
			lq_sta->search_better_tbl = 0;
			tbl = &(lq_sta->lq_info[lq_sta->active_tbl]);
			/* get "active" rate info */
			index = iwl_hwrate_to_plcp_idx(tbl->current_rate);
			rs_update_rate_tbl(mvm, sta, lq_sta, tbl, index);
		}
		return;
	}

	/* Get expected throughput table and history window for current rate */
	if (!tbl->expected_tpt) {
		IWL_ERR(mvm, "tbl->expected_tpt is NULL\n");
		return;
	}

	/* force user max rate if set by user */
	if ((lq_sta->max_rate_idx != -1) &&
	    (lq_sta->max_rate_idx < index)) {
		index = lq_sta->max_rate_idx;
		update_lq = 1;
		window = &(tbl->win[index]);
		goto lq_update;
	}

	window = &(tbl->win[index]);

	/*
	 * If there is not enough history to calculate actual average
	 * throughput, keep analyzing results of more tx frames, without
	 * changing rate or mode (bypass most of the rest of this function).
	 * Set up new rate table in uCode only if old rate is not supported
	 * in current association (use new rate found above).
	 */
	fail_count = window->counter - window->success_counter;
	if ((fail_count < IWL_RATE_MIN_FAILURE_TH) &&
	    (window->success_counter < IWL_RATE_MIN_SUCCESS_TH)) {
		IWL_DEBUG_RATE(mvm,
			       "LQ: still below TH. succ=%d total=%d for index %d\n",
			       window->success_counter, window->counter, index);

		/* Can't calculate this yet; not enough history */
		window->average_tpt = IWL_INVALID_VALUE;

		/* Should we stay with this modulation mode,
		 * or search for a new one? */
		rs_stay_in_table(lq_sta, false);

		goto out;
	}
	/* Else we have enough samples; calculate estimate of
	 * actual average throughput */
	if (window->average_tpt != ((window->success_ratio *
			tbl->expected_tpt[index] + 64) / 128)) {
		IWL_ERR(mvm,
			"expected_tpt should have been calculated by now\n");
		window->average_tpt = ((window->success_ratio *
					tbl->expected_tpt[index] + 64) / 128);
	}

	/* If we are searching for better modulation mode, check success. */
	if (lq_sta->search_better_tbl) {
		/* If good success, continue using the "search" mode;
		 * no need to send new link quality command, since we're
		 * continuing to use the setup that we've been trying. */
		if (window->average_tpt > lq_sta->last_tpt) {
			IWL_DEBUG_RATE(mvm,
				       "LQ: SWITCHING TO NEW TABLE suc=%d cur-tpt=%d old-tpt=%d\n",
				       window->success_ratio,
				       window->average_tpt,
				       lq_sta->last_tpt);

			if (!is_legacy(tbl->lq_type))
				lq_sta->enable_counter = 1;

			/* Swap tables; "search" becomes "active" */
			lq_sta->active_tbl = active_tbl;
			current_tpt = window->average_tpt;
		/* Else poor success; go back to mode in "active" table */
		} else {
			IWL_DEBUG_RATE(mvm,
				       "LQ: GOING BACK TO THE OLD TABLE suc=%d cur-tpt=%d old-tpt=%d\n",
				       window->success_ratio,
				       window->average_tpt,
				       lq_sta->last_tpt);

			/* Nullify "search" table */
			tbl->lq_type = LQ_NONE;

			/* Revert to "active" table */
			active_tbl = lq_sta->active_tbl;
			tbl = &(lq_sta->lq_info[active_tbl]);

			/* Revert to "active" rate and throughput info */
			index = iwl_hwrate_to_plcp_idx(tbl->current_rate);
			current_tpt = lq_sta->last_tpt;

			/* Need to set up a new rate table in uCode */
			update_lq = 1;
		}

		/* Either way, we've made a decision; modulation mode
		 * search is done, allow rate adjustment next time. */
		lq_sta->search_better_tbl = 0;
		done_search = 1;	/* Don't switch modes below! */
		goto lq_update;
	}

	/* (Else) not in search of better modulation mode, try for better
	 * starting rate, while staying in this mode. */
	high_low = rs_get_adjacent_rate(mvm, index, rate_scale_index_msk,
					tbl->lq_type);
	low = high_low & 0xff;
	high = (high_low >> 8) & 0xff;

	/* If user set max rate, dont allow higher than user constrain */
	if ((lq_sta->max_rate_idx != -1) &&
	    (lq_sta->max_rate_idx < high))
		high = IWL_RATE_INVALID;

	sr = window->success_ratio;

	/* Collect measured throughputs for current and adjacent rates */
	current_tpt = window->average_tpt;
	if (low != IWL_RATE_INVALID)
		low_tpt = tbl->win[low].average_tpt;
	if (high != IWL_RATE_INVALID)
		high_tpt = tbl->win[high].average_tpt;

	scale_action = 0;

	/* Too many failures, decrease rate */
	if ((sr <= IWL_RATE_DECREASE_TH) || (current_tpt == 0)) {
		IWL_DEBUG_RATE(mvm,
			       "decrease rate because of low success_ratio\n");
		scale_action = -1;
	/* No throughput measured yet for adjacent rates; try increase. */
	} else if ((low_tpt == IWL_INVALID_VALUE) &&
		   (high_tpt == IWL_INVALID_VALUE)) {
		if (high != IWL_RATE_INVALID && sr >= IWL_RATE_INCREASE_TH)
			scale_action = 1;
		else if (low != IWL_RATE_INVALID)
			scale_action = 0;
	}

	/* Both adjacent throughputs are measured, but neither one has better
	 * throughput; we're using the best rate, don't change it! */
	else if ((low_tpt != IWL_INVALID_VALUE) &&
		 (high_tpt != IWL_INVALID_VALUE) &&
		 (low_tpt < current_tpt) &&
		 (high_tpt < current_tpt))
		scale_action = 0;

	/* At least one adjacent rate's throughput is measured,
	 * and may have better performance. */
	else {
		/* Higher adjacent rate's throughput is measured */
		if (high_tpt != IWL_INVALID_VALUE) {
			/* Higher rate has better throughput */
			if (high_tpt > current_tpt &&
			    sr >= IWL_RATE_INCREASE_TH) {
				scale_action = 1;
			} else {
				scale_action = 0;
			}

		/* Lower adjacent rate's throughput is measured */
		} else if (low_tpt != IWL_INVALID_VALUE) {
			/* Lower rate has better throughput */
			if (low_tpt > current_tpt) {
				IWL_DEBUG_RATE(mvm,
					       "decrease rate because of low tpt\n");
				scale_action = -1;
			} else if (sr >= IWL_RATE_INCREASE_TH) {
				scale_action = 1;
			}
		}
	}

	/* Sanity check; asked for decrease, but success rate or throughput
	 * has been good at old rate.  Don't change it. */
	if ((scale_action == -1) && (low != IWL_RATE_INVALID) &&
	    ((sr > IWL_RATE_HIGH_TH) ||
	     (current_tpt > (100 * tbl->expected_tpt[low]))))
		scale_action = 0;

<<<<<<< HEAD
	if ((BT_MBOX_MSG(&mvm->last_bt_notif, 3, TRAFFIC_LOAD) >=
=======
	if ((le32_to_cpu(mvm->last_bt_notif.bt_activity_grading) >=
>>>>>>> d8ec26d7
	     IWL_BT_COEX_TRAFFIC_LOAD_HIGH) && (is_mimo(tbl->lq_type))) {
		if (lq_sta->last_bt_traffic >
		    le32_to_cpu(mvm->last_bt_notif.bt_activity_grading)) {
			/*
			 * don't set scale_action, don't want to scale up if
			 * the rate scale doesn't otherwise think that is a
			 * good idea.
			 */
		} else if (lq_sta->last_bt_traffic <=
			   le32_to_cpu(mvm->last_bt_notif.bt_activity_grading)) {
			scale_action = -1;
		}
	}
	lq_sta->last_bt_traffic =
		le32_to_cpu(mvm->last_bt_notif.bt_activity_grading);

<<<<<<< HEAD
	if ((BT_MBOX_MSG(&mvm->last_bt_notif, 3, TRAFFIC_LOAD) >=
=======
	if ((le32_to_cpu(mvm->last_bt_notif.bt_activity_grading) >=
>>>>>>> d8ec26d7
	     IWL_BT_COEX_TRAFFIC_LOAD_HIGH) && is_mimo(tbl->lq_type)) {
		/* search for a new modulation */
		rs_stay_in_table(lq_sta, true);
		goto lq_update;
	}

	switch (scale_action) {
	case -1:
		/* Decrease starting rate, update uCode's rate table */
		if (low != IWL_RATE_INVALID) {
			update_lq = 1;
			index = low;
		}

		break;
	case 1:
		/* Increase starting rate, update uCode's rate table */
		if (high != IWL_RATE_INVALID) {
			update_lq = 1;
			index = high;
		}

		break;
	case 0:
		/* No change */
	default:
		break;
	}

	IWL_DEBUG_RATE(mvm,
		       "choose rate scale index %d action %d low %d high %d type %d\n",
		       index, scale_action, low, high, tbl->lq_type);

lq_update:
	/* Replace uCode's rate table for the destination station. */
	if (update_lq)
		rs_update_rate_tbl(mvm, sta, lq_sta, tbl, index);

	rs_stay_in_table(lq_sta, false);

	/*
	 * Search for new modulation mode if we're:
	 * 1)  Not changing rates right now
	 * 2)  Not just finishing up a search
	 * 3)  Allowing a new search
	 */
	if (!update_lq && !done_search &&
	    !lq_sta->stay_in_tbl && window->counter) {
		/* Save current throughput to compare with "search" throughput*/
		lq_sta->last_tpt = current_tpt;

		/* Select a new "search" modulation mode to try.
		 * If one is found, set up the new "search" table. */
		if (is_legacy(tbl->lq_type))
			rs_move_legacy_other(mvm, lq_sta, sta, index);
		else if (is_siso(tbl->lq_type))
			rs_move_siso_to_other(mvm, lq_sta, sta, index);
		else if (is_mimo2(tbl->lq_type))
			rs_move_mimo2_to_other(mvm, lq_sta, sta, index);
		else
			WARN_ON_ONCE(1);

		/* If new "search" mode was selected, set up in uCode table */
		if (lq_sta->search_better_tbl) {
			/* Access the "search" table, clear its history. */
			tbl = &(lq_sta->lq_info[(1 - lq_sta->active_tbl)]);
			for (i = 0; i < IWL_RATE_COUNT; i++)
				rs_rate_scale_clear_window(&(tbl->win[i]));

			/* Use new "search" start rate */
			index = iwl_hwrate_to_plcp_idx(tbl->current_rate);

			IWL_DEBUG_RATE(mvm,
				       "Switch current  mcs: %X index: %d\n",
				       tbl->current_rate, index);
			rs_fill_link_cmd(mvm, sta, lq_sta, tbl->current_rate);
			iwl_mvm_send_lq_cmd(mvm, &lq_sta->lq, CMD_ASYNC, false);
		} else {
			done_search = 1;
		}
	}

	if (done_search && !lq_sta->stay_in_tbl) {
		/* If the "active" (non-search) mode was legacy,
		 * and we've tried switching antennas,
		 * but we haven't been able to try HT modes (not available),
		 * stay with best antenna legacy modulation for a while
		 * before next round of mode comparisons. */
		tbl1 = &(lq_sta->lq_info[lq_sta->active_tbl]);
		if (is_legacy(tbl1->lq_type) && !sta->ht_cap.ht_supported &&
		    lq_sta->action_counter > tbl1->max_search) {
			IWL_DEBUG_RATE(mvm, "LQ: STAY in legacy table\n");
			rs_set_stay_in_table(mvm, 1, lq_sta);
		}

		/* If we're in an HT mode, and all 3 mode switch actions
		 * have been tried and compared, stay in this best modulation
		 * mode for a while before next round of mode comparisons. */
		if (lq_sta->enable_counter &&
		    (lq_sta->action_counter >= tbl1->max_search)) {
			if ((lq_sta->last_tpt > IWL_AGG_TPT_THREHOLD) &&
			    (lq_sta->tx_agg_tid_en & (1 << tid)) &&
			    (tid != IWL_MAX_TID_COUNT)) {
				tid_data = &sta_priv->tid_data[tid];
				if (tid_data->state == IWL_AGG_OFF) {
					IWL_DEBUG_RATE(mvm,
						       "try to aggregate tid %d\n",
						       tid);
					rs_tl_turn_on_agg(mvm, tid,
							  lq_sta, sta);
				}
			}
			rs_set_stay_in_table(mvm, 0, lq_sta);
		}
	}

out:
	tbl->current_rate = rate_n_flags_from_tbl(mvm, tbl, index);
	lq_sta->last_txrate_idx = index;
}

/**
 * rs_initialize_lq - Initialize a station's hardware rate table
 *
 * The uCode's station table contains a table of fallback rates
 * for automatic fallback during transmission.
 *
 * NOTE: This sets up a default set of values.  These will be replaced later
 *       if the driver's iwl-agn-rs rate scaling algorithm is used, instead of
 *       rc80211_simple.
 *
 * NOTE: Run REPLY_ADD_STA command to set up station table entry, before
 *       calling this function (which runs REPLY_TX_LINK_QUALITY_CMD,
 *       which requires station table entry to exist).
 */
static void rs_initialize_lq(struct iwl_mvm *mvm,
			     struct ieee80211_sta *sta,
			     struct iwl_lq_sta *lq_sta,
			     enum ieee80211_band band)
{
	struct iwl_scale_tbl_info *tbl;
	int rate_idx;
	int i;
	u32 rate;
	u8 active_tbl = 0;
	u8 valid_tx_ant;

	if (!sta || !lq_sta)
		return;

	i = lq_sta->last_txrate_idx;

	valid_tx_ant = iwl_fw_valid_tx_ant(mvm->fw);

	if (!lq_sta->search_better_tbl)
		active_tbl = lq_sta->active_tbl;
	else
		active_tbl = 1 - lq_sta->active_tbl;

	tbl = &(lq_sta->lq_info[active_tbl]);

	if ((i < 0) || (i >= IWL_RATE_COUNT))
		i = 0;

	rate = iwl_rates[i].plcp;
	tbl->ant_type = first_antenna(valid_tx_ant);
	rate |= tbl->ant_type << RATE_MCS_ANT_POS;

	if (i >= IWL_FIRST_CCK_RATE && i <= IWL_LAST_CCK_RATE)
		rate |= RATE_MCS_CCK_MSK;

	rs_get_tbl_info_from_mcs(rate, band, tbl, &rate_idx);
	if (!rs_is_valid_ant(valid_tx_ant, tbl->ant_type))
		rs_toggle_antenna(valid_tx_ant, &rate, tbl);

	rate = rate_n_flags_from_tbl(mvm, tbl, rate_idx);
	tbl->current_rate = rate;
	rs_set_expected_tpt_table(lq_sta, tbl);
	rs_fill_link_cmd(NULL, NULL, lq_sta, rate);
	/* TODO restore station should remember the lq cmd */
	iwl_mvm_send_lq_cmd(mvm, &lq_sta->lq, CMD_SYNC, true);
}

static void rs_get_rate(void *mvm_r, struct ieee80211_sta *sta, void *mvm_sta,
			struct ieee80211_tx_rate_control *txrc)
{
	struct sk_buff *skb = txrc->skb;
	struct ieee80211_supported_band *sband = txrc->sband;
	struct iwl_op_mode *op_mode __maybe_unused =
			(struct iwl_op_mode *)mvm_r;
	struct iwl_mvm *mvm __maybe_unused = IWL_OP_MODE_GET_MVM(op_mode);
	struct ieee80211_tx_info *info = IEEE80211_SKB_CB(skb);
	struct iwl_lq_sta *lq_sta = mvm_sta;

	IWL_DEBUG_RATE_LIMIT(mvm, "rate scale calculate new rate for skb\n");

	/* Get max rate if user set max rate */
	if (lq_sta) {
		lq_sta->max_rate_idx = txrc->max_rate_idx;
		if ((sband->band == IEEE80211_BAND_5GHZ) &&
		    (lq_sta->max_rate_idx != -1))
			lq_sta->max_rate_idx += IWL_FIRST_OFDM_RATE;
		if ((lq_sta->max_rate_idx < 0) ||
		    (lq_sta->max_rate_idx >= IWL_RATE_COUNT))
			lq_sta->max_rate_idx = -1;
	}

	/* Treat uninitialized rate scaling data same as non-existing. */
	if (lq_sta && !lq_sta->drv) {
		IWL_DEBUG_RATE(mvm, "Rate scaling not initialized yet.\n");
		mvm_sta = NULL;
	}

	/* Send management frames and NO_ACK data using lowest rate. */
	if (rate_control_send_low(sta, mvm_sta, txrc))
		return;

<<<<<<< HEAD
	rate_idx  = lq_sta->last_txrate_idx;

	if (lq_sta->last_rate_n_flags & RATE_MCS_HT_MSK) {
		rate_idx -= IWL_FIRST_OFDM_RATE;
		/* 6M and 9M shared same MCS index */
		rate_idx = (rate_idx > 0) ? (rate_idx - 1) : 0;
		WARN_ON_ONCE(rs_extract_rate(lq_sta->last_rate_n_flags) >=
			     IWL_RATE_MIMO3_6M_PLCP);
		if (rs_extract_rate(lq_sta->last_rate_n_flags) >=
		    IWL_RATE_MIMO2_6M_PLCP)
			rate_idx = rate_idx + MCS_INDEX_PER_STREAM;
		info->control.rates[0].flags = IEEE80211_TX_RC_MCS;
		if (lq_sta->last_rate_n_flags & RATE_MCS_SGI_MSK)
			info->control.rates[0].flags |= IEEE80211_TX_RC_SHORT_GI;
		if (lq_sta->last_rate_n_flags & RATE_MCS_CHAN_WIDTH_40) /* TODO */
			info->control.rates[0].flags |= IEEE80211_TX_RC_40_MHZ_WIDTH;
		if (lq_sta->last_rate_n_flags & RATE_HT_MCS_GF_MSK)
			info->control.rates[0].flags |= IEEE80211_TX_RC_GREEN_FIELD;
	} else {
		/* Check for invalid rates */
		if ((rate_idx < 0) || (rate_idx >= IWL_RATE_COUNT_LEGACY) ||
		    ((sband->band == IEEE80211_BAND_5GHZ) &&
		     (rate_idx < IWL_FIRST_OFDM_RATE)))
			rate_idx = rate_lowest_index(sband, sta);
		/* On valid 5 GHz rate, adjust index */
		else if (sband->band == IEEE80211_BAND_5GHZ)
			rate_idx -= IWL_FIRST_OFDM_RATE;
		info->control.rates[0].flags = 0;
	}
	info->control.rates[0].idx = rate_idx;
=======
	iwl_mvm_hwrate_to_tx_rate(lq_sta->last_rate_n_flags,
				  info->band, &info->control.rates[0]);

>>>>>>> d8ec26d7
	info->control.rates[0].count = 1;
}

static void *rs_alloc_sta(void *mvm_rate, struct ieee80211_sta *sta,
			  gfp_t gfp)
{
	struct iwl_mvm_sta *sta_priv = (struct iwl_mvm_sta *)sta->drv_priv;
	struct iwl_op_mode *op_mode __maybe_unused =
			(struct iwl_op_mode *)mvm_rate;
	struct iwl_mvm *mvm __maybe_unused = IWL_OP_MODE_GET_MVM(op_mode);

	IWL_DEBUG_RATE(mvm, "create station rate scale window\n");

	return &sta_priv->lq_sta;
}

static int rs_vht_highest_rx_mcs_index(struct ieee80211_sta_vht_cap *vht_cap,
				       int nss)
{
	u16 rx_mcs = le16_to_cpu(vht_cap->vht_mcs.rx_mcs_map) &
		(0x3 << (2 * (nss - 1)));
	rx_mcs >>= (2 * (nss - 1));

	if (rx_mcs == IEEE80211_VHT_MCS_SUPPORT_0_7)
		return IWL_RATE_MCS_7_INDEX;
	else if (rx_mcs == IEEE80211_VHT_MCS_SUPPORT_0_8)
		return IWL_RATE_MCS_8_INDEX;
	else if (rx_mcs == IEEE80211_VHT_MCS_SUPPORT_0_9)
		return IWL_RATE_MCS_9_INDEX;

	WARN_ON_ONCE(rx_mcs != IEEE80211_VHT_MCS_NOT_SUPPORTED);
	return -1;
}

/*
 * Called after adding a new station to initialize rate scaling
 */
void iwl_mvm_rs_rate_init(struct iwl_mvm *mvm, struct ieee80211_sta *sta,
			  enum ieee80211_band band)
{
	int i, j;
	struct ieee80211_hw *hw = mvm->hw;
	struct ieee80211_sta_ht_cap *ht_cap = &sta->ht_cap;
	struct ieee80211_sta_vht_cap *vht_cap = &sta->vht_cap;
	struct iwl_mvm_sta *sta_priv;
	struct iwl_lq_sta *lq_sta;
	struct ieee80211_supported_band *sband;
	unsigned long supp; /* must be unsigned long for for_each_set_bit */

	sta_priv = (struct iwl_mvm_sta *)sta->drv_priv;
	lq_sta = &sta_priv->lq_sta;
	sband = hw->wiphy->bands[band];

	lq_sta->lq.sta_id = sta_priv->sta_id;

	for (j = 0; j < LQ_SIZE; j++)
		for (i = 0; i < IWL_RATE_COUNT; i++)
			rs_rate_scale_clear_window(&lq_sta->lq_info[j].win[i]);

	lq_sta->flush_timer = 0;
	lq_sta->supp_rates = sta->supp_rates[sband->band];

	IWL_DEBUG_RATE(mvm,
		       "LQ: *** rate scale station global init for station %d ***\n",
		       sta_priv->sta_id);
	/* TODO: what is a good starting rate for STA? About middle? Maybe not
	 * the lowest or the highest rate.. Could consider using RSSI from
	 * previous packets? Need to have IEEE 802.1X auth succeed immediately
	 * after assoc.. */

	lq_sta->max_rate_idx = -1;
	lq_sta->missed_rate_counter = IWL_MISSED_RATE_MAX;
	lq_sta->band = sband->band;
	/*
	 * active legacy rates as per supported rates bitmap
	 */
	supp = sta->supp_rates[sband->band];
	lq_sta->active_legacy_rate = 0;
	for_each_set_bit(i, &supp, BITS_PER_LONG)
		lq_sta->active_legacy_rate |= BIT(sband->bitrates[i].hw_value);

<<<<<<< HEAD
	/*
	 * active_siso_rate mask includes 9 MBits (bit 5), and CCK (bits 0-3),
	 * supp_rates[] does not; shift to convert format, force 9 MBits off.
	 */
	lq_sta->active_siso_rate = ht_cap->mcs.rx_mask[0] << 1;
	lq_sta->active_siso_rate |= ht_cap->mcs.rx_mask[0] & 0x1;
	lq_sta->active_siso_rate &= ~((u16)0x2);
	lq_sta->active_siso_rate <<= IWL_FIRST_OFDM_RATE;

	/* Same here */
	lq_sta->active_mimo2_rate = ht_cap->mcs.rx_mask[1] << 1;
	lq_sta->active_mimo2_rate |= ht_cap->mcs.rx_mask[1] & 0x1;
	lq_sta->active_mimo2_rate &= ~((u16)0x2);
	lq_sta->active_mimo2_rate <<= IWL_FIRST_OFDM_RATE;

	IWL_DEBUG_RATE(mvm,
		       "SISO-RATE=%X MIMO2-RATE=%X\n",
		       lq_sta->active_siso_rate,
		       lq_sta->active_mimo2_rate);
=======
	/* TODO: should probably account for rx_highest for both HT/VHT */
	if (!vht_cap || !vht_cap->vht_supported) {
		/* active_siso_rate mask includes 9 MBits (bit 5),
		 * and CCK (bits 0-3), supp_rates[] does not;
		 * shift to convert format, force 9 MBits off.
		 */
		lq_sta->active_siso_rate = ht_cap->mcs.rx_mask[0] << 1;
		lq_sta->active_siso_rate |= ht_cap->mcs.rx_mask[0] & 0x1;
		lq_sta->active_siso_rate &= ~((u16)0x2);
		lq_sta->active_siso_rate <<= IWL_FIRST_OFDM_RATE;

		/* Same here */
		lq_sta->active_mimo2_rate = ht_cap->mcs.rx_mask[1] << 1;
		lq_sta->active_mimo2_rate |= ht_cap->mcs.rx_mask[1] & 0x1;
		lq_sta->active_mimo2_rate &= ~((u16)0x2);
		lq_sta->active_mimo2_rate <<= IWL_FIRST_OFDM_RATE;

		lq_sta->is_vht = false;
	} else {
		int highest_mcs = rs_vht_highest_rx_mcs_index(vht_cap, 1);
		if (highest_mcs >= IWL_RATE_MCS_0_INDEX) {
			for (i = IWL_RATE_MCS_0_INDEX; i <= highest_mcs; i++) {
				if (i == IWL_RATE_9M_INDEX)
					continue;

				lq_sta->active_siso_rate |= BIT(i);
			}
		}

		highest_mcs = rs_vht_highest_rx_mcs_index(vht_cap, 2);
		if (highest_mcs >= IWL_RATE_MCS_0_INDEX) {
			for (i = IWL_RATE_MCS_0_INDEX; i <= highest_mcs; i++) {
				if (i == IWL_RATE_9M_INDEX)
					continue;

				lq_sta->active_mimo2_rate |= BIT(i);
			}
		}

		/* TODO: avoid MCS9 in 20Mhz which isn't valid for 11ac */
		lq_sta->is_vht = true;
	}

	IWL_DEBUG_RATE(mvm,
		       "SISO-RATE=%X MIMO2-RATE=%X VHT=%d\n",
		       lq_sta->active_siso_rate,
		       lq_sta->active_mimo2_rate,
		       lq_sta->is_vht);
>>>>>>> d8ec26d7

	/* These values will be overridden later */
	lq_sta->lq.single_stream_ant_msk =
		first_antenna(iwl_fw_valid_tx_ant(mvm->fw));
	lq_sta->lq.dual_stream_ant_msk =
		iwl_fw_valid_tx_ant(mvm->fw) &
		~first_antenna(iwl_fw_valid_tx_ant(mvm->fw));
	if (!lq_sta->lq.dual_stream_ant_msk) {
		lq_sta->lq.dual_stream_ant_msk = ANT_AB;
	} else if (num_of_ant(iwl_fw_valid_tx_ant(mvm->fw)) == 2) {
		lq_sta->lq.dual_stream_ant_msk =
			iwl_fw_valid_tx_ant(mvm->fw);
	}

	/* as default allow aggregation for all tids */
	lq_sta->tx_agg_tid_en = IWL_AGG_ALL_TID;
	lq_sta->drv = mvm;

	/* Set last_txrate_idx to lowest rate */
	lq_sta->last_txrate_idx = rate_lowest_index(sband, sta);
	if (sband->band == IEEE80211_BAND_5GHZ)
		lq_sta->last_txrate_idx += IWL_FIRST_OFDM_RATE;
	lq_sta->is_agg = 0;
#ifdef CONFIG_MAC80211_DEBUGFS
	lq_sta->dbg_fixed_rate = 0;
#endif

	rs_initialize_lq(mvm, sta, lq_sta, band);
}

static void rs_fill_link_cmd(struct iwl_mvm *mvm,
			     struct ieee80211_sta *sta,
			     struct iwl_lq_sta *lq_sta, u32 new_rate)
{
	struct iwl_scale_tbl_info tbl_type;
	int index = 0;
	int rate_idx;
	int repeat_rate = 0;
	u8 ant_toggle_cnt = 0;
	u8 use_ht_possible = 1;
	u8 valid_tx_ant = 0;
	struct iwl_lq_cmd *lq_cmd = &lq_sta->lq;

	/* Override starting rate (index 0) if needed for debug purposes */
	rs_dbgfs_set_mcs(lq_sta, &new_rate);

	/* Interpret new_rate (rate_n_flags) */
	rs_get_tbl_info_from_mcs(new_rate, lq_sta->band,
				 &tbl_type, &rate_idx);

	/* How many times should we repeat the initial rate? */
	if (is_legacy(tbl_type.lq_type)) {
		ant_toggle_cnt = 1;
		repeat_rate = IWL_NUMBER_TRY;
	} else {
		repeat_rate = min(IWL_HT_NUMBER_TRY,
				  LINK_QUAL_AGG_DISABLE_START_DEF - 1);
	}

	lq_cmd->mimo_delim = is_mimo(tbl_type.lq_type) ? 1 : 0;

	/* Fill 1st table entry (index 0) */
	lq_cmd->rs_table[index] = cpu_to_le32(new_rate);

	if (num_of_ant(tbl_type.ant_type) == 1)
		lq_cmd->single_stream_ant_msk = tbl_type.ant_type;
	else if (num_of_ant(tbl_type.ant_type) == 2)
		lq_cmd->dual_stream_ant_msk = tbl_type.ant_type;
	/* otherwise we don't modify the existing value */

	index++;
	repeat_rate--;
	if (mvm)
		valid_tx_ant = iwl_fw_valid_tx_ant(mvm->fw);

	/* Fill rest of rate table */
	while (index < LINK_QUAL_MAX_RETRY_NUM) {
		/* Repeat initial/next rate.
		 * For legacy IWL_NUMBER_TRY == 1, this loop will not execute.
		 * For HT IWL_HT_NUMBER_TRY == 3, this executes twice. */
		while (repeat_rate > 0 && (index < LINK_QUAL_MAX_RETRY_NUM)) {
			if (is_legacy(tbl_type.lq_type)) {
				if (ant_toggle_cnt < NUM_TRY_BEFORE_ANT_TOGGLE)
					ant_toggle_cnt++;
				else if (mvm &&
					 rs_toggle_antenna(valid_tx_ant,
							&new_rate, &tbl_type))
					ant_toggle_cnt = 1;
			}

			/* Override next rate if needed for debug purposes */
			rs_dbgfs_set_mcs(lq_sta, &new_rate);

			/* Fill next table entry */
			lq_cmd->rs_table[index] =
					cpu_to_le32(new_rate);
			repeat_rate--;
			index++;
		}

		rs_get_tbl_info_from_mcs(new_rate, lq_sta->band, &tbl_type,
					 &rate_idx);

		/* Indicate to uCode which entries might be MIMO.
		 * If initial rate was MIMO, this will finally end up
		 * as (IWL_HT_NUMBER_TRY * 2), after 2nd pass, otherwise 0. */
		if (is_mimo(tbl_type.lq_type))
			lq_cmd->mimo_delim = index;

		/* Get next rate */
		new_rate = rs_get_lower_rate(lq_sta, &tbl_type, rate_idx,
					     use_ht_possible);

		/* How many times should we repeat the next rate? */
		if (is_legacy(tbl_type.lq_type)) {
			if (ant_toggle_cnt < NUM_TRY_BEFORE_ANT_TOGGLE)
				ant_toggle_cnt++;
			else if (mvm &&
				 rs_toggle_antenna(valid_tx_ant,
						   &new_rate, &tbl_type))
				ant_toggle_cnt = 1;

			repeat_rate = IWL_NUMBER_TRY;
		} else {
			repeat_rate = IWL_HT_NUMBER_TRY;
		}

		/* Don't allow HT rates after next pass.
		 * rs_get_lower_rate() will change type to LQ_LEGACY_A
		 * or LQ_LEGACY_G.
		 */
		use_ht_possible = 0;

		/* Override next rate if needed for debug purposes */
		rs_dbgfs_set_mcs(lq_sta, &new_rate);

		/* Fill next table entry */
		lq_cmd->rs_table[index] = cpu_to_le32(new_rate);

		index++;
		repeat_rate--;
	}

	lq_cmd->agg_frame_cnt_limit = LINK_QUAL_AGG_FRAME_LIMIT_DEF;
	lq_cmd->agg_disable_start_th = LINK_QUAL_AGG_DISABLE_START_DEF;

	lq_cmd->agg_time_limit =
		cpu_to_le16(LINK_QUAL_AGG_TIME_LIMIT_DEF);

	if (sta)
		lq_cmd->agg_time_limit =
			cpu_to_le16(iwl_mvm_bt_coex_agg_time_limit(mvm, sta));
}

static void *rs_alloc(struct ieee80211_hw *hw, struct dentry *debugfsdir)
{
	return hw->priv;
}
/* rate scale requires free function to be implemented */
static void rs_free(void *mvm_rate)
{
	return;
}

static void rs_free_sta(void *mvm_r, struct ieee80211_sta *sta,
			void *mvm_sta)
{
	struct iwl_op_mode *op_mode __maybe_unused = mvm_r;
	struct iwl_mvm *mvm __maybe_unused = IWL_OP_MODE_GET_MVM(op_mode);

	IWL_DEBUG_RATE(mvm, "enter\n");
	IWL_DEBUG_RATE(mvm, "leave\n");
}

#ifdef CONFIG_MAC80211_DEBUGFS
static void rs_dbgfs_set_mcs(struct iwl_lq_sta *lq_sta,
			     u32 *rate_n_flags)
{
	struct iwl_mvm *mvm;
	u8 valid_tx_ant;
	u8 ant_sel_tx;

	mvm = lq_sta->drv;
	valid_tx_ant = iwl_fw_valid_tx_ant(mvm->fw);
	if (lq_sta->dbg_fixed_rate) {
		ant_sel_tx =
		  ((lq_sta->dbg_fixed_rate & RATE_MCS_ANT_ABC_MSK)
		  >> RATE_MCS_ANT_POS);
		if ((valid_tx_ant & ant_sel_tx) == ant_sel_tx) {
			*rate_n_flags = lq_sta->dbg_fixed_rate;
			IWL_DEBUG_RATE(mvm, "Fixed rate ON\n");
		} else {
			lq_sta->dbg_fixed_rate = 0;
			IWL_ERR(mvm,
				"Invalid antenna selection 0x%X, Valid is 0x%X\n",
				ant_sel_tx, valid_tx_ant);
			IWL_DEBUG_RATE(mvm, "Fixed rate OFF\n");
		}
	} else {
		IWL_DEBUG_RATE(mvm, "Fixed rate OFF\n");
	}
}

static ssize_t rs_sta_dbgfs_scale_table_write(struct file *file,
			const char __user *user_buf, size_t count, loff_t *ppos)
{
	struct iwl_lq_sta *lq_sta = file->private_data;
	struct iwl_mvm *mvm;
	char buf[64];
	size_t buf_size;
	u32 parsed_rate;


	mvm = lq_sta->drv;
	memset(buf, 0, sizeof(buf));
	buf_size = min(count, sizeof(buf) -  1);
	if (copy_from_user(buf, user_buf, buf_size))
		return -EFAULT;

	if (sscanf(buf, "%x", &parsed_rate) == 1)
		lq_sta->dbg_fixed_rate = parsed_rate;
	else
		lq_sta->dbg_fixed_rate = 0;

	rs_program_fix_rate(mvm, lq_sta);

	return count;
}

static ssize_t rs_sta_dbgfs_scale_table_read(struct file *file,
			char __user *user_buf, size_t count, loff_t *ppos)
{
	char *buff;
	int desc = 0;
	int i = 0;
	int index = 0;
	ssize_t ret;

	struct iwl_lq_sta *lq_sta = file->private_data;
	struct iwl_mvm *mvm;
	struct iwl_scale_tbl_info *tbl = &(lq_sta->lq_info[lq_sta->active_tbl]);

	mvm = lq_sta->drv;
	buff = kmalloc(1024, GFP_KERNEL);
	if (!buff)
		return -ENOMEM;

	desc += sprintf(buff+desc, "sta_id %d\n", lq_sta->lq.sta_id);
	desc += sprintf(buff+desc, "failed=%d success=%d rate=0%X\n",
			lq_sta->total_failed, lq_sta->total_success,
			lq_sta->active_legacy_rate);
	desc += sprintf(buff+desc, "fixed rate 0x%X\n",
			lq_sta->dbg_fixed_rate);
	desc += sprintf(buff+desc, "valid_tx_ant %s%s%s\n",
	    (iwl_fw_valid_tx_ant(mvm->fw) & ANT_A) ? "ANT_A," : "",
	    (iwl_fw_valid_tx_ant(mvm->fw) & ANT_B) ? "ANT_B," : "",
	    (iwl_fw_valid_tx_ant(mvm->fw) & ANT_C) ? "ANT_C" : "");
	desc += sprintf(buff+desc, "lq type %s\n",
			(is_legacy(tbl->lq_type)) ? "legacy" :
			is_vht(tbl->lq_type) ? "VHT" : "HT");
	if (is_ht(tbl->lq_type)) {
		desc += sprintf(buff+desc, " %s",
		   (is_siso(tbl->lq_type)) ? "SISO" : "MIMO2");
		   desc += sprintf(buff+desc, " %s",
				   (is_ht20(tbl)) ? "20MHz" :
				   (is_ht40(tbl)) ? "40MHz" :
				   (is_ht80(tbl)) ? "80Mhz" : "BAD BW");
		   desc += sprintf(buff+desc, " %s %s\n",
				   (tbl->is_SGI) ? "SGI" : "",
				   (lq_sta->is_agg) ? "AGG on" : "");
	}
	desc += sprintf(buff+desc, "last tx rate=0x%X\n",
			lq_sta->last_rate_n_flags);
	desc += sprintf(buff+desc,
			"general: flags=0x%X mimo-d=%d s-ant0x%x d-ant=0x%x\n",
			lq_sta->lq.flags,
			lq_sta->lq.mimo_delim,
			lq_sta->lq.single_stream_ant_msk,
			lq_sta->lq.dual_stream_ant_msk);

	desc += sprintf(buff+desc,
			"agg: time_limit=%d dist_start_th=%d frame_cnt_limit=%d\n",
			le16_to_cpu(lq_sta->lq.agg_time_limit),
			lq_sta->lq.agg_disable_start_th,
			lq_sta->lq.agg_frame_cnt_limit);

	desc += sprintf(buff+desc,
			"Start idx [0]=0x%x [1]=0x%x [2]=0x%x [3]=0x%x\n",
			lq_sta->lq.initial_rate_index[0],
			lq_sta->lq.initial_rate_index[1],
			lq_sta->lq.initial_rate_index[2],
			lq_sta->lq.initial_rate_index[3]);

	for (i = 0; i < LINK_QUAL_MAX_RETRY_NUM; i++) {
		index = iwl_hwrate_to_plcp_idx(
			le32_to_cpu(lq_sta->lq.rs_table[i]));
		if (is_legacy(tbl->lq_type)) {
			desc += sprintf(buff+desc, " rate[%d] 0x%X %smbps\n",
					i, le32_to_cpu(lq_sta->lq.rs_table[i]),
					iwl_rate_mcs[index].mbps);
		} else {
			desc += sprintf(buff+desc,
					" rate[%d] 0x%X %smbps (%s)\n",
					i, le32_to_cpu(lq_sta->lq.rs_table[i]),
					iwl_rate_mcs[index].mbps,
					iwl_rate_mcs[index].mcs);
		}
	}

	ret = simple_read_from_buffer(user_buf, count, ppos, buff, desc);
	kfree(buff);
	return ret;
}

static const struct file_operations rs_sta_dbgfs_scale_table_ops = {
	.write = rs_sta_dbgfs_scale_table_write,
	.read = rs_sta_dbgfs_scale_table_read,
	.open = simple_open,
	.llseek = default_llseek,
};
static ssize_t rs_sta_dbgfs_stats_table_read(struct file *file,
			char __user *user_buf, size_t count, loff_t *ppos)
{
	char *buff;
	int desc = 0;
	int i, j;
	ssize_t ret;
	struct iwl_scale_tbl_info *tbl;
	struct iwl_lq_sta *lq_sta = file->private_data;

	buff = kmalloc(1024, GFP_KERNEL);
	if (!buff)
		return -ENOMEM;

	for (i = 0; i < LQ_SIZE; i++) {
		tbl = &(lq_sta->lq_info[i]);
		desc += sprintf(buff+desc,
				"%s type=%d SGI=%d BW=%s DUP=0\n"
				"rate=0x%X\n",
				lq_sta->active_tbl == i ? "*" : "x",
				tbl->lq_type,
				tbl->is_SGI,
				is_ht20(tbl) ? "20Mhz" :
				is_ht40(tbl) ? "40Mhz" :
				is_ht80(tbl) ? "80Mhz" : "ERR",
				tbl->current_rate);
		for (j = 0; j < IWL_RATE_COUNT; j++) {
			desc += sprintf(buff+desc,
				"counter=%d success=%d %%=%d\n",
				tbl->win[j].counter,
				tbl->win[j].success_counter,
				tbl->win[j].success_ratio);
		}
	}
	ret = simple_read_from_buffer(user_buf, count, ppos, buff, desc);
	kfree(buff);
	return ret;
}

static const struct file_operations rs_sta_dbgfs_stats_table_ops = {
	.read = rs_sta_dbgfs_stats_table_read,
	.open = simple_open,
	.llseek = default_llseek,
};

static void rs_add_debugfs(void *mvm, void *mvm_sta, struct dentry *dir)
{
	struct iwl_lq_sta *lq_sta = mvm_sta;
	lq_sta->rs_sta_dbgfs_scale_table_file =
		debugfs_create_file("rate_scale_table", S_IRUSR | S_IWUSR, dir,
				    lq_sta, &rs_sta_dbgfs_scale_table_ops);
	lq_sta->rs_sta_dbgfs_stats_table_file =
		debugfs_create_file("rate_stats_table", S_IRUSR, dir,
				    lq_sta, &rs_sta_dbgfs_stats_table_ops);
	lq_sta->rs_sta_dbgfs_tx_agg_tid_en_file =
		debugfs_create_u8("tx_agg_tid_enable", S_IRUSR | S_IWUSR, dir,
				  &lq_sta->tx_agg_tid_en);
}

static void rs_remove_debugfs(void *mvm, void *mvm_sta)
{
	struct iwl_lq_sta *lq_sta = mvm_sta;
	debugfs_remove(lq_sta->rs_sta_dbgfs_scale_table_file);
	debugfs_remove(lq_sta->rs_sta_dbgfs_stats_table_file);
	debugfs_remove(lq_sta->rs_sta_dbgfs_tx_agg_tid_en_file);
}
#endif

/*
 * Initialization of rate scaling information is done by driver after
 * the station is added. Since mac80211 calls this function before a
 * station is added we ignore it.
 */
static void rs_rate_init_stub(void *mvm_r,
			      struct ieee80211_supported_band *sband,
			      struct cfg80211_chan_def *chandef,
			      struct ieee80211_sta *sta, void *mvm_sta)
{
}
static struct rate_control_ops rs_mvm_ops = {
	.module = NULL,
	.name = RS_NAME,
	.tx_status = rs_tx_status,
	.get_rate = rs_get_rate,
	.rate_init = rs_rate_init_stub,
	.alloc = rs_alloc,
	.free = rs_free,
	.alloc_sta = rs_alloc_sta,
	.free_sta = rs_free_sta,
#ifdef CONFIG_MAC80211_DEBUGFS
	.add_sta_debugfs = rs_add_debugfs,
	.remove_sta_debugfs = rs_remove_debugfs,
#endif
};

int iwl_mvm_rate_control_register(void)
{
	return ieee80211_rate_control_register(&rs_mvm_ops);
}

void iwl_mvm_rate_control_unregister(void)
{
	ieee80211_rate_control_unregister(&rs_mvm_ops);
}

/**
 * iwl_mvm_tx_protection - Gets LQ command, change it to enable/disable
 * Tx protection, according to this rquest and previous requests,
 * and send the LQ command.
 * @mvmsta: The station
 * @enable: Enable Tx protection?
 */
int iwl_mvm_tx_protection(struct iwl_mvm *mvm, struct iwl_mvm_sta *mvmsta,
			  bool enable)
{
	struct iwl_lq_cmd *lq = &mvmsta->lq_sta.lq;

	lockdep_assert_held(&mvm->mutex);

	if (enable) {
		if (mvmsta->tx_protection == 0)
			lq->flags |= LQ_FLAG_SET_STA_TLC_RTS_MSK;
		mvmsta->tx_protection++;
	} else {
		mvmsta->tx_protection--;
		if (mvmsta->tx_protection == 0)
			lq->flags &= ~LQ_FLAG_SET_STA_TLC_RTS_MSK;
	}

	return iwl_mvm_send_lq_cmd(mvm, lq, CMD_ASYNC, false);
}<|MERGE_RESOLUTION|>--- conflicted
+++ resolved
@@ -82,14 +82,6 @@
 	[ANT_ABC] = ANT_ABC,
 };
 
-<<<<<<< HEAD
-#define IWL_DECLARE_RATE_INFO(r, s, rp, rn)		       \
-	[IWL_RATE_##r##M_INDEX] = { IWL_RATE_##r##M_PLCP,      \
-				    IWL_RATE_SISO_##s##M_PLCP, \
-				    IWL_RATE_MIMO2_##s##M_PLCP,\
-				    IWL_RATE_##rp##M_INDEX,    \
-				    IWL_RATE_##rn##M_INDEX }
-=======
 #define IWL_DECLARE_RATE_INFO(r, s, rp, rn)			      \
 	[IWL_RATE_##r##M_INDEX] = { IWL_RATE_##r##M_PLCP,	      \
 				    IWL_RATE_HT_SISO_MCS_##s##_PLCP,  \
@@ -107,7 +99,6 @@
 				       IWL_RATE_VHT_MIMO2_MCS_##s##_PLCP, \
 				       IWL_RATE_INVM_INDEX,	          \
 				       IWL_RATE_INVM_INDEX }
->>>>>>> d8ec26d7
 
 /*
  * Parameter order:
@@ -122,18 +113,6 @@
 	IWL_DECLARE_RATE_INFO(2, INV, 1, 5),     /*  2mbps */
 	IWL_DECLARE_RATE_INFO(5, INV, 2, 11),    /*5.5mbps */
 	IWL_DECLARE_RATE_INFO(11, INV, 9, 12),   /* 11mbps */
-<<<<<<< HEAD
-	IWL_DECLARE_RATE_INFO(6, 6, 5, 11),      /*  6mbps */
-	IWL_DECLARE_RATE_INFO(9, 6, 6, 11),      /*  9mbps */
-	IWL_DECLARE_RATE_INFO(12, 12, 11, 18),   /* 12mbps */
-	IWL_DECLARE_RATE_INFO(18, 18, 12, 24),   /* 18mbps */
-	IWL_DECLARE_RATE_INFO(24, 24, 18, 36),   /* 24mbps */
-	IWL_DECLARE_RATE_INFO(36, 36, 24, 48),   /* 36mbps */
-	IWL_DECLARE_RATE_INFO(48, 48, 36, 54),   /* 48mbps */
-	IWL_DECLARE_RATE_INFO(54, 54, 48, INV),  /* 54mbps */
-	IWL_DECLARE_RATE_INFO(60, 60, 48, INV),  /* 60mbps */
-	/* FIXME:RS:          ^^    should be INV (legacy) */
-=======
 	IWL_DECLARE_RATE_INFO(6, 0, 5, 11),      /*  6mbps ; MCS 0 */
 	IWL_DECLARE_RATE_INFO(9, INV, 6, 11),    /*  9mbps */
 	IWL_DECLARE_RATE_INFO(12, 1, 11, 18),    /* 12mbps ; MCS 1 */
@@ -145,7 +124,6 @@
 	IWL_DECLARE_MCS_RATE(7),                 /* MCS 7 */
 	IWL_DECLARE_MCS_RATE(8),                 /* MCS 8 */
 	IWL_DECLARE_MCS_RATE(9),                 /* MCS 9 */
->>>>>>> d8ec26d7
 };
 
 static inline u8 rs_extract_rate(u32 rate_n_flags)
@@ -162,16 +140,7 @@
 		idx = rate_n_flags & RATE_HT_MCS_RATE_CODE_MSK;
 		idx += IWL_RATE_MCS_0_INDEX;
 
-<<<<<<< HEAD
-		WARN_ON_ONCE(idx >= IWL_RATE_MIMO3_6M_PLCP);
-		if (idx >= IWL_RATE_MIMO2_6M_PLCP)
-			idx = idx - IWL_RATE_MIMO2_6M_PLCP;
-
-		idx += IWL_FIRST_OFDM_RATE;
-		/* skip 9M not supported in ht*/
-=======
 		/* skip 9M not supported in HT*/
->>>>>>> d8ec26d7
 		if (idx >= IWL_RATE_9M_INDEX)
 			idx += 1;
 		if ((idx >= IWL_FIRST_HT_RATE) && (idx <= IWL_LAST_HT_RATE))
@@ -262,8 +231,6 @@
 	{0, 0, 0, 0, 109, 0, 214, 316, 414, 607, 790, 879, 965, 1132, 0},
 };
 
-<<<<<<< HEAD
-=======
 static s32 expected_tpt_mimo2_40MHz[4][IWL_RATE_COUNT] = {
 	{0, 0, 0, 0, 123, 0, 182, 214, 235,  264,  279,  285,  289,  296,  300},
 	{0, 0, 0, 0, 131, 0, 191, 222, 242,  270,  284,  289,  293,  300,  303},
@@ -278,7 +245,6 @@
 	{0, 0, 0, 0, 474, 0, 920, 1338, 1732, 2464, 3116, 3418, 3705, 4225, 4545},
 };
 
->>>>>>> d8ec26d7
 /* mbps, mcs */
 static const struct iwl_rate_mcs_info iwl_rate_mcs[IWL_RATE_COUNT] = {
 	{  "1", "BPSK DSSS"},
@@ -342,20 +308,6 @@
 				      struct ieee80211_sta *sta)
 {
 	int ret = -EAGAIN;
-<<<<<<< HEAD
-
-	/*
-	 * Don't create TX aggregation sessions when in high
-	 * BT traffic, as they would just be disrupted by BT.
-	 */
-	if (BT_MBOX_MSG(&mvm->last_bt_notif, 3, TRAFFIC_LOAD) >= 2) {
-		IWL_DEBUG_COEX(mvm, "BT traffic (%d), no aggregation allowed\n",
-			       BT_MBOX_MSG(&mvm->last_bt_notif,
-					   3, TRAFFIC_LOAD));
-		return ret;
-	}
-=======
->>>>>>> d8ec26d7
 
 	IWL_DEBUG_HT(mvm, "Starting Tx agg: STA: %pM tid: %d\n",
 		     sta->addr, tid);
@@ -526,10 +478,7 @@
 			rate_n_flags |=	iwl_rates[index].plcp_vht_mimo2;
 		else
 			WARN_ON_ONCE(1);
-<<<<<<< HEAD
-=======
-
->>>>>>> d8ec26d7
+
 	} else {
 		IWL_ERR(mvm, "Invalid tbl->lq_type %d\n", tbl->lq_type);
 	}
@@ -576,28 +525,6 @@
 			else
 				tbl->lq_type = LQ_LEGACY_G;
 		}
-<<<<<<< HEAD
-	/* HT rate format */
-	} else {
-		if (rate_n_flags & RATE_MCS_SGI_MSK)
-			tbl->is_SGI = 1;
-
-		if (rate_n_flags & RATE_MCS_CHAN_WIDTH_40) /* TODO */
-			tbl->is_ht40 = 1;
-
-		mcs = rs_extract_rate(rate_n_flags);
-
-		/* SISO */
-		if (mcs <= IWL_RATE_SISO_60M_PLCP) {
-			if (num_of_ant == 1)
-				tbl->lq_type = LQ_SISO; /*else NONE*/
-		/* MIMO2 */
-		} else if (mcs <= IWL_RATE_MIMO2_60M_PLCP) {
-			if (num_of_ant == 2)
-				tbl->lq_type = LQ_MIMO2;
-		} else {
-			WARN_ON_ONCE(num_of_ant == 3);
-=======
 
 		return 0;
 	}
@@ -633,7 +560,6 @@
 			WARN_ON_ONCE(num_of_ant != 2);
 		} else {
 			WARN_ON_ONCE(1);
->>>>>>> d8ec26d7
 		}
 	}
 
@@ -685,16 +611,6 @@
 {
 	if (is_legacy(rate_type))
 		return lq_sta->active_legacy_rate;
-<<<<<<< HEAD
-	} else {
-		if (is_siso(rate_type))
-			return lq_sta->active_siso_rate;
-		else {
-			WARN_ON_ONCE(!is_mimo2(rate_type));
-			return lq_sta->active_mimo2_rate;
-		}
-	}
-=======
 	else if (is_siso(rate_type))
 		return lq_sta->active_siso_rate;
 	else if (is_mimo2(rate_type))
@@ -702,7 +618,6 @@
 
 	WARN_ON_ONCE(1);
 	return 0;
->>>>>>> d8ec26d7
 }
 
 static u16 rs_get_adjacent_rate(struct iwl_mvm *mvm, u8 index, u16 rate_mask,
@@ -1096,19 +1011,6 @@
 
 	ht_tbl_pointer = expected_tpt_mimo2_20MHz;
 	/* Choose among many HT tables depending on number of streams
-<<<<<<< HEAD
-	 * (SISO/MIMO2), channel width (20/40), SGI, and aggregation
-	 * status */
-	if (is_siso(tbl->lq_type) && !tbl->is_ht40)
-		ht_tbl_pointer = expected_tpt_siso20MHz;
-	else if (is_siso(tbl->lq_type))
-		ht_tbl_pointer = expected_tpt_siso40MHz;
-	else if (is_mimo2(tbl->lq_type) && !tbl->is_ht40)
-		ht_tbl_pointer = expected_tpt_mimo2_20MHz;
-	else {
-		WARN_ON_ONCE(!is_mimo2(tbl->lq_type));
-		ht_tbl_pointer = expected_tpt_mimo2_40MHz;
-=======
 	 * (SISO/MIMO2), channel width (20/40/80), SGI, and aggregation
 	 * status */
 	if (is_siso(tbl->lq_type)) {
@@ -1141,7 +1043,6 @@
 		}
 	} else {
 		WARN_ON_ONCE(1);
->>>>>>> d8ec26d7
 	}
 
 	if (!tbl->is_SGI && !lq_sta->is_agg)		/* Normal */
@@ -1341,13 +1242,8 @@
 	}
 	tbl->current_rate = rate_n_flags_from_tbl(mvm, tbl, rate);
 
-<<<<<<< HEAD
-	IWL_DEBUG_RATE(mvm, "LQ: Switch to new mcs %X index is green %X\n",
-		       tbl->current_rate, is_green);
-=======
 	IWL_DEBUG_RATE(mvm, "LQ: Switch to new mcs %X index\n",
 		       tbl->current_rate);
->>>>>>> d8ec26d7
 	return 0;
 }
 
@@ -1471,13 +1367,7 @@
 		default:
 			WARN_ON_ONCE(1);
 		}
-<<<<<<< HEAD
-		tbl->action++;
-		if (tbl->action > IWL_LEGACY_SWITCH_MIMO2)
-			tbl->action = IWL_LEGACY_SWITCH_ANTENNA1;
-=======
 		rs_move_next_action(tbl, IWL_LEGACY_LAST_ACTION);
->>>>>>> d8ec26d7
 
 		if (tbl->action == start_action)
 			break;
@@ -1487,13 +1377,7 @@
 
 out:
 	lq_sta->search_better_tbl = 1;
-<<<<<<< HEAD
-	tbl->action++;
-	if (tbl->action > IWL_LEGACY_SWITCH_MIMO2)
-		tbl->action = IWL_LEGACY_SWITCH_ANTENNA1;
-=======
 	rs_move_next_action(tbl, IWL_LEGACY_LAST_ACTION);
->>>>>>> d8ec26d7
 	if (update_search_tbl_counter)
 		search_tbl->action = tbl->action;
 	return 0;
@@ -1518,34 +1402,9 @@
 	u8 update_search_tbl_counter = 0;
 	int ret;
 
-<<<<<<< HEAD
-	switch (BT_MBOX_MSG(&mvm->last_bt_notif, 3, TRAFFIC_LOAD)) {
-	case IWL_BT_COEX_TRAFFIC_LOAD_NONE:
-		/* nothing */
-		break;
-	case IWL_BT_COEX_TRAFFIC_LOAD_LOW:
-		/* avoid antenna B unless MIMO */
-		if (tbl->action == IWL_SISO_SWITCH_ANTENNA2)
-			tbl->action = IWL_SISO_SWITCH_MIMO2;
-		break;
-	case IWL_BT_COEX_TRAFFIC_LOAD_HIGH:
-	case IWL_BT_COEX_TRAFFIC_LOAD_CONTINUOUS:
-		/* avoid antenna B and MIMO */
-		valid_tx_ant =
-			first_antenna(iwl_fw_valid_tx_ant(mvm->fw));
-		if (tbl->action != IWL_SISO_SWITCH_ANTENNA1)
-			tbl->action = IWL_SISO_SWITCH_ANTENNA1;
-		break;
-	default:
-		IWL_ERR(mvm, "Invalid BT load %d",
-			BT_MBOX_MSG(&mvm->last_bt_notif, 3, TRAFFIC_LOAD));
-		break;
-	}
-=======
 	if (tbl->action == IWL_SISO_SWITCH_MIMO2 &&
 	    !iwl_mvm_bt_coex_is_mimo_allowed(mvm, sta))
 		tbl->action = IWL_SISO_SWITCH_ANTENNA;
->>>>>>> d8ec26d7
 
 	start_action = tbl->action;
 	while (1) {
@@ -1606,13 +1465,7 @@
 		default:
 			WARN_ON_ONCE(1);
 		}
-<<<<<<< HEAD
-		tbl->action++;
-		if (tbl->action > IWL_SISO_SWITCH_GI)
-			tbl->action = IWL_SISO_SWITCH_ANTENNA1;
-=======
 		rs_move_next_action(tbl, IWL_SISO_LAST_ACTION);
->>>>>>> d8ec26d7
 
 		if (tbl->action == start_action)
 			break;
@@ -1622,13 +1475,7 @@
 
  out:
 	lq_sta->search_better_tbl = 1;
-<<<<<<< HEAD
-	tbl->action++;
-	if (tbl->action > IWL_SISO_SWITCH_GI)
-		tbl->action = IWL_SISO_SWITCH_ANTENNA1;
-=======
 	rs_move_next_action(tbl, IWL_SISO_LAST_ACTION);
->>>>>>> d8ec26d7
 	if (update_search_tbl_counter)
 		search_tbl->action = tbl->action;
 
@@ -1652,30 +1499,6 @@
 	u8 update_search_tbl_counter = 0;
 	int ret;
 
-<<<<<<< HEAD
-	switch (BT_MBOX_MSG(&mvm->last_bt_notif, 3, TRAFFIC_LOAD)) {
-	case IWL_BT_COEX_TRAFFIC_LOAD_NONE:
-		/* nothing */
-		break;
-	case IWL_BT_COEX_TRAFFIC_LOAD_HIGH:
-	case IWL_BT_COEX_TRAFFIC_LOAD_CONTINUOUS:
-		/* avoid antenna B and MIMO */
-		if (tbl->action != IWL_MIMO2_SWITCH_SISO_A)
-			tbl->action = IWL_MIMO2_SWITCH_SISO_A;
-		break;
-	case IWL_BT_COEX_TRAFFIC_LOAD_LOW:
-		/* avoid antenna B unless MIMO */
-		if (tbl->action == IWL_MIMO2_SWITCH_SISO_B)
-			tbl->action = IWL_MIMO2_SWITCH_SISO_A;
-		break;
-	default:
-		IWL_ERR(mvm, "Invalid BT load %d",
-			BT_MBOX_MSG(&mvm->last_bt_notif, 3, TRAFFIC_LOAD));
-		break;
-	}
-
-=======
->>>>>>> d8ec26d7
 	start_action = tbl->action;
 	while (1) {
 		lq_sta->action_counter++;
@@ -1725,24 +1548,13 @@
 					break;
 			}
 			search_tbl->current_rate =
-<<<<<<< HEAD
-				rate_n_flags_from_tbl(mvm, search_tbl,
-						      index, is_green);
-=======
 				rate_n_flags_from_tbl(mvm, search_tbl, index);
->>>>>>> d8ec26d7
 			update_search_tbl_counter = 1;
 			goto out;
 		default:
 			WARN_ON_ONCE(1);
 		}
-<<<<<<< HEAD
-		tbl->action++;
-		if (tbl->action > IWL_MIMO2_SWITCH_GI)
-			tbl->action = IWL_MIMO2_SWITCH_ANTENNA1;
-=======
 		rs_move_next_action(tbl, IWL_MIMO2_LAST_ACTION);
->>>>>>> d8ec26d7
 
 		if (tbl->action == start_action)
 			break;
@@ -1751,13 +1563,7 @@
 	return 0;
  out:
 	lq_sta->search_better_tbl = 1;
-<<<<<<< HEAD
-	tbl->action++;
-	if (tbl->action > IWL_MIMO2_SWITCH_GI)
-		tbl->action = IWL_MIMO2_SWITCH_ANTENNA1;
-=======
 	rs_move_next_action(tbl, IWL_MIMO2_LAST_ACTION);
->>>>>>> d8ec26d7
 	if (update_search_tbl_counter)
 		search_tbl->action = tbl->action;
 
@@ -2164,11 +1970,7 @@
 	     (current_tpt > (100 * tbl->expected_tpt[low]))))
 		scale_action = 0;
 
-<<<<<<< HEAD
-	if ((BT_MBOX_MSG(&mvm->last_bt_notif, 3, TRAFFIC_LOAD) >=
-=======
 	if ((le32_to_cpu(mvm->last_bt_notif.bt_activity_grading) >=
->>>>>>> d8ec26d7
 	     IWL_BT_COEX_TRAFFIC_LOAD_HIGH) && (is_mimo(tbl->lq_type))) {
 		if (lq_sta->last_bt_traffic >
 		    le32_to_cpu(mvm->last_bt_notif.bt_activity_grading)) {
@@ -2185,11 +1987,7 @@
 	lq_sta->last_bt_traffic =
 		le32_to_cpu(mvm->last_bt_notif.bt_activity_grading);
 
-<<<<<<< HEAD
-	if ((BT_MBOX_MSG(&mvm->last_bt_notif, 3, TRAFFIC_LOAD) >=
-=======
 	if ((le32_to_cpu(mvm->last_bt_notif.bt_activity_grading) >=
->>>>>>> d8ec26d7
 	     IWL_BT_COEX_TRAFFIC_LOAD_HIGH) && is_mimo(tbl->lq_type)) {
 		/* search for a new modulation */
 		rs_stay_in_table(lq_sta, true);
@@ -2407,42 +2205,9 @@
 	if (rate_control_send_low(sta, mvm_sta, txrc))
 		return;
 
-<<<<<<< HEAD
-	rate_idx  = lq_sta->last_txrate_idx;
-
-	if (lq_sta->last_rate_n_flags & RATE_MCS_HT_MSK) {
-		rate_idx -= IWL_FIRST_OFDM_RATE;
-		/* 6M and 9M shared same MCS index */
-		rate_idx = (rate_idx > 0) ? (rate_idx - 1) : 0;
-		WARN_ON_ONCE(rs_extract_rate(lq_sta->last_rate_n_flags) >=
-			     IWL_RATE_MIMO3_6M_PLCP);
-		if (rs_extract_rate(lq_sta->last_rate_n_flags) >=
-		    IWL_RATE_MIMO2_6M_PLCP)
-			rate_idx = rate_idx + MCS_INDEX_PER_STREAM;
-		info->control.rates[0].flags = IEEE80211_TX_RC_MCS;
-		if (lq_sta->last_rate_n_flags & RATE_MCS_SGI_MSK)
-			info->control.rates[0].flags |= IEEE80211_TX_RC_SHORT_GI;
-		if (lq_sta->last_rate_n_flags & RATE_MCS_CHAN_WIDTH_40) /* TODO */
-			info->control.rates[0].flags |= IEEE80211_TX_RC_40_MHZ_WIDTH;
-		if (lq_sta->last_rate_n_flags & RATE_HT_MCS_GF_MSK)
-			info->control.rates[0].flags |= IEEE80211_TX_RC_GREEN_FIELD;
-	} else {
-		/* Check for invalid rates */
-		if ((rate_idx < 0) || (rate_idx >= IWL_RATE_COUNT_LEGACY) ||
-		    ((sband->band == IEEE80211_BAND_5GHZ) &&
-		     (rate_idx < IWL_FIRST_OFDM_RATE)))
-			rate_idx = rate_lowest_index(sband, sta);
-		/* On valid 5 GHz rate, adjust index */
-		else if (sband->band == IEEE80211_BAND_5GHZ)
-			rate_idx -= IWL_FIRST_OFDM_RATE;
-		info->control.rates[0].flags = 0;
-	}
-	info->control.rates[0].idx = rate_idx;
-=======
 	iwl_mvm_hwrate_to_tx_rate(lq_sta->last_rate_n_flags,
 				  info->band, &info->control.rates[0]);
 
->>>>>>> d8ec26d7
 	info->control.rates[0].count = 1;
 }
 
@@ -2524,27 +2289,6 @@
 	for_each_set_bit(i, &supp, BITS_PER_LONG)
 		lq_sta->active_legacy_rate |= BIT(sband->bitrates[i].hw_value);
 
-<<<<<<< HEAD
-	/*
-	 * active_siso_rate mask includes 9 MBits (bit 5), and CCK (bits 0-3),
-	 * supp_rates[] does not; shift to convert format, force 9 MBits off.
-	 */
-	lq_sta->active_siso_rate = ht_cap->mcs.rx_mask[0] << 1;
-	lq_sta->active_siso_rate |= ht_cap->mcs.rx_mask[0] & 0x1;
-	lq_sta->active_siso_rate &= ~((u16)0x2);
-	lq_sta->active_siso_rate <<= IWL_FIRST_OFDM_RATE;
-
-	/* Same here */
-	lq_sta->active_mimo2_rate = ht_cap->mcs.rx_mask[1] << 1;
-	lq_sta->active_mimo2_rate |= ht_cap->mcs.rx_mask[1] & 0x1;
-	lq_sta->active_mimo2_rate &= ~((u16)0x2);
-	lq_sta->active_mimo2_rate <<= IWL_FIRST_OFDM_RATE;
-
-	IWL_DEBUG_RATE(mvm,
-		       "SISO-RATE=%X MIMO2-RATE=%X\n",
-		       lq_sta->active_siso_rate,
-		       lq_sta->active_mimo2_rate);
-=======
 	/* TODO: should probably account for rx_highest for both HT/VHT */
 	if (!vht_cap || !vht_cap->vht_supported) {
 		/* active_siso_rate mask includes 9 MBits (bit 5),
@@ -2593,7 +2337,6 @@
 		       lq_sta->active_siso_rate,
 		       lq_sta->active_mimo2_rate,
 		       lq_sta->is_vht);
->>>>>>> d8ec26d7
 
 	/* These values will be overridden later */
 	lq_sta->lq.single_stream_ant_msk =
