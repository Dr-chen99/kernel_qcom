// SPDX-License-Identifier: GPL-2.0+
/*
 *  Base port operations for 8250/16550-type serial ports
 *
 *  Based on drivers/char/serial.c, by Linus Torvalds, Theodore Ts'o.
 *  Split from 8250_core.c, Copyright (C) 2001 Russell King.
 *
 * A note about mapbase / membase
 *
 *  mapbase is the physical address of the IO port.
 *  membase is an 'ioremapped' cookie.
 */

#include <linux/module.h>
#include <linux/moduleparam.h>
#include <linux/ioport.h>
#include <linux/init.h>
#include <linux/irq.h>
#include <linux/console.h>
#include <linux/gpio/consumer.h>
#include <linux/sysrq.h>
#include <linux/delay.h>
#include <linux/platform_device.h>
#include <linux/tty.h>
#include <linux/ratelimit.h>
#include <linux/tty_flip.h>
#include <linux/serial.h>
#include <linux/serial_8250.h>
#include <linux/nmi.h>
#include <linux/mutex.h>
#include <linux/slab.h>
#include <linux/uaccess.h>
#include <linux/pm_runtime.h>
#include <linux/ktime.h>

#include <asm/io.h>
#include <asm/irq.h>

#include "8250.h"

/* Nuvoton NPCM timeout register */
#define UART_NPCM_TOR          7
#define UART_NPCM_TOIE         BIT(7)  /* Timeout Interrupt Enable */

/*
 * Debugging.
 */
#if 0
#define DEBUG_AUTOCONF(fmt...)	printk(fmt)
#else
#define DEBUG_AUTOCONF(fmt...)	do { } while (0)
#endif

#define BOTH_EMPTY	(UART_LSR_TEMT | UART_LSR_THRE)

/*
 * Here we define the default xmit fifo size used for each type of UART.
 */
static const struct serial8250_config uart_config[] = {
	[PORT_UNKNOWN] = {
		.name		= "unknown",
		.fifo_size	= 1,
		.tx_loadsz	= 1,
	},
	[PORT_8250] = {
		.name		= "8250",
		.fifo_size	= 1,
		.tx_loadsz	= 1,
	},
	[PORT_16450] = {
		.name		= "16450",
		.fifo_size	= 1,
		.tx_loadsz	= 1,
	},
	[PORT_16550] = {
		.name		= "16550",
		.fifo_size	= 1,
		.tx_loadsz	= 1,
	},
	[PORT_16550A] = {
		.name		= "16550A",
		.fifo_size	= 16,
		.tx_loadsz	= 16,
		.fcr		= UART_FCR_ENABLE_FIFO | UART_FCR_R_TRIG_10,
		.rxtrig_bytes	= {1, 4, 8, 14},
		.flags		= UART_CAP_FIFO,
	},
	[PORT_CIRRUS] = {
		.name		= "Cirrus",
		.fifo_size	= 1,
		.tx_loadsz	= 1,
	},
	[PORT_16650] = {
		.name		= "ST16650",
		.fifo_size	= 1,
		.tx_loadsz	= 1,
		.flags		= UART_CAP_FIFO | UART_CAP_EFR | UART_CAP_SLEEP,
	},
	[PORT_16650V2] = {
		.name		= "ST16650V2",
		.fifo_size	= 32,
		.tx_loadsz	= 16,
		.fcr		= UART_FCR_ENABLE_FIFO | UART_FCR_R_TRIG_01 |
				  UART_FCR_T_TRIG_00,
		.rxtrig_bytes	= {8, 16, 24, 28},
		.flags		= UART_CAP_FIFO | UART_CAP_EFR | UART_CAP_SLEEP,
	},
	[PORT_16750] = {
		.name		= "TI16750",
		.fifo_size	= 64,
		.tx_loadsz	= 64,
		.fcr		= UART_FCR_ENABLE_FIFO | UART_FCR_R_TRIG_10 |
				  UART_FCR7_64BYTE,
		.rxtrig_bytes	= {1, 16, 32, 56},
		.flags		= UART_CAP_FIFO | UART_CAP_SLEEP | UART_CAP_AFE,
	},
	[PORT_STARTECH] = {
		.name		= "Startech",
		.fifo_size	= 1,
		.tx_loadsz	= 1,
	},
	[PORT_16C950] = {
		.name		= "16C950/954",
		.fifo_size	= 128,
		.tx_loadsz	= 128,
		.fcr		= UART_FCR_ENABLE_FIFO | UART_FCR_R_TRIG_01,
		.rxtrig_bytes	= {16, 32, 112, 120},
		/* UART_CAP_EFR breaks billionon CF bluetooth card. */
		.flags		= UART_CAP_FIFO | UART_CAP_SLEEP,
	},
	[PORT_16654] = {
		.name		= "ST16654",
		.fifo_size	= 64,
		.tx_loadsz	= 32,
		.fcr		= UART_FCR_ENABLE_FIFO | UART_FCR_R_TRIG_01 |
				  UART_FCR_T_TRIG_10,
		.rxtrig_bytes	= {8, 16, 56, 60},
		.flags		= UART_CAP_FIFO | UART_CAP_EFR | UART_CAP_SLEEP,
	},
	[PORT_16850] = {
		.name		= "XR16850",
		.fifo_size	= 128,
		.tx_loadsz	= 128,
		.fcr		= UART_FCR_ENABLE_FIFO | UART_FCR_R_TRIG_10,
		.flags		= UART_CAP_FIFO | UART_CAP_EFR | UART_CAP_SLEEP,
	},
	[PORT_RSA] = {
		.name		= "RSA",
		.fifo_size	= 2048,
		.tx_loadsz	= 2048,
		.fcr		= UART_FCR_ENABLE_FIFO | UART_FCR_R_TRIG_11,
		.flags		= UART_CAP_FIFO,
	},
	[PORT_NS16550A] = {
		.name		= "NS16550A",
		.fifo_size	= 16,
		.tx_loadsz	= 16,
		.fcr		= UART_FCR_ENABLE_FIFO | UART_FCR_R_TRIG_10,
		.flags		= UART_CAP_FIFO | UART_NATSEMI,
	},
	[PORT_XSCALE] = {
		.name		= "XScale",
		.fifo_size	= 32,
		.tx_loadsz	= 32,
		.fcr		= UART_FCR_ENABLE_FIFO | UART_FCR_R_TRIG_10,
		.flags		= UART_CAP_FIFO | UART_CAP_UUE | UART_CAP_RTOIE,
	},
	[PORT_OCTEON] = {
		.name		= "OCTEON",
		.fifo_size	= 64,
		.tx_loadsz	= 64,
		.fcr		= UART_FCR_ENABLE_FIFO | UART_FCR_R_TRIG_10,
		.flags		= UART_CAP_FIFO,
	},
	[PORT_AR7] = {
		.name		= "AR7",
		.fifo_size	= 16,
		.tx_loadsz	= 16,
		.fcr		= UART_FCR_ENABLE_FIFO | UART_FCR_R_TRIG_00,
		.flags		= UART_CAP_FIFO /* | UART_CAP_AFE */,
	},
	[PORT_U6_16550A] = {
		.name		= "U6_16550A",
		.fifo_size	= 64,
		.tx_loadsz	= 64,
		.fcr		= UART_FCR_ENABLE_FIFO | UART_FCR_R_TRIG_10,
		.flags		= UART_CAP_FIFO | UART_CAP_AFE,
	},
	[PORT_TEGRA] = {
		.name		= "Tegra",
		.fifo_size	= 32,
		.tx_loadsz	= 8,
		.fcr		= UART_FCR_ENABLE_FIFO | UART_FCR_R_TRIG_01 |
				  UART_FCR_T_TRIG_01,
		.rxtrig_bytes	= {1, 4, 8, 14},
		.flags		= UART_CAP_FIFO | UART_CAP_RTOIE,
	},
	[PORT_XR17D15X] = {
		.name		= "XR17D15X",
		.fifo_size	= 64,
		.tx_loadsz	= 64,
		.fcr		= UART_FCR_ENABLE_FIFO | UART_FCR_R_TRIG_10,
		.flags		= UART_CAP_FIFO | UART_CAP_AFE | UART_CAP_EFR |
				  UART_CAP_SLEEP,
	},
	[PORT_XR17V35X] = {
		.name		= "XR17V35X",
		.fifo_size	= 256,
		.tx_loadsz	= 256,
		.fcr		= UART_FCR_ENABLE_FIFO | UART_FCR_R_TRIG_11 |
				  UART_FCR_T_TRIG_11,
		.flags		= UART_CAP_FIFO | UART_CAP_AFE | UART_CAP_EFR |
				  UART_CAP_SLEEP,
	},
	[PORT_LPC3220] = {
		.name		= "LPC3220",
		.fifo_size	= 64,
		.tx_loadsz	= 32,
		.fcr		= UART_FCR_DMA_SELECT | UART_FCR_ENABLE_FIFO |
				  UART_FCR_R_TRIG_00 | UART_FCR_T_TRIG_00,
		.flags		= UART_CAP_FIFO,
	},
	[PORT_BRCM_TRUMANAGE] = {
		.name		= "TruManage",
		.fifo_size	= 1,
		.tx_loadsz	= 1024,
		.flags		= UART_CAP_HFIFO,
	},
	[PORT_8250_CIR] = {
		.name		= "CIR port"
	},
	[PORT_ALTR_16550_F32] = {
		.name		= "Altera 16550 FIFO32",
		.fifo_size	= 32,
		.tx_loadsz	= 32,
		.fcr		= UART_FCR_ENABLE_FIFO | UART_FCR_R_TRIG_10,
		.rxtrig_bytes	= {1, 8, 16, 30},
		.flags		= UART_CAP_FIFO | UART_CAP_AFE,
	},
	[PORT_ALTR_16550_F64] = {
		.name		= "Altera 16550 FIFO64",
		.fifo_size	= 64,
		.tx_loadsz	= 64,
		.fcr		= UART_FCR_ENABLE_FIFO | UART_FCR_R_TRIG_10,
		.rxtrig_bytes	= {1, 16, 32, 62},
		.flags		= UART_CAP_FIFO | UART_CAP_AFE,
	},
	[PORT_ALTR_16550_F128] = {
		.name		= "Altera 16550 FIFO128",
		.fifo_size	= 128,
		.tx_loadsz	= 128,
		.fcr		= UART_FCR_ENABLE_FIFO | UART_FCR_R_TRIG_10,
		.rxtrig_bytes	= {1, 32, 64, 126},
		.flags		= UART_CAP_FIFO | UART_CAP_AFE,
	},
	/*
	 * tx_loadsz is set to 63-bytes instead of 64-bytes to implement
	 * workaround of errata A-008006 which states that tx_loadsz should
	 * be configured less than Maximum supported fifo bytes.
	 */
	[PORT_16550A_FSL64] = {
		.name		= "16550A_FSL64",
		.fifo_size	= 64,
		.tx_loadsz	= 63,
		.fcr		= UART_FCR_ENABLE_FIFO | UART_FCR_R_TRIG_10 |
				  UART_FCR7_64BYTE,
		.flags		= UART_CAP_FIFO,
	},
	[PORT_RT2880] = {
		.name		= "Palmchip BK-3103",
		.fifo_size	= 16,
		.tx_loadsz	= 16,
		.fcr		= UART_FCR_ENABLE_FIFO | UART_FCR_R_TRIG_10,
		.rxtrig_bytes	= {1, 4, 8, 14},
		.flags		= UART_CAP_FIFO,
	},
	[PORT_DA830] = {
		.name		= "TI DA8xx/66AK2x",
		.fifo_size	= 16,
		.tx_loadsz	= 16,
		.fcr		= UART_FCR_DMA_SELECT | UART_FCR_ENABLE_FIFO |
				  UART_FCR_R_TRIG_10,
		.rxtrig_bytes	= {1, 4, 8, 14},
		.flags		= UART_CAP_FIFO | UART_CAP_AFE,
	},
	[PORT_MTK_BTIF] = {
		.name		= "MediaTek BTIF",
		.fifo_size	= 16,
		.tx_loadsz	= 16,
		.fcr		= UART_FCR_ENABLE_FIFO |
				  UART_FCR_CLEAR_RCVR | UART_FCR_CLEAR_XMIT,
		.flags		= UART_CAP_FIFO,
	},
	[PORT_NPCM] = {
		.name		= "Nuvoton 16550",
		.fifo_size	= 16,
		.tx_loadsz	= 16,
		.fcr		= UART_FCR_ENABLE_FIFO | UART_FCR_R_TRIG_10 |
				  UART_FCR_CLEAR_RCVR | UART_FCR_CLEAR_XMIT,
		.rxtrig_bytes	= {1, 4, 8, 14},
		.flags		= UART_CAP_FIFO,
	},
	[PORT_SUNIX] = {
		.name		= "Sunix",
		.fifo_size	= 128,
		.tx_loadsz	= 128,
		.fcr		= UART_FCR_ENABLE_FIFO | UART_FCR_R_TRIG_10,
		.rxtrig_bytes	= {1, 32, 64, 112},
		.flags		= UART_CAP_FIFO | UART_CAP_SLEEP,
	},
	[PORT_ASPEED_VUART] = {
		.name		= "ASPEED VUART",
		.fifo_size	= 16,
		.tx_loadsz	= 16,
		.fcr		= UART_FCR_ENABLE_FIFO | UART_FCR_R_TRIG_00,
		.rxtrig_bytes	= {1, 4, 8, 14},
		.flags		= UART_CAP_FIFO,
	},
};

/* Uart divisor latch read */
static int default_serial_dl_read(struct uart_8250_port *up)
{
	/* Assign these in pieces to truncate any bits above 7.  */
	unsigned char dll = serial_in(up, UART_DLL);
	unsigned char dlm = serial_in(up, UART_DLM);

	return dll | dlm << 8;
}

/* Uart divisor latch write */
static void default_serial_dl_write(struct uart_8250_port *up, int value)
{
	serial_out(up, UART_DLL, value & 0xff);
	serial_out(up, UART_DLM, value >> 8 & 0xff);
}

#ifdef CONFIG_SERIAL_8250_RT288X

/* Au1x00/RT288x UART hardware has a weird register layout */
static const s8 au_io_in_map[8] = {
	 0,	/* UART_RX  */
	 2,	/* UART_IER */
	 3,	/* UART_IIR */
	 5,	/* UART_LCR */
	 6,	/* UART_MCR */
	 7,	/* UART_LSR */
	 8,	/* UART_MSR */
	-1,	/* UART_SCR (unmapped) */
};

static const s8 au_io_out_map[8] = {
	 1,	/* UART_TX  */
	 2,	/* UART_IER */
	 4,	/* UART_FCR */
	 5,	/* UART_LCR */
	 6,	/* UART_MCR */
	-1,	/* UART_LSR (unmapped) */
	-1,	/* UART_MSR (unmapped) */
	-1,	/* UART_SCR (unmapped) */
};

unsigned int au_serial_in(struct uart_port *p, int offset)
{
	if (offset >= ARRAY_SIZE(au_io_in_map))
		return UINT_MAX;
	offset = au_io_in_map[offset];
	if (offset < 0)
		return UINT_MAX;
	return __raw_readl(p->membase + (offset << p->regshift));
}

void au_serial_out(struct uart_port *p, int offset, int value)
{
	if (offset >= ARRAY_SIZE(au_io_out_map))
		return;
	offset = au_io_out_map[offset];
	if (offset < 0)
		return;
	__raw_writel(value, p->membase + (offset << p->regshift));
}

/* Au1x00 haven't got a standard divisor latch */
static int au_serial_dl_read(struct uart_8250_port *up)
{
	return __raw_readl(up->port.membase + 0x28);
}

static void au_serial_dl_write(struct uart_8250_port *up, int value)
{
	__raw_writel(value, up->port.membase + 0x28);
}

#endif

static unsigned int hub6_serial_in(struct uart_port *p, int offset)
{
	offset = offset << p->regshift;
	outb(p->hub6 - 1 + offset, p->iobase);
	return inb(p->iobase + 1);
}

static void hub6_serial_out(struct uart_port *p, int offset, int value)
{
	offset = offset << p->regshift;
	outb(p->hub6 - 1 + offset, p->iobase);
	outb(value, p->iobase + 1);
}

static unsigned int mem_serial_in(struct uart_port *p, int offset)
{
	offset = offset << p->regshift;
	return readb(p->membase + offset);
}

static void mem_serial_out(struct uart_port *p, int offset, int value)
{
	offset = offset << p->regshift;
	writeb(value, p->membase + offset);
}

static void mem16_serial_out(struct uart_port *p, int offset, int value)
{
	offset = offset << p->regshift;
	writew(value, p->membase + offset);
}

static unsigned int mem16_serial_in(struct uart_port *p, int offset)
{
	offset = offset << p->regshift;
	return readw(p->membase + offset);
}

static void mem32_serial_out(struct uart_port *p, int offset, int value)
{
	offset = offset << p->regshift;
	writel(value, p->membase + offset);
}

static unsigned int mem32_serial_in(struct uart_port *p, int offset)
{
	offset = offset << p->regshift;
	return readl(p->membase + offset);
}

static void mem32be_serial_out(struct uart_port *p, int offset, int value)
{
	offset = offset << p->regshift;
	iowrite32be(value, p->membase + offset);
}

static unsigned int mem32be_serial_in(struct uart_port *p, int offset)
{
	offset = offset << p->regshift;
	return ioread32be(p->membase + offset);
}

static unsigned int io_serial_in(struct uart_port *p, int offset)
{
	offset = offset << p->regshift;
	return inb(p->iobase + offset);
}

static void io_serial_out(struct uart_port *p, int offset, int value)
{
	offset = offset << p->regshift;
	outb(value, p->iobase + offset);
}

static int serial8250_default_handle_irq(struct uart_port *port);

static void set_io_from_upio(struct uart_port *p)
{
	struct uart_8250_port *up = up_to_u8250p(p);

	up->dl_read = default_serial_dl_read;
	up->dl_write = default_serial_dl_write;

	switch (p->iotype) {
	case UPIO_HUB6:
		p->serial_in = hub6_serial_in;
		p->serial_out = hub6_serial_out;
		break;

	case UPIO_MEM:
		p->serial_in = mem_serial_in;
		p->serial_out = mem_serial_out;
		break;

	case UPIO_MEM16:
		p->serial_in = mem16_serial_in;
		p->serial_out = mem16_serial_out;
		break;

	case UPIO_MEM32:
		p->serial_in = mem32_serial_in;
		p->serial_out = mem32_serial_out;
		break;

	case UPIO_MEM32BE:
		p->serial_in = mem32be_serial_in;
		p->serial_out = mem32be_serial_out;
		break;

#ifdef CONFIG_SERIAL_8250_RT288X
	case UPIO_AU:
		p->serial_in = au_serial_in;
		p->serial_out = au_serial_out;
		up->dl_read = au_serial_dl_read;
		up->dl_write = au_serial_dl_write;
		break;
#endif

	default:
		p->serial_in = io_serial_in;
		p->serial_out = io_serial_out;
		break;
	}
	/* Remember loaded iotype */
	up->cur_iotype = p->iotype;
	p->handle_irq = serial8250_default_handle_irq;
}

static void
serial_port_out_sync(struct uart_port *p, int offset, int value)
{
	switch (p->iotype) {
	case UPIO_MEM:
	case UPIO_MEM16:
	case UPIO_MEM32:
	case UPIO_MEM32BE:
	case UPIO_AU:
		p->serial_out(p, offset, value);
		p->serial_in(p, UART_LCR);	/* safe, no side-effects */
		break;
	default:
		p->serial_out(p, offset, value);
	}
}

/*
 * FIFO support.
 */
static void serial8250_clear_fifos(struct uart_8250_port *p)
{
	if (p->capabilities & UART_CAP_FIFO) {
		serial_out(p, UART_FCR, UART_FCR_ENABLE_FIFO);
		serial_out(p, UART_FCR, UART_FCR_ENABLE_FIFO |
			       UART_FCR_CLEAR_RCVR | UART_FCR_CLEAR_XMIT);
		serial_out(p, UART_FCR, 0);
	}
}

static enum hrtimer_restart serial8250_em485_handle_start_tx(struct hrtimer *t);
static enum hrtimer_restart serial8250_em485_handle_stop_tx(struct hrtimer *t);

void serial8250_clear_and_reinit_fifos(struct uart_8250_port *p)
{
	serial8250_clear_fifos(p);
	serial_out(p, UART_FCR, p->fcr);
}
EXPORT_SYMBOL_GPL(serial8250_clear_and_reinit_fifos);

void serial8250_rpm_get(struct uart_8250_port *p)
{
	if (!(p->capabilities & UART_CAP_RPM))
		return;
	pm_runtime_get_sync(p->port.dev);
}
EXPORT_SYMBOL_GPL(serial8250_rpm_get);

void serial8250_rpm_put(struct uart_8250_port *p)
{
	if (!(p->capabilities & UART_CAP_RPM))
		return;
	pm_runtime_mark_last_busy(p->port.dev);
	pm_runtime_put_autosuspend(p->port.dev);
}
EXPORT_SYMBOL_GPL(serial8250_rpm_put);

/**
 *	serial8250_em485_init() - put uart_8250_port into rs485 emulating
 *	@p:	uart_8250_port port instance
 *
 *	The function is used to start rs485 software emulating on the
 *	&struct uart_8250_port* @p. Namely, RTS is switched before/after
 *	transmission. The function is idempotent, so it is safe to call it
 *	multiple times.
 *
 *	The caller MUST enable interrupt on empty shift register before
 *	calling serial8250_em485_init(). This interrupt is not a part of
 *	8250 standard, but implementation defined.
 *
 *	The function is supposed to be called from .rs485_config callback
 *	or from any other callback protected with p->port.lock spinlock.
 *
 *	See also serial8250_em485_destroy()
 *
 *	Return 0 - success, -errno - otherwise
 */
static int serial8250_em485_init(struct uart_8250_port *p)
{
	if (p->em485)
		goto deassert_rts;

	p->em485 = kmalloc(sizeof(struct uart_8250_em485), GFP_ATOMIC);
	if (!p->em485)
		return -ENOMEM;

	hrtimer_init(&p->em485->stop_tx_timer, CLOCK_MONOTONIC,
		     HRTIMER_MODE_REL);
	hrtimer_init(&p->em485->start_tx_timer, CLOCK_MONOTONIC,
		     HRTIMER_MODE_REL);
	p->em485->stop_tx_timer.function = &serial8250_em485_handle_stop_tx;
	p->em485->start_tx_timer.function = &serial8250_em485_handle_start_tx;
	p->em485->port = p;
	p->em485->active_timer = NULL;
	p->em485->tx_stopped = true;

deassert_rts:
	if (p->em485->tx_stopped)
		p->rs485_stop_tx(p);

	return 0;
}

/**
 *	serial8250_em485_destroy() - put uart_8250_port into normal state
 *	@p:	uart_8250_port port instance
 *
 *	The function is used to stop rs485 software emulating on the
 *	&struct uart_8250_port* @p. The function is idempotent, so it is safe to
 *	call it multiple times.
 *
 *	The function is supposed to be called from .rs485_config callback
 *	or from any other callback protected with p->port.lock spinlock.
 *
 *	See also serial8250_em485_init()
 */
void serial8250_em485_destroy(struct uart_8250_port *p)
{
	if (!p->em485)
		return;

	hrtimer_cancel(&p->em485->start_tx_timer);
	hrtimer_cancel(&p->em485->stop_tx_timer);

	kfree(p->em485);
	p->em485 = NULL;
}
EXPORT_SYMBOL_GPL(serial8250_em485_destroy);

/**
 * serial8250_em485_config() - generic ->rs485_config() callback
 * @port: uart port
 * @rs485: rs485 settings
 *
 * Generic callback usable by 8250 uart drivers to activate rs485 settings
 * if the uart is incapable of driving RTS as a Transmit Enable signal in
 * hardware, relying on software emulation instead.
 */
int serial8250_em485_config(struct uart_port *port, struct serial_rs485 *rs485)
{
	struct uart_8250_port *up = up_to_u8250p(port);

	/* pick sane settings if the user hasn't */
	if (!!(rs485->flags & SER_RS485_RTS_ON_SEND) ==
	    !!(rs485->flags & SER_RS485_RTS_AFTER_SEND)) {
		rs485->flags |= SER_RS485_RTS_ON_SEND;
		rs485->flags &= ~SER_RS485_RTS_AFTER_SEND;
	}

	/* clamp the delays to [0, 100ms] */
	rs485->delay_rts_before_send = min(rs485->delay_rts_before_send, 100U);
	rs485->delay_rts_after_send  = min(rs485->delay_rts_after_send, 100U);

	memset(rs485->padding, 0, sizeof(rs485->padding));
	port->rs485 = *rs485;

	gpiod_set_value(port->rs485_term_gpio,
			rs485->flags & SER_RS485_TERMINATE_BUS);

	/*
	 * Both serial8250_em485_init() and serial8250_em485_destroy()
	 * are idempotent.
	 */
	if (rs485->flags & SER_RS485_ENABLED) {
		int ret = serial8250_em485_init(up);

		if (ret) {
			rs485->flags &= ~SER_RS485_ENABLED;
			port->rs485.flags &= ~SER_RS485_ENABLED;
		}
		return ret;
	}

	serial8250_em485_destroy(up);
	return 0;
}
EXPORT_SYMBOL_GPL(serial8250_em485_config);

/*
 * These two wrappers ensure that enable_runtime_pm_tx() can be called more than
 * once and disable_runtime_pm_tx() will still disable RPM because the fifo is
 * empty and the HW can idle again.
 */
void serial8250_rpm_get_tx(struct uart_8250_port *p)
{
	unsigned char rpm_active;

	if (!(p->capabilities & UART_CAP_RPM))
		return;

	rpm_active = xchg(&p->rpm_tx_active, 1);
	if (rpm_active)
		return;
	pm_runtime_get_sync(p->port.dev);
}
EXPORT_SYMBOL_GPL(serial8250_rpm_get_tx);

void serial8250_rpm_put_tx(struct uart_8250_port *p)
{
	unsigned char rpm_active;

	if (!(p->capabilities & UART_CAP_RPM))
		return;

	rpm_active = xchg(&p->rpm_tx_active, 0);
	if (!rpm_active)
		return;
	pm_runtime_mark_last_busy(p->port.dev);
	pm_runtime_put_autosuspend(p->port.dev);
}
EXPORT_SYMBOL_GPL(serial8250_rpm_put_tx);

/*
 * IER sleep support.  UARTs which have EFRs need the "extended
 * capability" bit enabled.  Note that on XR16C850s, we need to
 * reset LCR to write to IER.
 */
static void serial8250_set_sleep(struct uart_8250_port *p, int sleep)
{
	unsigned char lcr = 0, efr = 0;

	serial8250_rpm_get(p);

	if (p->capabilities & UART_CAP_SLEEP) {
		if (p->capabilities & UART_CAP_EFR) {
			lcr = serial_in(p, UART_LCR);
			efr = serial_in(p, UART_EFR);
			serial_out(p, UART_LCR, UART_LCR_CONF_MODE_B);
			serial_out(p, UART_EFR, UART_EFR_ECB);
			serial_out(p, UART_LCR, 0);
		}
		serial_out(p, UART_IER, sleep ? UART_IERX_SLEEP : 0);
		if (p->capabilities & UART_CAP_EFR) {
			serial_out(p, UART_LCR, UART_LCR_CONF_MODE_B);
			serial_out(p, UART_EFR, efr);
			serial_out(p, UART_LCR, lcr);
		}
	}

	serial8250_rpm_put(p);
}

#ifdef CONFIG_SERIAL_8250_RSA
/*
 * Attempts to turn on the RSA FIFO.  Returns zero on failure.
 * We set the port uart clock rate if we succeed.
 */
static int __enable_rsa(struct uart_8250_port *up)
{
	unsigned char mode;
	int result;

	mode = serial_in(up, UART_RSA_MSR);
	result = mode & UART_RSA_MSR_FIFO;

	if (!result) {
		serial_out(up, UART_RSA_MSR, mode | UART_RSA_MSR_FIFO);
		mode = serial_in(up, UART_RSA_MSR);
		result = mode & UART_RSA_MSR_FIFO;
	}

	if (result)
		up->port.uartclk = SERIAL_RSA_BAUD_BASE * 16;

	return result;
}

static void enable_rsa(struct uart_8250_port *up)
{
	if (up->port.type == PORT_RSA) {
		if (up->port.uartclk != SERIAL_RSA_BAUD_BASE * 16) {
			spin_lock_irq(&up->port.lock);
			__enable_rsa(up);
			spin_unlock_irq(&up->port.lock);
		}
		if (up->port.uartclk == SERIAL_RSA_BAUD_BASE * 16)
			serial_out(up, UART_RSA_FRR, 0);
	}
}

/*
 * Attempts to turn off the RSA FIFO.  Returns zero on failure.
 * It is unknown why interrupts were disabled in here.  However,
 * the caller is expected to preserve this behaviour by grabbing
 * the spinlock before calling this function.
 */
static void disable_rsa(struct uart_8250_port *up)
{
	unsigned char mode;
	int result;

	if (up->port.type == PORT_RSA &&
	    up->port.uartclk == SERIAL_RSA_BAUD_BASE * 16) {
		spin_lock_irq(&up->port.lock);

		mode = serial_in(up, UART_RSA_MSR);
		result = !(mode & UART_RSA_MSR_FIFO);

		if (!result) {
			serial_out(up, UART_RSA_MSR, mode & ~UART_RSA_MSR_FIFO);
			mode = serial_in(up, UART_RSA_MSR);
			result = !(mode & UART_RSA_MSR_FIFO);
		}

		if (result)
			up->port.uartclk = SERIAL_RSA_BAUD_BASE_LO * 16;
		spin_unlock_irq(&up->port.lock);
	}
}
#endif /* CONFIG_SERIAL_8250_RSA */

/*
 * This is a quickie test to see how big the FIFO is.
 * It doesn't work at all the time, more's the pity.
 */
static int size_fifo(struct uart_8250_port *up)
{
	unsigned char old_fcr, old_mcr, old_lcr;
	unsigned short old_dl;
	int count;

	old_lcr = serial_in(up, UART_LCR);
	serial_out(up, UART_LCR, 0);
	old_fcr = serial_in(up, UART_FCR);
	old_mcr = serial8250_in_MCR(up);
	serial_out(up, UART_FCR, UART_FCR_ENABLE_FIFO |
		    UART_FCR_CLEAR_RCVR | UART_FCR_CLEAR_XMIT);
	serial8250_out_MCR(up, UART_MCR_LOOP);
	serial_out(up, UART_LCR, UART_LCR_CONF_MODE_A);
	old_dl = serial_dl_read(up);
	serial_dl_write(up, 0x0001);
	serial_out(up, UART_LCR, 0x03);
	for (count = 0; count < 256; count++)
		serial_out(up, UART_TX, count);
	mdelay(20);/* FIXME - schedule_timeout */
	for (count = 0; (serial_in(up, UART_LSR) & UART_LSR_DR) &&
	     (count < 256); count++)
		serial_in(up, UART_RX);
	serial_out(up, UART_FCR, old_fcr);
	serial8250_out_MCR(up, old_mcr);
	serial_out(up, UART_LCR, UART_LCR_CONF_MODE_A);
	serial_dl_write(up, old_dl);
	serial_out(up, UART_LCR, old_lcr);

	return count;
}

/*
 * Read UART ID using the divisor method - set DLL and DLM to zero
 * and the revision will be in DLL and device type in DLM.  We
 * preserve the device state across this.
 */
static unsigned int autoconfig_read_divisor_id(struct uart_8250_port *p)
{
	unsigned char old_lcr;
	unsigned int id, old_dl;

	old_lcr = serial_in(p, UART_LCR);
	serial_out(p, UART_LCR, UART_LCR_CONF_MODE_A);
	old_dl = serial_dl_read(p);
	serial_dl_write(p, 0);
	id = serial_dl_read(p);
	serial_dl_write(p, old_dl);

	serial_out(p, UART_LCR, old_lcr);

	return id;
}

/*
 * This is a helper routine to autodetect StarTech/Exar/Oxsemi UART's.
 * When this function is called we know it is at least a StarTech
 * 16650 V2, but it might be one of several StarTech UARTs, or one of
 * its clones.  (We treat the broken original StarTech 16650 V1 as a
 * 16550, and why not?  Startech doesn't seem to even acknowledge its
 * existence.)
 *
 * What evil have men's minds wrought...
 */
static void autoconfig_has_efr(struct uart_8250_port *up)
{
	unsigned int id1, id2, id3, rev;

	/*
	 * Everything with an EFR has SLEEP
	 */
	up->capabilities |= UART_CAP_EFR | UART_CAP_SLEEP;

	/*
	 * First we check to see if it's an Oxford Semiconductor UART.
	 *
	 * If we have to do this here because some non-National
	 * Semiconductor clone chips lock up if you try writing to the
	 * LSR register (which serial_icr_read does)
	 */

	/*
	 * Check for Oxford Semiconductor 16C950.
	 *
	 * EFR [4] must be set else this test fails.
	 *
	 * This shouldn't be necessary, but Mike Hudson (Exoray@isys.ca)
	 * claims that it's needed for 952 dual UART's (which are not
	 * recommended for new designs).
	 */
	up->acr = 0;
	serial_out(up, UART_LCR, UART_LCR_CONF_MODE_B);
	serial_out(up, UART_EFR, UART_EFR_ECB);
	serial_out(up, UART_LCR, 0x00);
	id1 = serial_icr_read(up, UART_ID1);
	id2 = serial_icr_read(up, UART_ID2);
	id3 = serial_icr_read(up, UART_ID3);
	rev = serial_icr_read(up, UART_REV);

	DEBUG_AUTOCONF("950id=%02x:%02x:%02x:%02x ", id1, id2, id3, rev);

	if (id1 == 0x16 && id2 == 0xC9 &&
	    (id3 == 0x50 || id3 == 0x52 || id3 == 0x54)) {
		up->port.type = PORT_16C950;

		/*
		 * Enable work around for the Oxford Semiconductor 952 rev B
		 * chip which causes it to seriously miscalculate baud rates
		 * when DLL is 0.
		 */
		if (id3 == 0x52 && rev == 0x01)
			up->bugs |= UART_BUG_QUOT;
		return;
	}

	/*
	 * We check for a XR16C850 by setting DLL and DLM to 0, and then
	 * reading back DLL and DLM.  The chip type depends on the DLM
	 * value read back:
	 *  0x10 - XR16C850 and the DLL contains the chip revision.
	 *  0x12 - XR16C2850.
	 *  0x14 - XR16C854.
	 */
	id1 = autoconfig_read_divisor_id(up);
	DEBUG_AUTOCONF("850id=%04x ", id1);

	id2 = id1 >> 8;
	if (id2 == 0x10 || id2 == 0x12 || id2 == 0x14) {
		up->port.type = PORT_16850;
		return;
	}

	/*
	 * It wasn't an XR16C850.
	 *
	 * We distinguish between the '654 and the '650 by counting
	 * how many bytes are in the FIFO.  I'm using this for now,
	 * since that's the technique that was sent to me in the
	 * serial driver update, but I'm not convinced this works.
	 * I've had problems doing this in the past.  -TYT
	 */
	if (size_fifo(up) == 64)
		up->port.type = PORT_16654;
	else
		up->port.type = PORT_16650V2;
}

/*
 * We detected a chip without a FIFO.  Only two fall into
 * this category - the original 8250 and the 16450.  The
 * 16450 has a scratch register (accessible with LCR=0)
 */
static void autoconfig_8250(struct uart_8250_port *up)
{
	unsigned char scratch, status1, status2;

	up->port.type = PORT_8250;

	scratch = serial_in(up, UART_SCR);
	serial_out(up, UART_SCR, 0xa5);
	status1 = serial_in(up, UART_SCR);
	serial_out(up, UART_SCR, 0x5a);
	status2 = serial_in(up, UART_SCR);
	serial_out(up, UART_SCR, scratch);

	if (status1 == 0xa5 && status2 == 0x5a)
		up->port.type = PORT_16450;
}

static int broken_efr(struct uart_8250_port *up)
{
	/*
	 * Exar ST16C2550 "A2" devices incorrectly detect as
	 * having an EFR, and report an ID of 0x0201.  See
	 * http://linux.derkeiler.com/Mailing-Lists/Kernel/2004-11/4812.html
	 */
	if (autoconfig_read_divisor_id(up) == 0x0201 && size_fifo(up) == 16)
		return 1;

	return 0;
}

/*
 * We know that the chip has FIFOs.  Does it have an EFR?  The
 * EFR is located in the same register position as the IIR and
 * we know the top two bits of the IIR are currently set.  The
 * EFR should contain zero.  Try to read the EFR.
 */
static void autoconfig_16550a(struct uart_8250_port *up)
{
	unsigned char status1, status2;
	unsigned int iersave;

	up->port.type = PORT_16550A;
	up->capabilities |= UART_CAP_FIFO;

	if (!IS_ENABLED(CONFIG_SERIAL_8250_16550A_VARIANTS) &&
	    !(up->port.flags & UPF_FULL_PROBE))
		return;

	/*
	 * Check for presence of the EFR when DLAB is set.
	 * Only ST16C650V1 UARTs pass this test.
	 */
	serial_out(up, UART_LCR, UART_LCR_CONF_MODE_A);
	if (serial_in(up, UART_EFR) == 0) {
		serial_out(up, UART_EFR, 0xA8);
		if (serial_in(up, UART_EFR) != 0) {
			DEBUG_AUTOCONF("EFRv1 ");
			up->port.type = PORT_16650;
			up->capabilities |= UART_CAP_EFR | UART_CAP_SLEEP;
		} else {
			serial_out(up, UART_LCR, 0);
			serial_out(up, UART_FCR, UART_FCR_ENABLE_FIFO |
				   UART_FCR7_64BYTE);
			status1 = serial_in(up, UART_IIR) >> 5;
			serial_out(up, UART_FCR, 0);
			serial_out(up, UART_LCR, 0);

			if (status1 == 7)
				up->port.type = PORT_16550A_FSL64;
			else
				DEBUG_AUTOCONF("Motorola 8xxx DUART ");
		}
		serial_out(up, UART_EFR, 0);
		return;
	}

	/*
	 * Maybe it requires 0xbf to be written to the LCR.
	 * (other ST16C650V2 UARTs, TI16C752A, etc)
	 */
	serial_out(up, UART_LCR, UART_LCR_CONF_MODE_B);
	if (serial_in(up, UART_EFR) == 0 && !broken_efr(up)) {
		DEBUG_AUTOCONF("EFRv2 ");
		autoconfig_has_efr(up);
		return;
	}

	/*
	 * Check for a National Semiconductor SuperIO chip.
	 * Attempt to switch to bank 2, read the value of the LOOP bit
	 * from EXCR1. Switch back to bank 0, change it in MCR. Then
	 * switch back to bank 2, read it from EXCR1 again and check
	 * it's changed. If so, set baud_base in EXCR2 to 921600. -- dwmw2
	 */
	serial_out(up, UART_LCR, 0);
	status1 = serial8250_in_MCR(up);
	serial_out(up, UART_LCR, 0xE0);
	status2 = serial_in(up, 0x02); /* EXCR1 */

	if (!((status2 ^ status1) & UART_MCR_LOOP)) {
		serial_out(up, UART_LCR, 0);
		serial8250_out_MCR(up, status1 ^ UART_MCR_LOOP);
		serial_out(up, UART_LCR, 0xE0);
		status2 = serial_in(up, 0x02); /* EXCR1 */
		serial_out(up, UART_LCR, 0);
		serial8250_out_MCR(up, status1);

		if ((status2 ^ status1) & UART_MCR_LOOP) {
			unsigned short quot;

			serial_out(up, UART_LCR, 0xE0);

			quot = serial_dl_read(up);
			quot <<= 3;

			if (ns16550a_goto_highspeed(up))
				serial_dl_write(up, quot);

			serial_out(up, UART_LCR, 0);

			up->port.uartclk = 921600*16;
			up->port.type = PORT_NS16550A;
			up->capabilities |= UART_NATSEMI;
			return;
		}
	}

	/*
	 * No EFR.  Try to detect a TI16750, which only sets bit 5 of
	 * the IIR when 64 byte FIFO mode is enabled when DLAB is set.
	 * Try setting it with and without DLAB set.  Cheap clones
	 * set bit 5 without DLAB set.
	 */
	serial_out(up, UART_LCR, 0);
	serial_out(up, UART_FCR, UART_FCR_ENABLE_FIFO | UART_FCR7_64BYTE);
	status1 = serial_in(up, UART_IIR) >> 5;
	serial_out(up, UART_FCR, UART_FCR_ENABLE_FIFO);
	serial_out(up, UART_LCR, UART_LCR_CONF_MODE_A);
	serial_out(up, UART_FCR, UART_FCR_ENABLE_FIFO | UART_FCR7_64BYTE);
	status2 = serial_in(up, UART_IIR) >> 5;
	serial_out(up, UART_FCR, UART_FCR_ENABLE_FIFO);
	serial_out(up, UART_LCR, 0);

	DEBUG_AUTOCONF("iir1=%d iir2=%d ", status1, status2);

	if (status1 == 6 && status2 == 7) {
		up->port.type = PORT_16750;
		up->capabilities |= UART_CAP_AFE | UART_CAP_SLEEP;
		return;
	}

	/*
	 * Try writing and reading the UART_IER_UUE bit (b6).
	 * If it works, this is probably one of the Xscale platform's
	 * internal UARTs.
	 * We're going to explicitly set the UUE bit to 0 before
	 * trying to write and read a 1 just to make sure it's not
	 * already a 1 and maybe locked there before we even start start.
	 */
	iersave = serial_in(up, UART_IER);
	serial_out(up, UART_IER, iersave & ~UART_IER_UUE);
	if (!(serial_in(up, UART_IER) & UART_IER_UUE)) {
		/*
		 * OK it's in a known zero state, try writing and reading
		 * without disturbing the current state of the other bits.
		 */
		serial_out(up, UART_IER, iersave | UART_IER_UUE);
		if (serial_in(up, UART_IER) & UART_IER_UUE) {
			/*
			 * It's an Xscale.
			 * We'll leave the UART_IER_UUE bit set to 1 (enabled).
			 */
			DEBUG_AUTOCONF("Xscale ");
			up->port.type = PORT_XSCALE;
			up->capabilities |= UART_CAP_UUE | UART_CAP_RTOIE;
			return;
		}
	} else {
		/*
		 * If we got here we couldn't force the IER_UUE bit to 0.
		 * Log it and continue.
		 */
		DEBUG_AUTOCONF("Couldn't force IER_UUE to 0 ");
	}
	serial_out(up, UART_IER, iersave);

	/*
	 * We distinguish between 16550A and U6 16550A by counting
	 * how many bytes are in the FIFO.
	 */
	if (up->port.type == PORT_16550A && size_fifo(up) == 64) {
		up->port.type = PORT_U6_16550A;
		up->capabilities |= UART_CAP_AFE;
	}
}

/*
 * This routine is called by rs_init() to initialize a specific serial
 * port.  It determines what type of UART chip this serial port is
 * using: 8250, 16450, 16550, 16550A.  The important question is
 * whether or not this UART is a 16550A or not, since this will
 * determine whether or not we can use its FIFO features or not.
 */
static void autoconfig(struct uart_8250_port *up)
{
	unsigned char status1, scratch, scratch2, scratch3;
	unsigned char save_lcr, save_mcr;
	struct uart_port *port = &up->port;
	unsigned long flags;
	unsigned int old_capabilities;

	if (!port->iobase && !port->mapbase && !port->membase)
		return;

	DEBUG_AUTOCONF("%s: autoconf (0x%04lx, 0x%p): ",
		       port->name, port->iobase, port->membase);

	/*
	 * We really do need global IRQs disabled here - we're going to
	 * be frobbing the chips IRQ enable register to see if it exists.
	 */
	spin_lock_irqsave(&port->lock, flags);

	up->capabilities = 0;
	up->bugs = 0;

	if (!(port->flags & UPF_BUGGY_UART)) {
		/*
		 * Do a simple existence test first; if we fail this,
		 * there's no point trying anything else.
		 *
		 * 0x80 is used as a nonsense port to prevent against
		 * false positives due to ISA bus float.  The
		 * assumption is that 0x80 is a non-existent port;
		 * which should be safe since include/asm/io.h also
		 * makes this assumption.
		 *
		 * Note: this is safe as long as MCR bit 4 is clear
		 * and the device is in "PC" mode.
		 */
		scratch = serial_in(up, UART_IER);
		serial_out(up, UART_IER, 0);
#ifdef __i386__
		outb(0xff, 0x080);
#endif
		/*
		 * Mask out IER[7:4] bits for test as some UARTs (e.g. TL
		 * 16C754B) allow only to modify them if an EFR bit is set.
		 */
		scratch2 = serial_in(up, UART_IER) & 0x0f;
		serial_out(up, UART_IER, 0x0F);
#ifdef __i386__
		outb(0, 0x080);
#endif
		scratch3 = serial_in(up, UART_IER) & 0x0f;
		serial_out(up, UART_IER, scratch);
		if (scratch2 != 0 || scratch3 != 0x0F) {
			/*
			 * We failed; there's nothing here
			 */
			spin_unlock_irqrestore(&port->lock, flags);
			DEBUG_AUTOCONF("IER test failed (%02x, %02x) ",
				       scratch2, scratch3);
			goto out;
		}
	}

	save_mcr = serial8250_in_MCR(up);
	save_lcr = serial_in(up, UART_LCR);

	/*
	 * Check to see if a UART is really there.  Certain broken
	 * internal modems based on the Rockwell chipset fail this
	 * test, because they apparently don't implement the loopback
	 * test mode.  So this test is skipped on the COM 1 through
	 * COM 4 ports.  This *should* be safe, since no board
	 * manufacturer would be stupid enough to design a board
	 * that conflicts with COM 1-4 --- we hope!
	 */
	if (!(port->flags & UPF_SKIP_TEST)) {
		serial8250_out_MCR(up, UART_MCR_LOOP | 0x0A);
		status1 = serial_in(up, UART_MSR) & 0xF0;
		serial8250_out_MCR(up, save_mcr);
		if (status1 != 0x90) {
			spin_unlock_irqrestore(&port->lock, flags);
			DEBUG_AUTOCONF("LOOP test failed (%02x) ",
				       status1);
			goto out;
		}
	}

	/*
	 * We're pretty sure there's a port here.  Lets find out what
	 * type of port it is.  The IIR top two bits allows us to find
	 * out if it's 8250 or 16450, 16550, 16550A or later.  This
	 * determines what we test for next.
	 *
	 * We also initialise the EFR (if any) to zero for later.  The
	 * EFR occupies the same register location as the FCR and IIR.
	 */
	serial_out(up, UART_LCR, UART_LCR_CONF_MODE_B);
	serial_out(up, UART_EFR, 0);
	serial_out(up, UART_LCR, 0);

	serial_out(up, UART_FCR, UART_FCR_ENABLE_FIFO);

	/* Assign this as it is to truncate any bits above 7.  */
	scratch = serial_in(up, UART_IIR);

	switch (scratch >> 6) {
	case 0:
		autoconfig_8250(up);
		break;
	case 1:
		port->type = PORT_UNKNOWN;
		break;
	case 2:
		port->type = PORT_16550;
		break;
	case 3:
		autoconfig_16550a(up);
		break;
	}

#ifdef CONFIG_SERIAL_8250_RSA
	/*
	 * Only probe for RSA ports if we got the region.
	 */
	if (port->type == PORT_16550A && up->probe & UART_PROBE_RSA &&
	    __enable_rsa(up))
		port->type = PORT_RSA;
#endif

	serial_out(up, UART_LCR, save_lcr);

	port->fifosize = uart_config[up->port.type].fifo_size;
	old_capabilities = up->capabilities;
	up->capabilities = uart_config[port->type].flags;
	up->tx_loadsz = uart_config[port->type].tx_loadsz;

	if (port->type == PORT_UNKNOWN)
		goto out_lock;

	/*
	 * Reset the UART.
	 */
#ifdef CONFIG_SERIAL_8250_RSA
	if (port->type == PORT_RSA)
		serial_out(up, UART_RSA_FRR, 0);
#endif
	serial8250_out_MCR(up, save_mcr);
	serial8250_clear_fifos(up);
	serial_in(up, UART_RX);
	if (up->capabilities & UART_CAP_UUE)
		serial_out(up, UART_IER, UART_IER_UUE);
	else
		serial_out(up, UART_IER, 0);

out_lock:
	spin_unlock_irqrestore(&port->lock, flags);

	/*
	 * Check if the device is a Fintek F81216A
	 */
	if (port->type == PORT_16550A && port->iotype == UPIO_PORT)
		fintek_8250_probe(up);

	if (up->capabilities != old_capabilities) {
		dev_warn(port->dev, "detected caps %08x should be %08x\n",
			 old_capabilities, up->capabilities);
	}
out:
	DEBUG_AUTOCONF("iir=%d ", scratch);
	DEBUG_AUTOCONF("type=%s\n", uart_config[port->type].name);
}

static void autoconfig_irq(struct uart_8250_port *up)
{
	struct uart_port *port = &up->port;
	unsigned char save_mcr, save_ier;
	unsigned char save_ICP = 0;
	unsigned int ICP = 0;
	unsigned long irqs;
	int irq;

	if (port->flags & UPF_FOURPORT) {
		ICP = (port->iobase & 0xfe0) | 0x1f;
		save_ICP = inb_p(ICP);
		outb_p(0x80, ICP);
		inb_p(ICP);
	}

	if (uart_console(port))
		console_lock();

	/* forget possible initially masked and pending IRQ */
	probe_irq_off(probe_irq_on());
	save_mcr = serial8250_in_MCR(up);
	save_ier = serial_in(up, UART_IER);
	serial8250_out_MCR(up, UART_MCR_OUT1 | UART_MCR_OUT2);

	irqs = probe_irq_on();
	serial8250_out_MCR(up, 0);
	udelay(10);
	if (port->flags & UPF_FOURPORT) {
		serial8250_out_MCR(up, UART_MCR_DTR | UART_MCR_RTS);
	} else {
		serial8250_out_MCR(up,
			UART_MCR_DTR | UART_MCR_RTS | UART_MCR_OUT2);
	}
	serial_out(up, UART_IER, 0x0f);	/* enable all intrs */
	serial_in(up, UART_LSR);
	serial_in(up, UART_RX);
	serial_in(up, UART_IIR);
	serial_in(up, UART_MSR);
	serial_out(up, UART_TX, 0xFF);
	udelay(20);
	irq = probe_irq_off(irqs);

	serial8250_out_MCR(up, save_mcr);
	serial_out(up, UART_IER, save_ier);

	if (port->flags & UPF_FOURPORT)
		outb_p(save_ICP, ICP);

	if (uart_console(port))
		console_unlock();

	port->irq = (irq > 0) ? irq : 0;
}

static void serial8250_stop_rx(struct uart_port *port)
{
	struct uart_8250_port *up = up_to_u8250p(port);

	serial8250_rpm_get(up);

	up->ier &= ~(UART_IER_RLSI | UART_IER_RDI);
	up->port.read_status_mask &= ~UART_LSR_DR;
	serial_port_out(port, UART_IER, up->ier);

	serial8250_rpm_put(up);
}

/**
 * serial8250_em485_stop_tx() - generic ->rs485_stop_tx() callback
 * @p: uart 8250 port
 *
 * Generic callback usable by 8250 uart drivers to stop rs485 transmission.
 */
void serial8250_em485_stop_tx(struct uart_8250_port *p)
{
	unsigned char mcr = serial8250_in_MCR(p);

	if (p->port.rs485.flags & SER_RS485_RTS_AFTER_SEND)
		mcr |= UART_MCR_RTS;
	else
		mcr &= ~UART_MCR_RTS;
	serial8250_out_MCR(p, mcr);

	/*
	 * Empty the RX FIFO, we are not interested in anything
	 * received during the half-duplex transmission.
	 * Enable previously disabled RX interrupts.
	 */
	if (!(p->port.rs485.flags & SER_RS485_RX_DURING_TX)) {
		serial8250_clear_and_reinit_fifos(p);

		p->ier |= UART_IER_RLSI | UART_IER_RDI;
		serial_port_out(&p->port, UART_IER, p->ier);
	}
}
EXPORT_SYMBOL_GPL(serial8250_em485_stop_tx);

static enum hrtimer_restart serial8250_em485_handle_stop_tx(struct hrtimer *t)
{
	struct uart_8250_em485 *em485 = container_of(t, struct uart_8250_em485,
			stop_tx_timer);
	struct uart_8250_port *p = em485->port;
	unsigned long flags;

	serial8250_rpm_get(p);
	spin_lock_irqsave(&p->port.lock, flags);
	if (em485->active_timer == &em485->stop_tx_timer) {
		p->rs485_stop_tx(p);
		em485->active_timer = NULL;
		em485->tx_stopped = true;
	}
	spin_unlock_irqrestore(&p->port.lock, flags);
	serial8250_rpm_put(p);

	return HRTIMER_NORESTART;
}

static void start_hrtimer_ms(struct hrtimer *hrt, unsigned long msec)
{
	hrtimer_start(hrt, ms_to_ktime(msec), HRTIMER_MODE_REL);
}

static void __stop_tx_rs485(struct uart_8250_port *p)
{
	struct uart_8250_em485 *em485 = p->em485;

	/*
	 * rs485_stop_tx() is going to set RTS according to config
	 * AND flush RX FIFO if required.
	 */
	if (p->port.rs485.delay_rts_after_send > 0) {
		em485->active_timer = &em485->stop_tx_timer;
		start_hrtimer_ms(&em485->stop_tx_timer,
				   p->port.rs485.delay_rts_after_send);
	} else {
		p->rs485_stop_tx(p);
		em485->active_timer = NULL;
		em485->tx_stopped = true;
	}
}

static inline void __do_stop_tx(struct uart_8250_port *p)
{
	if (serial8250_clear_THRI(p))
		serial8250_rpm_put_tx(p);
}

static inline void __stop_tx(struct uart_8250_port *p)
{
	struct uart_8250_em485 *em485 = p->em485;

	if (em485) {
		unsigned char lsr = serial_in(p, UART_LSR);
		p->lsr_saved_flags |= lsr & LSR_SAVE_FLAGS;

		/*
		 * To provide required timeing and allow FIFO transfer,
		 * __stop_tx_rs485() must be called only when both FIFO and
		 * shift register are empty. It is for device driver to enable
		 * interrupt on TEMT.
		 */
		if ((lsr & BOTH_EMPTY) != BOTH_EMPTY)
			return;

		__stop_tx_rs485(p);
	}
	__do_stop_tx(p);
}

static void serial8250_stop_tx(struct uart_port *port)
{
	struct uart_8250_port *up = up_to_u8250p(port);

	serial8250_rpm_get(up);
	__stop_tx(up);

	/*
	 * We really want to stop the transmitter from sending.
	 */
	if (port->type == PORT_16C950) {
		up->acr |= UART_ACR_TXDIS;
		serial_icr_write(up, UART_ACR, up->acr);
	}
	serial8250_rpm_put(up);
}

static inline void __start_tx(struct uart_port *port)
{
	struct uart_8250_port *up = up_to_u8250p(port);

	if (up->dma && !up->dma->tx_dma(up))
		return;

	if (serial8250_set_THRI(up)) {
		if (up->bugs & UART_BUG_TXEN) {
			unsigned char lsr;

			lsr = serial_in(up, UART_LSR);
			up->lsr_saved_flags |= lsr & LSR_SAVE_FLAGS;
			if (lsr & UART_LSR_THRE)
				serial8250_tx_chars(up);
		}
	}

	/*
	 * Re-enable the transmitter if we disabled it.
	 */
	if (port->type == PORT_16C950 && up->acr & UART_ACR_TXDIS) {
		up->acr &= ~UART_ACR_TXDIS;
		serial_icr_write(up, UART_ACR, up->acr);
	}
}

/**
 * serial8250_em485_start_tx() - generic ->rs485_start_tx() callback
 * @up: uart 8250 port
 *
 * Generic callback usable by 8250 uart drivers to start rs485 transmission.
 * Assumes that setting the RTS bit in the MCR register means RTS is high.
 * (Some chips use inverse semantics.)  Further assumes that reception is
 * stoppable by disabling the UART_IER_RDI interrupt.  (Some chips set the
 * UART_LSR_DR bit even when UART_IER_RDI is disabled, foiling this approach.)
 */
void serial8250_em485_start_tx(struct uart_8250_port *up)
{
	unsigned char mcr = serial8250_in_MCR(up);

	if (!(up->port.rs485.flags & SER_RS485_RX_DURING_TX))
		serial8250_stop_rx(&up->port);

	if (up->port.rs485.flags & SER_RS485_RTS_ON_SEND)
		mcr |= UART_MCR_RTS;
	else
		mcr &= ~UART_MCR_RTS;
	serial8250_out_MCR(up, mcr);
}
EXPORT_SYMBOL_GPL(serial8250_em485_start_tx);

static inline void start_tx_rs485(struct uart_port *port)
{
	struct uart_8250_port *up = up_to_u8250p(port);
	struct uart_8250_em485 *em485 = up->em485;

	/*
	 * While serial8250_em485_handle_stop_tx() is a noop if
	 * em485->active_timer != &em485->stop_tx_timer, it might happen that
	 * the timer is still armed and triggers only after the current bunch of
	 * chars is send and em485->active_timer == &em485->stop_tx_timer again.
	 * So cancel the timer. There is still a theoretical race condition if
	 * the timer is already running and only comes around to check for
	 * em485->active_timer when &em485->stop_tx_timer is armed again.
	 */
	if (em485->active_timer == &em485->stop_tx_timer)
		hrtimer_try_to_cancel(&em485->stop_tx_timer);

	em485->active_timer = NULL;

	if (em485->tx_stopped) {
		em485->tx_stopped = false;

		up->rs485_start_tx(up);

		if (up->port.rs485.delay_rts_before_send > 0) {
			em485->active_timer = &em485->start_tx_timer;
			start_hrtimer_ms(&em485->start_tx_timer,
					 up->port.rs485.delay_rts_before_send);
			return;
		}
	}

	__start_tx(port);
}

static enum hrtimer_restart serial8250_em485_handle_start_tx(struct hrtimer *t)
{
	struct uart_8250_em485 *em485 = container_of(t, struct uart_8250_em485,
			start_tx_timer);
	struct uart_8250_port *p = em485->port;
	unsigned long flags;

	spin_lock_irqsave(&p->port.lock, flags);
	if (em485->active_timer == &em485->start_tx_timer) {
		__start_tx(&p->port);
		em485->active_timer = NULL;
	}
	spin_unlock_irqrestore(&p->port.lock, flags);

	return HRTIMER_NORESTART;
}

static void serial8250_start_tx(struct uart_port *port)
{
	struct uart_8250_port *up = up_to_u8250p(port);
	struct uart_8250_em485 *em485 = up->em485;

	serial8250_rpm_get_tx(up);

	if (em485 &&
	    em485->active_timer == &em485->start_tx_timer)
		return;

	if (em485)
		start_tx_rs485(port);
	else
		__start_tx(port);
}

static void serial8250_throttle(struct uart_port *port)
{
	port->throttle(port);
}

static void serial8250_unthrottle(struct uart_port *port)
{
	port->unthrottle(port);
}

static void serial8250_disable_ms(struct uart_port *port)
{
	struct uart_8250_port *up = up_to_u8250p(port);

	/* no MSR capabilities */
	if (up->bugs & UART_BUG_NOMSR)
		return;

	mctrl_gpio_disable_ms(up->gpios);

	up->ier &= ~UART_IER_MSI;
	serial_port_out(port, UART_IER, up->ier);
}

static void serial8250_enable_ms(struct uart_port *port)
{
	struct uart_8250_port *up = up_to_u8250p(port);

	/* no MSR capabilities */
	if (up->bugs & UART_BUG_NOMSR)
		return;

	mctrl_gpio_enable_ms(up->gpios);

	up->ier |= UART_IER_MSI;

	serial8250_rpm_get(up);
	serial_port_out(port, UART_IER, up->ier);
	serial8250_rpm_put(up);
}

void serial8250_read_char(struct uart_8250_port *up, unsigned char lsr)
{
	struct uart_port *port = &up->port;
	unsigned char ch;
	char flag = TTY_NORMAL;

	if (likely(lsr & UART_LSR_DR))
		ch = serial_in(up, UART_RX);
	else
		/*
		 * Intel 82571 has a Serial Over Lan device that will
		 * set UART_LSR_BI without setting UART_LSR_DR when
		 * it receives a break. To avoid reading from the
		 * receive buffer without UART_LSR_DR bit set, we
		 * just force the read character to be 0
		 */
		ch = 0;

	port->icount.rx++;

	lsr |= up->lsr_saved_flags;
	up->lsr_saved_flags = 0;

	if (unlikely(lsr & UART_LSR_BRK_ERROR_BITS)) {
		if (lsr & UART_LSR_BI) {
			lsr &= ~(UART_LSR_FE | UART_LSR_PE);
			port->icount.brk++;
			/*
			 * We do the SysRQ and SAK checking
			 * here because otherwise the break
			 * may get masked by ignore_status_mask
			 * or read_status_mask.
			 */
			if (uart_handle_break(port))
				return;
		} else if (lsr & UART_LSR_PE)
			port->icount.parity++;
		else if (lsr & UART_LSR_FE)
			port->icount.frame++;
		if (lsr & UART_LSR_OE)
			port->icount.overrun++;

		/*
		 * Mask off conditions which should be ignored.
		 */
		lsr &= port->read_status_mask;

		if (lsr & UART_LSR_BI) {
			dev_dbg(port->dev, "handling break\n");
			flag = TTY_BREAK;
		} else if (lsr & UART_LSR_PE)
			flag = TTY_PARITY;
		else if (lsr & UART_LSR_FE)
			flag = TTY_FRAME;
	}
	if (uart_prepare_sysrq_char(port, ch))
		return;

	uart_insert_char(port, lsr, UART_LSR_OE, ch, flag);
}
EXPORT_SYMBOL_GPL(serial8250_read_char);

/*
 * serial8250_rx_chars: processes according to the passed in LSR
 * value, and returns the remaining LSR bits not handled
 * by this Rx routine.
 */
unsigned char serial8250_rx_chars(struct uart_8250_port *up, unsigned char lsr)
{
	struct uart_port *port = &up->port;
	int max_count = 256;

	do {
		serial8250_read_char(up, lsr);
		if (--max_count == 0)
			break;
		lsr = serial_in(up, UART_LSR);
	} while (lsr & (UART_LSR_DR | UART_LSR_BI));

	tty_flip_buffer_push(&port->state->port);
	return lsr;
}
EXPORT_SYMBOL_GPL(serial8250_rx_chars);

void serial8250_tx_chars(struct uart_8250_port *up)
{
	struct uart_port *port = &up->port;
	struct circ_buf *xmit = &port->state->xmit;
	int count;

	if (port->x_char) {
		uart_xchar_out(port, UART_TX);
		return;
	}
	if (uart_tx_stopped(port)) {
		serial8250_stop_tx(port);
		return;
	}
	if (uart_circ_empty(xmit)) {
		__stop_tx(up);
		return;
	}

	count = up->tx_loadsz;
	do {
		serial_out(up, UART_TX, xmit->buf[xmit->tail]);
		if (up->bugs & UART_BUG_TXRACE) {
			/*
			 * The Aspeed BMC virtual UARTs have a bug where data
			 * may get stuck in the BMC's Tx FIFO from bursts of
			 * writes on the APB interface.
			 *
			 * Delay back-to-back writes by a read cycle to avoid
			 * stalling the VUART. Read a register that won't have
			 * side-effects and discard the result.
			 */
			serial_in(up, UART_SCR);
		}
		xmit->tail = (xmit->tail + 1) & (UART_XMIT_SIZE - 1);
		port->icount.tx++;
		if (uart_circ_empty(xmit))
			break;
		if ((up->capabilities & UART_CAP_HFIFO) &&
		    (serial_in(up, UART_LSR) & BOTH_EMPTY) != BOTH_EMPTY)
			break;
		/* The BCM2835 MINI UART THRE bit is really a not-full bit. */
		if ((up->capabilities & UART_CAP_MINI) &&
		    !(serial_in(up, UART_LSR) & UART_LSR_THRE))
			break;
	} while (--count > 0);

	if (uart_circ_chars_pending(xmit) < WAKEUP_CHARS)
		uart_write_wakeup(port);

	/*
	 * With RPM enabled, we have to wait until the FIFO is empty before the
	 * HW can go idle. So we get here once again with empty FIFO and disable
	 * the interrupt and RPM in __stop_tx()
	 */
	if (uart_circ_empty(xmit) && !(up->capabilities & UART_CAP_RPM))
		__stop_tx(up);
}
EXPORT_SYMBOL_GPL(serial8250_tx_chars);

/* Caller holds uart port lock */
unsigned int serial8250_modem_status(struct uart_8250_port *up)
{
	struct uart_port *port = &up->port;
	unsigned int status = serial_in(up, UART_MSR);

	status |= up->msr_saved_flags;
	up->msr_saved_flags = 0;
	if (status & UART_MSR_ANY_DELTA && up->ier & UART_IER_MSI &&
	    port->state != NULL) {
		if (status & UART_MSR_TERI)
			port->icount.rng++;
		if (status & UART_MSR_DDSR)
			port->icount.dsr++;
		if (status & UART_MSR_DDCD)
			uart_handle_dcd_change(port, status & UART_MSR_DCD);
		if (status & UART_MSR_DCTS)
			uart_handle_cts_change(port, status & UART_MSR_CTS);

		wake_up_interruptible(&port->state->port.delta_msr_wait);
	}

	return status;
}
EXPORT_SYMBOL_GPL(serial8250_modem_status);

static bool handle_rx_dma(struct uart_8250_port *up, unsigned int iir)
{
	switch (iir & 0x3f) {
	case UART_IIR_RDI:
		if (!up->dma->rx_running)
			break;
		fallthrough;
	case UART_IIR_RLSI:
	case UART_IIR_RX_TIMEOUT:
		serial8250_rx_dma_flush(up);
		return true;
	}
	return up->dma->rx_dma(up);
}

/*
 * This handles the interrupt from one port.
 */
int serial8250_handle_irq(struct uart_port *port, unsigned int iir)
{
	unsigned char status;
	struct uart_8250_port *up = up_to_u8250p(port);
	struct tty_port *tport = &port->state->port;
	bool skip_rx = false;
	unsigned long flags;

	if (iir & UART_IIR_NO_INT)
		return 0;

	spin_lock_irqsave(&port->lock, flags);

	status = serial_port_in(port, UART_LSR);

	/*
	 * If port is stopped and there are no error conditions in the
	 * FIFO, then don't drain the FIFO, as this may lead to TTY buffer
	 * overflow. Not servicing, RX FIFO would trigger auto HW flow
	 * control when FIFO occupancy reaches preset threshold, thus
	 * halting RX. This only works when auto HW flow control is
	 * available.
	 */
	if (!(status & (UART_LSR_FIFOE | UART_LSR_BRK_ERROR_BITS)) &&
	    (port->status & (UPSTAT_AUTOCTS | UPSTAT_AUTORTS)) &&
	    !(port->read_status_mask & UART_LSR_DR))
		skip_rx = true;

	if (status & (UART_LSR_DR | UART_LSR_BI) && !skip_rx) {
<<<<<<< HEAD
		if (irqd_is_wakeup_set(irq_get_irq_data(port->irq)))
=======
		struct irq_data *d;

		d = irq_get_irq_data(port->irq);
		if (d && irqd_is_wakeup_set(d))
>>>>>>> 575f85f9
			pm_wakeup_event(tport->tty->dev, 0);
		if (!up->dma || handle_rx_dma(up, iir))
			status = serial8250_rx_chars(up, status);
	}
	serial8250_modem_status(up);
	if ((!up->dma || up->dma->tx_err) && (status & UART_LSR_THRE) &&
		(up->ier & UART_IER_THRI))
		serial8250_tx_chars(up);

	uart_unlock_and_check_sysrq_irqrestore(port, flags);

	return 1;
}
EXPORT_SYMBOL_GPL(serial8250_handle_irq);

static int serial8250_default_handle_irq(struct uart_port *port)
{
	struct uart_8250_port *up = up_to_u8250p(port);
	unsigned int iir;
	int ret;

	serial8250_rpm_get(up);

	iir = serial_port_in(port, UART_IIR);
	ret = serial8250_handle_irq(port, iir);

	serial8250_rpm_put(up);
	return ret;
}

/*
 * Newer 16550 compatible parts such as the SC16C650 & Altera 16550 Soft IP
 * have a programmable TX threshold that triggers the THRE interrupt in
 * the IIR register. In this case, the THRE interrupt indicates the FIFO
 * has space available. Load it up with tx_loadsz bytes.
 */
static int serial8250_tx_threshold_handle_irq(struct uart_port *port)
{
	unsigned long flags;
	unsigned int iir = serial_port_in(port, UART_IIR);

	/* TX Threshold IRQ triggered so load up FIFO */
	if ((iir & UART_IIR_ID) == UART_IIR_THRI) {
		struct uart_8250_port *up = up_to_u8250p(port);

		spin_lock_irqsave(&port->lock, flags);
		serial8250_tx_chars(up);
		spin_unlock_irqrestore(&port->lock, flags);
	}

	iir = serial_port_in(port, UART_IIR);
	return serial8250_handle_irq(port, iir);
}

static unsigned int serial8250_tx_empty(struct uart_port *port)
{
	struct uart_8250_port *up = up_to_u8250p(port);
	unsigned int result = 0;
	unsigned long flags;
	unsigned int lsr;

	serial8250_rpm_get(up);

	spin_lock_irqsave(&port->lock, flags);
	if (!serial8250_tx_dma_running(up)) {
		lsr = serial_port_in(port, UART_LSR);
		up->lsr_saved_flags |= lsr & LSR_SAVE_FLAGS;

		if ((lsr & BOTH_EMPTY) == BOTH_EMPTY)
			result = TIOCSER_TEMT;
	}
	spin_unlock_irqrestore(&port->lock, flags);

	serial8250_rpm_put(up);

	return result;
}

unsigned int serial8250_do_get_mctrl(struct uart_port *port)
{
	struct uart_8250_port *up = up_to_u8250p(port);
	unsigned int status;
	unsigned int val;

	serial8250_rpm_get(up);
	status = serial8250_modem_status(up);
	serial8250_rpm_put(up);

	val = serial8250_MSR_to_TIOCM(status);
	if (up->gpios)
		return mctrl_gpio_get(up->gpios, &val);

	return val;
}
EXPORT_SYMBOL_GPL(serial8250_do_get_mctrl);

static unsigned int serial8250_get_mctrl(struct uart_port *port)
{
	if (port->get_mctrl)
		return port->get_mctrl(port);
	return serial8250_do_get_mctrl(port);
}

void serial8250_do_set_mctrl(struct uart_port *port, unsigned int mctrl)
{
	struct uart_8250_port *up = up_to_u8250p(port);
	unsigned char mcr;

	mcr = serial8250_TIOCM_to_MCR(mctrl);

	mcr = (mcr & up->mcr_mask) | up->mcr_force | up->mcr;

	serial8250_out_MCR(up, mcr);
}
EXPORT_SYMBOL_GPL(serial8250_do_set_mctrl);

static void serial8250_set_mctrl(struct uart_port *port, unsigned int mctrl)
{
	if (port->rs485.flags & SER_RS485_ENABLED)
		return;

	if (port->set_mctrl)
		port->set_mctrl(port, mctrl);
	else
		serial8250_do_set_mctrl(port, mctrl);
}

static void serial8250_break_ctl(struct uart_port *port, int break_state)
{
	struct uart_8250_port *up = up_to_u8250p(port);
	unsigned long flags;

	serial8250_rpm_get(up);
	spin_lock_irqsave(&port->lock, flags);
	if (break_state == -1)
		up->lcr |= UART_LCR_SBC;
	else
		up->lcr &= ~UART_LCR_SBC;
	serial_port_out(port, UART_LCR, up->lcr);
	spin_unlock_irqrestore(&port->lock, flags);
	serial8250_rpm_put(up);
}

/*
 *	Wait for transmitter & holding register to empty
 */
static void wait_for_xmitr(struct uart_8250_port *up, int bits)
{
	unsigned int status, tmout = 10000;

	/* Wait up to 10ms for the character(s) to be sent. */
	for (;;) {
		status = serial_in(up, UART_LSR);

		up->lsr_saved_flags |= status & LSR_SAVE_FLAGS;

		if ((status & bits) == bits)
			break;
		if (--tmout == 0)
			break;
		udelay(1);
		touch_nmi_watchdog();
	}

	/* Wait up to 1s for flow control if necessary */
	if (up->port.flags & UPF_CONS_FLOW) {
		for (tmout = 1000000; tmout; tmout--) {
			unsigned int msr = serial_in(up, UART_MSR);
			up->msr_saved_flags |= msr & MSR_SAVE_FLAGS;
			if (msr & UART_MSR_CTS)
				break;
			udelay(1);
			touch_nmi_watchdog();
		}
	}
}

#ifdef CONFIG_CONSOLE_POLL
/*
 * Console polling routines for writing and reading from the uart while
 * in an interrupt or debug context.
 */

static int serial8250_get_poll_char(struct uart_port *port)
{
	struct uart_8250_port *up = up_to_u8250p(port);
	unsigned char lsr;
	int status;

	serial8250_rpm_get(up);

	lsr = serial_port_in(port, UART_LSR);

	if (!(lsr & UART_LSR_DR)) {
		status = NO_POLL_CHAR;
		goto out;
	}

	status = serial_port_in(port, UART_RX);
out:
	serial8250_rpm_put(up);
	return status;
}


static void serial8250_put_poll_char(struct uart_port *port,
			 unsigned char c)
{
	unsigned int ier;
	struct uart_8250_port *up = up_to_u8250p(port);

	serial8250_rpm_get(up);
	/*
	 *	First save the IER then disable the interrupts
	 */
	ier = serial_port_in(port, UART_IER);
	if (up->capabilities & UART_CAP_UUE)
		serial_port_out(port, UART_IER, UART_IER_UUE);
	else
		serial_port_out(port, UART_IER, 0);

	wait_for_xmitr(up, BOTH_EMPTY);
	/*
	 *	Send the character out.
	 */
	serial_port_out(port, UART_TX, c);

	/*
	 *	Finally, wait for transmitter to become empty
	 *	and restore the IER
	 */
	wait_for_xmitr(up, BOTH_EMPTY);
	serial_port_out(port, UART_IER, ier);
	serial8250_rpm_put(up);
}

#endif /* CONFIG_CONSOLE_POLL */

int serial8250_do_startup(struct uart_port *port)
{
	struct uart_8250_port *up = up_to_u8250p(port);
	unsigned long flags;
	unsigned char lsr, iir;
	int retval;

	if (!port->fifosize)
		port->fifosize = uart_config[port->type].fifo_size;
	if (!up->tx_loadsz)
		up->tx_loadsz = uart_config[port->type].tx_loadsz;
	if (!up->capabilities)
		up->capabilities = uart_config[port->type].flags;
	up->mcr = 0;

	if (port->iotype != up->cur_iotype)
		set_io_from_upio(port);

	serial8250_rpm_get(up);
	if (port->type == PORT_16C950) {
		/* Wake up and initialize UART */
		up->acr = 0;
		serial_port_out(port, UART_LCR, UART_LCR_CONF_MODE_B);
		serial_port_out(port, UART_EFR, UART_EFR_ECB);
		serial_port_out(port, UART_IER, 0);
		serial_port_out(port, UART_LCR, 0);
		serial_icr_write(up, UART_CSR, 0); /* Reset the UART */
		serial_port_out(port, UART_LCR, UART_LCR_CONF_MODE_B);
		serial_port_out(port, UART_EFR, UART_EFR_ECB);
		serial_port_out(port, UART_LCR, 0);
	}

	if (port->type == PORT_DA830) {
		/* Reset the port */
		serial_port_out(port, UART_IER, 0);
		serial_port_out(port, UART_DA830_PWREMU_MGMT, 0);
		mdelay(10);

		/* Enable Tx, Rx and free run mode */
		serial_port_out(port, UART_DA830_PWREMU_MGMT,
				UART_DA830_PWREMU_MGMT_UTRST |
				UART_DA830_PWREMU_MGMT_URRST |
				UART_DA830_PWREMU_MGMT_FREE);
	}

	if (port->type == PORT_NPCM) {
		/*
		 * Nuvoton calls the scratch register 'UART_TOR' (timeout
		 * register). Enable it, and set TIOC (timeout interrupt
		 * comparator) to be 0x20 for correct operation.
		 */
		serial_port_out(port, UART_NPCM_TOR, UART_NPCM_TOIE | 0x20);
	}

#ifdef CONFIG_SERIAL_8250_RSA
	/*
	 * If this is an RSA port, see if we can kick it up to the
	 * higher speed clock.
	 */
	enable_rsa(up);
#endif

	/*
	 * Clear the FIFO buffers and disable them.
	 * (they will be reenabled in set_termios())
	 */
	serial8250_clear_fifos(up);

	/*
	 * Clear the interrupt registers.
	 */
	serial_port_in(port, UART_LSR);
	serial_port_in(port, UART_RX);
	serial_port_in(port, UART_IIR);
	serial_port_in(port, UART_MSR);

	/*
	 * At this point, there's no way the LSR could still be 0xff;
	 * if it is, then bail out, because there's likely no UART
	 * here.
	 */
	if (!(port->flags & UPF_BUGGY_UART) &&
	    (serial_port_in(port, UART_LSR) == 0xff)) {
		dev_info_ratelimited(port->dev, "LSR safety check engaged!\n");
		retval = -ENODEV;
		goto out;
	}

	/*
	 * For a XR16C850, we need to set the trigger levels
	 */
	if (port->type == PORT_16850) {
		unsigned char fctr;

		serial_out(up, UART_LCR, UART_LCR_CONF_MODE_B);

		fctr = serial_in(up, UART_FCTR) & ~(UART_FCTR_RX|UART_FCTR_TX);
		serial_port_out(port, UART_FCTR,
				fctr | UART_FCTR_TRGD | UART_FCTR_RX);
		serial_port_out(port, UART_TRG, UART_TRG_96);
		serial_port_out(port, UART_FCTR,
				fctr | UART_FCTR_TRGD | UART_FCTR_TX);
		serial_port_out(port, UART_TRG, UART_TRG_96);

		serial_port_out(port, UART_LCR, 0);
	}

	/*
	 * For the Altera 16550 variants, set TX threshold trigger level.
	 */
	if (((port->type == PORT_ALTR_16550_F32) ||
	     (port->type == PORT_ALTR_16550_F64) ||
	     (port->type == PORT_ALTR_16550_F128)) && (port->fifosize > 1)) {
		/* Bounds checking of TX threshold (valid 0 to fifosize-2) */
		if ((up->tx_loadsz < 2) || (up->tx_loadsz > port->fifosize)) {
			dev_err(port->dev, "TX FIFO Threshold errors, skipping\n");
		} else {
			serial_port_out(port, UART_ALTR_AFR,
					UART_ALTR_EN_TXFIFO_LW);
			serial_port_out(port, UART_ALTR_TX_LOW,
					port->fifosize - up->tx_loadsz);
			port->handle_irq = serial8250_tx_threshold_handle_irq;
		}
	}

	/* Check if we need to have shared IRQs */
	if (port->irq && (up->port.flags & UPF_SHARE_IRQ))
		up->port.irqflags |= IRQF_SHARED;

	retval = up->ops->setup_irq(up);
	if (retval)
		goto out;

	if (port->irq && !(up->port.flags & UPF_NO_THRE_TEST)) {
		unsigned char iir1;

		if (port->irqflags & IRQF_SHARED)
			disable_irq_nosync(port->irq);

		/*
		 * Test for UARTs that do not reassert THRE when the
		 * transmitter is idle and the interrupt has already
		 * been cleared.  Real 16550s should always reassert
		 * this interrupt whenever the transmitter is idle and
		 * the interrupt is enabled.  Delays are necessary to
		 * allow register changes to become visible.
		 */
		spin_lock_irqsave(&port->lock, flags);

		wait_for_xmitr(up, UART_LSR_THRE);
		serial_port_out_sync(port, UART_IER, UART_IER_THRI);
		udelay(1); /* allow THRE to set */
		iir1 = serial_port_in(port, UART_IIR);
		serial_port_out(port, UART_IER, 0);
		serial_port_out_sync(port, UART_IER, UART_IER_THRI);
		udelay(1); /* allow a working UART time to re-assert THRE */
		iir = serial_port_in(port, UART_IIR);
		serial_port_out(port, UART_IER, 0);

		spin_unlock_irqrestore(&port->lock, flags);

		if (port->irqflags & IRQF_SHARED)
			enable_irq(port->irq);

		/*
		 * If the interrupt is not reasserted, or we otherwise
		 * don't trust the iir, setup a timer to kick the UART
		 * on a regular basis.
		 */
		if ((!(iir1 & UART_IIR_NO_INT) && (iir & UART_IIR_NO_INT)) ||
		    up->port.flags & UPF_BUG_THRE) {
			up->bugs |= UART_BUG_THRE;
		}
	}

	up->ops->setup_timer(up);

	/*
	 * Now, initialize the UART
	 */
	serial_port_out(port, UART_LCR, UART_LCR_WLEN8);

	spin_lock_irqsave(&port->lock, flags);
	if (up->port.flags & UPF_FOURPORT) {
		if (!up->port.irq)
			up->port.mctrl |= TIOCM_OUT1;
	} else
		/*
		 * Most PC uarts need OUT2 raised to enable interrupts.
		 */
		if (port->irq)
			up->port.mctrl |= TIOCM_OUT2;

	serial8250_set_mctrl(port, port->mctrl);

	/*
	 * Serial over Lan (SoL) hack:
	 * Intel 8257x Gigabit ethernet chips have a 16550 emulation, to be
	 * used for Serial Over Lan.  Those chips take a longer time than a
	 * normal serial device to signalize that a transmission data was
	 * queued. Due to that, the above test generally fails. One solution
	 * would be to delay the reading of iir. However, this is not
	 * reliable, since the timeout is variable. So, let's just don't
	 * test if we receive TX irq.  This way, we'll never enable
	 * UART_BUG_TXEN.
	 */
	if (up->port.quirks & UPQ_NO_TXEN_TEST)
		goto dont_test_tx_en;

	/*
	 * Do a quick test to see if we receive an interrupt when we enable
	 * the TX irq.
	 */
	serial_port_out(port, UART_IER, UART_IER_THRI);
	lsr = serial_port_in(port, UART_LSR);
	iir = serial_port_in(port, UART_IIR);
	serial_port_out(port, UART_IER, 0);

	if (lsr & UART_LSR_TEMT && iir & UART_IIR_NO_INT) {
		if (!(up->bugs & UART_BUG_TXEN)) {
			up->bugs |= UART_BUG_TXEN;
			dev_dbg(port->dev, "enabling bad tx status workarounds\n");
		}
	} else {
		up->bugs &= ~UART_BUG_TXEN;
	}

dont_test_tx_en:
	spin_unlock_irqrestore(&port->lock, flags);

	/*
	 * Clear the interrupt registers again for luck, and clear the
	 * saved flags to avoid getting false values from polling
	 * routines or the previous session.
	 */
	serial_port_in(port, UART_LSR);
	serial_port_in(port, UART_RX);
	serial_port_in(port, UART_IIR);
	serial_port_in(port, UART_MSR);
	up->lsr_saved_flags = 0;
	up->msr_saved_flags = 0;

	/*
	 * Request DMA channels for both RX and TX.
	 */
	if (up->dma) {
		const char *msg = NULL;

		if (uart_console(port))
			msg = "forbid DMA for kernel console";
		else if (serial8250_request_dma(up))
			msg = "failed to request DMA";
		if (msg) {
			dev_warn_ratelimited(port->dev, "%s\n", msg);
			up->dma = NULL;
		}
	}

	/*
	 * Set the IER shadow for rx interrupts but defer actual interrupt
	 * enable until after the FIFOs are enabled; otherwise, an already-
	 * active sender can swamp the interrupt handler with "too much work".
	 */
	up->ier = UART_IER_RLSI | UART_IER_RDI;

	if (port->flags & UPF_FOURPORT) {
		unsigned int icp;
		/*
		 * Enable interrupts on the AST Fourport board
		 */
		icp = (port->iobase & 0xfe0) | 0x01f;
		outb_p(0x80, icp);
		inb_p(icp);
	}
	retval = 0;
out:
	serial8250_rpm_put(up);
	return retval;
}
EXPORT_SYMBOL_GPL(serial8250_do_startup);

static int serial8250_startup(struct uart_port *port)
{
	if (port->startup)
		return port->startup(port);
	return serial8250_do_startup(port);
}

void serial8250_do_shutdown(struct uart_port *port)
{
	struct uart_8250_port *up = up_to_u8250p(port);
	unsigned long flags;

	serial8250_rpm_get(up);
	/*
	 * Disable interrupts from this port
	 */
	spin_lock_irqsave(&port->lock, flags);
	up->ier = 0;
	serial_port_out(port, UART_IER, 0);
	spin_unlock_irqrestore(&port->lock, flags);

	synchronize_irq(port->irq);

	if (up->dma)
		serial8250_release_dma(up);

	spin_lock_irqsave(&port->lock, flags);
	if (port->flags & UPF_FOURPORT) {
		/* reset interrupts on the AST Fourport board */
		inb((port->iobase & 0xfe0) | 0x1f);
		port->mctrl |= TIOCM_OUT1;
	} else
		port->mctrl &= ~TIOCM_OUT2;

	serial8250_set_mctrl(port, port->mctrl);
	spin_unlock_irqrestore(&port->lock, flags);

	/*
	 * Disable break condition and FIFOs
	 */
	serial_port_out(port, UART_LCR,
			serial_port_in(port, UART_LCR) & ~UART_LCR_SBC);
	serial8250_clear_fifos(up);

#ifdef CONFIG_SERIAL_8250_RSA
	/*
	 * Reset the RSA board back to 115kbps compat mode.
	 */
	disable_rsa(up);
#endif

	/*
	 * Read data port to reset things, and then unlink from
	 * the IRQ chain.
	 */
	serial_port_in(port, UART_RX);
	serial8250_rpm_put(up);

	up->ops->release_irq(up);
}
EXPORT_SYMBOL_GPL(serial8250_do_shutdown);

static void serial8250_shutdown(struct uart_port *port)
{
	if (port->shutdown)
		port->shutdown(port);
	else
		serial8250_do_shutdown(port);
}

/* Nuvoton NPCM UARTs have a custom divisor calculation */
static unsigned int npcm_get_divisor(struct uart_8250_port *up,
		unsigned int baud)
{
	struct uart_port *port = &up->port;

	return DIV_ROUND_CLOSEST(port->uartclk, 16 * baud + 2) - 2;
}

static unsigned int serial8250_do_get_divisor(struct uart_port *port,
					      unsigned int baud,
					      unsigned int *frac)
{
	upf_t magic_multiplier = port->flags & UPF_MAGIC_MULTIPLIER;
	struct uart_8250_port *up = up_to_u8250p(port);
	unsigned int quot;

	/*
	 * Handle magic divisors for baud rates above baud_base on SMSC
	 * Super I/O chips.  We clamp custom rates from clk/6 and clk/12
	 * up to clk/4 (0x8001) and clk/8 (0x8002) respectively.  These
	 * magic divisors actually reprogram the baud rate generator's
	 * reference clock derived from chips's 14.318MHz clock input.
	 *
	 * Documentation claims that with these magic divisors the base
	 * frequencies of 7.3728MHz and 3.6864MHz are used respectively
	 * for the extra baud rates of 460800bps and 230400bps rather
	 * than the usual base frequency of 1.8462MHz.  However empirical
	 * evidence contradicts that.
	 *
	 * Instead bit 7 of the DLM register (bit 15 of the divisor) is
	 * effectively used as a clock prescaler selection bit for the
	 * base frequency of 7.3728MHz, always used.  If set to 0, then
	 * the base frequency is divided by 4 for use by the Baud Rate
	 * Generator, for the usual arrangement where the value of 1 of
	 * the divisor produces the baud rate of 115200bps.  Conversely,
	 * if set to 1 and high-speed operation has been enabled with the
	 * Serial Port Mode Register in the Device Configuration Space,
	 * then the base frequency is supplied directly to the Baud Rate
	 * Generator, so for the divisor values of 0x8001, 0x8002, 0x8003,
	 * 0x8004, etc. the respective baud rates produced are 460800bps,
	 * 230400bps, 153600bps, 115200bps, etc.
	 *
	 * In all cases only low 15 bits of the divisor are used to divide
	 * the baud base and therefore 32767 is the maximum divisor value
	 * possible, even though documentation says that the programmable
	 * Baud Rate Generator is capable of dividing the internal PLL
	 * clock by any divisor from 1 to 65535.
	 */
	if (magic_multiplier && baud >= port->uartclk / 6)
		quot = 0x8001;
	else if (magic_multiplier && baud >= port->uartclk / 12)
		quot = 0x8002;
	else if (up->port.type == PORT_NPCM)
		quot = npcm_get_divisor(up, baud);
	else
		quot = uart_get_divisor(port, baud);

	/*
	 * Oxford Semi 952 rev B workaround
	 */
	if (up->bugs & UART_BUG_QUOT && (quot & 0xff) == 0)
		quot++;

	return quot;
}

static unsigned int serial8250_get_divisor(struct uart_port *port,
					   unsigned int baud,
					   unsigned int *frac)
{
	if (port->get_divisor)
		return port->get_divisor(port, baud, frac);

	return serial8250_do_get_divisor(port, baud, frac);
}

static unsigned char serial8250_compute_lcr(struct uart_8250_port *up,
					    tcflag_t c_cflag)
{
	unsigned char cval;

	switch (c_cflag & CSIZE) {
	case CS5:
		cval = UART_LCR_WLEN5;
		break;
	case CS6:
		cval = UART_LCR_WLEN6;
		break;
	case CS7:
		cval = UART_LCR_WLEN7;
		break;
	default:
	case CS8:
		cval = UART_LCR_WLEN8;
		break;
	}

	if (c_cflag & CSTOPB)
		cval |= UART_LCR_STOP;
	if (c_cflag & PARENB) {
		cval |= UART_LCR_PARITY;
		if (up->bugs & UART_BUG_PARITY)
			up->fifo_bug = true;
	}
	if (!(c_cflag & PARODD))
		cval |= UART_LCR_EPAR;
#ifdef CMSPAR
	if (c_cflag & CMSPAR)
		cval |= UART_LCR_SPAR;
#endif

	return cval;
}

void serial8250_do_set_divisor(struct uart_port *port, unsigned int baud,
			       unsigned int quot, unsigned int quot_frac)
{
	struct uart_8250_port *up = up_to_u8250p(port);

	/* Workaround to enable 115200 baud on OMAP1510 internal ports */
	if (is_omap1510_8250(up)) {
		if (baud == 115200) {
			quot = 1;
			serial_port_out(port, UART_OMAP_OSC_12M_SEL, 1);
		} else
			serial_port_out(port, UART_OMAP_OSC_12M_SEL, 0);
	}

	/*
	 * For NatSemi, switch to bank 2 not bank 1, to avoid resetting EXCR2,
	 * otherwise just set DLAB
	 */
	if (up->capabilities & UART_NATSEMI)
		serial_port_out(port, UART_LCR, 0xe0);
	else
		serial_port_out(port, UART_LCR, up->lcr | UART_LCR_DLAB);

	serial_dl_write(up, quot);
}
EXPORT_SYMBOL_GPL(serial8250_do_set_divisor);

static void serial8250_set_divisor(struct uart_port *port, unsigned int baud,
				   unsigned int quot, unsigned int quot_frac)
{
	if (port->set_divisor)
		port->set_divisor(port, baud, quot, quot_frac);
	else
		serial8250_do_set_divisor(port, baud, quot, quot_frac);
}

static unsigned int serial8250_get_baud_rate(struct uart_port *port,
					     struct ktermios *termios,
					     struct ktermios *old)
{
	unsigned int tolerance = port->uartclk / 100;
	unsigned int min;
	unsigned int max;

	/*
	 * Handle magic divisors for baud rates above baud_base on SMSC
	 * Super I/O chips.  Enable custom rates of clk/4 and clk/8, but
	 * disable divisor values beyond 32767, which are unavailable.
	 */
	if (port->flags & UPF_MAGIC_MULTIPLIER) {
		min = port->uartclk / 16 / UART_DIV_MAX >> 1;
		max = (port->uartclk + tolerance) / 4;
	} else {
		min = port->uartclk / 16 / UART_DIV_MAX;
		max = (port->uartclk + tolerance) / 16;
	}

	/*
	 * Ask the core to calculate the divisor for us.
	 * Allow 1% tolerance at the upper limit so uart clks marginally
	 * slower than nominal still match standard baud rates without
	 * causing transmission errors.
	 */
	return uart_get_baud_rate(port, termios, old, min, max);
}

/*
 * Note in order to avoid the tty port mutex deadlock don't use the next method
 * within the uart port callbacks. Primarily it's supposed to be utilized to
 * handle a sudden reference clock rate change.
 */
void serial8250_update_uartclk(struct uart_port *port, unsigned int uartclk)
{
	struct uart_8250_port *up = up_to_u8250p(port);
	struct tty_port *tport = &port->state->port;
	unsigned int baud, quot, frac = 0;
	struct ktermios *termios;
	struct tty_struct *tty;
	unsigned long flags;

	tty = tty_port_tty_get(tport);
	if (!tty) {
		mutex_lock(&tport->mutex);
		port->uartclk = uartclk;
		mutex_unlock(&tport->mutex);
		return;
	}

	down_write(&tty->termios_rwsem);
	mutex_lock(&tport->mutex);

	if (port->uartclk == uartclk)
		goto out_lock;

	port->uartclk = uartclk;

	if (!tty_port_initialized(tport))
		goto out_lock;

	termios = &tty->termios;

	baud = serial8250_get_baud_rate(port, termios, NULL);
	quot = serial8250_get_divisor(port, baud, &frac);

	serial8250_rpm_get(up);
	spin_lock_irqsave(&port->lock, flags);

	uart_update_timeout(port, termios->c_cflag, baud);

	serial8250_set_divisor(port, baud, quot, frac);
	serial_port_out(port, UART_LCR, up->lcr);

	spin_unlock_irqrestore(&port->lock, flags);
	serial8250_rpm_put(up);

out_lock:
	mutex_unlock(&tport->mutex);
	up_write(&tty->termios_rwsem);
	tty_kref_put(tty);
}
EXPORT_SYMBOL_GPL(serial8250_update_uartclk);

void
serial8250_do_set_termios(struct uart_port *port, struct ktermios *termios,
			  struct ktermios *old)
{
	struct uart_8250_port *up = up_to_u8250p(port);
	unsigned char cval;
	unsigned long flags;
	unsigned int baud, quot, frac = 0;

	if (up->capabilities & UART_CAP_MINI) {
		termios->c_cflag &= ~(CSTOPB | PARENB | PARODD | CMSPAR);
		if ((termios->c_cflag & CSIZE) == CS5 ||
		    (termios->c_cflag & CSIZE) == CS6)
			termios->c_cflag = (termios->c_cflag & ~CSIZE) | CS7;
	}
	cval = serial8250_compute_lcr(up, termios->c_cflag);

	baud = serial8250_get_baud_rate(port, termios, old);
	quot = serial8250_get_divisor(port, baud, &frac);

	/*
	 * Ok, we're now changing the port state.  Do it with
	 * interrupts disabled.
	 */
	serial8250_rpm_get(up);
	spin_lock_irqsave(&port->lock, flags);

	up->lcr = cval;					/* Save computed LCR */

	if (up->capabilities & UART_CAP_FIFO && port->fifosize > 1) {
		/* NOTE: If fifo_bug is not set, a user can set RX_trigger. */
		if ((baud < 2400 && !up->dma) || up->fifo_bug) {
			up->fcr &= ~UART_FCR_TRIGGER_MASK;
			up->fcr |= UART_FCR_TRIGGER_1;
		}
	}

	/*
	 * MCR-based auto flow control.  When AFE is enabled, RTS will be
	 * deasserted when the receive FIFO contains more characters than
	 * the trigger, or the MCR RTS bit is cleared.
	 */
	if (up->capabilities & UART_CAP_AFE) {
		up->mcr &= ~UART_MCR_AFE;
		if (termios->c_cflag & CRTSCTS)
			up->mcr |= UART_MCR_AFE;
	}

	/*
	 * Update the per-port timeout.
	 */
	uart_update_timeout(port, termios->c_cflag, baud);

	port->read_status_mask = UART_LSR_OE | UART_LSR_THRE | UART_LSR_DR;
	if (termios->c_iflag & INPCK)
		port->read_status_mask |= UART_LSR_FE | UART_LSR_PE;
	if (termios->c_iflag & (IGNBRK | BRKINT | PARMRK))
		port->read_status_mask |= UART_LSR_BI;

	/*
	 * Characteres to ignore
	 */
	port->ignore_status_mask = 0;
	if (termios->c_iflag & IGNPAR)
		port->ignore_status_mask |= UART_LSR_PE | UART_LSR_FE;
	if (termios->c_iflag & IGNBRK) {
		port->ignore_status_mask |= UART_LSR_BI;
		/*
		 * If we're ignoring parity and break indicators,
		 * ignore overruns too (for real raw support).
		 */
		if (termios->c_iflag & IGNPAR)
			port->ignore_status_mask |= UART_LSR_OE;
	}

	/*
	 * ignore all characters if CREAD is not set
	 */
	if ((termios->c_cflag & CREAD) == 0)
		port->ignore_status_mask |= UART_LSR_DR;

	/*
	 * CTS flow control flag and modem status interrupts
	 */
	up->ier &= ~UART_IER_MSI;
	if (!(up->bugs & UART_BUG_NOMSR) &&
			UART_ENABLE_MS(&up->port, termios->c_cflag))
		up->ier |= UART_IER_MSI;
	if (up->capabilities & UART_CAP_UUE)
		up->ier |= UART_IER_UUE;
	if (up->capabilities & UART_CAP_RTOIE)
		up->ier |= UART_IER_RTOIE;

	serial_port_out(port, UART_IER, up->ier);

	if (up->capabilities & UART_CAP_EFR) {
		unsigned char efr = 0;
		/*
		 * TI16C752/Startech hardware flow control.  FIXME:
		 * - TI16C752 requires control thresholds to be set.
		 * - UART_MCR_RTS is ineffective if auto-RTS mode is enabled.
		 */
		if (termios->c_cflag & CRTSCTS)
			efr |= UART_EFR_CTS;

		serial_port_out(port, UART_LCR, UART_LCR_CONF_MODE_B);
		if (port->flags & UPF_EXAR_EFR)
			serial_port_out(port, UART_XR_EFR, efr);
		else
			serial_port_out(port, UART_EFR, efr);
	}

	serial8250_set_divisor(port, baud, quot, frac);

	/*
	 * LCR DLAB must be set to enable 64-byte FIFO mode. If the FCR
	 * is written without DLAB set, this mode will be disabled.
	 */
	if (port->type == PORT_16750)
		serial_port_out(port, UART_FCR, up->fcr);

	serial_port_out(port, UART_LCR, up->lcr);	/* reset DLAB */
	if (port->type != PORT_16750) {
		/* emulated UARTs (Lucent Venus 167x) need two steps */
		if (up->fcr & UART_FCR_ENABLE_FIFO)
			serial_port_out(port, UART_FCR, UART_FCR_ENABLE_FIFO);
		serial_port_out(port, UART_FCR, up->fcr);	/* set fcr */
	}
	serial8250_set_mctrl(port, port->mctrl);
	spin_unlock_irqrestore(&port->lock, flags);
	serial8250_rpm_put(up);

	/* Don't rewrite B0 */
	if (tty_termios_baud_rate(termios))
		tty_termios_encode_baud_rate(termios, baud, baud);
}
EXPORT_SYMBOL(serial8250_do_set_termios);

static void
serial8250_set_termios(struct uart_port *port, struct ktermios *termios,
		       struct ktermios *old)
{
	if (port->set_termios)
		port->set_termios(port, termios, old);
	else
		serial8250_do_set_termios(port, termios, old);
}

void serial8250_do_set_ldisc(struct uart_port *port, struct ktermios *termios)
{
	if (termios->c_line == N_PPS) {
		port->flags |= UPF_HARDPPS_CD;
		spin_lock_irq(&port->lock);
		serial8250_enable_ms(port);
		spin_unlock_irq(&port->lock);
	} else {
		port->flags &= ~UPF_HARDPPS_CD;
		if (!UART_ENABLE_MS(port, termios->c_cflag)) {
			spin_lock_irq(&port->lock);
			serial8250_disable_ms(port);
			spin_unlock_irq(&port->lock);
		}
	}
}
EXPORT_SYMBOL_GPL(serial8250_do_set_ldisc);

static void
serial8250_set_ldisc(struct uart_port *port, struct ktermios *termios)
{
	if (port->set_ldisc)
		port->set_ldisc(port, termios);
	else
		serial8250_do_set_ldisc(port, termios);
}

void serial8250_do_pm(struct uart_port *port, unsigned int state,
		      unsigned int oldstate)
{
	struct uart_8250_port *p = up_to_u8250p(port);

	serial8250_set_sleep(p, state != 0);
}
EXPORT_SYMBOL(serial8250_do_pm);

static void
serial8250_pm(struct uart_port *port, unsigned int state,
	      unsigned int oldstate)
{
	if (port->pm)
		port->pm(port, state, oldstate);
	else
		serial8250_do_pm(port, state, oldstate);
}

static unsigned int serial8250_port_size(struct uart_8250_port *pt)
{
	if (pt->port.mapsize)
		return pt->port.mapsize;
	if (pt->port.iotype == UPIO_AU) {
		if (pt->port.type == PORT_RT2880)
			return 0x100;
		return 0x1000;
	}
	if (is_omap1_8250(pt))
		return 0x16 << pt->port.regshift;

	return 8 << pt->port.regshift;
}

/*
 * Resource handling.
 */
static int serial8250_request_std_resource(struct uart_8250_port *up)
{
	unsigned int size = serial8250_port_size(up);
	struct uart_port *port = &up->port;
	int ret = 0;

	switch (port->iotype) {
	case UPIO_AU:
	case UPIO_TSI:
	case UPIO_MEM32:
	case UPIO_MEM32BE:
	case UPIO_MEM16:
	case UPIO_MEM:
		if (!port->mapbase) {
			ret = -EINVAL;
			break;
		}

		if (!request_mem_region(port->mapbase, size, "serial")) {
			ret = -EBUSY;
			break;
		}

		if (port->flags & UPF_IOREMAP) {
			port->membase = ioremap(port->mapbase, size);
			if (!port->membase) {
				release_mem_region(port->mapbase, size);
				ret = -ENOMEM;
			}
		}
		break;

	case UPIO_HUB6:
	case UPIO_PORT:
		if (!request_region(port->iobase, size, "serial"))
			ret = -EBUSY;
		break;
	}
	return ret;
}

static void serial8250_release_std_resource(struct uart_8250_port *up)
{
	unsigned int size = serial8250_port_size(up);
	struct uart_port *port = &up->port;

	switch (port->iotype) {
	case UPIO_AU:
	case UPIO_TSI:
	case UPIO_MEM32:
	case UPIO_MEM32BE:
	case UPIO_MEM16:
	case UPIO_MEM:
		if (!port->mapbase)
			break;

		if (port->flags & UPF_IOREMAP) {
			iounmap(port->membase);
			port->membase = NULL;
		}

		release_mem_region(port->mapbase, size);
		break;

	case UPIO_HUB6:
	case UPIO_PORT:
		release_region(port->iobase, size);
		break;
	}
}

static void serial8250_release_port(struct uart_port *port)
{
	struct uart_8250_port *up = up_to_u8250p(port);

	serial8250_release_std_resource(up);
}

static int serial8250_request_port(struct uart_port *port)
{
	struct uart_8250_port *up = up_to_u8250p(port);

	return serial8250_request_std_resource(up);
}

static int fcr_get_rxtrig_bytes(struct uart_8250_port *up)
{
	const struct serial8250_config *conf_type = &uart_config[up->port.type];
	unsigned char bytes;

	bytes = conf_type->rxtrig_bytes[UART_FCR_R_TRIG_BITS(up->fcr)];

	return bytes ? bytes : -EOPNOTSUPP;
}

static int bytes_to_fcr_rxtrig(struct uart_8250_port *up, unsigned char bytes)
{
	const struct serial8250_config *conf_type = &uart_config[up->port.type];
	int i;

	if (!conf_type->rxtrig_bytes[UART_FCR_R_TRIG_BITS(UART_FCR_R_TRIG_00)])
		return -EOPNOTSUPP;

	for (i = 1; i < UART_FCR_R_TRIG_MAX_STATE; i++) {
		if (bytes < conf_type->rxtrig_bytes[i])
			/* Use the nearest lower value */
			return (--i) << UART_FCR_R_TRIG_SHIFT;
	}

	return UART_FCR_R_TRIG_11;
}

static int do_get_rxtrig(struct tty_port *port)
{
	struct uart_state *state = container_of(port, struct uart_state, port);
	struct uart_port *uport = state->uart_port;
	struct uart_8250_port *up = up_to_u8250p(uport);

	if (!(up->capabilities & UART_CAP_FIFO) || uport->fifosize <= 1)
		return -EINVAL;

	return fcr_get_rxtrig_bytes(up);
}

static int do_serial8250_get_rxtrig(struct tty_port *port)
{
	int rxtrig_bytes;

	mutex_lock(&port->mutex);
	rxtrig_bytes = do_get_rxtrig(port);
	mutex_unlock(&port->mutex);

	return rxtrig_bytes;
}

static ssize_t rx_trig_bytes_show(struct device *dev,
	struct device_attribute *attr, char *buf)
{
	struct tty_port *port = dev_get_drvdata(dev);
	int rxtrig_bytes;

	rxtrig_bytes = do_serial8250_get_rxtrig(port);
	if (rxtrig_bytes < 0)
		return rxtrig_bytes;

	return snprintf(buf, PAGE_SIZE, "%d\n", rxtrig_bytes);
}

static int do_set_rxtrig(struct tty_port *port, unsigned char bytes)
{
	struct uart_state *state = container_of(port, struct uart_state, port);
	struct uart_port *uport = state->uart_port;
	struct uart_8250_port *up = up_to_u8250p(uport);
	int rxtrig;

	if (!(up->capabilities & UART_CAP_FIFO) || uport->fifosize <= 1 ||
	    up->fifo_bug)
		return -EINVAL;

	rxtrig = bytes_to_fcr_rxtrig(up, bytes);
	if (rxtrig < 0)
		return rxtrig;

	serial8250_clear_fifos(up);
	up->fcr &= ~UART_FCR_TRIGGER_MASK;
	up->fcr |= (unsigned char)rxtrig;
	serial_out(up, UART_FCR, up->fcr);
	return 0;
}

static int do_serial8250_set_rxtrig(struct tty_port *port, unsigned char bytes)
{
	int ret;

	mutex_lock(&port->mutex);
	ret = do_set_rxtrig(port, bytes);
	mutex_unlock(&port->mutex);

	return ret;
}

static ssize_t rx_trig_bytes_store(struct device *dev,
	struct device_attribute *attr, const char *buf, size_t count)
{
	struct tty_port *port = dev_get_drvdata(dev);
	unsigned char bytes;
	int ret;

	if (!count)
		return -EINVAL;

	ret = kstrtou8(buf, 10, &bytes);
	if (ret < 0)
		return ret;

	ret = do_serial8250_set_rxtrig(port, bytes);
	if (ret < 0)
		return ret;

	return count;
}

static DEVICE_ATTR_RW(rx_trig_bytes);

static struct attribute *serial8250_dev_attrs[] = {
	&dev_attr_rx_trig_bytes.attr,
	NULL
};

static struct attribute_group serial8250_dev_attr_group = {
	.attrs = serial8250_dev_attrs,
};

static void register_dev_spec_attr_grp(struct uart_8250_port *up)
{
	const struct serial8250_config *conf_type = &uart_config[up->port.type];

	if (conf_type->rxtrig_bytes[0])
		up->port.attr_group = &serial8250_dev_attr_group;
}

static void serial8250_config_port(struct uart_port *port, int flags)
{
	struct uart_8250_port *up = up_to_u8250p(port);
	int ret;

	/*
	 * Find the region that we can probe for.  This in turn
	 * tells us whether we can probe for the type of port.
	 */
	ret = serial8250_request_std_resource(up);
	if (ret < 0)
		return;

	if (port->iotype != up->cur_iotype)
		set_io_from_upio(port);

	if (flags & UART_CONFIG_TYPE)
		autoconfig(up);

	/* if access method is AU, it is a 16550 with a quirk */
	if (port->type == PORT_16550A && port->iotype == UPIO_AU)
		up->bugs |= UART_BUG_NOMSR;

	/* HW bugs may trigger IRQ while IIR == NO_INT */
	if (port->type == PORT_TEGRA)
		up->bugs |= UART_BUG_NOMSR;

	if (port->type != PORT_UNKNOWN && flags & UART_CONFIG_IRQ)
		autoconfig_irq(up);

	if (port->type == PORT_UNKNOWN)
		serial8250_release_std_resource(up);

	register_dev_spec_attr_grp(up);
	up->fcr = uart_config[up->port.type].fcr;
}

static int
serial8250_verify_port(struct uart_port *port, struct serial_struct *ser)
{
	if (ser->irq >= nr_irqs || ser->irq < 0 ||
	    ser->baud_base < 9600 || ser->type < PORT_UNKNOWN ||
	    ser->type >= ARRAY_SIZE(uart_config) || ser->type == PORT_CIRRUS ||
	    ser->type == PORT_STARTECH)
		return -EINVAL;
	return 0;
}

static const char *serial8250_type(struct uart_port *port)
{
	int type = port->type;

	if (type >= ARRAY_SIZE(uart_config))
		type = 0;
	return uart_config[type].name;
}

static const struct uart_ops serial8250_pops = {
	.tx_empty	= serial8250_tx_empty,
	.set_mctrl	= serial8250_set_mctrl,
	.get_mctrl	= serial8250_get_mctrl,
	.stop_tx	= serial8250_stop_tx,
	.start_tx	= serial8250_start_tx,
	.throttle	= serial8250_throttle,
	.unthrottle	= serial8250_unthrottle,
	.stop_rx	= serial8250_stop_rx,
	.enable_ms	= serial8250_enable_ms,
	.break_ctl	= serial8250_break_ctl,
	.startup	= serial8250_startup,
	.shutdown	= serial8250_shutdown,
	.set_termios	= serial8250_set_termios,
	.set_ldisc	= serial8250_set_ldisc,
	.pm		= serial8250_pm,
	.type		= serial8250_type,
	.release_port	= serial8250_release_port,
	.request_port	= serial8250_request_port,
	.config_port	= serial8250_config_port,
	.verify_port	= serial8250_verify_port,
#ifdef CONFIG_CONSOLE_POLL
	.poll_get_char = serial8250_get_poll_char,
	.poll_put_char = serial8250_put_poll_char,
#endif
};

void serial8250_init_port(struct uart_8250_port *up)
{
	struct uart_port *port = &up->port;

	spin_lock_init(&port->lock);
	port->pm = NULL;
	port->ops = &serial8250_pops;
	port->has_sysrq = IS_ENABLED(CONFIG_SERIAL_8250_CONSOLE);

	up->cur_iotype = 0xFF;
}
EXPORT_SYMBOL_GPL(serial8250_init_port);

void serial8250_set_defaults(struct uart_8250_port *up)
{
	struct uart_port *port = &up->port;

	if (up->port.flags & UPF_FIXED_TYPE) {
		unsigned int type = up->port.type;

		if (!up->port.fifosize)
			up->port.fifosize = uart_config[type].fifo_size;
		if (!up->tx_loadsz)
			up->tx_loadsz = uart_config[type].tx_loadsz;
		if (!up->capabilities)
			up->capabilities = uart_config[type].flags;
	}

	set_io_from_upio(port);

	/* default dma handlers */
	if (up->dma) {
		if (!up->dma->tx_dma)
			up->dma->tx_dma = serial8250_tx_dma;
		if (!up->dma->rx_dma)
			up->dma->rx_dma = serial8250_rx_dma;
	}
}
EXPORT_SYMBOL_GPL(serial8250_set_defaults);

#ifdef CONFIG_SERIAL_8250_CONSOLE

static void serial8250_console_putchar(struct uart_port *port, int ch)
{
	struct uart_8250_port *up = up_to_u8250p(port);

	wait_for_xmitr(up, UART_LSR_THRE);
	serial_port_out(port, UART_TX, ch);
}

/*
 *	Restore serial console when h/w power-off detected
 */
static void serial8250_console_restore(struct uart_8250_port *up)
{
	struct uart_port *port = &up->port;
	struct ktermios termios;
	unsigned int baud, quot, frac = 0;

	termios.c_cflag = port->cons->cflag;
	termios.c_ispeed = port->cons->ispeed;
	termios.c_ospeed = port->cons->ospeed;
	if (port->state->port.tty && termios.c_cflag == 0) {
		termios.c_cflag = port->state->port.tty->termios.c_cflag;
		termios.c_ispeed = port->state->port.tty->termios.c_ispeed;
		termios.c_ospeed = port->state->port.tty->termios.c_ospeed;
	}

	baud = serial8250_get_baud_rate(port, &termios, NULL);
	quot = serial8250_get_divisor(port, baud, &frac);

	serial8250_set_divisor(port, baud, quot, frac);
	serial_port_out(port, UART_LCR, up->lcr);
	serial8250_out_MCR(up, up->mcr | UART_MCR_DTR | UART_MCR_RTS);
}

/*
 *	Print a string to the serial port trying not to disturb
 *	any possible real use of the port...
 *
 *	The console_lock must be held when we get here.
 *
 *	Doing runtime PM is really a bad idea for the kernel console.
 *	Thus, we assume the function is called when device is powered up.
 */
void serial8250_console_write(struct uart_8250_port *up, const char *s,
			      unsigned int count)
{
	struct uart_8250_em485 *em485 = up->em485;
	struct uart_port *port = &up->port;
	unsigned long flags;
	unsigned int ier;
	int locked = 1;

	touch_nmi_watchdog();

	if (oops_in_progress)
		locked = spin_trylock_irqsave(&port->lock, flags);
	else
		spin_lock_irqsave(&port->lock, flags);

	/*
	 *	First save the IER then disable the interrupts
	 */
	ier = serial_port_in(port, UART_IER);

	if (up->capabilities & UART_CAP_UUE)
		serial_port_out(port, UART_IER, UART_IER_UUE);
	else
		serial_port_out(port, UART_IER, 0);

	/* check scratch reg to see if port powered off during system sleep */
	if (up->canary && (up->canary != serial_port_in(port, UART_SCR))) {
		serial8250_console_restore(up);
		up->canary = 0;
	}

	if (em485) {
		if (em485->tx_stopped)
			up->rs485_start_tx(up);
		mdelay(port->rs485.delay_rts_before_send);
	}

	uart_console_write(port, s, count, serial8250_console_putchar);

	/*
	 *	Finally, wait for transmitter to become empty
	 *	and restore the IER
	 */
	wait_for_xmitr(up, BOTH_EMPTY);

	if (em485) {
		mdelay(port->rs485.delay_rts_after_send);
		if (em485->tx_stopped)
			up->rs485_stop_tx(up);
	}

	serial_port_out(port, UART_IER, ier);

	/*
	 *	The receive handling will happen properly because the
	 *	receive ready bit will still be set; it is not cleared
	 *	on read.  However, modem control will not, we must
	 *	call it if we have saved something in the saved flags
	 *	while processing with interrupts off.
	 */
	if (up->msr_saved_flags)
		serial8250_modem_status(up);

	if (locked)
		spin_unlock_irqrestore(&port->lock, flags);
}

static unsigned int probe_baud(struct uart_port *port)
{
	unsigned char lcr, dll, dlm;
	unsigned int quot;

	lcr = serial_port_in(port, UART_LCR);
	serial_port_out(port, UART_LCR, lcr | UART_LCR_DLAB);
	dll = serial_port_in(port, UART_DLL);
	dlm = serial_port_in(port, UART_DLM);
	serial_port_out(port, UART_LCR, lcr);

	quot = (dlm << 8) | dll;
	return (port->uartclk / 16) / quot;
}

int serial8250_console_setup(struct uart_port *port, char *options, bool probe)
{
	int baud = 9600;
	int bits = 8;
	int parity = 'n';
	int flow = 'n';
	int ret;

	if (!port->iobase && !port->membase)
		return -ENODEV;

	if (options)
		uart_parse_options(options, &baud, &parity, &bits, &flow);
	else if (probe)
		baud = probe_baud(port);

	ret = uart_set_options(port, port->cons, baud, parity, bits, flow);
	if (ret)
		return ret;

	if (port->dev)
		pm_runtime_get_sync(port->dev);

	return 0;
}

int serial8250_console_exit(struct uart_port *port)
{
	if (port->dev)
		pm_runtime_put_sync(port->dev);

	return 0;
}

#endif /* CONFIG_SERIAL_8250_CONSOLE */

MODULE_LICENSE("GPL");<|MERGE_RESOLUTION|>--- conflicted
+++ resolved
@@ -1930,14 +1930,10 @@
 		skip_rx = true;
 
 	if (status & (UART_LSR_DR | UART_LSR_BI) && !skip_rx) {
-<<<<<<< HEAD
-		if (irqd_is_wakeup_set(irq_get_irq_data(port->irq)))
-=======
 		struct irq_data *d;
 
 		d = irq_get_irq_data(port->irq);
 		if (d && irqd_is_wakeup_set(d))
->>>>>>> 575f85f9
 			pm_wakeup_event(tport->tty->dev, 0);
 		if (!up->dma || handle_rx_dma(up, iir))
 			status = serial8250_rx_chars(up, status);
