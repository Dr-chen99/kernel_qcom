// SPDX-License-Identifier: GPL-2.0
/*
 * Copyright (C) 2016 Linaro Ltd;  <ard.biesheuvel@linaro.org>
 */

#include <linux/efi.h>
#include <asm/efi.h>

#include "efistub.h"

typedef union efi_rng_protocol efi_rng_protocol_t;

union efi_rng_protocol {
	struct {
		efi_status_t (__efiapi *get_info)(efi_rng_protocol_t *,
						  unsigned long *,
						  efi_guid_t *);
		efi_status_t (__efiapi *get_rng)(efi_rng_protocol_t *,
						 efi_guid_t *, unsigned long,
						 u8 *out);
	};
	struct {
		u32 get_info;
		u32 get_rng;
	} mixed_mode;
};

/**
 * efi_get_random_bytes() - fill a buffer with random bytes
 * @size:	size of the buffer
 * @out:	caller allocated buffer to receive the random bytes
 *
 * The call will fail if either the firmware does not implement the
 * EFI_RNG_PROTOCOL or there are not enough random bytes available to fill
 * the buffer.
 *
 * Return:	status code
 */
efi_status_t efi_get_random_bytes(unsigned long size, u8 *out)
{
	efi_guid_t rng_proto = EFI_RNG_PROTOCOL_GUID;
	efi_status_t status;
	efi_rng_protocol_t *rng = NULL;

	status = efi_bs_call(locate_protocol, &rng_proto, NULL, (void **)&rng);
	if (status != EFI_SUCCESS)
		return status;

	return efi_call_proto(rng, get_rng, NULL, size, out);
}

/**
 * efi_random_get_seed() - provide random seed as configuration table
 *
 * The EFI_RNG_PROTOCOL is used to read random bytes. These random bytes are
 * saved as a configuration table which can be used as entropy by the kernel
 * for the initialization of its pseudo random number generator.
 *
 * If the EFI_RNG_PROTOCOL is not available or there are not enough random bytes
 * available, the configuration table will not be installed and an error code
 * will be returned.
 *
 * Return:	status code
 */
efi_status_t efi_random_get_seed(void)
{
	efi_guid_t rng_proto = EFI_RNG_PROTOCOL_GUID;
	efi_guid_t rng_algo_raw = EFI_RNG_ALGORITHM_RAW;
	efi_guid_t rng_table_guid = LINUX_EFI_RANDOM_SEED_TABLE_GUID;
	struct linux_efi_random_seed *prev_seed, *seed = NULL;
	int prev_seed_size = 0, seed_size = EFI_RANDOM_SEED_SIZE;
	efi_rng_protocol_t *rng = NULL;
	efi_status_t status;

	status = efi_bs_call(locate_protocol, &rng_proto, NULL, (void **)&rng);
	if (status != EFI_SUCCESS)
		return status;

	/*
<<<<<<< HEAD
=======
	 * Check whether a seed was provided by a prior boot stage. In that
	 * case, instead of overwriting it, let's create a new buffer that can
	 * hold both, and concatenate the existing and the new seeds.
	 * Note that we should read the seed size with caution, in case the
	 * table got corrupted in memory somehow.
	 */
	prev_seed = get_efi_config_table(LINUX_EFI_RANDOM_SEED_TABLE_GUID);
	if (prev_seed && prev_seed->size <= 512U) {
		prev_seed_size = prev_seed->size;
		seed_size += prev_seed_size;
	}

	/*
>>>>>>> d773f581
	 * Use EFI_ACPI_RECLAIM_MEMORY here so that it is guaranteed that the
	 * allocation will survive a kexec reboot (although we refresh the seed
	 * beforehand)
	 */
	status = efi_bs_call(allocate_pool, EFI_ACPI_RECLAIM_MEMORY,
<<<<<<< HEAD
			     sizeof(*seed) + EFI_RANDOM_SEED_SIZE,
=======
			     struct_size(seed, bits, seed_size),
>>>>>>> d773f581
			     (void **)&seed);
	if (status != EFI_SUCCESS) {
		efi_warn("Failed to allocate memory for RNG seed.\n");
		goto err_warn;
	}

	status = efi_call_proto(rng, get_rng, &rng_algo_raw,
				EFI_RANDOM_SEED_SIZE, seed->bits);

	if (status == EFI_UNSUPPORTED)
		/*
		 * Use whatever algorithm we have available if the raw algorithm
		 * is not implemented.
		 */
		status = efi_call_proto(rng, get_rng, NULL,
					EFI_RANDOM_SEED_SIZE, seed->bits);

	if (status != EFI_SUCCESS)
		goto err_freepool;

	seed->size = seed_size;
	if (prev_seed_size)
		memcpy(seed->bits + EFI_RANDOM_SEED_SIZE, prev_seed->bits,
		       prev_seed_size);

	status = efi_bs_call(install_configuration_table, &rng_table_guid, seed);
	if (status != EFI_SUCCESS)
		goto err_freepool;

	if (prev_seed_size) {
		/* wipe and free the old seed if we managed to install the new one */
		memzero_explicit(prev_seed->bits, prev_seed_size);
		efi_bs_call(free_pool, prev_seed);
	}
	return EFI_SUCCESS;

err_freepool:
	memzero_explicit(seed, struct_size(seed, bits, seed_size));
	efi_bs_call(free_pool, seed);
	efi_warn("Failed to obtain seed from EFI_RNG_PROTOCOL\n");
err_warn:
	if (prev_seed)
		efi_warn("Retaining bootloader-supplied seed only");
	return status;
}<|MERGE_RESOLUTION|>--- conflicted
+++ resolved
@@ -77,8 +77,6 @@
 		return status;
 
 	/*
-<<<<<<< HEAD
-=======
 	 * Check whether a seed was provided by a prior boot stage. In that
 	 * case, instead of overwriting it, let's create a new buffer that can
 	 * hold both, and concatenate the existing and the new seeds.
@@ -92,17 +90,12 @@
 	}
 
 	/*
->>>>>>> d773f581
 	 * Use EFI_ACPI_RECLAIM_MEMORY here so that it is guaranteed that the
 	 * allocation will survive a kexec reboot (although we refresh the seed
 	 * beforehand)
 	 */
 	status = efi_bs_call(allocate_pool, EFI_ACPI_RECLAIM_MEMORY,
-<<<<<<< HEAD
-			     sizeof(*seed) + EFI_RANDOM_SEED_SIZE,
-=======
 			     struct_size(seed, bits, seed_size),
->>>>>>> d773f581
 			     (void **)&seed);
 	if (status != EFI_SUCCESS) {
 		efi_warn("Failed to allocate memory for RNG seed.\n");
