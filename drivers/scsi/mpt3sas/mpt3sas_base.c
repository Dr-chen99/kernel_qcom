--- conflicted
+++ resolved
@@ -216,13 +216,8 @@
 
 	for (i = 0 ; i < 30 ; i++) {
 		ret_val = readl(addr);
-<<<<<<< HEAD
-		if (ret_val == 0)
-			continue;
-=======
 		if (ret_val != 0)
 			break;
->>>>>>> 068af29e
 	}
 
 	return ret_val;
