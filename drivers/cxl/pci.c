--- conflicted
+++ resolved
@@ -785,23 +785,14 @@
 	if (IS_ERR(cxlmd))
 		return PTR_ERR(cxlmd);
 
-<<<<<<< HEAD
 	rc = cxl_event_config(host_bridge, cxlds);
 	if (rc)
 		return rc;
 
-	if (cxlds->regs.ras) {
-		pci_enable_pcie_error_reporting(pdev);
-		rc = devm_add_action_or_reset(&pdev->dev, disable_aer, pdev);
-		if (rc)
-			return rc;
-	}
-=======
 	rc = cxl_pci_ras_unmask(pdev);
 	if (rc)
 		dev_dbg(&pdev->dev, "No RAS reporting unmasked\n");
 
->>>>>>> 248529ed
 	pci_save_state(pdev);
 
 	return rc;
