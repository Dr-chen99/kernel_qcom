// SPDX-License-Identifier: GPL-2.0-only
/*
 * Copyright (C) 2012 Red Hat, Inc.
 *
 * Author: Mikulas Patocka <mpatocka@redhat.com>
 *
 * Based on Chromium dm-verity driver (C) 2011 The Chromium OS Authors
 *
 * In the file "/sys/module/dm_verity/parameters/prefetch_cluster" you can set
 * default prefetch value. Data are read in "prefetch_cluster" chunks from the
 * hash device. Setting this greatly improves performance when data and hash
 * are on the same disk on different partitions on devices with poor random
 * access behavior.
 */

#include "dm-verity.h"
#include "dm-verity-fec.h"
#include "dm-verity-verify-sig.h"
#include <linux/module.h>
#include <linux/reboot.h>

#define DM_MSG_PREFIX			"verity"

#define DM_VERITY_ENV_LENGTH		42
#define DM_VERITY_ENV_VAR_NAME		"DM_VERITY_ERR_BLOCK_NR"

#define DM_VERITY_DEFAULT_PREFETCH_SIZE	262144

#define DM_VERITY_MAX_CORRUPTED_ERRS	100

#define DM_VERITY_OPT_LOGGING		"ignore_corruption"
#define DM_VERITY_OPT_RESTART		"restart_on_corruption"
#define DM_VERITY_OPT_IGN_ZEROES	"ignore_zero_blocks"
#define DM_VERITY_OPT_AT_MOST_ONCE	"check_at_most_once"

#define DM_VERITY_OPTS_MAX		(3 + DM_VERITY_OPTS_FEC + \
					 DM_VERITY_ROOT_HASH_VERIFICATION_OPTS)

static unsigned dm_verity_prefetch_cluster = DM_VERITY_DEFAULT_PREFETCH_SIZE;

module_param_named(prefetch_cluster, dm_verity_prefetch_cluster, uint, S_IRUGO | S_IWUSR);

struct dm_verity_prefetch_work {
	struct work_struct work;
	struct dm_verity *v;
	sector_t block;
	unsigned n_blocks;
};

/*
 * Auxiliary structure appended to each dm-bufio buffer. If the value
 * hash_verified is nonzero, hash of the block has been verified.
 *
 * The variable hash_verified is set to 0 when allocating the buffer, then
 * it can be changed to 1 and it is never reset to 0 again.
 *
 * There is no lock around this value, a race condition can at worst cause
 * that multiple processes verify the hash of the same buffer simultaneously
 * and write 1 to hash_verified simultaneously.
 * This condition is harmless, so we don't need locking.
 */
struct buffer_aux {
	int hash_verified;
};

/*
 * Initialize struct buffer_aux for a freshly created buffer.
 */
static void dm_bufio_alloc_callback(struct dm_buffer *buf)
{
	struct buffer_aux *aux = dm_bufio_get_aux_data(buf);

	aux->hash_verified = 0;
}

/*
 * Translate input sector number to the sector number on the target device.
 */
static sector_t verity_map_sector(struct dm_verity *v, sector_t bi_sector)
{
	return v->data_start + dm_target_offset(v->ti, bi_sector);
}

/*
 * Return hash position of a specified block at a specified tree level
 * (0 is the lowest level).
 * The lowest "hash_per_block_bits"-bits of the result denote hash position
 * inside a hash block. The remaining bits denote location of the hash block.
 */
static sector_t verity_position_at_level(struct dm_verity *v, sector_t block,
					 int level)
{
	return block >> (level * v->hash_per_block_bits);
}

static int verity_hash_update(struct dm_verity *v, struct ahash_request *req,
				const u8 *data, size_t len,
				struct crypto_wait *wait)
{
	struct scatterlist sg;

	if (likely(!is_vmalloc_addr(data))) {
		sg_init_one(&sg, data, len);
		ahash_request_set_crypt(req, &sg, NULL, len);
		return crypto_wait_req(crypto_ahash_update(req), wait);
	} else {
		do {
			int r;
			size_t this_step = min_t(size_t, len, PAGE_SIZE - offset_in_page(data));
			flush_kernel_vmap_range((void *)data, this_step);
			sg_init_table(&sg, 1);
			sg_set_page(&sg, vmalloc_to_page(data), this_step, offset_in_page(data));
			ahash_request_set_crypt(req, &sg, NULL, this_step);
			r = crypto_wait_req(crypto_ahash_update(req), wait);
			if (unlikely(r))
				return r;
			data += this_step;
			len -= this_step;
		} while (len);
		return 0;
	}
}

/*
 * Wrapper for crypto_ahash_init, which handles verity salting.
 */
static int verity_hash_init(struct dm_verity *v, struct ahash_request *req,
				struct crypto_wait *wait)
{
	int r;

	ahash_request_set_tfm(req, v->tfm);
	ahash_request_set_callback(req, CRYPTO_TFM_REQ_MAY_SLEEP |
					CRYPTO_TFM_REQ_MAY_BACKLOG,
					crypto_req_done, (void *)wait);
	crypto_init_wait(wait);

	r = crypto_wait_req(crypto_ahash_init(req), wait);

	if (unlikely(r < 0)) {
		DMERR("crypto_ahash_init failed: %d", r);
		return r;
	}

	if (likely(v->salt_size && (v->version >= 1)))
		r = verity_hash_update(v, req, v->salt, v->salt_size, wait);

	return r;
}

static int verity_hash_final(struct dm_verity *v, struct ahash_request *req,
			     u8 *digest, struct crypto_wait *wait)
{
	int r;

	if (unlikely(v->salt_size && (!v->version))) {
		r = verity_hash_update(v, req, v->salt, v->salt_size, wait);

		if (r < 0) {
			DMERR("verity_hash_final failed updating salt: %d", r);
			goto out;
		}
	}

	ahash_request_set_crypt(req, NULL, digest, 0);
	r = crypto_wait_req(crypto_ahash_final(req), wait);
out:
	return r;
}

int verity_hash(struct dm_verity *v, struct ahash_request *req,
		const u8 *data, size_t len, u8 *digest)
{
	int r;
	struct crypto_wait wait;

	r = verity_hash_init(v, req, &wait);
	if (unlikely(r < 0))
		goto out;

	r = verity_hash_update(v, req, data, len, &wait);
	if (unlikely(r < 0))
		goto out;

	r = verity_hash_final(v, req, digest, &wait);

out:
	return r;
}

static void verity_hash_at_level(struct dm_verity *v, sector_t block, int level,
				 sector_t *hash_block, unsigned *offset)
{
	sector_t position = verity_position_at_level(v, block, level);
	unsigned idx;

	*hash_block = v->hash_level_block[level] + (position >> v->hash_per_block_bits);

	if (!offset)
		return;

	idx = position & ((1 << v->hash_per_block_bits) - 1);
	if (!v->version)
		*offset = idx * v->digest_size;
	else
		*offset = idx << (v->hash_dev_block_bits - v->hash_per_block_bits);
}

/*
 * Handle verification errors.
 */
static int verity_handle_err(struct dm_verity *v, enum verity_block_type type,
			     unsigned long long block)
{
	char verity_env[DM_VERITY_ENV_LENGTH];
	char *envp[] = { verity_env, NULL };
	const char *type_str = "";
	struct mapped_device *md = dm_table_get_md(v->ti->table);

	/* Corruption should be visible in device status in all modes */
	v->hash_failed = 1;

	if (v->corrupted_errs >= DM_VERITY_MAX_CORRUPTED_ERRS)
		goto out;

	v->corrupted_errs++;

	switch (type) {
	case DM_VERITY_BLOCK_TYPE_DATA:
		type_str = "data";
		break;
	case DM_VERITY_BLOCK_TYPE_METADATA:
		type_str = "metadata";
		break;
	default:
		BUG();
	}

	DMERR_LIMIT("%s: %s block %llu is corrupted", v->data_dev->name,
		    type_str, block);

	if (v->corrupted_errs == DM_VERITY_MAX_CORRUPTED_ERRS)
		DMERR("%s: reached maximum errors", v->data_dev->name);

	snprintf(verity_env, DM_VERITY_ENV_LENGTH, "%s=%d,%llu",
		DM_VERITY_ENV_VAR_NAME, type, block);

	kobject_uevent_env(&disk_to_dev(dm_disk(md))->kobj, KOBJ_CHANGE, envp);

out:
	if (v->mode == DM_VERITY_MODE_LOGGING)
		return 0;

	if (v->mode == DM_VERITY_MODE_RESTART)
		kernel_restart("dm-verity device corrupted");

	return 1;
}

/*
 * Verify hash of a metadata block pertaining to the specified data block
 * ("block" argument) at a specified level ("level" argument).
 *
 * On successful return, verity_io_want_digest(v, io) contains the hash value
 * for a lower tree level or for the data block (if we're at the lowest level).
 *
 * If "skip_unverified" is true, unverified buffer is skipped and 1 is returned.
 * If "skip_unverified" is false, unverified buffer is hashed and verified
 * against current value of verity_io_want_digest(v, io).
 */
static int verity_verify_level(struct dm_verity *v, struct dm_verity_io *io,
			       sector_t block, int level, bool skip_unverified,
			       u8 *want_digest)
{
	struct dm_buffer *buf;
	struct buffer_aux *aux;
	u8 *data;
	int r;
	sector_t hash_block;
	unsigned offset;

	verity_hash_at_level(v, block, level, &hash_block, &offset);

	data = dm_bufio_read(v->bufio, hash_block, &buf);
	if (IS_ERR(data))
		return PTR_ERR(data);

	aux = dm_bufio_get_aux_data(buf);

	if (!aux->hash_verified) {
		if (skip_unverified) {
			r = 1;
			goto release_ret_r;
		}

		r = verity_hash(v, verity_io_hash_req(v, io),
				data, 1 << v->hash_dev_block_bits,
				verity_io_real_digest(v, io));
		if (unlikely(r < 0))
			goto release_ret_r;

		if (likely(memcmp(verity_io_real_digest(v, io), want_digest,
				  v->digest_size) == 0))
			aux->hash_verified = 1;
		else if (verity_fec_decode(v, io,
					   DM_VERITY_BLOCK_TYPE_METADATA,
					   hash_block, data, NULL) == 0)
			aux->hash_verified = 1;
		else if (verity_handle_err(v,
					   DM_VERITY_BLOCK_TYPE_METADATA,
					   hash_block)) {
			r = -EIO;
			goto release_ret_r;
		}
	}

	data += offset;
	memcpy(want_digest, data, v->digest_size);
	r = 0;

release_ret_r:
	dm_bufio_release(buf);
	return r;
}

/*
 * Find a hash for a given block, write it to digest and verify the integrity
 * of the hash tree if necessary.
 */
int verity_hash_for_block(struct dm_verity *v, struct dm_verity_io *io,
			  sector_t block, u8 *digest, bool *is_zero)
{
	int r = 0, i;

	if (likely(v->levels)) {
		/*
		 * First, we try to get the requested hash for
		 * the current block. If the hash block itself is
		 * verified, zero is returned. If it isn't, this
		 * function returns 1 and we fall back to whole
		 * chain verification.
		 */
		r = verity_verify_level(v, io, block, 0, true, digest);
		if (likely(r <= 0))
			goto out;
	}

	memcpy(digest, v->root_digest, v->digest_size);

	for (i = v->levels - 1; i >= 0; i--) {
		r = verity_verify_level(v, io, block, i, false, digest);
		if (unlikely(r))
			goto out;
	}
out:
	if (!r && v->zero_digest)
		*is_zero = !memcmp(v->zero_digest, digest, v->digest_size);
	else
		*is_zero = false;

	return r;
}

/*
 * Calculates the digest for the given bio
 */
static int verity_for_io_block(struct dm_verity *v, struct dm_verity_io *io,
			       struct bvec_iter *iter, struct crypto_wait *wait)
{
	unsigned int todo = 1 << v->data_dev_block_bits;
	struct bio *bio = dm_bio_from_per_bio_data(io, v->ti->per_io_data_size);
	struct scatterlist sg;
	struct ahash_request *req = verity_io_hash_req(v, io);

	do {
		int r;
		unsigned int len;
		struct bio_vec bv = bio_iter_iovec(bio, *iter);

		sg_init_table(&sg, 1);

		len = bv.bv_len;

		if (likely(len >= todo))
			len = todo;
		/*
		 * Operating on a single page at a time looks suboptimal
		 * until you consider the typical block size is 4,096B.
		 * Going through this loops twice should be very rare.
		 */
		sg_set_page(&sg, bv.bv_page, len, bv.bv_offset);
		ahash_request_set_crypt(req, &sg, NULL, len);
		r = crypto_wait_req(crypto_ahash_update(req), wait);

		if (unlikely(r < 0)) {
			DMERR("verity_for_io_block crypto op failed: %d", r);
			return r;
		}

		bio_advance_iter(bio, iter, len);
		todo -= len;
	} while (todo);

	return 0;
}

/*
 * Calls function process for 1 << v->data_dev_block_bits bytes in the bio_vec
 * starting from iter.
 */
int verity_for_bv_block(struct dm_verity *v, struct dm_verity_io *io,
			struct bvec_iter *iter,
			int (*process)(struct dm_verity *v,
				       struct dm_verity_io *io, u8 *data,
				       size_t len))
{
	unsigned todo = 1 << v->data_dev_block_bits;
	struct bio *bio = dm_bio_from_per_bio_data(io, v->ti->per_io_data_size);

	do {
		int r;
		u8 *page;
		unsigned len;
		struct bio_vec bv = bio_iter_iovec(bio, *iter);

		page = kmap_atomic(bv.bv_page);
		len = bv.bv_len;

		if (likely(len >= todo))
			len = todo;

		r = process(v, io, page + bv.bv_offset, len);
		kunmap_atomic(page);

		if (r < 0)
			return r;

		bio_advance_iter(bio, iter, len);
		todo -= len;
	} while (todo);

	return 0;
}

static int verity_bv_zero(struct dm_verity *v, struct dm_verity_io *io,
			  u8 *data, size_t len)
{
	memset(data, 0, len);
	return 0;
}

/*
 * Moves the bio iter one data block forward.
 */
static inline void verity_bv_skip_block(struct dm_verity *v,
					struct dm_verity_io *io,
					struct bvec_iter *iter)
{
	struct bio *bio = dm_bio_from_per_bio_data(io, v->ti->per_io_data_size);

	bio_advance_iter(bio, iter, 1 << v->data_dev_block_bits);
}

/*
 * Verify one "dm_verity_io" structure.
 */
static int verity_verify_io(struct dm_verity_io *io)
{
	bool is_zero;
	struct dm_verity *v = io->v;
	struct bvec_iter start;
	unsigned b;
	struct crypto_wait wait;
	struct bio *bio = dm_bio_from_per_bio_data(io, v->ti->per_io_data_size);

	for (b = 0; b < io->n_blocks; b++) {
		int r;
		sector_t cur_block = io->block + b;
		struct ahash_request *req = verity_io_hash_req(v, io);

		if (v->validated_blocks && bio->bi_status == BLK_STS_OK &&
		    likely(test_bit(cur_block, v->validated_blocks))) {
			verity_bv_skip_block(v, io, &io->iter);
			continue;
		}

		r = verity_hash_for_block(v, io, cur_block,
					  verity_io_want_digest(v, io),
					  &is_zero);
		if (unlikely(r < 0))
			return r;

		if (is_zero) {
			/*
			 * If we expect a zero block, don't validate, just
			 * return zeros.
			 */
			r = verity_for_bv_block(v, io, &io->iter,
						verity_bv_zero);
			if (unlikely(r < 0))
				return r;

			continue;
		}

		r = verity_hash_init(v, req, &wait);
		if (unlikely(r < 0))
			return r;

		start = io->iter;
		r = verity_for_io_block(v, io, &io->iter, &wait);
		if (unlikely(r < 0))
			return r;

		r = verity_hash_final(v, req, verity_io_real_digest(v, io),
					&wait);
		if (unlikely(r < 0))
			return r;

		if (likely(memcmp(verity_io_real_digest(v, io),
				  verity_io_want_digest(v, io), v->digest_size) == 0)) {
			if (v->validated_blocks)
				set_bit(cur_block, v->validated_blocks);
			continue;
		}
		else if (verity_fec_decode(v, io, DM_VERITY_BLOCK_TYPE_DATA,
					   cur_block, NULL, &start) == 0)
			continue;
		else {
			if (bio->bi_status) {
				/*
				 * Error correction failed; Just return error
				 */
				return -EIO;
			}
			if (verity_handle_err(v, DM_VERITY_BLOCK_TYPE_DATA,
<<<<<<< HEAD
					   cur_block))
=======
					      cur_block))
>>>>>>> f53660ec
				return -EIO;
		}
	}

	return 0;
}

/*
 * Skip verity work in response to I/O error when system is shutting down.
 */
static inline bool verity_is_system_shutting_down(void)
{
	return system_state == SYSTEM_HALT || system_state == SYSTEM_POWER_OFF
		|| system_state == SYSTEM_RESTART;
}

/*
 * End one "io" structure with a given error.
 */
static void verity_finish_io(struct dm_verity_io *io, blk_status_t status)
{
	struct dm_verity *v = io->v;
	struct bio *bio = dm_bio_from_per_bio_data(io, v->ti->per_io_data_size);

	bio->bi_end_io = io->orig_bi_end_io;
	bio->bi_status = status;

	verity_fec_finish_io(io);

	bio_endio(bio);
}

static void verity_work(struct work_struct *w)
{
	struct dm_verity_io *io = container_of(w, struct dm_verity_io, work);

	verity_finish_io(io, errno_to_blk_status(verity_verify_io(io)));
}

static void verity_end_io(struct bio *bio)
{
	struct dm_verity_io *io = bio->bi_private;

	if (bio->bi_status &&
	    (!verity_fec_is_enabled(io->v) || verity_is_system_shutting_down())) {
		verity_finish_io(io, bio->bi_status);
		return;
	}

	INIT_WORK(&io->work, verity_work);
	queue_work(io->v->verify_wq, &io->work);
}

/*
 * Prefetch buffers for the specified io.
 * The root buffer is not prefetched, it is assumed that it will be cached
 * all the time.
 */
static void verity_prefetch_io(struct work_struct *work)
{
	struct dm_verity_prefetch_work *pw =
		container_of(work, struct dm_verity_prefetch_work, work);
	struct dm_verity *v = pw->v;
	int i;

	for (i = v->levels - 2; i >= 0; i--) {
		sector_t hash_block_start;
		sector_t hash_block_end;
		verity_hash_at_level(v, pw->block, i, &hash_block_start, NULL);
		verity_hash_at_level(v, pw->block + pw->n_blocks - 1, i, &hash_block_end, NULL);
		if (!i) {
			unsigned cluster = READ_ONCE(dm_verity_prefetch_cluster);

			cluster >>= v->data_dev_block_bits;
			if (unlikely(!cluster))
				goto no_prefetch_cluster;

			if (unlikely(cluster & (cluster - 1)))
				cluster = 1 << __fls(cluster);

			hash_block_start &= ~(sector_t)(cluster - 1);
			hash_block_end |= cluster - 1;
			if (unlikely(hash_block_end >= v->hash_blocks))
				hash_block_end = v->hash_blocks - 1;
		}
no_prefetch_cluster:
		dm_bufio_prefetch(v->bufio, hash_block_start,
				  hash_block_end - hash_block_start + 1);
	}

	kfree(pw);
}

static void verity_submit_prefetch(struct dm_verity *v, struct dm_verity_io *io)
{
	struct dm_verity_prefetch_work *pw;

	pw = kmalloc(sizeof(struct dm_verity_prefetch_work),
		GFP_NOIO | __GFP_NORETRY | __GFP_NOMEMALLOC | __GFP_NOWARN);

	if (!pw)
		return;

	INIT_WORK(&pw->work, verity_prefetch_io);
	pw->v = v;
	pw->block = io->block;
	pw->n_blocks = io->n_blocks;
	queue_work(v->verify_wq, &pw->work);
}

/*
 * Bio map function. It allocates dm_verity_io structure and bio vector and
 * fills them. Then it issues prefetches and the I/O.
 */
static int verity_map(struct dm_target *ti, struct bio *bio)
{
	struct dm_verity *v = ti->private;
	struct dm_verity_io *io;

	bio_set_dev(bio, v->data_dev->bdev);
	bio->bi_iter.bi_sector = verity_map_sector(v, bio->bi_iter.bi_sector);

	if (((unsigned)bio->bi_iter.bi_sector | bio_sectors(bio)) &
	    ((1 << (v->data_dev_block_bits - SECTOR_SHIFT)) - 1)) {
		DMERR_LIMIT("unaligned io");
		return DM_MAPIO_KILL;
	}

	if (bio_end_sector(bio) >>
	    (v->data_dev_block_bits - SECTOR_SHIFT) > v->data_blocks) {
		DMERR_LIMIT("io out of range");
		return DM_MAPIO_KILL;
	}

	if (bio_data_dir(bio) == WRITE)
		return DM_MAPIO_KILL;

	io = dm_per_bio_data(bio, ti->per_io_data_size);
	io->v = v;
	io->orig_bi_end_io = bio->bi_end_io;
	io->block = bio->bi_iter.bi_sector >> (v->data_dev_block_bits - SECTOR_SHIFT);
	io->n_blocks = bio->bi_iter.bi_size >> v->data_dev_block_bits;

	bio->bi_end_io = verity_end_io;
	bio->bi_private = io;
	io->iter = bio->bi_iter;

	verity_fec_init_io(io);

	verity_submit_prefetch(v, io);

	generic_make_request(bio);

	return DM_MAPIO_SUBMITTED;
}

/*
 * Status: V (valid) or C (corruption found)
 */
static void verity_status(struct dm_target *ti, status_type_t type,
			  unsigned status_flags, char *result, unsigned maxlen)
{
	struct dm_verity *v = ti->private;
	unsigned args = 0;
	unsigned sz = 0;
	unsigned x;

	switch (type) {
	case STATUSTYPE_INFO:
		DMEMIT("%c", v->hash_failed ? 'C' : 'V');
		break;
	case STATUSTYPE_TABLE:
		DMEMIT("%u %s %s %u %u %llu %llu %s ",
			v->version,
			v->data_dev->name,
			v->hash_dev->name,
			1 << v->data_dev_block_bits,
			1 << v->hash_dev_block_bits,
			(unsigned long long)v->data_blocks,
			(unsigned long long)v->hash_start,
			v->alg_name
			);
		for (x = 0; x < v->digest_size; x++)
			DMEMIT("%02x", v->root_digest[x]);
		DMEMIT(" ");
		if (!v->salt_size)
			DMEMIT("-");
		else
			for (x = 0; x < v->salt_size; x++)
				DMEMIT("%02x", v->salt[x]);
		if (v->mode != DM_VERITY_MODE_EIO)
			args++;
		if (verity_fec_is_enabled(v))
			args += DM_VERITY_OPTS_FEC;
		if (v->zero_digest)
			args++;
		if (v->validated_blocks)
			args++;
		if (v->signature_key_desc)
			args += DM_VERITY_ROOT_HASH_VERIFICATION_OPTS;
		if (!args)
			return;
		DMEMIT(" %u", args);
		if (v->mode != DM_VERITY_MODE_EIO) {
			DMEMIT(" ");
			switch (v->mode) {
			case DM_VERITY_MODE_LOGGING:
				DMEMIT(DM_VERITY_OPT_LOGGING);
				break;
			case DM_VERITY_MODE_RESTART:
				DMEMIT(DM_VERITY_OPT_RESTART);
				break;
			default:
				BUG();
			}
		}
		if (v->zero_digest)
			DMEMIT(" " DM_VERITY_OPT_IGN_ZEROES);
		if (v->validated_blocks)
			DMEMIT(" " DM_VERITY_OPT_AT_MOST_ONCE);
		sz = verity_fec_status_table(v, sz, result, maxlen);
		if (v->signature_key_desc)
			DMEMIT(" " DM_VERITY_ROOT_HASH_VERIFICATION_OPT_SIG_KEY
				" %s", v->signature_key_desc);
		break;
	}
}

static int verity_prepare_ioctl(struct dm_target *ti, struct block_device **bdev)
{
	struct dm_verity *v = ti->private;

	*bdev = v->data_dev->bdev;

	if (v->data_start ||
	    ti->len != i_size_read(v->data_dev->bdev->bd_inode) >> SECTOR_SHIFT)
		return 1;
	return 0;
}

static int verity_iterate_devices(struct dm_target *ti,
				  iterate_devices_callout_fn fn, void *data)
{
	struct dm_verity *v = ti->private;

	return fn(ti, v->data_dev, v->data_start, ti->len, data);
}

static void verity_io_hints(struct dm_target *ti, struct queue_limits *limits)
{
	struct dm_verity *v = ti->private;

	if (limits->logical_block_size < 1 << v->data_dev_block_bits)
		limits->logical_block_size = 1 << v->data_dev_block_bits;

	if (limits->physical_block_size < 1 << v->data_dev_block_bits)
		limits->physical_block_size = 1 << v->data_dev_block_bits;

	blk_limits_io_min(limits, limits->logical_block_size);
}

static void verity_dtr(struct dm_target *ti)
{
	struct dm_verity *v = ti->private;

	if (v->verify_wq)
		destroy_workqueue(v->verify_wq);

	if (v->bufio)
		dm_bufio_client_destroy(v->bufio);

	kvfree(v->validated_blocks);
	kfree(v->salt);
	kfree(v->root_digest);
	kfree(v->zero_digest);

	if (v->tfm)
		crypto_free_ahash(v->tfm);

	kfree(v->alg_name);

	if (v->hash_dev)
		dm_put_device(ti, v->hash_dev);

	if (v->data_dev)
		dm_put_device(ti, v->data_dev);

	verity_fec_dtr(v);

	kfree(v->signature_key_desc);

	kfree(v);
}

static int verity_alloc_most_once(struct dm_verity *v)
{
	struct dm_target *ti = v->ti;

	/* the bitset can only handle INT_MAX blocks */
	if (v->data_blocks > INT_MAX) {
		ti->error = "device too large to use check_at_most_once";
		return -E2BIG;
	}

	v->validated_blocks = kvcalloc(BITS_TO_LONGS(v->data_blocks),
				       sizeof(unsigned long),
				       GFP_KERNEL);
	if (!v->validated_blocks) {
		ti->error = "failed to allocate bitset for check_at_most_once";
		return -ENOMEM;
	}

	return 0;
}

static int verity_alloc_zero_digest(struct dm_verity *v)
{
	int r = -ENOMEM;
	struct ahash_request *req;
	u8 *zero_data;

	v->zero_digest = kmalloc(v->digest_size, GFP_KERNEL);

	if (!v->zero_digest)
		return r;

	req = kmalloc(v->ahash_reqsize, GFP_KERNEL);

	if (!req)
		return r; /* verity_dtr will free zero_digest */

	zero_data = kzalloc(1 << v->data_dev_block_bits, GFP_KERNEL);

	if (!zero_data)
		goto out;

	r = verity_hash(v, req, zero_data, 1 << v->data_dev_block_bits,
			v->zero_digest);

out:
	kfree(req);
	kfree(zero_data);

	return r;
}

static int verity_parse_opt_args(struct dm_arg_set *as, struct dm_verity *v,
				 struct dm_verity_sig_opts *verify_args)
{
	int r;
	unsigned argc;
	struct dm_target *ti = v->ti;
	const char *arg_name;

	static const struct dm_arg _args[] = {
		{0, DM_VERITY_OPTS_MAX, "Invalid number of feature args"},
	};

	r = dm_read_arg_group(_args, as, &argc, &ti->error);
	if (r)
		return -EINVAL;

	if (!argc)
		return 0;

	do {
		arg_name = dm_shift_arg(as);
		argc--;

		if (!strcasecmp(arg_name, DM_VERITY_OPT_LOGGING)) {
			v->mode = DM_VERITY_MODE_LOGGING;
			continue;

		} else if (!strcasecmp(arg_name, DM_VERITY_OPT_RESTART)) {
			v->mode = DM_VERITY_MODE_RESTART;
			continue;

		} else if (!strcasecmp(arg_name, DM_VERITY_OPT_IGN_ZEROES)) {
			r = verity_alloc_zero_digest(v);
			if (r) {
				ti->error = "Cannot allocate zero digest";
				return r;
			}
			continue;

		} else if (!strcasecmp(arg_name, DM_VERITY_OPT_AT_MOST_ONCE)) {
			r = verity_alloc_most_once(v);
			if (r)
				return r;
			continue;

		} else if (verity_is_fec_opt_arg(arg_name)) {
			r = verity_fec_parse_opt_args(as, v, &argc, arg_name);
			if (r)
				return r;
			continue;
		} else if (verity_verify_is_sig_opt_arg(arg_name)) {
			r = verity_verify_sig_parse_opt_args(as, v,
							     verify_args,
							     &argc, arg_name);
			if (r)
				return r;
			continue;

		}

		ti->error = "Unrecognized verity feature request";
		return -EINVAL;
	} while (argc && !r);

	return r;
}

/*
 * Target parameters:
 *	<version>	The current format is version 1.
 *			Vsn 0 is compatible with original Chromium OS releases.
 *	<data device>
 *	<hash device>
 *	<data block size>
 *	<hash block size>
 *	<the number of data blocks>
 *	<hash start block>
 *	<algorithm>
 *	<digest>
 *	<salt>		Hex string or "-" if no salt.
 */
static int verity_ctr(struct dm_target *ti, unsigned argc, char **argv)
{
	struct dm_verity *v;
	struct dm_verity_sig_opts verify_args = {0};
	struct dm_arg_set as;
	unsigned int num;
	unsigned long long num_ll;
	int r;
	int i;
	sector_t hash_position;
	char dummy;
	char *root_hash_digest_to_validate;

	v = kzalloc(sizeof(struct dm_verity), GFP_KERNEL);
	if (!v) {
		ti->error = "Cannot allocate verity structure";
		return -ENOMEM;
	}
	ti->private = v;
	v->ti = ti;

	r = verity_fec_ctr_alloc(v);
	if (r)
		goto bad;

	if ((dm_table_get_mode(ti->table) & ~FMODE_READ)) {
		ti->error = "Device must be readonly";
		r = -EINVAL;
		goto bad;
	}

	if (argc < 10) {
		ti->error = "Not enough arguments";
		r = -EINVAL;
		goto bad;
	}

	if (sscanf(argv[0], "%u%c", &num, &dummy) != 1 ||
	    num > 1) {
		ti->error = "Invalid version";
		r = -EINVAL;
		goto bad;
	}
	v->version = num;

	r = dm_get_device(ti, argv[1], FMODE_READ, &v->data_dev);
	if (r) {
		ti->error = "Data device lookup failed";
		goto bad;
	}

	r = dm_get_device(ti, argv[2], FMODE_READ, &v->hash_dev);
	if (r) {
		ti->error = "Hash device lookup failed";
		goto bad;
	}

	if (sscanf(argv[3], "%u%c", &num, &dummy) != 1 ||
	    !num || (num & (num - 1)) ||
	    num < bdev_logical_block_size(v->data_dev->bdev) ||
	    num > PAGE_SIZE) {
		ti->error = "Invalid data device block size";
		r = -EINVAL;
		goto bad;
	}
	v->data_dev_block_bits = __ffs(num);

	if (sscanf(argv[4], "%u%c", &num, &dummy) != 1 ||
	    !num || (num & (num - 1)) ||
	    num < bdev_logical_block_size(v->hash_dev->bdev) ||
	    num > INT_MAX) {
		ti->error = "Invalid hash device block size";
		r = -EINVAL;
		goto bad;
	}
	v->hash_dev_block_bits = __ffs(num);

	if (sscanf(argv[5], "%llu%c", &num_ll, &dummy) != 1 ||
	    (sector_t)(num_ll << (v->data_dev_block_bits - SECTOR_SHIFT))
	    >> (v->data_dev_block_bits - SECTOR_SHIFT) != num_ll) {
		ti->error = "Invalid data blocks";
		r = -EINVAL;
		goto bad;
	}
	v->data_blocks = num_ll;

	if (ti->len > (v->data_blocks << (v->data_dev_block_bits - SECTOR_SHIFT))) {
		ti->error = "Data device is too small";
		r = -EINVAL;
		goto bad;
	}

	if (sscanf(argv[6], "%llu%c", &num_ll, &dummy) != 1 ||
	    (sector_t)(num_ll << (v->hash_dev_block_bits - SECTOR_SHIFT))
	    >> (v->hash_dev_block_bits - SECTOR_SHIFT) != num_ll) {
		ti->error = "Invalid hash start";
		r = -EINVAL;
		goto bad;
	}
	v->hash_start = num_ll;

	v->alg_name = kstrdup(argv[7], GFP_KERNEL);
	if (!v->alg_name) {
		ti->error = "Cannot allocate algorithm name";
		r = -ENOMEM;
		goto bad;
	}

	v->tfm = crypto_alloc_ahash(v->alg_name, 0, 0);
	if (IS_ERR(v->tfm)) {
		ti->error = "Cannot initialize hash function";
		r = PTR_ERR(v->tfm);
		v->tfm = NULL;
		goto bad;
	}

	/*
	 * dm-verity performance can vary greatly depending on which hash
	 * algorithm implementation is used.  Help people debug performance
	 * problems by logging the ->cra_driver_name.
	 */
	DMINFO("%s using implementation \"%s\"", v->alg_name,
	       crypto_hash_alg_common(v->tfm)->base.cra_driver_name);

	v->digest_size = crypto_ahash_digestsize(v->tfm);
	if ((1 << v->hash_dev_block_bits) < v->digest_size * 2) {
		ti->error = "Digest size too big";
		r = -EINVAL;
		goto bad;
	}
	v->ahash_reqsize = sizeof(struct ahash_request) +
		crypto_ahash_reqsize(v->tfm);

	v->root_digest = kmalloc(v->digest_size, GFP_KERNEL);
	if (!v->root_digest) {
		ti->error = "Cannot allocate root digest";
		r = -ENOMEM;
		goto bad;
	}
	if (strlen(argv[8]) != v->digest_size * 2 ||
	    hex2bin(v->root_digest, argv[8], v->digest_size)) {
		ti->error = "Invalid root digest";
		r = -EINVAL;
		goto bad;
	}
	root_hash_digest_to_validate = argv[8];

	if (strcmp(argv[9], "-")) {
		v->salt_size = strlen(argv[9]) / 2;
		v->salt = kmalloc(v->salt_size, GFP_KERNEL);
		if (!v->salt) {
			ti->error = "Cannot allocate salt";
			r = -ENOMEM;
			goto bad;
		}
		if (strlen(argv[9]) != v->salt_size * 2 ||
		    hex2bin(v->salt, argv[9], v->salt_size)) {
			ti->error = "Invalid salt";
			r = -EINVAL;
			goto bad;
		}
	}

	argv += 10;
	argc -= 10;

	/* Optional parameters */
	if (argc) {
		as.argc = argc;
		as.argv = argv;

		r = verity_parse_opt_args(&as, v, &verify_args);
		if (r < 0)
			goto bad;
	}

	/* Root hash signature is  a optional parameter*/
	r = verity_verify_root_hash(root_hash_digest_to_validate,
				    strlen(root_hash_digest_to_validate),
				    verify_args.sig,
				    verify_args.sig_size);
	if (r < 0) {
		ti->error = "Root hash verification failed";
		goto bad;
	}
	v->hash_per_block_bits =
		__fls((1 << v->hash_dev_block_bits) / v->digest_size);

	v->levels = 0;
	if (v->data_blocks)
		while (v->hash_per_block_bits * v->levels < 64 &&
		       (unsigned long long)(v->data_blocks - 1) >>
		       (v->hash_per_block_bits * v->levels))
			v->levels++;

	if (v->levels > DM_VERITY_MAX_LEVELS) {
		ti->error = "Too many tree levels";
		r = -E2BIG;
		goto bad;
	}

	hash_position = v->hash_start;
	for (i = v->levels - 1; i >= 0; i--) {
		sector_t s;
		v->hash_level_block[i] = hash_position;
		s = (v->data_blocks + ((sector_t)1 << ((i + 1) * v->hash_per_block_bits)) - 1)
					>> ((i + 1) * v->hash_per_block_bits);
		if (hash_position + s < hash_position) {
			ti->error = "Hash device offset overflow";
			r = -E2BIG;
			goto bad;
		}
		hash_position += s;
	}
	v->hash_blocks = hash_position;

	v->bufio = dm_bufio_client_create(v->hash_dev->bdev,
		1 << v->hash_dev_block_bits, 1, sizeof(struct buffer_aux),
		dm_bufio_alloc_callback, NULL);
	if (IS_ERR(v->bufio)) {
		ti->error = "Cannot initialize dm-bufio";
		r = PTR_ERR(v->bufio);
		v->bufio = NULL;
		goto bad;
	}

	if (dm_bufio_get_device_size(v->bufio) < v->hash_blocks) {
		ti->error = "Hash device is too small";
		r = -E2BIG;
		goto bad;
	}

	/* WQ_UNBOUND greatly improves performance when running on ramdisk */
	v->verify_wq = alloc_workqueue("kverityd", WQ_CPU_INTENSIVE | WQ_MEM_RECLAIM | WQ_UNBOUND, num_online_cpus());
	if (!v->verify_wq) {
		ti->error = "Cannot allocate workqueue";
		r = -ENOMEM;
		goto bad;
	}

	ti->per_io_data_size = sizeof(struct dm_verity_io) +
				v->ahash_reqsize + v->digest_size * 2;

	r = verity_fec_ctr(v);
	if (r)
		goto bad;

	ti->per_io_data_size = roundup(ti->per_io_data_size,
				       __alignof__(struct dm_verity_io));

	verity_verify_sig_opts_cleanup(&verify_args);

	return 0;

bad:

	verity_verify_sig_opts_cleanup(&verify_args);
	verity_dtr(ti);

	return r;
}

static struct target_type verity_target = {
	.name		= "verity",
	.features	= DM_TARGET_IMMUTABLE,
	.version	= {1, 5, 0},
	.module		= THIS_MODULE,
	.ctr		= verity_ctr,
	.dtr		= verity_dtr,
	.map		= verity_map,
	.status		= verity_status,
	.prepare_ioctl	= verity_prepare_ioctl,
	.iterate_devices = verity_iterate_devices,
	.io_hints	= verity_io_hints,
};

static int __init dm_verity_init(void)
{
	int r;

	r = dm_register_target(&verity_target);
	if (r < 0)
		DMERR("register failed %d", r);

	return r;
}

static void __exit dm_verity_exit(void)
{
	dm_unregister_target(&verity_target);
}

module_init(dm_verity_init);
module_exit(dm_verity_exit);

MODULE_AUTHOR("Mikulas Patocka <mpatocka@redhat.com>");
MODULE_AUTHOR("Mandeep Baines <msb@chromium.org>");
MODULE_AUTHOR("Will Drewry <wad@chromium.org>");
MODULE_DESCRIPTION(DM_NAME " target for transparent disk integrity checking");
MODULE_LICENSE("GPL");<|MERGE_RESOLUTION|>--- conflicted
+++ resolved
@@ -534,11 +534,7 @@
 				return -EIO;
 			}
 			if (verity_handle_err(v, DM_VERITY_BLOCK_TYPE_DATA,
-<<<<<<< HEAD
-					   cur_block))
-=======
 					      cur_block))
->>>>>>> f53660ec
 				return -EIO;
 		}
 	}
