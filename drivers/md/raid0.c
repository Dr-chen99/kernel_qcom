// SPDX-License-Identifier: GPL-2.0-or-later
/*
   raid0.c : Multiple Devices driver for Linux
	     Copyright (C) 1994-96 Marc ZYNGIER
	     <zyngier@ufr-info-p7.ibp.fr> or
	     <maz@gloups.fdn.fr>
	     Copyright (C) 1999, 2000 Ingo Molnar, Red Hat

   RAID-0 management functions.

*/

#include <linux/blkdev.h>
#include <linux/seq_file.h>
#include <linux/module.h>
#include <linux/slab.h>
#include <trace/events/block.h>
#include "md.h"
#include "raid0.h"
#include "raid5.h"

static int default_layout = 0;
module_param(default_layout, int, 0644);

#define UNSUPPORTED_MDDEV_FLAGS		\
	((1L << MD_HAS_JOURNAL) |	\
	 (1L << MD_JOURNAL_CLEAN) |	\
	 (1L << MD_FAILFAST_SUPPORTED) |\
	 (1L << MD_HAS_PPL) |		\
	 (1L << MD_HAS_MULTIPLE_PPLS))

/*
 * inform the user of the raid configuration
*/
static void dump_zones(struct mddev *mddev)
{
	int j, k;
	sector_t zone_size = 0;
	sector_t zone_start = 0;
	char b[BDEVNAME_SIZE];
	struct r0conf *conf = mddev->private;
	int raid_disks = conf->strip_zone[0].nb_dev;
	pr_debug("md: RAID0 configuration for %s - %d zone%s\n",
		 mdname(mddev),
		 conf->nr_strip_zones, conf->nr_strip_zones==1?"":"s");
	for (j = 0; j < conf->nr_strip_zones; j++) {
		char line[200];
		int len = 0;

		for (k = 0; k < conf->strip_zone[j].nb_dev; k++)
			len += scnprintf(line+len, 200-len, "%s%s", k?"/":"",
					bdevname(conf->devlist[j*raid_disks
							       + k]->bdev, b));
		pr_debug("md: zone%d=[%s]\n", j, line);

		zone_size  = conf->strip_zone[j].zone_end - zone_start;
		pr_debug("      zone-offset=%10lluKB, device-offset=%10lluKB, size=%10lluKB\n",
			(unsigned long long)zone_start>>1,
			(unsigned long long)conf->strip_zone[j].dev_start>>1,
			(unsigned long long)zone_size>>1);
		zone_start = conf->strip_zone[j].zone_end;
	}
}

static int create_strip_zones(struct mddev *mddev, struct r0conf **private_conf)
{
	int i, c, err;
	sector_t curr_zone_end, sectors;
	struct md_rdev *smallest, *rdev1, *rdev2, *rdev, **dev;
	struct strip_zone *zone;
	int cnt;
	char b[BDEVNAME_SIZE];
	char b2[BDEVNAME_SIZE];
	struct r0conf *conf = kzalloc(sizeof(*conf), GFP_KERNEL);
	unsigned blksize = 512;

	*private_conf = ERR_PTR(-ENOMEM);
	if (!conf)
		return -ENOMEM;
	rdev_for_each(rdev1, mddev) {
		pr_debug("md/raid0:%s: looking at %s\n",
			 mdname(mddev),
			 bdevname(rdev1->bdev, b));
		c = 0;

		/* round size to chunk_size */
		sectors = rdev1->sectors;
		sector_div(sectors, mddev->chunk_sectors);
		rdev1->sectors = sectors * mddev->chunk_sectors;

		blksize = max(blksize, queue_logical_block_size(
				      rdev1->bdev->bd_disk->queue));

		rdev_for_each(rdev2, mddev) {
			pr_debug("md/raid0:%s:   comparing %s(%llu)"
				 " with %s(%llu)\n",
				 mdname(mddev),
				 bdevname(rdev1->bdev,b),
				 (unsigned long long)rdev1->sectors,
				 bdevname(rdev2->bdev,b2),
				 (unsigned long long)rdev2->sectors);
			if (rdev2 == rdev1) {
				pr_debug("md/raid0:%s:   END\n",
					 mdname(mddev));
				break;
			}
			if (rdev2->sectors == rdev1->sectors) {
				/*
				 * Not unique, don't count it as a new
				 * group
				 */
				pr_debug("md/raid0:%s:   EQUAL\n",
					 mdname(mddev));
				c = 1;
				break;
			}
			pr_debug("md/raid0:%s:   NOT EQUAL\n",
				 mdname(mddev));
		}
		if (!c) {
			pr_debug("md/raid0:%s:   ==> UNIQUE\n",
				 mdname(mddev));
			conf->nr_strip_zones++;
			pr_debug("md/raid0:%s: %d zones\n",
				 mdname(mddev), conf->nr_strip_zones);
		}
	}
	pr_debug("md/raid0:%s: FINAL %d zones\n",
		 mdname(mddev), conf->nr_strip_zones);

	/*
	 * now since we have the hard sector sizes, we can make sure
	 * chunk size is a multiple of that sector size
	 */
	if ((mddev->chunk_sectors << 9) % blksize) {
		pr_warn("md/raid0:%s: chunk_size of %d not multiple of block size %d\n",
			mdname(mddev),
			mddev->chunk_sectors << 9, blksize);
		err = -EINVAL;
		goto abort;
	}

	err = -ENOMEM;
	conf->strip_zone = kcalloc(conf->nr_strip_zones,
				   sizeof(struct strip_zone),
				   GFP_KERNEL);
	if (!conf->strip_zone)
		goto abort;
	conf->devlist = kzalloc(array3_size(sizeof(struct md_rdev *),
					    conf->nr_strip_zones,
					    mddev->raid_disks),
				GFP_KERNEL);
	if (!conf->devlist)
		goto abort;

	/* The first zone must contain all devices, so here we check that
	 * there is a proper alignment of slots to devices and find them all
	 */
	zone = &conf->strip_zone[0];
	cnt = 0;
	smallest = NULL;
	dev = conf->devlist;
	err = -EINVAL;
	rdev_for_each(rdev1, mddev) {
		int j = rdev1->raid_disk;

		if (mddev->level == 10) {
			/* taking over a raid10-n2 array */
			j /= 2;
			rdev1->new_raid_disk = j;
		}

		if (mddev->level == 1) {
			/* taiking over a raid1 array-
			 * we have only one active disk
			 */
			j = 0;
			rdev1->new_raid_disk = j;
		}

		if (j < 0) {
			pr_warn("md/raid0:%s: remove inactive devices before converting to RAID0\n",
				mdname(mddev));
			goto abort;
		}
		if (j >= mddev->raid_disks) {
			pr_warn("md/raid0:%s: bad disk number %d - aborting!\n",
				mdname(mddev), j);
			goto abort;
		}
		if (dev[j]) {
			pr_warn("md/raid0:%s: multiple devices for %d - aborting!\n",
				mdname(mddev), j);
			goto abort;
		}
		dev[j] = rdev1;

		if (!smallest || (rdev1->sectors < smallest->sectors))
			smallest = rdev1;
		cnt++;
	}
	if (cnt != mddev->raid_disks) {
		pr_warn("md/raid0:%s: too few disks (%d of %d) - aborting!\n",
			mdname(mddev), cnt, mddev->raid_disks);
		goto abort;
	}
	zone->nb_dev = cnt;
	zone->zone_end = smallest->sectors * cnt;

	curr_zone_end = zone->zone_end;

	/* now do the other zones */
	for (i = 1; i < conf->nr_strip_zones; i++)
	{
		int j;

		zone = conf->strip_zone + i;
		dev = conf->devlist + i * mddev->raid_disks;

		pr_debug("md/raid0:%s: zone %d\n", mdname(mddev), i);
		zone->dev_start = smallest->sectors;
		smallest = NULL;
		c = 0;

		for (j=0; j<cnt; j++) {
			rdev = conf->devlist[j];
			if (rdev->sectors <= zone->dev_start) {
				pr_debug("md/raid0:%s: checking %s ... nope\n",
					 mdname(mddev),
					 bdevname(rdev->bdev, b));
				continue;
			}
			pr_debug("md/raid0:%s: checking %s ..."
				 " contained as device %d\n",
				 mdname(mddev),
				 bdevname(rdev->bdev, b), c);
			dev[c] = rdev;
			c++;
			if (!smallest || rdev->sectors < smallest->sectors) {
				smallest = rdev;
				pr_debug("md/raid0:%s:  (%llu) is smallest!.\n",
					 mdname(mddev),
					 (unsigned long long)rdev->sectors);
			}
		}

		zone->nb_dev = c;
		sectors = (smallest->sectors - zone->dev_start) * c;
		pr_debug("md/raid0:%s: zone->nb_dev: %d, sectors: %llu\n",
			 mdname(mddev),
			 zone->nb_dev, (unsigned long long)sectors);

		curr_zone_end += sectors;
		zone->zone_end = curr_zone_end;

		pr_debug("md/raid0:%s: current zone start: %llu\n",
			 mdname(mddev),
			 (unsigned long long)smallest->sectors);
	}

	if (conf->nr_strip_zones == 1 || conf->strip_zone[1].nb_dev == 1) {
		conf->layout = RAID0_ORIG_LAYOUT;
	} else if (mddev->layout == RAID0_ORIG_LAYOUT ||
		   mddev->layout == RAID0_ALT_MULTIZONE_LAYOUT) {
		conf->layout = mddev->layout;
	} else if (default_layout == RAID0_ORIG_LAYOUT ||
		   default_layout == RAID0_ALT_MULTIZONE_LAYOUT) {
		conf->layout = default_layout;
	} else {
		pr_err("md/raid0:%s: cannot assemble multi-zone RAID0 with default_layout setting\n",
		       mdname(mddev));
		pr_err("md/raid0: please set raid0.default_layout to 1 or 2\n");
		err = -EOPNOTSUPP;
		goto abort;
	}

	if (conf->layout == RAID0_ORIG_LAYOUT) {
		for (i = 1; i < conf->nr_strip_zones; i++) {
			sector_t first_sector = conf->strip_zone[i-1].zone_end;

			sector_div(first_sector, mddev->chunk_sectors);
			zone = conf->strip_zone + i;
			/* disk_shift is first disk index used in the zone */
			zone->disk_shift = sector_div(first_sector,
						      zone->nb_dev);
		}
	}

	pr_debug("md/raid0:%s: done.\n", mdname(mddev));
	*private_conf = conf;

	return 0;
abort:
	kfree(conf->strip_zone);
	kfree(conf->devlist);
	kfree(conf);
	*private_conf = ERR_PTR(err);
	return err;
}

/* Find the zone which holds a particular offset
 * Update *sectorp to be an offset in that zone
 */
static struct strip_zone *find_zone(struct r0conf *conf,
				    sector_t *sectorp)
{
	int i;
	struct strip_zone *z = conf->strip_zone;
	sector_t sector = *sectorp;

	for (i = 0; i < conf->nr_strip_zones; i++)
		if (sector < z[i].zone_end) {
			if (i)
				*sectorp = sector - z[i-1].zone_end;
			return z + i;
		}
	BUG();
}

/*
 * remaps the bio to the target device. we separate two flows.
 * power 2 flow and a general flow for the sake of performance
*/
static struct md_rdev *map_sector(struct mddev *mddev, struct strip_zone *zone,
				sector_t sector, sector_t *sector_offset)
{
	unsigned int sect_in_chunk;
	sector_t chunk;
	struct r0conf *conf = mddev->private;
	int raid_disks = conf->strip_zone[0].nb_dev;
	unsigned int chunk_sects = mddev->chunk_sectors;

	if (is_power_of_2(chunk_sects)) {
		int chunksect_bits = ffz(~chunk_sects);
		/* find the sector offset inside the chunk */
		sect_in_chunk  = sector & (chunk_sects - 1);
		sector >>= chunksect_bits;
		/* chunk in zone */
		chunk = *sector_offset;
		/* quotient is the chunk in real device*/
		sector_div(chunk, zone->nb_dev << chunksect_bits);
	} else{
		sect_in_chunk = sector_div(sector, chunk_sects);
		chunk = *sector_offset;
		sector_div(chunk, chunk_sects * zone->nb_dev);
	}
	/*
	*  position the bio over the real device
	*  real sector = chunk in device + starting of zone
	*	+ the position in the chunk
	*/
	*sector_offset = (chunk * chunk_sects) + sect_in_chunk;
	return conf->devlist[(zone - conf->strip_zone)*raid_disks
			     + sector_div(sector, zone->nb_dev)];
}

static sector_t raid0_size(struct mddev *mddev, sector_t sectors, int raid_disks)
{
	sector_t array_sectors = 0;
	struct md_rdev *rdev;

	WARN_ONCE(sectors || raid_disks,
		  "%s does not support generic reshape\n", __func__);

	rdev_for_each(rdev, mddev)
		array_sectors += (rdev->sectors &
				  ~(sector_t)(mddev->chunk_sectors-1));

	return array_sectors;
}

static void free_conf(struct mddev *mddev, struct r0conf *conf)
{
	kfree(conf->strip_zone);
	kfree(conf->devlist);
	kfree(conf);
}

static void raid0_free(struct mddev *mddev, void *priv)
{
	struct r0conf *conf = priv;

	free_conf(mddev, conf);
	acct_bioset_exit(mddev);
}

static int raid0_run(struct mddev *mddev)
{
	struct r0conf *conf;
	int ret;

	if (mddev->chunk_sectors == 0) {
		pr_warn("md/raid0:%s: chunk size must be set.\n", mdname(mddev));
		return -EINVAL;
	}
	if (md_check_no_bitmap(mddev))
		return -EINVAL;

	if (acct_bioset_init(mddev)) {
		pr_err("md/raid0:%s: alloc acct bioset failed.\n", mdname(mddev));
		return -ENOMEM;
	}

	/* if private is not null, we are here after takeover */
	if (mddev->private == NULL) {
		ret = create_strip_zones(mddev, &conf);
		if (ret < 0)
			goto exit_acct_set;
		mddev->private = conf;
	}
	conf = mddev->private;
	if (mddev->queue) {
		struct md_rdev *rdev;
		bool discard_supported = false;

		blk_queue_max_hw_sectors(mddev->queue, mddev->chunk_sectors);
		blk_queue_max_write_same_sectors(mddev->queue, mddev->chunk_sectors);
		blk_queue_max_write_zeroes_sectors(mddev->queue, mddev->chunk_sectors);
		blk_queue_max_discard_sectors(mddev->queue, UINT_MAX);

		blk_queue_io_min(mddev->queue, mddev->chunk_sectors << 9);
		blk_queue_io_opt(mddev->queue,
				 (mddev->chunk_sectors << 9) * mddev->raid_disks);

		rdev_for_each(rdev, mddev) {
			disk_stack_limits(mddev->gendisk, rdev->bdev,
					  rdev->data_offset << 9);
			if (blk_queue_discard(bdev_get_queue(rdev->bdev)))
				discard_supported = true;
		}
		if (!discard_supported)
			blk_queue_flag_clear(QUEUE_FLAG_DISCARD, mddev->queue);
		else
			blk_queue_flag_set(QUEUE_FLAG_DISCARD, mddev->queue);
	}

	/* calculate array device size */
	md_set_array_sectors(mddev, raid0_size(mddev, 0, 0));

	pr_debug("md/raid0:%s: md_size is %llu sectors.\n",
		 mdname(mddev),
		 (unsigned long long)mddev->array_sectors);

	dump_zones(mddev);

	ret = md_integrity_register(mddev);
	if (ret)
		goto free;

	return ret;

free:
	free_conf(mddev, conf);
exit_acct_set:
	acct_bioset_exit(mddev);
	return ret;
}

/*
 * Convert disk_index to the disk order in which it is read/written.
 *  For example, if we have 4 disks, they are numbered 0,1,2,3. If we
 *  write the disks starting at disk 3, then the read/write order would
 *  be disk 3, then 0, then 1, and then disk 2 and we want map_disk_shift()
 *  to map the disks as follows 0,1,2,3 => 1,2,3,0. So disk 0 would map
 *  to 1, 1 to 2, 2 to 3, and 3 to 0. That way we can compare disks in
 *  that 'output' space to understand the read/write disk ordering.
 */
static int map_disk_shift(int disk_index, int num_disks, int disk_shift)
{
	return ((disk_index + num_disks - disk_shift) % num_disks);
}

static void raid0_handle_discard(struct mddev *mddev, struct bio *bio)
{
	struct r0conf *conf = mddev->private;
	struct strip_zone *zone;
	sector_t start = bio->bi_iter.bi_sector;
	sector_t end;
	unsigned int stripe_size;
	sector_t first_stripe_index, last_stripe_index;
	sector_t start_disk_offset;
	unsigned int start_disk_index;
	sector_t end_disk_offset;
	unsigned int end_disk_index;
	unsigned int disk;
	sector_t orig_start, orig_end;

	orig_start = start;
	zone = find_zone(conf, &start);

	if (bio_end_sector(bio) > zone->zone_end) {
		struct bio *split = bio_split(bio,
			zone->zone_end - bio->bi_iter.bi_sector, GFP_NOIO,
			&mddev->bio_set);
		bio_chain(split, bio);
		submit_bio_noacct(bio);
		bio = split;
		end = zone->zone_end;
	} else
		end = bio_end_sector(bio);

	orig_end = end;
	if (zone != conf->strip_zone)
		end = end - zone[-1].zone_end;

	/* Now start and end is the offset in zone */
	stripe_size = zone->nb_dev * mddev->chunk_sectors;

	first_stripe_index = start;
	sector_div(first_stripe_index, stripe_size);
	last_stripe_index = end;
	sector_div(last_stripe_index, stripe_size);

	/* In the first zone the original and alternate layouts are the same */
	if ((conf->layout == RAID0_ORIG_LAYOUT) && (zone != conf->strip_zone)) {
		sector_div(orig_start, mddev->chunk_sectors);
		start_disk_index = sector_div(orig_start, zone->nb_dev);
		start_disk_index = map_disk_shift(start_disk_index,
						  zone->nb_dev,
						  zone->disk_shift);
		sector_div(orig_end, mddev->chunk_sectors);
		end_disk_index = sector_div(orig_end, zone->nb_dev);
		end_disk_index = map_disk_shift(end_disk_index,
						zone->nb_dev, zone->disk_shift);
	} else {
		start_disk_index = (int)(start - first_stripe_index * stripe_size) /
			mddev->chunk_sectors;
		end_disk_index = (int)(end - last_stripe_index * stripe_size) /
			mddev->chunk_sectors;
	}
	start_disk_offset = ((int)(start - first_stripe_index * stripe_size) %
		mddev->chunk_sectors) +
		first_stripe_index * mddev->chunk_sectors;
	end_disk_offset = ((int)(end - last_stripe_index * stripe_size) %
		mddev->chunk_sectors) +
		last_stripe_index * mddev->chunk_sectors;

	for (disk = 0; disk < zone->nb_dev; disk++) {
		sector_t dev_start, dev_end;
		struct md_rdev *rdev;
		int compare_disk;
<<<<<<< HEAD

		compare_disk = map_disk_shift(disk, zone->nb_dev,
					      zone->disk_shift);

=======

		compare_disk = map_disk_shift(disk, zone->nb_dev,
					      zone->disk_shift);

>>>>>>> 575f85f9
		if (compare_disk < start_disk_index)
			dev_start = (first_stripe_index + 1) *
				mddev->chunk_sectors;
		else if (compare_disk > start_disk_index)
			dev_start = first_stripe_index * mddev->chunk_sectors;
		else
			dev_start = start_disk_offset;

		if (compare_disk < end_disk_index)
			dev_end = (last_stripe_index + 1) * mddev->chunk_sectors;
		else if (compare_disk > end_disk_index)
			dev_end = last_stripe_index * mddev->chunk_sectors;
		else
			dev_end = end_disk_offset;

		if (dev_end <= dev_start)
			continue;

		rdev = conf->devlist[(zone - conf->strip_zone) *
			conf->strip_zone[0].nb_dev + disk];
		md_submit_discard_bio(mddev, rdev, bio,
			dev_start + zone->dev_start + rdev->data_offset,
			dev_end - dev_start);
	}
	bio_endio(bio);
}

static void raid0_map_submit_bio(struct mddev *mddev, struct bio *bio)
{
	struct r0conf *conf = mddev->private;
	struct strip_zone *zone;
	struct md_rdev *tmp_dev;
	sector_t bio_sector = bio->bi_iter.bi_sector;
	sector_t sector = bio_sector;

	md_account_bio(mddev, &bio);

	zone = find_zone(mddev->private, &sector);
	switch (conf->layout) {
	case RAID0_ORIG_LAYOUT:
		tmp_dev = map_sector(mddev, zone, bio_sector, &sector);
		break;
	case RAID0_ALT_MULTIZONE_LAYOUT:
		tmp_dev = map_sector(mddev, zone, sector, &sector);
		break;
	default:
		WARN(1, "md/raid0:%s: Invalid layout\n", mdname(mddev));
		bio_io_error(bio);
		return;
	}

	if (unlikely(is_rdev_broken(tmp_dev))) {
		bio_io_error(bio);
		md_error(mddev, tmp_dev);
		return;
	}

	bio_set_dev(bio, tmp_dev->bdev);
	bio->bi_iter.bi_sector = sector + zone->dev_start +
		tmp_dev->data_offset;

	if (mddev->gendisk)
		trace_block_bio_remap(bio, disk_devt(mddev->gendisk),
				      bio_sector);
	mddev_check_writesame(mddev, bio);
	mddev_check_write_zeroes(mddev, bio);
	submit_bio_noacct(bio);
}

static bool raid0_make_request(struct mddev *mddev, struct bio *bio)
{
	sector_t sector;
	unsigned chunk_sects;
	unsigned sectors;

	if (unlikely(bio->bi_opf & REQ_PREFLUSH)
	    && md_flush_request(mddev, bio))
		return true;

	if (unlikely((bio_op(bio) == REQ_OP_DISCARD))) {
		raid0_handle_discard(mddev, bio);
		return true;
	}

	sector = bio->bi_iter.bi_sector;
	chunk_sects = mddev->chunk_sectors;

	sectors = chunk_sects -
		(likely(is_power_of_2(chunk_sects))
		 ? (sector & (chunk_sects-1))
		 : sector_div(sector, chunk_sects));

	if (sectors < bio_sectors(bio)) {
		struct bio *split = bio_split(bio, sectors, GFP_NOIO,
					      &mddev->bio_set);
		bio_chain(split, bio);
		raid0_map_submit_bio(mddev, bio);
		bio = split;
	}

	raid0_map_submit_bio(mddev, bio);
	return true;
}

static void raid0_status(struct seq_file *seq, struct mddev *mddev)
{
	seq_printf(seq, " %dk chunks", mddev->chunk_sectors / 2);
	return;
}

static void raid0_error(struct mddev *mddev, struct md_rdev *rdev)
{
	if (!test_and_set_bit(MD_BROKEN, &mddev->flags)) {
		char *md_name = mdname(mddev);

		pr_crit("md/raid0%s: Disk failure on %pg detected, failing array.\n",
			md_name, rdev->bdev);
	}
}

static void *raid0_takeover_raid45(struct mddev *mddev)
{
	struct md_rdev *rdev;
	struct r0conf *priv_conf;

	if (mddev->degraded != 1) {
		pr_warn("md/raid0:%s: raid5 must be degraded! Degraded disks: %d\n",
			mdname(mddev),
			mddev->degraded);
		return ERR_PTR(-EINVAL);
	}

	rdev_for_each(rdev, mddev) {
		/* check slot number for a disk */
		if (rdev->raid_disk == mddev->raid_disks-1) {
			pr_warn("md/raid0:%s: raid5 must have missing parity disk!\n",
				mdname(mddev));
			return ERR_PTR(-EINVAL);
		}
		rdev->sectors = mddev->dev_sectors;
	}

	/* Set new parameters */
	mddev->new_level = 0;
	mddev->new_layout = 0;
	mddev->new_chunk_sectors = mddev->chunk_sectors;
	mddev->raid_disks--;
	mddev->delta_disks = -1;
	/* make sure it will be not marked as dirty */
	mddev->recovery_cp = MaxSector;
	mddev_clear_unsupported_flags(mddev, UNSUPPORTED_MDDEV_FLAGS);

	create_strip_zones(mddev, &priv_conf);

	return priv_conf;
}

static void *raid0_takeover_raid10(struct mddev *mddev)
{
	struct r0conf *priv_conf;

	/* Check layout:
	 *  - far_copies must be 1
	 *  - near_copies must be 2
	 *  - disks number must be even
	 *  - all mirrors must be already degraded
	 */
	if (mddev->layout != ((1 << 8) + 2)) {
		pr_warn("md/raid0:%s:: Raid0 cannot takeover layout: 0x%x\n",
			mdname(mddev),
			mddev->layout);
		return ERR_PTR(-EINVAL);
	}
	if (mddev->raid_disks & 1) {
		pr_warn("md/raid0:%s: Raid0 cannot takeover Raid10 with odd disk number.\n",
			mdname(mddev));
		return ERR_PTR(-EINVAL);
	}
	if (mddev->degraded != (mddev->raid_disks>>1)) {
		pr_warn("md/raid0:%s: All mirrors must be already degraded!\n",
			mdname(mddev));
		return ERR_PTR(-EINVAL);
	}

	/* Set new parameters */
	mddev->new_level = 0;
	mddev->new_layout = 0;
	mddev->new_chunk_sectors = mddev->chunk_sectors;
	mddev->delta_disks = - mddev->raid_disks / 2;
	mddev->raid_disks += mddev->delta_disks;
	mddev->degraded = 0;
	/* make sure it will be not marked as dirty */
	mddev->recovery_cp = MaxSector;
	mddev_clear_unsupported_flags(mddev, UNSUPPORTED_MDDEV_FLAGS);

	create_strip_zones(mddev, &priv_conf);
	return priv_conf;
}

static void *raid0_takeover_raid1(struct mddev *mddev)
{
	struct r0conf *priv_conf;
	int chunksect;

	/* Check layout:
	 *  - (N - 1) mirror drives must be already faulty
	 */
	if ((mddev->raid_disks - 1) != mddev->degraded) {
		pr_err("md/raid0:%s: (N - 1) mirrors drives must be already faulty!\n",
		       mdname(mddev));
		return ERR_PTR(-EINVAL);
	}

	/*
	 * a raid1 doesn't have the notion of chunk size, so
	 * figure out the largest suitable size we can use.
	 */
	chunksect = 64 * 2; /* 64K by default */

	/* The array must be an exact multiple of chunksize */
	while (chunksect && (mddev->array_sectors & (chunksect - 1)))
		chunksect >>= 1;

	if ((chunksect << 9) < PAGE_SIZE)
		/* array size does not allow a suitable chunk size */
		return ERR_PTR(-EINVAL);

	/* Set new parameters */
	mddev->new_level = 0;
	mddev->new_layout = 0;
	mddev->new_chunk_sectors = chunksect;
	mddev->chunk_sectors = chunksect;
	mddev->delta_disks = 1 - mddev->raid_disks;
	mddev->raid_disks = 1;
	/* make sure it will be not marked as dirty */
	mddev->recovery_cp = MaxSector;
	mddev_clear_unsupported_flags(mddev, UNSUPPORTED_MDDEV_FLAGS);

	create_strip_zones(mddev, &priv_conf);
	return priv_conf;
}

static void *raid0_takeover(struct mddev *mddev)
{
	/* raid0 can take over:
	 *  raid4 - if all data disks are active.
	 *  raid5 - providing it is Raid4 layout and one disk is faulty
	 *  raid10 - assuming we have all necessary active disks
	 *  raid1 - with (N -1) mirror drives faulty
	 */

	if (mddev->bitmap) {
		pr_warn("md/raid0: %s: cannot takeover array with bitmap\n",
			mdname(mddev));
		return ERR_PTR(-EBUSY);
	}
	if (mddev->level == 4)
		return raid0_takeover_raid45(mddev);

	if (mddev->level == 5) {
		if (mddev->layout == ALGORITHM_PARITY_N)
			return raid0_takeover_raid45(mddev);

		pr_warn("md/raid0:%s: Raid can only takeover Raid5 with layout: %d\n",
			mdname(mddev), ALGORITHM_PARITY_N);
	}

	if (mddev->level == 10)
		return raid0_takeover_raid10(mddev);

	if (mddev->level == 1)
		return raid0_takeover_raid1(mddev);

	pr_warn("Takeover from raid%i to raid0 not supported\n",
		mddev->level);

	return ERR_PTR(-EINVAL);
}

static void raid0_quiesce(struct mddev *mddev, int quiesce)
{
}

static struct md_personality raid0_personality=
{
	.name		= "raid0",
	.level		= 0,
	.owner		= THIS_MODULE,
	.make_request	= raid0_make_request,
	.run		= raid0_run,
	.free		= raid0_free,
	.status		= raid0_status,
	.size		= raid0_size,
	.takeover	= raid0_takeover,
	.quiesce	= raid0_quiesce,
	.error_handler	= raid0_error,
};

static int __init raid0_init (void)
{
	return register_md_personality (&raid0_personality);
}

static void raid0_exit (void)
{
	unregister_md_personality (&raid0_personality);
}

module_init(raid0_init);
module_exit(raid0_exit);
MODULE_LICENSE("GPL");
MODULE_DESCRIPTION("RAID0 (striping) personality for MD");
MODULE_ALIAS("md-personality-2"); /* RAID0 */
MODULE_ALIAS("md-raid0");
MODULE_ALIAS("md-level-0");<|MERGE_RESOLUTION|>--- conflicted
+++ resolved
@@ -539,17 +539,10 @@
 		sector_t dev_start, dev_end;
 		struct md_rdev *rdev;
 		int compare_disk;
-<<<<<<< HEAD
 
 		compare_disk = map_disk_shift(disk, zone->nb_dev,
 					      zone->disk_shift);
 
-=======
-
-		compare_disk = map_disk_shift(disk, zone->nb_dev,
-					      zone->disk_shift);
-
->>>>>>> 575f85f9
 		if (compare_disk < start_disk_index)
 			dev_start = (first_stripe_index + 1) *
 				mddev->chunk_sectors;
