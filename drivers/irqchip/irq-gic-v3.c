// SPDX-License-Identifier: GPL-2.0-only
/*
 * Copyright (C) 2013-2017 ARM Limited, All Rights Reserved.
 * Author: Marc Zyngier <marc.zyngier@arm.com>
 */

#define pr_fmt(fmt)	"GICv3: " fmt

#include <linux/acpi.h>
#include <linux/cpu.h>
#include <linux/cpu_pm.h>
#include <linux/delay.h>
#include <linux/interrupt.h>
#include <linux/irqdomain.h>
#include <linux/of.h>
#include <linux/of_address.h>
#include <linux/of_irq.h>
#include <linux/percpu.h>
#include <linux/refcount.h>
#include <linux/slab.h>
#include <linux/syscore_ops.h>
#include <linux/wakeup_reason.h>
#include <trace/hooks/gic_v3.h>


#include <linux/irqchip.h>
#include <linux/irqchip/arm-gic-common.h>
#include <linux/irqchip/arm-gic-v3.h>
#include <linux/irqchip/irq-partition-percpu.h>

#include <asm/cputype.h>
#include <asm/exception.h>
#include <asm/smp_plat.h>
#include <asm/virt.h>

#include <trace/hooks/gic.h>

#include "irq-gic-common.h"

#define GICD_INT_NMI_PRI	(GICD_INT_DEF_PRI & ~0x80)

#define FLAGS_WORKAROUND_GICR_WAKER_MSM8996	(1ULL << 0)
#define FLAGS_WORKAROUND_CAVIUM_ERRATUM_38539	(1ULL << 1)
<<<<<<< HEAD
#define FLAGS_WORKAROUND_ASR_ERRATUM_8601001	(1ULL << 3)
=======
#define FLAGS_WORKAROUND_MTK_GICR_SAVE		(1ULL << 2)
>>>>>>> 59b65efa

#define GIC_IRQ_TYPE_PARTITION	(GIC_IRQ_TYPE_LPI + 1)

struct redist_region {
	void __iomem		*redist_base;
	phys_addr_t		phys_base;
	bool			single_redist;
};

static struct gic_chip_data gic_data __read_mostly;
static DEFINE_STATIC_KEY_TRUE(supports_deactivate_key);

#define GIC_ID_NR	(1U << GICD_TYPER_ID_BITS(gic_data.rdists.gicd_typer))
#define GIC_LINE_NR	min(GICD_TYPER_SPIS(gic_data.rdists.gicd_typer), 1020U)
#define GIC_ESPI_NR	GICD_TYPER_ESPIS(gic_data.rdists.gicd_typer)

/*
 * The behaviours of RPR and PMR registers differ depending on the value of
 * SCR_EL3.FIQ, and the behaviour of non-secure priority registers of the
 * distributor and redistributors depends on whether security is enabled in the
 * GIC.
 *
 * When security is enabled, non-secure priority values from the (re)distributor
 * are presented to the GIC CPUIF as follow:
 *     (GIC_(R)DIST_PRI[irq] >> 1) | 0x80;
 *
 * If SCR_EL3.FIQ == 1, the values writen to/read from PMR and RPR at non-secure
 * EL1 are subject to a similar operation thus matching the priorities presented
 * from the (re)distributor when security is enabled. When SCR_EL3.FIQ == 0,
 * these values are unchanched by the GIC.
 *
 * see GICv3/GICv4 Architecture Specification (IHI0069D):
 * - section 4.8.1 Non-secure accesses to register fields for Secure interrupt
 *   priorities.
 * - Figure 4-7 Secure read of the priority field for a Non-secure Group 1
 *   interrupt.
 */
static DEFINE_STATIC_KEY_FALSE(supports_pseudo_nmis);

/*
 * Global static key controlling whether an update to PMR allowing more
 * interrupts requires to be propagated to the redistributor (DSB SY).
 * And this needs to be exported for modules to be able to enable
 * interrupts...
 */
DEFINE_STATIC_KEY_FALSE(gic_pmr_sync);
EXPORT_SYMBOL(gic_pmr_sync);

DEFINE_STATIC_KEY_FALSE(gic_nonsecure_priorities);
EXPORT_SYMBOL(gic_nonsecure_priorities);

/*
 * When the Non-secure world has access to group 0 interrupts (as a
 * consequence of SCR_EL3.FIQ == 0), reading the ICC_RPR_EL1 register will
 * return the Distributor's view of the interrupt priority.
 *
 * When GIC security is enabled (GICD_CTLR.DS == 0), the interrupt priority
 * written by software is moved to the Non-secure range by the Distributor.
 *
 * If both are true (which is when gic_nonsecure_priorities gets enabled),
 * we need to shift down the priority programmed by software to match it
 * against the value returned by ICC_RPR_EL1.
 */
#define GICD_INT_RPR_PRI(priority)					\
	({								\
		u32 __priority = (priority);				\
		if (static_branch_unlikely(&gic_nonsecure_priorities))	\
			__priority = 0x80 | (__priority >> 1);		\
									\
		__priority;						\
	})

/* ppi_nmi_refs[n] == number of cpus having ppi[n + 16] set as NMI */
static refcount_t *ppi_nmi_refs;

static struct gic_kvm_info gic_v3_kvm_info __initdata;
static DEFINE_PER_CPU(bool, has_rss);

#define MPIDR_RS(mpidr)			(((mpidr) & 0xF0UL) >> 4)
#define gic_data_rdist()		(this_cpu_ptr(gic_data.rdists.rdist))
#define gic_data_rdist_rd_base()	(gic_data_rdist()->rd_base)
#define gic_data_rdist_sgi_base()	(gic_data_rdist_rd_base() + SZ_64K)

/* Our default, arbitrary priority value. Linux only uses one anyway. */
#define DEFAULT_PMR_VALUE	0xf0

enum gic_intid_range {
	SGI_RANGE,
	PPI_RANGE,
	SPI_RANGE,
	EPPI_RANGE,
	ESPI_RANGE,
	LPI_RANGE,
	__INVALID_RANGE__
};

static enum gic_intid_range __get_intid_range(irq_hw_number_t hwirq)
{
	switch (hwirq) {
	case 0 ... 15:
		return SGI_RANGE;
	case 16 ... 31:
		return PPI_RANGE;
	case 32 ... 1019:
		return SPI_RANGE;
	case EPPI_BASE_INTID ... (EPPI_BASE_INTID + 63):
		return EPPI_RANGE;
	case ESPI_BASE_INTID ... (ESPI_BASE_INTID + 1023):
		return ESPI_RANGE;
	case 8192 ... GENMASK(23, 0):
		return LPI_RANGE;
	default:
		return __INVALID_RANGE__;
	}
}

static enum gic_intid_range get_intid_range(struct irq_data *d)
{
	return __get_intid_range(d->hwirq);
}

static inline unsigned int gic_irq(struct irq_data *d)
{
	return d->hwirq;
}

static inline bool gic_irq_in_rdist(struct irq_data *d)
{
	switch (get_intid_range(d)) {
	case SGI_RANGE:
	case PPI_RANGE:
	case EPPI_RANGE:
		return true;
	default:
		return false;
	}
}

static inline void __iomem *gic_dist_base(struct irq_data *d)
{
	switch (get_intid_range(d)) {
	case SGI_RANGE:
	case PPI_RANGE:
	case EPPI_RANGE:
		/* SGI+PPI -> SGI_base for this CPU */
		return gic_data_rdist_sgi_base();

	case SPI_RANGE:
	case ESPI_RANGE:
		/* SPI -> dist_base */
		return gic_data.dist_base;

	default:
		return NULL;
	}
}

static void gic_do_wait_for_rwp(void __iomem *base, u32 bit)
{
	u32 count = 1000000;	/* 1s! */

	while (readl_relaxed(base + GICD_CTLR) & bit) {
		count--;
		if (!count) {
			pr_err_ratelimited("RWP timeout, gone fishing\n");
			return;
		}
		cpu_relax();
		udelay(1);
	}
}

/* Wait for completion of a distributor change */
static void gic_dist_wait_for_rwp(void)
{
	gic_do_wait_for_rwp(gic_data.dist_base, GICD_CTLR_RWP);
}

/* Wait for completion of a redistributor change */
static void gic_redist_wait_for_rwp(void)
{
	gic_do_wait_for_rwp(gic_data_rdist_rd_base(), GICR_CTLR_RWP);
}

#ifdef CONFIG_ARM64

static u64 __maybe_unused gic_read_iar(void)
{
	if (cpus_have_const_cap(ARM64_WORKAROUND_CAVIUM_23154))
		return gic_read_iar_cavium_thunderx();
	else
		return gic_read_iar_common();
}
#endif

static void gic_enable_redist(bool enable)
{
	void __iomem *rbase;
	u32 count = 1000000;	/* 1s! */
	u32 val;

	if (gic_data.flags & FLAGS_WORKAROUND_GICR_WAKER_MSM8996)
		return;

	rbase = gic_data_rdist_rd_base();

	val = readl_relaxed(rbase + GICR_WAKER);
	if (enable)
		/* Wake up this CPU redistributor */
		val &= ~GICR_WAKER_ProcessorSleep;
	else
		val |= GICR_WAKER_ProcessorSleep;
	writel_relaxed(val, rbase + GICR_WAKER);

	if (!enable) {		/* Check that GICR_WAKER is writeable */
		val = readl_relaxed(rbase + GICR_WAKER);
		if (!(val & GICR_WAKER_ProcessorSleep))
			return;	/* No PM support in this redistributor */
	}

	while (--count) {
		val = readl_relaxed(rbase + GICR_WAKER);
		if (enable ^ (bool)(val & GICR_WAKER_ChildrenAsleep))
			break;
		cpu_relax();
		udelay(1);
	}
	if (!count)
		pr_err_ratelimited("redistributor failed to %s...\n",
				   enable ? "wakeup" : "sleep");
}

/*
 * Routines to disable, enable, EOI and route interrupts
 */
static u32 convert_offset_index(struct irq_data *d, u32 offset, u32 *index)
{
	switch (get_intid_range(d)) {
	case SGI_RANGE:
	case PPI_RANGE:
	case SPI_RANGE:
		*index = d->hwirq;
		return offset;
	case EPPI_RANGE:
		/*
		 * Contrary to the ESPI range, the EPPI range is contiguous
		 * to the PPI range in the registers, so let's adjust the
		 * displacement accordingly. Consistency is overrated.
		 */
		*index = d->hwirq - EPPI_BASE_INTID + 32;
		return offset;
	case ESPI_RANGE:
		*index = d->hwirq - ESPI_BASE_INTID;
		switch (offset) {
		case GICD_ISENABLER:
			return GICD_ISENABLERnE;
		case GICD_ICENABLER:
			return GICD_ICENABLERnE;
		case GICD_ISPENDR:
			return GICD_ISPENDRnE;
		case GICD_ICPENDR:
			return GICD_ICPENDRnE;
		case GICD_ISACTIVER:
			return GICD_ISACTIVERnE;
		case GICD_ICACTIVER:
			return GICD_ICACTIVERnE;
		case GICD_IPRIORITYR:
			return GICD_IPRIORITYRnE;
		case GICD_ICFGR:
			return GICD_ICFGRnE;
		case GICD_IROUTER:
			return GICD_IROUTERnE;
		default:
			break;
		}
		break;
	default:
		break;
	}

	WARN_ON(1);
	*index = d->hwirq;
	return offset;
}

static int gic_peek_irq(struct irq_data *d, u32 offset)
{
	void __iomem *base;
	u32 index, mask;

	offset = convert_offset_index(d, offset, &index);
	mask = 1 << (index % 32);

	if (gic_irq_in_rdist(d))
		base = gic_data_rdist_sgi_base();
	else
		base = gic_data.dist_base;

	return !!(readl_relaxed(base + offset + (index / 32) * 4) & mask);
}

static void gic_poke_irq(struct irq_data *d, u32 offset)
{
	void (*rwp_wait)(void);
	void __iomem *base;
	u32 index, mask;

	offset = convert_offset_index(d, offset, &index);
	mask = 1 << (index % 32);

	if (gic_irq_in_rdist(d)) {
		base = gic_data_rdist_sgi_base();
		rwp_wait = gic_redist_wait_for_rwp;
	} else {
		base = gic_data.dist_base;
		rwp_wait = gic_dist_wait_for_rwp;
	}

	writel_relaxed(mask, base + offset + (index / 32) * 4);
	rwp_wait();
}

static void gic_mask_irq(struct irq_data *d)
{
	gic_poke_irq(d, GICD_ICENABLER);
}

static void gic_eoimode1_mask_irq(struct irq_data *d)
{
	gic_mask_irq(d);
	/*
	 * When masking a forwarded interrupt, make sure it is
	 * deactivated as well.
	 *
	 * This ensures that an interrupt that is getting
	 * disabled/masked will not get "stuck", because there is
	 * noone to deactivate it (guest is being terminated).
	 */
	if (irqd_is_forwarded_to_vcpu(d))
		gic_poke_irq(d, GICD_ICACTIVER);
}

static void gic_unmask_irq(struct irq_data *d)
{
	gic_poke_irq(d, GICD_ISENABLER);
}

static inline bool gic_supports_nmi(void)
{
	return IS_ENABLED(CONFIG_ARM64_PSEUDO_NMI) &&
	       static_branch_likely(&supports_pseudo_nmis);
}

static int gic_irq_set_irqchip_state(struct irq_data *d,
				     enum irqchip_irq_state which, bool val)
{
	u32 reg;

	if (d->hwirq >= 8192) /* SGI/PPI/SPI only */
		return -EINVAL;

	switch (which) {
	case IRQCHIP_STATE_PENDING:
		reg = val ? GICD_ISPENDR : GICD_ICPENDR;
		break;

	case IRQCHIP_STATE_ACTIVE:
		reg = val ? GICD_ISACTIVER : GICD_ICACTIVER;
		break;

	case IRQCHIP_STATE_MASKED:
		reg = val ? GICD_ICENABLER : GICD_ISENABLER;
		break;

	default:
		return -EINVAL;
	}

	gic_poke_irq(d, reg);
	return 0;
}

static int gic_irq_get_irqchip_state(struct irq_data *d,
				     enum irqchip_irq_state which, bool *val)
{
	if (d->hwirq >= 8192) /* PPI/SPI only */
		return -EINVAL;

	switch (which) {
	case IRQCHIP_STATE_PENDING:
		*val = gic_peek_irq(d, GICD_ISPENDR);
		break;

	case IRQCHIP_STATE_ACTIVE:
		*val = gic_peek_irq(d, GICD_ISACTIVER);
		break;

	case IRQCHIP_STATE_MASKED:
		*val = !gic_peek_irq(d, GICD_ISENABLER);
		break;

	default:
		return -EINVAL;
	}

	return 0;
}

static void gic_irq_set_prio(struct irq_data *d, u8 prio)
{
	void __iomem *base = gic_dist_base(d);
	u32 offset, index;

	offset = convert_offset_index(d, GICD_IPRIORITYR, &index);

	writeb_relaxed(prio, base + offset + index);
}

static u32 gic_get_ppi_index(struct irq_data *d)
{
	switch (get_intid_range(d)) {
	case PPI_RANGE:
		return d->hwirq - 16;
	case EPPI_RANGE:
		return d->hwirq - EPPI_BASE_INTID + 16;
	default:
		unreachable();
	}
}

static int gic_irq_nmi_setup(struct irq_data *d)
{
	struct irq_desc *desc = irq_to_desc(d->irq);

	if (!gic_supports_nmi())
		return -EINVAL;

	if (gic_peek_irq(d, GICD_ISENABLER)) {
		pr_err("Cannot set NMI property of enabled IRQ %u\n", d->irq);
		return -EINVAL;
	}

	/*
	 * A secondary irq_chip should be in charge of LPI request,
	 * it should not be possible to get there
	 */
	if (WARN_ON(gic_irq(d) >= 8192))
		return -EINVAL;

	/* desc lock should already be held */
	if (gic_irq_in_rdist(d)) {
		u32 idx = gic_get_ppi_index(d);

		/* Setting up PPI as NMI, only switch handler for first NMI */
		if (!refcount_inc_not_zero(&ppi_nmi_refs[idx])) {
			refcount_set(&ppi_nmi_refs[idx], 1);
			desc->handle_irq = handle_percpu_devid_fasteoi_nmi;
		}
	} else {
		desc->handle_irq = handle_fasteoi_nmi;
	}

	gic_irq_set_prio(d, GICD_INT_NMI_PRI);

	return 0;
}

static void gic_irq_nmi_teardown(struct irq_data *d)
{
	struct irq_desc *desc = irq_to_desc(d->irq);

	if (WARN_ON(!gic_supports_nmi()))
		return;

	if (gic_peek_irq(d, GICD_ISENABLER)) {
		pr_err("Cannot set NMI property of enabled IRQ %u\n", d->irq);
		return;
	}

	/*
	 * A secondary irq_chip should be in charge of LPI request,
	 * it should not be possible to get there
	 */
	if (WARN_ON(gic_irq(d) >= 8192))
		return;

	/* desc lock should already be held */
	if (gic_irq_in_rdist(d)) {
		u32 idx = gic_get_ppi_index(d);

		/* Tearing down NMI, only switch handler for last NMI */
		if (refcount_dec_and_test(&ppi_nmi_refs[idx]))
			desc->handle_irq = handle_percpu_devid_irq;
	} else {
		desc->handle_irq = handle_fasteoi_irq;
	}

	gic_irq_set_prio(d, GICD_INT_DEF_PRI);
}

static void gic_eoi_irq(struct irq_data *d)
{
	gic_write_eoir(gic_irq(d));
}

static void gic_eoimode1_eoi_irq(struct irq_data *d)
{
	/*
	 * No need to deactivate an LPI, or an interrupt that
	 * is is getting forwarded to a vcpu.
	 */
	if (gic_irq(d) >= 8192 || irqd_is_forwarded_to_vcpu(d))
		return;
	gic_write_dir(gic_irq(d));
}

static int gic_set_type(struct irq_data *d, unsigned int type)
{
	enum gic_intid_range range;
	unsigned int irq = gic_irq(d);
	void (*rwp_wait)(void);
	void __iomem *base;
	u32 offset, index;
	int ret;

	range = get_intid_range(d);

	/* Interrupt configuration for SGIs can't be changed */
	if (range == SGI_RANGE)
		return type != IRQ_TYPE_EDGE_RISING ? -EINVAL : 0;

	/* SPIs have restrictions on the supported types */
	if ((range == SPI_RANGE || range == ESPI_RANGE) &&
	    type != IRQ_TYPE_LEVEL_HIGH && type != IRQ_TYPE_EDGE_RISING)
		return -EINVAL;

	if (gic_irq_in_rdist(d)) {
		base = gic_data_rdist_sgi_base();
		rwp_wait = gic_redist_wait_for_rwp;
	} else {
		base = gic_data.dist_base;
		rwp_wait = gic_dist_wait_for_rwp;
	}

	offset = convert_offset_index(d, GICD_ICFGR, &index);

	ret = gic_configure_irq(index, type, base + offset, rwp_wait);
	if (ret && (range == PPI_RANGE || range == EPPI_RANGE)) {
		/* Misconfigured PPIs are usually not fatal */
		pr_warn("GIC: PPI INTID%d is secure or misconfigured\n", irq);
		ret = 0;
	}

	return ret;
}

static int gic_irq_set_vcpu_affinity(struct irq_data *d, void *vcpu)
{
	if (get_intid_range(d) == SGI_RANGE)
		return -EINVAL;

	if (vcpu)
		irqd_set_forwarded_to_vcpu(d);
	else
		irqd_clr_forwarded_to_vcpu(d);
	return 0;
}

static u64 gic_cpu_to_affinity(int cpu)
{
	u64 mpidr = cpu_logical_map(cpu);
	u64 aff;

	/* ASR8601 needs to have its affinities shifted down... */
	if (unlikely(gic_data.flags & FLAGS_WORKAROUND_ASR_ERRATUM_8601001))
		mpidr = (MPIDR_AFFINITY_LEVEL(mpidr, 1)	|
			 (MPIDR_AFFINITY_LEVEL(mpidr, 2) << 8));

	aff = ((u64)MPIDR_AFFINITY_LEVEL(mpidr, 3) << 32 |
	       MPIDR_AFFINITY_LEVEL(mpidr, 2) << 16 |
	       MPIDR_AFFINITY_LEVEL(mpidr, 1) << 8  |
	       MPIDR_AFFINITY_LEVEL(mpidr, 0));

	return aff;
}

static void gic_deactivate_unhandled(u32 irqnr)
{
	if (static_branch_likely(&supports_deactivate_key)) {
		if (irqnr < 8192)
			gic_write_dir(irqnr);
	} else {
		gic_write_eoir(irqnr);
	}
}

static inline void gic_handle_nmi(u32 irqnr, struct pt_regs *regs)
{
	bool irqs_enabled = interrupts_enabled(regs);
	int err;

	if (irqs_enabled)
		nmi_enter();

	if (static_branch_likely(&supports_deactivate_key))
		gic_write_eoir(irqnr);
	/*
	 * Leave the PSR.I bit set to prevent other NMIs to be
	 * received while handling this one.
	 * PSR.I will be restored when we ERET to the
	 * interrupted context.
	 */
	err = handle_domain_nmi(gic_data.domain, irqnr, regs);
	if (err)
		gic_deactivate_unhandled(irqnr);

	if (irqs_enabled)
		nmi_exit();
}

static u32 do_read_iar(struct pt_regs *regs)
{
	u32 iar;

	if (gic_supports_nmi() && unlikely(!interrupts_enabled(regs))) {
		u64 pmr;

		/*
		 * We were in a context with IRQs disabled. However, the
		 * entry code has set PMR to a value that allows any
		 * interrupt to be acknowledged, and not just NMIs. This can
		 * lead to surprising effects if the NMI has been retired in
		 * the meantime, and that there is an IRQ pending. The IRQ
		 * would then be taken in NMI context, something that nobody
		 * wants to debug twice.
		 *
		 * Until we sort this, drop PMR again to a level that will
		 * actually only allow NMIs before reading IAR, and then
		 * restore it to what it was.
		 */
		pmr = gic_read_pmr();
		gic_pmr_mask_irqs();
		isb();

		iar = gic_read_iar();

		gic_write_pmr(pmr);
	} else {
		iar = gic_read_iar();
	}

	return iar;
}

static asmlinkage void __exception_irq_entry gic_handle_irq(struct pt_regs *regs)
{
	u32 irqnr;

	irqnr = do_read_iar(regs);

	/* Check for special IDs first */
	if ((irqnr >= 1020 && irqnr <= 1023))
		return;

	if (gic_supports_nmi() &&
	    unlikely(gic_read_rpr() == GICD_INT_RPR_PRI(GICD_INT_NMI_PRI))) {
		gic_handle_nmi(irqnr, regs);
		return;
	}

	if (gic_prio_masking_enabled()) {
		gic_pmr_mask_irqs();
		gic_arch_enable_irqs();
	}

	if (static_branch_likely(&supports_deactivate_key))
		gic_write_eoir(irqnr);
	else
		isb();

	if (handle_domain_irq(gic_data.domain, irqnr, regs)) {
		WARN_ONCE(true, "Unexpected interrupt received!\n");
		log_abnormal_wakeup_reason("unexpected HW IRQ %u", irqnr);
		gic_deactivate_unhandled(irqnr);
	}
}

static u32 gic_get_pribits(void)
{
	u32 pribits;

	pribits = gic_read_ctlr();
	pribits &= ICC_CTLR_EL1_PRI_BITS_MASK;
	pribits >>= ICC_CTLR_EL1_PRI_BITS_SHIFT;
	pribits++;

	return pribits;
}

static bool gic_has_group0(void)
{
	u32 val;
	u32 old_pmr;

	old_pmr = gic_read_pmr();

	/*
	 * Let's find out if Group0 is under control of EL3 or not by
	 * setting the highest possible, non-zero priority in PMR.
	 *
	 * If SCR_EL3.FIQ is set, the priority gets shifted down in
	 * order for the CPU interface to set bit 7, and keep the
	 * actual priority in the non-secure range. In the process, it
	 * looses the least significant bit and the actual priority
	 * becomes 0x80. Reading it back returns 0, indicating that
	 * we're don't have access to Group0.
	 */
	gic_write_pmr(BIT(8 - gic_get_pribits()));
	val = gic_read_pmr();

	gic_write_pmr(old_pmr);

	return val != 0;
}

static void __init gic_dist_init(void)
{
	unsigned int i;
	u64 affinity;
	void __iomem *base = gic_data.dist_base;
	u32 val;

	/* Disable the distributor */
	writel_relaxed(0, base + GICD_CTLR);
	gic_dist_wait_for_rwp();

	/*
	 * Configure SPIs as non-secure Group-1. This will only matter
	 * if the GIC only has a single security state. This will not
	 * do the right thing if the kernel is running in secure mode,
	 * but that's not the intended use case anyway.
	 */
	for (i = 32; i < GIC_LINE_NR; i += 32)
		writel_relaxed(~0, base + GICD_IGROUPR + i / 8);

	/* Extended SPI range, not handled by the GICv2/GICv3 common code */
	for (i = 0; i < GIC_ESPI_NR; i += 32) {
		writel_relaxed(~0U, base + GICD_ICENABLERnE + i / 8);
		writel_relaxed(~0U, base + GICD_ICACTIVERnE + i / 8);
	}

	for (i = 0; i < GIC_ESPI_NR; i += 32)
		writel_relaxed(~0U, base + GICD_IGROUPRnE + i / 8);

	for (i = 0; i < GIC_ESPI_NR; i += 16)
		writel_relaxed(0, base + GICD_ICFGRnE + i / 4);

	for (i = 0; i < GIC_ESPI_NR; i += 4)
		writel_relaxed(GICD_INT_DEF_PRI_X4, base + GICD_IPRIORITYRnE + i);

	/* Now do the common stuff, and wait for the distributor to drain */
	gic_dist_config(base, GIC_LINE_NR, gic_dist_wait_for_rwp);

	val = GICD_CTLR_ARE_NS | GICD_CTLR_ENABLE_G1A | GICD_CTLR_ENABLE_G1;
	if (gic_data.rdists.gicd_typer2 & GICD_TYPER2_nASSGIcap) {
		pr_info("Enabling SGIs without active state\n");
		val |= GICD_CTLR_nASSGIreq;
	}

	/* Enable distributor with ARE, Group1 */
	writel_relaxed(val, base + GICD_CTLR);

	/*
	 * Set all global interrupts to the boot CPU only. ARE must be
	 * enabled.
	 */
	affinity = gic_cpu_to_affinity(smp_processor_id());
	for (i = 32; i < GIC_LINE_NR; i++) {
		trace_android_vh_gic_v3_affinity_init(i, GICD_IROUTER, &affinity);
		gic_write_irouter(affinity, base + GICD_IROUTER + i * 8);
	}

	for (i = 0; i < GIC_ESPI_NR; i++) {
		trace_android_vh_gic_v3_affinity_init(i, GICD_IROUTERnE, &affinity);
		gic_write_irouter(affinity, base + GICD_IROUTERnE + i * 8);
	}
}

static int gic_iterate_rdists(int (*fn)(struct redist_region *, void __iomem *))
{
	int ret = -ENODEV;
	int i;

	for (i = 0; i < gic_data.nr_redist_regions; i++) {
		void __iomem *ptr = gic_data.redist_regions[i].redist_base;
		u64 typer;
		u32 reg;

		reg = readl_relaxed(ptr + GICR_PIDR2) & GIC_PIDR2_ARCH_MASK;
		if (reg != GIC_PIDR2_ARCH_GICv3 &&
		    reg != GIC_PIDR2_ARCH_GICv4) { /* We're in trouble... */
			pr_warn("No redistributor present @%p\n", ptr);
			break;
		}

		do {
			typer = gic_read_typer(ptr + GICR_TYPER);
			ret = fn(gic_data.redist_regions + i, ptr);
			if (!ret)
				return 0;

			if (gic_data.redist_regions[i].single_redist)
				break;

			if (gic_data.redist_stride) {
				ptr += gic_data.redist_stride;
			} else {
				ptr += SZ_64K * 2; /* Skip RD_base + SGI_base */
				if (typer & GICR_TYPER_VLPIS)
					ptr += SZ_64K * 2; /* Skip VLPI_base + reserved page */
			}
		} while (!(typer & GICR_TYPER_LAST));
	}

	return ret ? -ENODEV : 0;
}

static int __gic_populate_rdist(struct redist_region *region, void __iomem *ptr)
{
	unsigned long mpidr;
	u64 typer;
	u32 aff;

	/*
	 * Convert affinity to a 32bit value that can be matched to
	 * GICR_TYPER bits [63:32].
	 */
	mpidr = gic_cpu_to_affinity(smp_processor_id());

	aff = (MPIDR_AFFINITY_LEVEL(mpidr, 3) << 24 |
	       MPIDR_AFFINITY_LEVEL(mpidr, 2) << 16 |
	       MPIDR_AFFINITY_LEVEL(mpidr, 1) << 8 |
	       MPIDR_AFFINITY_LEVEL(mpidr, 0));

	typer = gic_read_typer(ptr + GICR_TYPER);
	if ((typer >> 32) == aff) {
		u64 offset = ptr - region->redist_base;
		raw_spin_lock_init(&gic_data_rdist()->rd_lock);
		gic_data_rdist_rd_base() = ptr;
		gic_data_rdist()->phys_base = region->phys_base + offset;

		pr_info("CPU%d: found redistributor %lx region %d:%pa\n",
			smp_processor_id(), mpidr,
			(int)(region - gic_data.redist_regions),
			&gic_data_rdist()->phys_base);
		return 0;
	}

	/* Try next one */
	return 1;
}

static int gic_populate_rdist(void)
{
	if (gic_iterate_rdists(__gic_populate_rdist) == 0)
		return 0;

	/* We couldn't even deal with ourselves... */
	WARN(true, "CPU%d: mpidr %lx has no re-distributor!\n",
	     smp_processor_id(),
	     (unsigned long)cpu_logical_map(smp_processor_id()));
	return -ENODEV;
}

static int __gic_update_rdist_properties(struct redist_region *region,
					 void __iomem *ptr)
{
	u64 typer = gic_read_typer(ptr + GICR_TYPER);

	/* Boot-time cleanip */
	if ((typer & GICR_TYPER_VLPIS) && (typer & GICR_TYPER_RVPEID)) {
		u64 val;

		/* Deactivate any present vPE */
		val = gicr_read_vpendbaser(ptr + SZ_128K + GICR_VPENDBASER);
		if (val & GICR_VPENDBASER_Valid)
			gicr_write_vpendbaser(GICR_VPENDBASER_PendingLast,
					      ptr + SZ_128K + GICR_VPENDBASER);

		/* Mark the VPE table as invalid */
		val = gicr_read_vpropbaser(ptr + SZ_128K + GICR_VPROPBASER);
		val &= ~GICR_VPROPBASER_4_1_VALID;
		gicr_write_vpropbaser(val, ptr + SZ_128K + GICR_VPROPBASER);
	}

	gic_data.rdists.has_vlpis &= !!(typer & GICR_TYPER_VLPIS);

	/* RVPEID implies some form of DirectLPI, no matter what the doc says... :-/ */
	gic_data.rdists.has_rvpeid &= !!(typer & GICR_TYPER_RVPEID);
	gic_data.rdists.has_direct_lpi &= (!!(typer & GICR_TYPER_DirectLPIS) |
					   gic_data.rdists.has_rvpeid);
	gic_data.rdists.has_vpend_valid_dirty &= !!(typer & GICR_TYPER_DIRTY);

	/* Detect non-sensical configurations */
	if (WARN_ON_ONCE(gic_data.rdists.has_rvpeid && !gic_data.rdists.has_vlpis)) {
		gic_data.rdists.has_direct_lpi = false;
		gic_data.rdists.has_vlpis = false;
		gic_data.rdists.has_rvpeid = false;
	}

	gic_data.ppi_nr = min(GICR_TYPER_NR_PPIS(typer), gic_data.ppi_nr);

	return 1;
}

static void gic_update_rdist_properties(void)
{
	gic_data.ppi_nr = UINT_MAX;
	gic_iterate_rdists(__gic_update_rdist_properties);
	if (WARN_ON(gic_data.ppi_nr == UINT_MAX))
		gic_data.ppi_nr = 0;
	pr_info("%d PPIs implemented\n", gic_data.ppi_nr);
	if (gic_data.rdists.has_vlpis)
		pr_info("GICv4 features: %s%s%s\n",
			gic_data.rdists.has_direct_lpi ? "DirectLPI " : "",
			gic_data.rdists.has_rvpeid ? "RVPEID " : "",
			gic_data.rdists.has_vpend_valid_dirty ? "Valid+Dirty " : "");
}

/* Check whether it's single security state view */
static inline bool gic_dist_security_disabled(void)
{
	return readl_relaxed(gic_data.dist_base + GICD_CTLR) & GICD_CTLR_DS;
}

static void gic_cpu_sys_reg_init(void)
{
	int i, cpu = smp_processor_id();
	u64 mpidr = gic_cpu_to_affinity(cpu);
	u64 need_rss = MPIDR_RS(mpidr);
	bool group0;
	u32 pribits;

	/*
	 * Need to check that the SRE bit has actually been set. If
	 * not, it means that SRE is disabled at EL2. We're going to
	 * die painfully, and there is nothing we can do about it.
	 *
	 * Kindly inform the luser.
	 */
	if (!gic_enable_sre())
		pr_err("GIC: unable to set SRE (disabled at EL2), panic ahead\n");

	pribits = gic_get_pribits();

	group0 = gic_has_group0();

	/* Set priority mask register */
	if (!gic_prio_masking_enabled()) {
		write_gicreg(DEFAULT_PMR_VALUE, ICC_PMR_EL1);
	} else if (gic_supports_nmi()) {
		/*
		 * Mismatch configuration with boot CPU, the system is likely
		 * to die as interrupt masking will not work properly on all
		 * CPUs
		 *
		 * The boot CPU calls this function before enabling NMI support,
		 * and as a result we'll never see this warning in the boot path
		 * for that CPU.
		 */
		if (static_branch_unlikely(&gic_nonsecure_priorities))
			WARN_ON(!group0 || gic_dist_security_disabled());
		else
			WARN_ON(group0 && !gic_dist_security_disabled());
	}

	/*
	 * Some firmwares hand over to the kernel with the BPR changed from
	 * its reset value (and with a value large enough to prevent
	 * any pre-emptive interrupts from working at all). Writing a zero
	 * to BPR restores is reset value.
	 */
	gic_write_bpr1(0);

	if (static_branch_likely(&supports_deactivate_key)) {
		/* EOI drops priority only (mode 1) */
		gic_write_ctlr(ICC_CTLR_EL1_EOImode_drop);
	} else {
		/* EOI deactivates interrupt too (mode 0) */
		gic_write_ctlr(ICC_CTLR_EL1_EOImode_drop_dir);
	}

	/* Always whack Group0 before Group1 */
	if (group0) {
		switch(pribits) {
		case 8:
		case 7:
			write_gicreg(0, ICC_AP0R3_EL1);
			write_gicreg(0, ICC_AP0R2_EL1);
			fallthrough;
		case 6:
			write_gicreg(0, ICC_AP0R1_EL1);
			fallthrough;
		case 5:
		case 4:
			write_gicreg(0, ICC_AP0R0_EL1);
		}

		isb();
	}

	switch(pribits) {
	case 8:
	case 7:
		write_gicreg(0, ICC_AP1R3_EL1);
		write_gicreg(0, ICC_AP1R2_EL1);
		fallthrough;
	case 6:
		write_gicreg(0, ICC_AP1R1_EL1);
		fallthrough;
	case 5:
	case 4:
		write_gicreg(0, ICC_AP1R0_EL1);
	}

	isb();

	/* ... and let's hit the road... */
	gic_write_grpen1(1);

	/* Keep the RSS capability status in per_cpu variable */
	per_cpu(has_rss, cpu) = !!(gic_read_ctlr() & ICC_CTLR_EL1_RSS);

	/* Check all the CPUs have capable of sending SGIs to other CPUs */
	for_each_online_cpu(i) {
		bool have_rss = per_cpu(has_rss, i) && per_cpu(has_rss, cpu);

		need_rss |= MPIDR_RS(gic_cpu_to_affinity(i));
		if (need_rss && (!have_rss))
			pr_crit("CPU%d (%lx) can't SGI CPU%d (%lx), no RSS\n",
				cpu, (unsigned long)mpidr,
				i, (unsigned long)gic_cpu_to_affinity(i));
	}

	/**
	 * GIC spec says, when ICC_CTLR_EL1.RSS==1 and GICD_TYPER.RSS==0,
	 * writing ICC_ASGI1R_EL1 register with RS != 0 is a CONSTRAINED
	 * UNPREDICTABLE choice of :
	 *   - The write is ignored.
	 *   - The RS field is treated as 0.
	 */
	if (need_rss && (!gic_data.has_rss))
		pr_crit_once("RSS is required but GICD doesn't support it\n");
}

static bool gicv3_nolpi;

static int __init gicv3_nolpi_cfg(char *buf)
{
	return strtobool(buf, &gicv3_nolpi);
}
early_param("irqchip.gicv3_nolpi", gicv3_nolpi_cfg);

static int gic_dist_supports_lpis(void)
{
	return (IS_ENABLED(CONFIG_ARM_GIC_V3_ITS) &&
		!!(readl_relaxed(gic_data.dist_base + GICD_TYPER) & GICD_TYPER_LPIS) &&
		!gicv3_nolpi);
}

static void gic_cpu_init(void)
{
	void __iomem *rbase;
	int i;

	/* Register ourselves with the rest of the world */
	if (gic_populate_rdist())
		return;

	gic_enable_redist(true);

	WARN((gic_data.ppi_nr > 16 || GIC_ESPI_NR != 0) &&
	     !(gic_read_ctlr() & ICC_CTLR_EL1_ExtRange),
	     "Distributor has extended ranges, but CPU%d doesn't\n",
	     smp_processor_id());

	rbase = gic_data_rdist_sgi_base();

	/* Configure SGIs/PPIs as non-secure Group-1 */
	for (i = 0; i < gic_data.ppi_nr + 16; i += 32)
		writel_relaxed(~0, rbase + GICR_IGROUPR0 + i / 8);

	gic_cpu_config(rbase, gic_data.ppi_nr + 16, gic_redist_wait_for_rwp);

	/* initialise system registers */
	gic_cpu_sys_reg_init();
}

#ifdef CONFIG_SMP

#define MPIDR_TO_SGI_RS(mpidr)	(MPIDR_RS(mpidr) << ICC_SGI1R_RS_SHIFT)
#define MPIDR_TO_SGI_CLUSTER_ID(mpidr)	((mpidr) & ~0xFUL)

static int gic_starting_cpu(unsigned int cpu)
{
	gic_cpu_init();

	if (gic_dist_supports_lpis())
		its_cpu_init();

	return 0;
}

static u16 gic_compute_target_list(int *base_cpu, const struct cpumask *mask,
				   unsigned long cluster_id)
{
	int next_cpu, cpu = *base_cpu;
	unsigned long mpidr;
	u16 tlist = 0;

	mpidr = gic_cpu_to_affinity(cpu);

	while (cpu < nr_cpu_ids) {
		tlist |= 1 << (mpidr & 0xf);

		next_cpu = cpumask_next(cpu, mask);
		if (next_cpu >= nr_cpu_ids)
			goto out;
		cpu = next_cpu;

		mpidr = gic_cpu_to_affinity(cpu);

		if (cluster_id != MPIDR_TO_SGI_CLUSTER_ID(mpidr)) {
			cpu--;
			goto out;
		}
	}
out:
	*base_cpu = cpu;
	return tlist;
}

#define MPIDR_TO_SGI_AFFINITY(cluster_id, level) \
	(MPIDR_AFFINITY_LEVEL(cluster_id, level) \
		<< ICC_SGI1R_AFFINITY_## level ##_SHIFT)

static void gic_send_sgi(u64 cluster_id, u16 tlist, unsigned int irq)
{
	u64 val;

	val = (MPIDR_TO_SGI_AFFINITY(cluster_id, 3)	|
	       MPIDR_TO_SGI_AFFINITY(cluster_id, 2)	|
	       irq << ICC_SGI1R_SGI_ID_SHIFT		|
	       MPIDR_TO_SGI_AFFINITY(cluster_id, 1)	|
	       MPIDR_TO_SGI_RS(cluster_id)		|
	       tlist << ICC_SGI1R_TARGET_LIST_SHIFT);

	pr_devel("CPU%d: ICC_SGI1R_EL1 %llx\n", smp_processor_id(), val);
	gic_write_sgi1r(val);
}

static void gic_ipi_send_mask(struct irq_data *d, const struct cpumask *mask)
{
	int cpu;

	if (WARN_ON(d->hwirq >= 16))
		return;

	/*
	 * Ensure that stores to Normal memory are visible to the
	 * other CPUs before issuing the IPI.
	 */
	wmb();

	for_each_cpu(cpu, mask) {
		u64 cluster_id = MPIDR_TO_SGI_CLUSTER_ID(gic_cpu_to_affinity(cpu));
		u16 tlist;

		tlist = gic_compute_target_list(&cpu, mask, cluster_id);
		gic_send_sgi(cluster_id, tlist, d->hwirq);
	}

	/* Force the above writes to ICC_SGI1R_EL1 to be executed */
	isb();
}

static void __init gic_smp_init(void)
{
	struct irq_fwspec sgi_fwspec = {
		.fwnode		= gic_data.fwnode,
		.param_count	= 1,
	};
	int base_sgi;

	cpuhp_setup_state_nocalls(CPUHP_AP_IRQ_GIC_STARTING,
				  "irqchip/arm/gicv3:starting",
				  gic_starting_cpu, NULL);

	/* Register all 8 non-secure SGIs */
	base_sgi = __irq_domain_alloc_irqs(gic_data.domain, -1, 8,
					   NUMA_NO_NODE, &sgi_fwspec,
					   false, NULL);
	if (WARN_ON(base_sgi <= 0))
		return;

	set_smp_ipi_range(base_sgi, 8);
}

static int gic_set_affinity(struct irq_data *d, const struct cpumask *mask_val,
			    bool force)
{
	unsigned int cpu;
	u32 offset, index;
	void __iomem *reg;
	int enabled;
	u64 val;

	if (force)
		cpu = cpumask_first(mask_val);
	else
		cpu = cpumask_any_and(mask_val, cpu_online_mask);

	if (cpu >= nr_cpu_ids)
		return -EINVAL;

	if (gic_irq_in_rdist(d))
		return -EINVAL;

	/* If interrupt was enabled, disable it first */
	enabled = gic_peek_irq(d, GICD_ISENABLER);
	if (enabled)
		gic_mask_irq(d);

	offset = convert_offset_index(d, GICD_IROUTER, &index);
	reg = gic_dist_base(d) + offset + (index * 8);
	val = gic_cpu_to_affinity(cpu);

	trace_android_rvh_gic_v3_set_affinity(d, mask_val, &val, force, gic_dist_base(d));
	gic_write_irouter(val, reg);

	/*
	 * If the interrupt was enabled, enabled it again. Otherwise,
	 * just wait for the distributor to have digested our changes.
	 */
	if (enabled)
		gic_unmask_irq(d);
	else
		gic_dist_wait_for_rwp();

	irq_data_update_effective_affinity(d, cpumask_of(cpu));

	return IRQ_SET_MASK_OK_DONE;
}
#else
#define gic_set_affinity	NULL
#define gic_ipi_send_mask	NULL
#define gic_smp_init()		do { } while(0)
#endif

static int gic_retrigger(struct irq_data *data)
{
	return !gic_irq_set_irqchip_state(data, IRQCHIP_STATE_PENDING, true);
}

#ifdef CONFIG_CPU_PM
static int gic_cpu_pm_notifier(struct notifier_block *self,
			       unsigned long cmd, void *v)
{
	if (cmd == CPU_PM_EXIT) {
		if (gic_dist_security_disabled())
			gic_enable_redist(true);
		gic_cpu_sys_reg_init();
	} else if (cmd == CPU_PM_ENTER && gic_dist_security_disabled()) {
		gic_write_grpen1(0);
		gic_enable_redist(false);
	}
	return NOTIFY_OK;
}

static struct notifier_block gic_cpu_pm_notifier_block = {
	.notifier_call = gic_cpu_pm_notifier,
};

static void gic_cpu_pm_init(void)
{
	cpu_pm_register_notifier(&gic_cpu_pm_notifier_block);
}

#else
static inline void gic_cpu_pm_init(void) { }
#endif /* CONFIG_CPU_PM */

#ifdef CONFIG_PM
void gic_resume(void)
{
	trace_android_vh_gic_resume(&gic_data);
}
EXPORT_SYMBOL_GPL(gic_resume);

static struct syscore_ops gic_syscore_ops = {
	.resume = gic_resume,
};

static void gic_syscore_init(void)
{
	register_syscore_ops(&gic_syscore_ops);
}

#else
static inline void gic_syscore_init(void) { }
void gic_resume(void) { }
#endif


static struct irq_chip gic_chip = {
	.name			= "GICv3",
	.irq_mask		= gic_mask_irq,
	.irq_unmask		= gic_unmask_irq,
	.irq_eoi		= gic_eoi_irq,
	.irq_set_type		= gic_set_type,
	.irq_set_affinity	= gic_set_affinity,
	.irq_retrigger          = gic_retrigger,
	.irq_get_irqchip_state	= gic_irq_get_irqchip_state,
	.irq_set_irqchip_state	= gic_irq_set_irqchip_state,
	.irq_nmi_setup		= gic_irq_nmi_setup,
	.irq_nmi_teardown	= gic_irq_nmi_teardown,
	.ipi_send_mask		= gic_ipi_send_mask,
	.flags			= IRQCHIP_SET_TYPE_MASKED |
				  IRQCHIP_SKIP_SET_WAKE |
				  IRQCHIP_MASK_ON_SUSPEND,
};

static struct irq_chip gic_eoimode1_chip = {
	.name			= "GICv3",
	.irq_mask		= gic_eoimode1_mask_irq,
	.irq_unmask		= gic_unmask_irq,
	.irq_eoi		= gic_eoimode1_eoi_irq,
	.irq_set_type		= gic_set_type,
	.irq_set_affinity	= gic_set_affinity,
	.irq_retrigger          = gic_retrigger,
	.irq_get_irqchip_state	= gic_irq_get_irqchip_state,
	.irq_set_irqchip_state	= gic_irq_set_irqchip_state,
	.irq_set_vcpu_affinity	= gic_irq_set_vcpu_affinity,
	.irq_nmi_setup		= gic_irq_nmi_setup,
	.irq_nmi_teardown	= gic_irq_nmi_teardown,
	.ipi_send_mask		= gic_ipi_send_mask,
	.flags			= IRQCHIP_SET_TYPE_MASKED |
				  IRQCHIP_SKIP_SET_WAKE |
				  IRQCHIP_MASK_ON_SUSPEND,
};

static int gic_irq_domain_map(struct irq_domain *d, unsigned int irq,
			      irq_hw_number_t hw)
{
	struct irq_chip *chip = &gic_chip;
	struct irq_data *irqd = irq_desc_get_irq_data(irq_to_desc(irq));

	if (static_branch_likely(&supports_deactivate_key))
		chip = &gic_eoimode1_chip;

	switch (__get_intid_range(hw)) {
	case SGI_RANGE:
		irq_set_percpu_devid(irq);
		irq_domain_set_info(d, irq, hw, chip, d->host_data,
				    handle_percpu_devid_fasteoi_ipi,
				    NULL, NULL);
		break;

	case PPI_RANGE:
	case EPPI_RANGE:
		irq_set_percpu_devid(irq);
		irq_domain_set_info(d, irq, hw, chip, d->host_data,
				    handle_percpu_devid_irq, NULL, NULL);
		break;

	case SPI_RANGE:
	case ESPI_RANGE:
		irq_domain_set_info(d, irq, hw, chip, d->host_data,
				    handle_fasteoi_irq, NULL, NULL);
		irq_set_probe(irq);
		irqd_set_single_target(irqd);
		break;

	case LPI_RANGE:
		if (!gic_dist_supports_lpis())
			return -EPERM;
		irq_domain_set_info(d, irq, hw, chip, d->host_data,
				    handle_fasteoi_irq, NULL, NULL);
		break;

	default:
		return -EPERM;
	}

	/* Prevents SW retriggers which mess up the ACK/EOI ordering */
	irqd_set_handle_enforce_irqctx(irqd);
	return 0;
}

static int gic_irq_domain_translate(struct irq_domain *d,
				    struct irq_fwspec *fwspec,
				    unsigned long *hwirq,
				    unsigned int *type)
{
	if (fwspec->param_count == 1 && fwspec->param[0] < 16) {
		*hwirq = fwspec->param[0];
		*type = IRQ_TYPE_EDGE_RISING;
		return 0;
	}

	if (is_of_node(fwspec->fwnode)) {
		if (fwspec->param_count < 3)
			return -EINVAL;

		switch (fwspec->param[0]) {
		case 0:			/* SPI */
			*hwirq = fwspec->param[1] + 32;
			break;
		case 1:			/* PPI */
			*hwirq = fwspec->param[1] + 16;
			break;
		case 2:			/* ESPI */
			*hwirq = fwspec->param[1] + ESPI_BASE_INTID;
			break;
		case 3:			/* EPPI */
			*hwirq = fwspec->param[1] + EPPI_BASE_INTID;
			break;
		case GIC_IRQ_TYPE_LPI:	/* LPI */
			*hwirq = fwspec->param[1];
			break;
		case GIC_IRQ_TYPE_PARTITION:
			*hwirq = fwspec->param[1];
			if (fwspec->param[1] >= 16)
				*hwirq += EPPI_BASE_INTID - 16;
			else
				*hwirq += 16;
			break;
		default:
			return -EINVAL;
		}

		*type = fwspec->param[2] & IRQ_TYPE_SENSE_MASK;

		/*
		 * Make it clear that broken DTs are... broken.
		 * Partitioned PPIs are an unfortunate exception.
		 */
		WARN_ON(*type == IRQ_TYPE_NONE &&
			fwspec->param[0] != GIC_IRQ_TYPE_PARTITION);
		return 0;
	}

	if (is_fwnode_irqchip(fwspec->fwnode)) {
		if(fwspec->param_count != 2)
			return -EINVAL;

		if (fwspec->param[0] < 16) {
			pr_err(FW_BUG "Illegal GSI%d translation request\n",
			       fwspec->param[0]);
			return -EINVAL;
		}

		*hwirq = fwspec->param[0];
		*type = fwspec->param[1];

		WARN_ON(*type == IRQ_TYPE_NONE);
		return 0;
	}

	return -EINVAL;
}

static int gic_irq_domain_alloc(struct irq_domain *domain, unsigned int virq,
				unsigned int nr_irqs, void *arg)
{
	int i, ret;
	irq_hw_number_t hwirq;
	unsigned int type = IRQ_TYPE_NONE;
	struct irq_fwspec *fwspec = arg;

	ret = gic_irq_domain_translate(domain, fwspec, &hwirq, &type);
	if (ret)
		return ret;

	for (i = 0; i < nr_irqs; i++) {
		ret = gic_irq_domain_map(domain, virq + i, hwirq + i);
		if (ret)
			return ret;
	}

	return 0;
}

static void gic_irq_domain_free(struct irq_domain *domain, unsigned int virq,
				unsigned int nr_irqs)
{
	int i;

	for (i = 0; i < nr_irqs; i++) {
		struct irq_data *d = irq_domain_get_irq_data(domain, virq + i);
		irq_set_handler(virq + i, NULL);
		irq_domain_reset_irq_data(d);
	}
}

static int gic_irq_domain_select(struct irq_domain *d,
				 struct irq_fwspec *fwspec,
				 enum irq_domain_bus_token bus_token)
{
	/* Not for us */
        if (fwspec->fwnode != d->fwnode)
		return 0;

	/* If this is not DT, then we have a single domain */
	if (!is_of_node(fwspec->fwnode))
		return 1;

	/*
	 * If this is a PPI and we have a 4th (non-null) parameter,
	 * then we need to match the partition domain.
	 */
	if (fwspec->param_count >= 4 &&
	    fwspec->param[0] == 1 && fwspec->param[3] != 0 &&
	    gic_data.ppi_descs)
		return d == partition_get_domain(gic_data.ppi_descs[fwspec->param[1]]);

	return d == gic_data.domain;
}

static const struct irq_domain_ops gic_irq_domain_ops = {
	.translate = gic_irq_domain_translate,
	.alloc = gic_irq_domain_alloc,
	.free = gic_irq_domain_free,
	.select = gic_irq_domain_select,
};

static int partition_domain_translate(struct irq_domain *d,
				      struct irq_fwspec *fwspec,
				      unsigned long *hwirq,
				      unsigned int *type)
{
	struct device_node *np;
	int ret;

	if (!gic_data.ppi_descs)
		return -ENOMEM;

	np = of_find_node_by_phandle(fwspec->param[3]);
	if (WARN_ON(!np))
		return -EINVAL;

	ret = partition_translate_id(gic_data.ppi_descs[fwspec->param[1]],
				     of_node_to_fwnode(np));
	if (ret < 0)
		return ret;

	*hwirq = ret;
	*type = fwspec->param[2] & IRQ_TYPE_SENSE_MASK;

	return 0;
}

static const struct irq_domain_ops partition_domain_ops = {
	.translate = partition_domain_translate,
	.select = gic_irq_domain_select,
};

static bool gic_enable_quirk_msm8996(void *data)
{
	struct gic_chip_data *d = data;

	d->flags |= FLAGS_WORKAROUND_GICR_WAKER_MSM8996;

	return true;
}

static bool gic_enable_quirk_mtk_gicr(void *data)
{
	struct gic_chip_data *d = data;

	d->flags |= FLAGS_WORKAROUND_MTK_GICR_SAVE;

	return true;
}

static bool gic_enable_quirk_cavium_38539(void *data)
{
	struct gic_chip_data *d = data;

	d->flags |= FLAGS_WORKAROUND_CAVIUM_ERRATUM_38539;

	return true;
}

static bool gic_enable_quirk_hip06_07(void *data)
{
	struct gic_chip_data *d = data;

	/*
	 * HIP06 GICD_IIDR clashes with GIC-600 product number (despite
	 * not being an actual ARM implementation). The saving grace is
	 * that GIC-600 doesn't have ESPI, so nothing to do in that case.
	 * HIP07 doesn't even have a proper IIDR, and still pretends to
	 * have ESPI. In both cases, put them right.
	 */
	if (d->rdists.gicd_typer & GICD_TYPER_ESPI) {
		/* Zero both ESPI and the RES0 field next to it... */
		d->rdists.gicd_typer &= ~GENMASK(9, 8);
		return true;
	}

	return false;
}

static bool gic_enable_quirk_asr8601(void *data)
{
	struct gic_chip_data *d = data;

	d->flags |= FLAGS_WORKAROUND_ASR_ERRATUM_8601001;

	return true;
}

static const struct gic_quirk gic_quirks[] = {
	{
		.desc	= "GICv3: Qualcomm MSM8996 broken firmware",
		.compatible = "qcom,msm8996-gic-v3",
		.init	= gic_enable_quirk_msm8996,
	},
	{
<<<<<<< HEAD
		.desc	= "GICv3: ASR erratum 8601001",
		.compatible = "asr,asr8601-gic-v3",
		.init	= gic_enable_quirk_asr8601,
=======
		.desc	= "GICv3: Mediatek Chromebook GICR save problem",
		.property = "mediatek,broken-save-restore-fw",
		.init	= gic_enable_quirk_mtk_gicr,
>>>>>>> 59b65efa
	},
	{
		.desc	= "GICv3: HIP06 erratum 161010803",
		.iidr	= 0x0204043b,
		.mask	= 0xffffffff,
		.init	= gic_enable_quirk_hip06_07,
	},
	{
		.desc	= "GICv3: HIP07 erratum 161010803",
		.iidr	= 0x00000000,
		.mask	= 0xffffffff,
		.init	= gic_enable_quirk_hip06_07,
	},
	{
		/*
		 * Reserved register accesses generate a Synchronous
		 * External Abort. This erratum applies to:
		 * - ThunderX: CN88xx
		 * - OCTEON TX: CN83xx, CN81xx
		 * - OCTEON TX2: CN93xx, CN96xx, CN98xx, CNF95xx*
		 */
		.desc	= "GICv3: Cavium erratum 38539",
		.iidr	= 0xa000034c,
		.mask	= 0xe8f00fff,
		.init	= gic_enable_quirk_cavium_38539,
	},
	{
	}
};

static void gic_enable_nmi_support(void)
{
	int i;

	if (!gic_prio_masking_enabled())
		return;

	if (gic_data.flags & FLAGS_WORKAROUND_MTK_GICR_SAVE) {
		pr_warn("Skipping NMI enable due to firmware issues\n");
		return;
	}

	ppi_nmi_refs = kcalloc(gic_data.ppi_nr, sizeof(*ppi_nmi_refs), GFP_KERNEL);
	if (!ppi_nmi_refs)
		return;

	for (i = 0; i < gic_data.ppi_nr; i++)
		refcount_set(&ppi_nmi_refs[i], 0);

	/*
	 * Linux itself doesn't use 1:N distribution, so has no need to
	 * set PMHE. The only reason to have it set is if EL3 requires it
	 * (and we can't change it).
	 */
	if (gic_read_ctlr() & ICC_CTLR_EL1_PMHE_MASK)
		static_branch_enable(&gic_pmr_sync);

	pr_info("Pseudo-NMIs enabled using %s ICC_PMR_EL1 synchronisation\n",
		static_branch_unlikely(&gic_pmr_sync) ? "forced" : "relaxed");

	/*
	 * How priority values are used by the GIC depends on two things:
	 * the security state of the GIC (controlled by the GICD_CTRL.DS bit)
	 * and if Group 0 interrupts can be delivered to Linux in the non-secure
	 * world as FIQs (controlled by the SCR_EL3.FIQ bit). These affect the
	 * the ICC_PMR_EL1 register and the priority that software assigns to
	 * interrupts:
	 *
	 * GICD_CTRL.DS | SCR_EL3.FIQ | ICC_PMR_EL1 | Group 1 priority
	 * -----------------------------------------------------------
	 *      1       |      -      |  unchanged  |    unchanged
	 * -----------------------------------------------------------
	 *      0       |      1      |  non-secure |    non-secure
	 * -----------------------------------------------------------
	 *      0       |      0      |  unchanged  |    non-secure
	 *
	 * where non-secure means that the value is right-shifted by one and the
	 * MSB bit set, to make it fit in the non-secure priority range.
	 *
	 * In the first two cases, where ICC_PMR_EL1 and the interrupt priority
	 * are both either modified or unchanged, we can use the same set of
	 * priorities.
	 *
	 * In the last case, where only the interrupt priorities are modified to
	 * be in the non-secure range, we use a different PMR value to mask IRQs
	 * and the rest of the values that we use remain unchanged.
	 */
	if (gic_has_group0() && !gic_dist_security_disabled())
		static_branch_enable(&gic_nonsecure_priorities);

	static_branch_enable(&supports_pseudo_nmis);

	if (static_branch_likely(&supports_deactivate_key))
		gic_eoimode1_chip.flags |= IRQCHIP_SUPPORTS_NMI;
	else
		gic_chip.flags |= IRQCHIP_SUPPORTS_NMI;
}

static int __init gic_init_bases(void __iomem *dist_base,
				 struct redist_region *rdist_regs,
				 u32 nr_redist_regions,
				 u64 redist_stride,
				 struct fwnode_handle *handle)
{
	u32 typer;
	int err;

	if (!is_hyp_mode_available())
		static_branch_disable(&supports_deactivate_key);

	if (static_branch_likely(&supports_deactivate_key))
		pr_info("GIC: Using split EOI/Deactivate mode\n");

	gic_data.fwnode = handle;
	gic_data.dist_base = dist_base;
	gic_data.redist_regions = rdist_regs;
	gic_data.nr_redist_regions = nr_redist_regions;
	gic_data.redist_stride = redist_stride;

	/*
	 * Find out how many interrupts are supported.
	 */
	typer = readl_relaxed(gic_data.dist_base + GICD_TYPER);
	gic_data.rdists.gicd_typer = typer;

	gic_enable_quirks(readl_relaxed(gic_data.dist_base + GICD_IIDR),
			  gic_quirks, &gic_data);

	pr_info("%d SPIs implemented\n", GIC_LINE_NR - 32);
	pr_info("%d Extended SPIs implemented\n", GIC_ESPI_NR);

	/*
	 * ThunderX1 explodes on reading GICD_TYPER2, in violation of the
	 * architecture spec (which says that reserved registers are RES0).
	 */
	if (!(gic_data.flags & FLAGS_WORKAROUND_CAVIUM_ERRATUM_38539))
		gic_data.rdists.gicd_typer2 = readl_relaxed(gic_data.dist_base + GICD_TYPER2);

	gic_data.domain = irq_domain_create_tree(handle, &gic_irq_domain_ops,
						 &gic_data);
	gic_data.rdists.rdist = alloc_percpu(typeof(*gic_data.rdists.rdist));
	gic_data.rdists.has_rvpeid = true;
	gic_data.rdists.has_vlpis = true;
	gic_data.rdists.has_direct_lpi = true;
	gic_data.rdists.has_vpend_valid_dirty = true;

	if (WARN_ON(!gic_data.domain) || WARN_ON(!gic_data.rdists.rdist)) {
		err = -ENOMEM;
		goto out_free;
	}

	irq_domain_update_bus_token(gic_data.domain, DOMAIN_BUS_WIRED);

	gic_data.has_rss = !!(typer & GICD_TYPER_RSS);
	pr_info("Distributor has %sRange Selector support\n",
		gic_data.has_rss ? "" : "no ");

	if (typer & GICD_TYPER_MBIS) {
		err = mbi_init(handle, gic_data.domain);
		if (err)
			pr_err("Failed to initialize MBIs\n");
	}

	set_handle_irq(gic_handle_irq);

	gic_update_rdist_properties();

	gic_dist_init();
	gic_cpu_init();
	gic_smp_init();
	gic_cpu_pm_init();
	gic_syscore_init();

	if (gic_dist_supports_lpis()) {
		its_init(handle, &gic_data.rdists, gic_data.domain);
		its_cpu_init();
	} else {
		if (IS_ENABLED(CONFIG_ARM_GIC_V2M))
			gicv2m_init(handle, gic_data.domain);
	}

	gic_enable_nmi_support();

	return 0;

out_free:
	if (gic_data.domain)
		irq_domain_remove(gic_data.domain);
	free_percpu(gic_data.rdists.rdist);
	return err;
}

static int __init gic_validate_dist_version(void __iomem *dist_base)
{
	u32 reg = readl_relaxed(dist_base + GICD_PIDR2) & GIC_PIDR2_ARCH_MASK;

	if (reg != GIC_PIDR2_ARCH_GICv3 && reg != GIC_PIDR2_ARCH_GICv4)
		return -ENODEV;

	return 0;
}

/* Create all possible partitions at boot time */
static void __init gic_populate_ppi_partitions(struct device_node *gic_node)
{
	struct device_node *parts_node, *child_part;
	int part_idx = 0, i;
	int nr_parts;
	struct partition_affinity *parts;

	parts_node = of_get_child_by_name(gic_node, "ppi-partitions");
	if (!parts_node)
		return;

	gic_data.ppi_descs = kcalloc(gic_data.ppi_nr, sizeof(*gic_data.ppi_descs), GFP_KERNEL);
	if (!gic_data.ppi_descs)
		goto out_put_node;

	nr_parts = of_get_child_count(parts_node);

	if (!nr_parts)
		goto out_put_node;

	parts = kcalloc(nr_parts, sizeof(*parts), GFP_KERNEL);
	if (WARN_ON(!parts))
		goto out_put_node;

	for_each_child_of_node(parts_node, child_part) {
		struct partition_affinity *part;
		int n;

		part = &parts[part_idx];

		part->partition_id = of_node_to_fwnode(child_part);

		pr_info("GIC: PPI partition %pOFn[%d] { ",
			child_part, part_idx);

		n = of_property_count_elems_of_size(child_part, "affinity",
						    sizeof(u32));
		WARN_ON(n <= 0);

		for (i = 0; i < n; i++) {
			int err, cpu;
			u32 cpu_phandle;
			struct device_node *cpu_node;

			err = of_property_read_u32_index(child_part, "affinity",
							 i, &cpu_phandle);
			if (WARN_ON(err))
				continue;

			cpu_node = of_find_node_by_phandle(cpu_phandle);
			if (WARN_ON(!cpu_node))
				continue;

			cpu = of_cpu_node_to_id(cpu_node);
			if (WARN_ON(cpu < 0)) {
				of_node_put(cpu_node);
				continue;
			}

			pr_cont("%pOF[%d] ", cpu_node, cpu);

			cpumask_set_cpu(cpu, &part->mask);
			of_node_put(cpu_node);
		}

		pr_cont("}\n");
		part_idx++;
	}

	for (i = 0; i < gic_data.ppi_nr; i++) {
		unsigned int irq;
		struct partition_desc *desc;
		struct irq_fwspec ppi_fwspec = {
			.fwnode		= gic_data.fwnode,
			.param_count	= 3,
			.param		= {
				[0]	= GIC_IRQ_TYPE_PARTITION,
				[1]	= i,
				[2]	= IRQ_TYPE_NONE,
			},
		};

		irq = irq_create_fwspec_mapping(&ppi_fwspec);
		if (WARN_ON(!irq))
			continue;
		desc = partition_create_desc(gic_data.fwnode, parts, nr_parts,
					     irq, &partition_domain_ops);
		if (WARN_ON(!desc))
			continue;

		gic_data.ppi_descs[i] = desc;
	}

out_put_node:
	of_node_put(parts_node);
}

static void __init gic_of_setup_kvm_info(struct device_node *node)
{
	int ret;
	struct resource r;
	u32 gicv_idx;

	gic_v3_kvm_info.type = GIC_V3;

	gic_v3_kvm_info.maint_irq = irq_of_parse_and_map(node, 0);
	if (!gic_v3_kvm_info.maint_irq)
		return;

	if (of_property_read_u32(node, "#redistributor-regions",
				 &gicv_idx))
		gicv_idx = 1;

	gicv_idx += 3;	/* Also skip GICD, GICC, GICH */
	ret = of_address_to_resource(node, gicv_idx, &r);
	if (!ret)
		gic_v3_kvm_info.vcpu = r;

	gic_v3_kvm_info.has_v4 = gic_data.rdists.has_vlpis;
	gic_v3_kvm_info.has_v4_1 = gic_data.rdists.has_rvpeid;
	vgic_set_kvm_info(&gic_v3_kvm_info);
}

static int __init gic_of_init(struct device_node *node, struct device_node *parent)
{
	void __iomem *dist_base;
	struct redist_region *rdist_regs;
	u64 redist_stride;
	u32 nr_redist_regions;
	int err, i;

	dist_base = of_iomap(node, 0);
	if (!dist_base) {
		pr_err("%pOF: unable to map gic dist registers\n", node);
		return -ENXIO;
	}

	err = gic_validate_dist_version(dist_base);
	if (err) {
		pr_err("%pOF: no distributor detected, giving up\n", node);
		goto out_unmap_dist;
	}

	if (of_property_read_u32(node, "#redistributor-regions", &nr_redist_regions))
		nr_redist_regions = 1;

	rdist_regs = kcalloc(nr_redist_regions, sizeof(*rdist_regs),
			     GFP_KERNEL);
	if (!rdist_regs) {
		err = -ENOMEM;
		goto out_unmap_dist;
	}

	for (i = 0; i < nr_redist_regions; i++) {
		struct resource res;
		int ret;

		ret = of_address_to_resource(node, 1 + i, &res);
		rdist_regs[i].redist_base = of_iomap(node, 1 + i);
		if (ret || !rdist_regs[i].redist_base) {
			pr_err("%pOF: couldn't map region %d\n", node, i);
			err = -ENODEV;
			goto out_unmap_rdist;
		}
		rdist_regs[i].phys_base = res.start;
	}

	if (of_property_read_u64(node, "redistributor-stride", &redist_stride))
		redist_stride = 0;

	gic_enable_of_quirks(node, gic_quirks, &gic_data);

	err = gic_init_bases(dist_base, rdist_regs, nr_redist_regions,
			     redist_stride, &node->fwnode);
	if (err)
		goto out_unmap_rdist;

	gic_populate_ppi_partitions(node);

	if (static_branch_likely(&supports_deactivate_key))
		gic_of_setup_kvm_info(node);
	return 0;

out_unmap_rdist:
	for (i = 0; i < nr_redist_regions; i++)
		if (rdist_regs[i].redist_base)
			iounmap(rdist_regs[i].redist_base);
	kfree(rdist_regs);
out_unmap_dist:
	iounmap(dist_base);
	return err;
}

IRQCHIP_DECLARE(gic_v3, "arm,gic-v3", gic_of_init);

#ifdef CONFIG_ACPI
static struct
{
	void __iomem *dist_base;
	struct redist_region *redist_regs;
	u32 nr_redist_regions;
	bool single_redist;
	int enabled_rdists;
	u32 maint_irq;
	int maint_irq_mode;
	phys_addr_t vcpu_base;
} acpi_data __initdata;

static void __init
gic_acpi_register_redist(phys_addr_t phys_base, void __iomem *redist_base)
{
	static int count = 0;

	acpi_data.redist_regs[count].phys_base = phys_base;
	acpi_data.redist_regs[count].redist_base = redist_base;
	acpi_data.redist_regs[count].single_redist = acpi_data.single_redist;
	count++;
}

static int __init
gic_acpi_parse_madt_redist(union acpi_subtable_headers *header,
			   const unsigned long end)
{
	struct acpi_madt_generic_redistributor *redist =
			(struct acpi_madt_generic_redistributor *)header;
	void __iomem *redist_base;

	redist_base = ioremap(redist->base_address, redist->length);
	if (!redist_base) {
		pr_err("Couldn't map GICR region @%llx\n", redist->base_address);
		return -ENOMEM;
	}

	gic_acpi_register_redist(redist->base_address, redist_base);
	return 0;
}

static int __init
gic_acpi_parse_madt_gicc(union acpi_subtable_headers *header,
			 const unsigned long end)
{
	struct acpi_madt_generic_interrupt *gicc =
				(struct acpi_madt_generic_interrupt *)header;
	u32 reg = readl_relaxed(acpi_data.dist_base + GICD_PIDR2) & GIC_PIDR2_ARCH_MASK;
	u32 size = reg == GIC_PIDR2_ARCH_GICv4 ? SZ_64K * 4 : SZ_64K * 2;
	void __iomem *redist_base;

	/* GICC entry which has !ACPI_MADT_ENABLED is not unusable so skip */
	if (!(gicc->flags & ACPI_MADT_ENABLED))
		return 0;

	redist_base = ioremap(gicc->gicr_base_address, size);
	if (!redist_base)
		return -ENOMEM;

	gic_acpi_register_redist(gicc->gicr_base_address, redist_base);
	return 0;
}

static int __init gic_acpi_collect_gicr_base(void)
{
	acpi_tbl_entry_handler redist_parser;
	enum acpi_madt_type type;

	if (acpi_data.single_redist) {
		type = ACPI_MADT_TYPE_GENERIC_INTERRUPT;
		redist_parser = gic_acpi_parse_madt_gicc;
	} else {
		type = ACPI_MADT_TYPE_GENERIC_REDISTRIBUTOR;
		redist_parser = gic_acpi_parse_madt_redist;
	}

	/* Collect redistributor base addresses in GICR entries */
	if (acpi_table_parse_madt(type, redist_parser, 0) > 0)
		return 0;

	pr_info("No valid GICR entries exist\n");
	return -ENODEV;
}

static int __init gic_acpi_match_gicr(union acpi_subtable_headers *header,
				  const unsigned long end)
{
	/* Subtable presence means that redist exists, that's it */
	return 0;
}

static int __init gic_acpi_match_gicc(union acpi_subtable_headers *header,
				      const unsigned long end)
{
	struct acpi_madt_generic_interrupt *gicc =
				(struct acpi_madt_generic_interrupt *)header;

	/*
	 * If GICC is enabled and has valid gicr base address, then it means
	 * GICR base is presented via GICC
	 */
	if ((gicc->flags & ACPI_MADT_ENABLED) && gicc->gicr_base_address) {
		acpi_data.enabled_rdists++;
		return 0;
	}

	/*
	 * It's perfectly valid firmware can pass disabled GICC entry, driver
	 * should not treat as errors, skip the entry instead of probe fail.
	 */
	if (!(gicc->flags & ACPI_MADT_ENABLED))
		return 0;

	return -ENODEV;
}

static int __init gic_acpi_count_gicr_regions(void)
{
	int count;

	/*
	 * Count how many redistributor regions we have. It is not allowed
	 * to mix redistributor description, GICR and GICC subtables have to be
	 * mutually exclusive.
	 */
	count = acpi_table_parse_madt(ACPI_MADT_TYPE_GENERIC_REDISTRIBUTOR,
				      gic_acpi_match_gicr, 0);
	if (count > 0) {
		acpi_data.single_redist = false;
		return count;
	}

	count = acpi_table_parse_madt(ACPI_MADT_TYPE_GENERIC_INTERRUPT,
				      gic_acpi_match_gicc, 0);
	if (count > 0) {
		acpi_data.single_redist = true;
		count = acpi_data.enabled_rdists;
	}

	return count;
}

static bool __init acpi_validate_gic_table(struct acpi_subtable_header *header,
					   struct acpi_probe_entry *ape)
{
	struct acpi_madt_generic_distributor *dist;
	int count;

	dist = (struct acpi_madt_generic_distributor *)header;
	if (dist->version != ape->driver_data)
		return false;

	/* We need to do that exercise anyway, the sooner the better */
	count = gic_acpi_count_gicr_regions();
	if (count <= 0)
		return false;

	acpi_data.nr_redist_regions = count;
	return true;
}

static int __init gic_acpi_parse_virt_madt_gicc(union acpi_subtable_headers *header,
						const unsigned long end)
{
	struct acpi_madt_generic_interrupt *gicc =
		(struct acpi_madt_generic_interrupt *)header;
	int maint_irq_mode;
	static int first_madt = true;

	/* Skip unusable CPUs */
	if (!(gicc->flags & ACPI_MADT_ENABLED))
		return 0;

	maint_irq_mode = (gicc->flags & ACPI_MADT_VGIC_IRQ_MODE) ?
		ACPI_EDGE_SENSITIVE : ACPI_LEVEL_SENSITIVE;

	if (first_madt) {
		first_madt = false;

		acpi_data.maint_irq = gicc->vgic_interrupt;
		acpi_data.maint_irq_mode = maint_irq_mode;
		acpi_data.vcpu_base = gicc->gicv_base_address;

		return 0;
	}

	/*
	 * The maintenance interrupt and GICV should be the same for every CPU
	 */
	if ((acpi_data.maint_irq != gicc->vgic_interrupt) ||
	    (acpi_data.maint_irq_mode != maint_irq_mode) ||
	    (acpi_data.vcpu_base != gicc->gicv_base_address))
		return -EINVAL;

	return 0;
}

static bool __init gic_acpi_collect_virt_info(void)
{
	int count;

	count = acpi_table_parse_madt(ACPI_MADT_TYPE_GENERIC_INTERRUPT,
				      gic_acpi_parse_virt_madt_gicc, 0);

	return (count > 0);
}

#define ACPI_GICV3_DIST_MEM_SIZE (SZ_64K)
#define ACPI_GICV2_VCTRL_MEM_SIZE	(SZ_4K)
#define ACPI_GICV2_VCPU_MEM_SIZE	(SZ_8K)

static void __init gic_acpi_setup_kvm_info(void)
{
	int irq;

	if (!gic_acpi_collect_virt_info()) {
		pr_warn("Unable to get hardware information used for virtualization\n");
		return;
	}

	gic_v3_kvm_info.type = GIC_V3;

	irq = acpi_register_gsi(NULL, acpi_data.maint_irq,
				acpi_data.maint_irq_mode,
				ACPI_ACTIVE_HIGH);
	if (irq <= 0)
		return;

	gic_v3_kvm_info.maint_irq = irq;

	if (acpi_data.vcpu_base) {
		struct resource *vcpu = &gic_v3_kvm_info.vcpu;

		vcpu->flags = IORESOURCE_MEM;
		vcpu->start = acpi_data.vcpu_base;
		vcpu->end = vcpu->start + ACPI_GICV2_VCPU_MEM_SIZE - 1;
	}

	gic_v3_kvm_info.has_v4 = gic_data.rdists.has_vlpis;
	gic_v3_kvm_info.has_v4_1 = gic_data.rdists.has_rvpeid;
	vgic_set_kvm_info(&gic_v3_kvm_info);
}

static int __init
gic_acpi_init(union acpi_subtable_headers *header, const unsigned long end)
{
	struct acpi_madt_generic_distributor *dist;
	struct fwnode_handle *domain_handle;
	size_t size;
	int i, err;

	/* Get distributor base address */
	dist = (struct acpi_madt_generic_distributor *)header;
	acpi_data.dist_base = ioremap(dist->base_address,
				      ACPI_GICV3_DIST_MEM_SIZE);
	if (!acpi_data.dist_base) {
		pr_err("Unable to map GICD registers\n");
		return -ENOMEM;
	}

	err = gic_validate_dist_version(acpi_data.dist_base);
	if (err) {
		pr_err("No distributor detected at @%p, giving up\n",
		       acpi_data.dist_base);
		goto out_dist_unmap;
	}

	size = sizeof(*acpi_data.redist_regs) * acpi_data.nr_redist_regions;
	acpi_data.redist_regs = kzalloc(size, GFP_KERNEL);
	if (!acpi_data.redist_regs) {
		err = -ENOMEM;
		goto out_dist_unmap;
	}

	err = gic_acpi_collect_gicr_base();
	if (err)
		goto out_redist_unmap;

	domain_handle = irq_domain_alloc_fwnode(&dist->base_address);
	if (!domain_handle) {
		err = -ENOMEM;
		goto out_redist_unmap;
	}

	err = gic_init_bases(acpi_data.dist_base, acpi_data.redist_regs,
			     acpi_data.nr_redist_regions, 0, domain_handle);
	if (err)
		goto out_fwhandle_free;

	acpi_set_irq_model(ACPI_IRQ_MODEL_GIC, domain_handle);

	if (static_branch_likely(&supports_deactivate_key))
		gic_acpi_setup_kvm_info();

	return 0;

out_fwhandle_free:
	irq_domain_free_fwnode(domain_handle);
out_redist_unmap:
	for (i = 0; i < acpi_data.nr_redist_regions; i++)
		if (acpi_data.redist_regs[i].redist_base)
			iounmap(acpi_data.redist_regs[i].redist_base);
	kfree(acpi_data.redist_regs);
out_dist_unmap:
	iounmap(acpi_data.dist_base);
	return err;
}
IRQCHIP_ACPI_DECLARE(gic_v3, ACPI_MADT_TYPE_GENERIC_DISTRIBUTOR,
		     acpi_validate_gic_table, ACPI_MADT_GIC_VERSION_V3,
		     gic_acpi_init);
IRQCHIP_ACPI_DECLARE(gic_v4, ACPI_MADT_TYPE_GENERIC_DISTRIBUTOR,
		     acpi_validate_gic_table, ACPI_MADT_GIC_VERSION_V4,
		     gic_acpi_init);
IRQCHIP_ACPI_DECLARE(gic_v3_or_v4, ACPI_MADT_TYPE_GENERIC_DISTRIBUTOR,
		     acpi_validate_gic_table, ACPI_MADT_GIC_VERSION_NONE,
		     gic_acpi_init);
#endif<|MERGE_RESOLUTION|>--- conflicted
+++ resolved
@@ -41,11 +41,8 @@
 
 #define FLAGS_WORKAROUND_GICR_WAKER_MSM8996	(1ULL << 0)
 #define FLAGS_WORKAROUND_CAVIUM_ERRATUM_38539	(1ULL << 1)
-<<<<<<< HEAD
+#define FLAGS_WORKAROUND_MTK_GICR_SAVE		(1ULL << 2)
 #define FLAGS_WORKAROUND_ASR_ERRATUM_8601001	(1ULL << 3)
-=======
-#define FLAGS_WORKAROUND_MTK_GICR_SAVE		(1ULL << 2)
->>>>>>> 59b65efa
 
 #define GIC_IRQ_TYPE_PARTITION	(GIC_IRQ_TYPE_LPI + 1)
 
@@ -1676,15 +1673,14 @@
 		.init	= gic_enable_quirk_msm8996,
 	},
 	{
-<<<<<<< HEAD
+		.desc	= "GICv3: Mediatek Chromebook GICR save problem",
+		.property = "mediatek,broken-save-restore-fw",
+		.init	= gic_enable_quirk_mtk_gicr,
+	},
+	{
 		.desc	= "GICv3: ASR erratum 8601001",
 		.compatible = "asr,asr8601-gic-v3",
 		.init	= gic_enable_quirk_asr8601,
-=======
-		.desc	= "GICv3: Mediatek Chromebook GICR save problem",
-		.property = "mediatek,broken-save-restore-fw",
-		.init	= gic_enable_quirk_mtk_gicr,
->>>>>>> 59b65efa
 	},
 	{
 		.desc	= "GICv3: HIP06 erratum 161010803",
