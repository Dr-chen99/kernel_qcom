--- conflicted
+++ resolved
@@ -715,7 +715,6 @@
 		goto finish;
 	}
 
-<<<<<<< HEAD
 #ifdef CONFIG_MMC_EMBEDDED_SDIO
 	if (host->embedded_sdio_data.cccr)
 		memcpy(&card->cccr, host->embedded_sdio_data.cccr, sizeof(struct sdio_cccr));
@@ -724,20 +723,12 @@
 		/*
 		 * Read the common registers.
 		 */
-		err = sdio_read_cccr(card);
+		err = sdio_read_cccr(card,  ocr);
 		if (err)
 			goto remove;
 #ifdef CONFIG_MMC_EMBEDDED_SDIO
 	}
 #endif
-=======
-	/*
-	 * Read the common registers.
-	 */
-	err = sdio_read_cccr(card, ocr);
-	if (err)
-		goto remove;
->>>>>>> b01543df
 
 #ifdef CONFIG_MMC_EMBEDDED_SDIO
 	if (host->embedded_sdio_data.cis)
