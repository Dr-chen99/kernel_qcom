--- conflicted
+++ resolved
@@ -428,12 +428,8 @@
 	ssize_t ret;
 
 	down_read(&zram->init_lock);
-<<<<<<< HEAD
-	if (!zram->backing_dev) {
-=======
 	file = zram->backing_dev;
 	if (!file) {
->>>>>>> c9fda4f2
 		memcpy(buf, "none\n", 5);
 		up_read(&zram->init_lock);
 		return 5;
