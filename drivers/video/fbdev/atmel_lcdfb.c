--- conflicted
+++ resolved
@@ -633,11 +633,7 @@
 		case 2: value |= ATMEL_LCDC_PIXELSIZE_2; break;
 		case 4: value |= ATMEL_LCDC_PIXELSIZE_4; break;
 		case 8: value |= ATMEL_LCDC_PIXELSIZE_8; break;
-<<<<<<< HEAD
-		case 15:
-=======
 		case 15: fallthrough;
->>>>>>> 640eee06
 		case 16: value |= ATMEL_LCDC_PIXELSIZE_16; break;
 		case 24: value |= ATMEL_LCDC_PIXELSIZE_24; break;
 		case 32: value |= ATMEL_LCDC_PIXELSIZE_32; break;
