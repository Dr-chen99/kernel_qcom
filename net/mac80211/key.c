--- conflicted
+++ resolved
@@ -879,11 +879,7 @@
 				  keyconf->keylen, keyconf->key,
 				  0, NULL);
 	if (IS_ERR(key))
-<<<<<<< HEAD
-		return ERR_PTR(PTR_ERR(key));
-=======
 		return ERR_CAST(key);
->>>>>>> d8ec26d7
 
 	if (sdata->u.mgd.mfp != IEEE80211_MFP_DISABLED)
 		key->conf.flags |= IEEE80211_KEY_FLAG_RX_MGMT;
