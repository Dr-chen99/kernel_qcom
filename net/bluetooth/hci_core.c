--- conflicted
+++ resolved
@@ -2820,26 +2820,6 @@
 	return ret;
 }
 
-<<<<<<< HEAD
-=======
-/* Cancel ongoing command synchronously:
- *
- * - Cancel command timer
- * - Reset command counter
- * - Cancel command request
- */
-static void hci_cancel_cmd_sync(struct hci_dev *hdev, int err)
-{
-	bt_dev_dbg(hdev, "err 0x%2.2x", err);
-
-	cancel_delayed_work_sync(&hdev->cmd_timer);
-	cancel_delayed_work_sync(&hdev->ncmd_timer);
-	atomic_set(&hdev->cmd_cnt, 1);
-
-	hci_cmd_sync_cancel_sync(hdev, err);
-}
-
->>>>>>> 34738586
 /* Suspend HCI device */
 int hci_suspend_dev(struct hci_dev *hdev)
 {
@@ -2857,11 +2837,7 @@
 		return 0;
 
 	/* Cancel potentially blocking sync operation before suspend */
-<<<<<<< HEAD
-	__hci_cmd_sync_cancel(hdev, -EHOSTDOWN);
-=======
-	hci_cancel_cmd_sync(hdev, EHOSTDOWN);
->>>>>>> 34738586
+	__hci_cmd_sync_cancel(hdev, EHOSTDOWN);
 
 	hci_req_sync_lock(hdev);
 	ret = hci_suspend_sync(hdev);
@@ -4141,39 +4117,6 @@
 	}
 }
 
-<<<<<<< HEAD
-=======
-static void hci_send_cmd_sync(struct hci_dev *hdev, struct sk_buff *skb)
-{
-	int err;
-
-	bt_dev_dbg(hdev, "skb %p", skb);
-
-	kfree_skb(hdev->sent_cmd);
-
-	hdev->sent_cmd = skb_clone(skb, GFP_KERNEL);
-	if (!hdev->sent_cmd) {
-		skb_queue_head(&hdev->cmd_q, skb);
-		queue_work(hdev->workqueue, &hdev->cmd_work);
-		return;
-	}
-
-	err = hci_send_frame(hdev, skb);
-	if (err < 0) {
-		hci_cmd_sync_cancel_sync(hdev, -err);
-		return;
-	}
-
-	if (hci_req_status_pend(hdev) &&
-	    !hci_dev_test_and_set_flag(hdev, HCI_CMD_PENDING)) {
-		kfree_skb(hdev->req_skb);
-		hdev->req_skb = skb_clone(hdev->sent_cmd, GFP_KERNEL);
-	}
-
-	atomic_dec(&hdev->cmd_cnt);
-}
-
->>>>>>> 34738586
 static void hci_cmd_work(struct work_struct *work)
 {
 	struct hci_dev *hdev = container_of(work, struct hci_dev, cmd_work);
