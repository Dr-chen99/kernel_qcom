// SPDX-License-Identifier: GPL-2.0-or-later
/*
 *	Generic address resolution entity
 *
 *	Authors:
 *	Pedro Roque		<roque@di.fc.ul.pt>
 *	Alexey Kuznetsov	<kuznet@ms2.inr.ac.ru>
 *
 *	Fixes:
 *	Vitaly E. Lavrov	releasing NULL neighbor in neigh_add.
 *	Harald Welte		Add neighbour cache statistics like rtstat
 */

#define pr_fmt(fmt) KBUILD_MODNAME ": " fmt

#include <linux/slab.h>
#include <linux/kmemleak.h>
#include <linux/types.h>
#include <linux/kernel.h>
#include <linux/module.h>
#include <linux/socket.h>
#include <linux/netdevice.h>
#include <linux/proc_fs.h>
#ifdef CONFIG_SYSCTL
#include <linux/sysctl.h>
#endif
#include <linux/times.h>
#include <net/net_namespace.h>
#include <net/neighbour.h>
#include <net/arp.h>
#include <net/dst.h>
#include <net/sock.h>
#include <net/netevent.h>
#include <net/netlink.h>
#include <linux/rtnetlink.h>
#include <linux/random.h>
#include <linux/string.h>
#include <linux/log2.h>
#include <linux/inetdevice.h>
#include <net/addrconf.h>

#include <trace/events/neigh.h>

#define DEBUG
#define NEIGH_DEBUG 1
#define neigh_dbg(level, fmt, ...)		\
do {						\
	if (level <= NEIGH_DEBUG)		\
		pr_debug(fmt, ##__VA_ARGS__);	\
} while (0)

#define PNEIGH_HASHMASK		0xF

static void neigh_timer_handler(struct timer_list *t);
static void __neigh_notify(struct neighbour *n, int type, int flags,
			   u32 pid);
static void neigh_update_notify(struct neighbour *neigh, u32 nlmsg_pid);
static int pneigh_ifdown_and_unlock(struct neigh_table *tbl,
				    struct net_device *dev);

#ifdef CONFIG_PROC_FS
static const struct seq_operations neigh_stat_seq_ops;
#endif

/*
   Neighbour hash table buckets are protected with rwlock tbl->lock.

   - All the scans/updates to hash buckets MUST be made under this lock.
   - NOTHING clever should be made under this lock: no callbacks
     to protocol backends, no attempts to send something to network.
     It will result in deadlocks, if backend/driver wants to use neighbour
     cache.
   - If the entry requires some non-trivial actions, increase
     its reference count and release table lock.

   Neighbour entries are protected:
   - with reference count.
   - with rwlock neigh->lock

   Reference count prevents destruction.

   neigh->lock mainly serializes ll address data and its validity state.
   However, the same lock is used to protect another entry fields:
    - timer
    - resolution queue

   Again, nothing clever shall be made under neigh->lock,
   the most complicated procedure, which we allow is dev->hard_header.
   It is supposed, that dev->hard_header is simplistic and does
   not make callbacks to neighbour tables.
 */

static int neigh_blackhole(struct neighbour *neigh, struct sk_buff *skb)
{
	kfree_skb(skb);
	return -ENETDOWN;
}

static void neigh_cleanup_and_release(struct neighbour *neigh)
{
	trace_neigh_cleanup_and_release(neigh, 0);
	__neigh_notify(neigh, RTM_DELNEIGH, 0, 0);
	call_netevent_notifiers(NETEVENT_NEIGH_UPDATE, neigh);
	neigh_release(neigh);
}

/*
 * It is random distribution in the interval (1/2)*base...(3/2)*base.
 * It corresponds to default IPv6 settings and is not overridable,
 * because it is really reasonable choice.
 */

unsigned long neigh_rand_reach_time(unsigned long base)
{
	return base ? (prandom_u32() % base) + (base >> 1) : 0;
}
EXPORT_SYMBOL(neigh_rand_reach_time);

static void neigh_mark_dead(struct neighbour *n)
{
	n->dead = 1;
	if (!list_empty(&n->gc_list)) {
		list_del_init(&n->gc_list);
		atomic_dec(&n->tbl->gc_entries);
	}
}

static void neigh_update_gc_list(struct neighbour *n)
{
	bool on_gc_list, exempt_from_gc;

	write_lock_bh(&n->tbl->lock);
	write_lock(&n->lock);

	if (n->dead)
		goto out;

	/* remove from the gc list if new state is permanent or if neighbor
	 * is externally learned; otherwise entry should be on the gc list
	 */
	exempt_from_gc = n->nud_state & NUD_PERMANENT ||
			 n->flags & NTF_EXT_LEARNED;
	on_gc_list = !list_empty(&n->gc_list);

	if (exempt_from_gc && on_gc_list) {
		list_del_init(&n->gc_list);
		atomic_dec(&n->tbl->gc_entries);
	} else if (!exempt_from_gc && !on_gc_list) {
		/* add entries to the tail; cleaning removes from the front */
		list_add_tail(&n->gc_list, &n->tbl->gc_list);
		atomic_inc(&n->tbl->gc_entries);
	}

out:
	write_unlock(&n->lock);
	write_unlock_bh(&n->tbl->lock);
}

static bool neigh_update_ext_learned(struct neighbour *neigh, u32 flags,
				     int *notify)
{
	bool rc = false;
	u8 ndm_flags;

	if (!(flags & NEIGH_UPDATE_F_ADMIN))
		return rc;

	ndm_flags = (flags & NEIGH_UPDATE_F_EXT_LEARNED) ? NTF_EXT_LEARNED : 0;
	if ((neigh->flags ^ ndm_flags) & NTF_EXT_LEARNED) {
		if (ndm_flags & NTF_EXT_LEARNED)
			neigh->flags |= NTF_EXT_LEARNED;
		else
			neigh->flags &= ~NTF_EXT_LEARNED;
		rc = true;
		*notify = 1;
	}

	return rc;
}

static bool neigh_del(struct neighbour *n, struct neighbour __rcu **np,
		      struct neigh_table *tbl)
{
	bool retval = false;

	write_lock(&n->lock);
	if (refcount_read(&n->refcnt) == 1) {
		struct neighbour *neigh;

		neigh = rcu_dereference_protected(n->next,
						  lockdep_is_held(&tbl->lock));
		rcu_assign_pointer(*np, neigh);
		neigh_mark_dead(n);
		retval = true;
	}
	write_unlock(&n->lock);
	if (retval)
		neigh_cleanup_and_release(n);
	return retval;
}

bool neigh_remove_one(struct neighbour *ndel, struct neigh_table *tbl)
{
	struct neigh_hash_table *nht;
	void *pkey = ndel->primary_key;
	u32 hash_val;
	struct neighbour *n;
	struct neighbour __rcu **np;

	nht = rcu_dereference_protected(tbl->nht,
					lockdep_is_held(&tbl->lock));
	hash_val = tbl->hash(pkey, ndel->dev, nht->hash_rnd);
	hash_val = hash_val >> (32 - nht->hash_shift);

	np = &nht->hash_buckets[hash_val];
	while ((n = rcu_dereference_protected(*np,
					      lockdep_is_held(&tbl->lock)))) {
		if (n == ndel)
			return neigh_del(n, np, tbl);
		np = &n->next;
	}
	return false;
}

static int neigh_forced_gc(struct neigh_table *tbl)
{
	int max_clean = atomic_read(&tbl->gc_entries) - tbl->gc_thresh2;
	unsigned long tref = jiffies - 5 * HZ;
	struct neighbour *n, *tmp;
	int shrunk = 0;

	NEIGH_CACHE_STAT_INC(tbl, forced_gc_runs);

	write_lock_bh(&tbl->lock);

	list_for_each_entry_safe(n, tmp, &tbl->gc_list, gc_list) {
		if (refcount_read(&n->refcnt) == 1) {
			bool remove = false;

			write_lock(&n->lock);
			if ((n->nud_state == NUD_FAILED) ||
			    (n->nud_state == NUD_NOARP) ||
<<<<<<< HEAD
			    time_after(tref, n->updated))
=======
			    (tbl->is_multicast &&
			     tbl->is_multicast(n->primary_key)) ||
			    !time_in_range(n->updated, tref, jiffies))
>>>>>>> a103859a
				remove = true;
			write_unlock(&n->lock);

			if (remove && neigh_remove_one(n, tbl))
				shrunk++;
			if (shrunk >= max_clean)
				break;
		}
	}

	tbl->last_flush = jiffies;

	write_unlock_bh(&tbl->lock);

	return shrunk;
}

static void neigh_add_timer(struct neighbour *n, unsigned long when)
{
	/* Use safe distance from the jiffies - LONG_MAX point while timer
	 * is running in DELAY/PROBE state but still show to user space
	 * large times in the past.
	 */
	unsigned long mint = jiffies - (LONG_MAX - 86400 * HZ);

	neigh_hold(n);
	if (!time_in_range(n->confirmed, mint, jiffies))
		n->confirmed = mint;
	if (time_before(n->used, n->confirmed))
		n->used = n->confirmed;
	if (unlikely(mod_timer(&n->timer, when))) {
		printk("NEIGH: BUG, double timer add, state is %x\n",
		       n->nud_state);
		dump_stack();
	}
}

static int neigh_del_timer(struct neighbour *n)
{
	if ((n->nud_state & NUD_IN_TIMER) &&
	    del_timer(&n->timer)) {
		neigh_release(n);
		return 1;
	}
	return 0;
}

static void pneigh_queue_purge(struct sk_buff_head *list, struct net *net)
{
	struct sk_buff_head tmp;
	unsigned long flags;
	struct sk_buff *skb;

	skb_queue_head_init(&tmp);
	spin_lock_irqsave(&list->lock, flags);
	skb = skb_peek(list);
	while (skb != NULL) {
		struct sk_buff *skb_next = skb_peek_next(skb, list);
		if (net == NULL || net_eq(dev_net(skb->dev), net)) {
			__skb_unlink(skb, list);
			__skb_queue_tail(&tmp, skb);
		}
		skb = skb_next;
	}
	spin_unlock_irqrestore(&list->lock, flags);

	while ((skb = __skb_dequeue(&tmp))) {
		dev_put(skb->dev);
		kfree_skb(skb);
	}
}

static void neigh_flush_dev(struct neigh_table *tbl, struct net_device *dev,
			    bool skip_perm)
{
	int i;
	struct neigh_hash_table *nht;

	nht = rcu_dereference_protected(tbl->nht,
					lockdep_is_held(&tbl->lock));

	for (i = 0; i < (1 << nht->hash_shift); i++) {
		struct neighbour *n;
		struct neighbour __rcu **np = &nht->hash_buckets[i];

		while ((n = rcu_dereference_protected(*np,
					lockdep_is_held(&tbl->lock))) != NULL) {
			if (dev && n->dev != dev) {
				np = &n->next;
				continue;
			}
			if (skip_perm && n->nud_state & NUD_PERMANENT) {
				np = &n->next;
				continue;
			}
			rcu_assign_pointer(*np,
				   rcu_dereference_protected(n->next,
						lockdep_is_held(&tbl->lock)));
			write_lock(&n->lock);
			neigh_del_timer(n);
			neigh_mark_dead(n);
			if (refcount_read(&n->refcnt) != 1) {
				/* The most unpleasant situation.
				   We must destroy neighbour entry,
				   but someone still uses it.

				   The destroy will be delayed until
				   the last user releases us, but
				   we must kill timers etc. and move
				   it to safe state.
				 */
				__skb_queue_purge(&n->arp_queue);
				n->arp_queue_len_bytes = 0;
				n->output = neigh_blackhole;
				if (n->nud_state & NUD_VALID)
					n->nud_state = NUD_NOARP;
				else
					n->nud_state = NUD_NONE;
				neigh_dbg(2, "neigh %p is stray\n", n);
			}
			write_unlock(&n->lock);
			neigh_cleanup_and_release(n);
		}
	}
}

void neigh_changeaddr(struct neigh_table *tbl, struct net_device *dev)
{
	write_lock_bh(&tbl->lock);
	neigh_flush_dev(tbl, dev, false);
	write_unlock_bh(&tbl->lock);
}
EXPORT_SYMBOL(neigh_changeaddr);

static int __neigh_ifdown(struct neigh_table *tbl, struct net_device *dev,
			  bool skip_perm)
{
	write_lock_bh(&tbl->lock);
	neigh_flush_dev(tbl, dev, skip_perm);
	pneigh_ifdown_and_unlock(tbl, dev);
	pneigh_queue_purge(&tbl->proxy_queue, dev ? dev_net(dev) : NULL);
	if (skb_queue_empty_lockless(&tbl->proxy_queue))
		del_timer_sync(&tbl->proxy_timer);
	return 0;
}

int neigh_carrier_down(struct neigh_table *tbl, struct net_device *dev)
{
	__neigh_ifdown(tbl, dev, true);
	return 0;
}
EXPORT_SYMBOL(neigh_carrier_down);

int neigh_ifdown(struct neigh_table *tbl, struct net_device *dev)
{
	__neigh_ifdown(tbl, dev, false);
	return 0;
}
EXPORT_SYMBOL(neigh_ifdown);

static struct neighbour *neigh_alloc(struct neigh_table *tbl,
				     struct net_device *dev,
				     u8 flags, bool exempt_from_gc)
{
	struct neighbour *n = NULL;
	unsigned long now = jiffies;
	int entries;

	if (exempt_from_gc)
		goto do_alloc;

	entries = atomic_inc_return(&tbl->gc_entries) - 1;
	if (entries >= tbl->gc_thresh3 ||
	    (entries >= tbl->gc_thresh2 &&
	     time_after(now, tbl->last_flush + 5 * HZ))) {
		if (!neigh_forced_gc(tbl) &&
		    entries >= tbl->gc_thresh3) {
			net_info_ratelimited("%s: neighbor table overflow!\n",
					     tbl->id);
			NEIGH_CACHE_STAT_INC(tbl, table_fulls);
			goto out_entries;
		}
	}

do_alloc:
	n = kzalloc(tbl->entry_size + dev->neigh_priv_len, GFP_ATOMIC);
	if (!n)
		goto out_entries;

	__skb_queue_head_init(&n->arp_queue);
	rwlock_init(&n->lock);
	seqlock_init(&n->ha_lock);
	n->updated	  = n->used = now;
	n->nud_state	  = NUD_NONE;
	n->output	  = neigh_blackhole;
	n->flags	  = flags;
	seqlock_init(&n->hh.hh_lock);
	n->parms	  = neigh_parms_clone(&tbl->parms);
	timer_setup(&n->timer, neigh_timer_handler, 0);

	NEIGH_CACHE_STAT_INC(tbl, allocs);
	n->tbl		  = tbl;
	refcount_set(&n->refcnt, 1);
	n->dead		  = 1;
	INIT_LIST_HEAD(&n->gc_list);

	atomic_inc(&tbl->entries);
out:
	return n;

out_entries:
	if (!exempt_from_gc)
		atomic_dec(&tbl->gc_entries);
	goto out;
}

static void neigh_get_hash_rnd(u32 *x)
{
	*x = get_random_u32() | 1;
}

static struct neigh_hash_table *neigh_hash_alloc(unsigned int shift)
{
	size_t size = (1 << shift) * sizeof(struct neighbour *);
	struct neigh_hash_table *ret;
	struct neighbour __rcu **buckets;
	int i;

	ret = kmalloc(sizeof(*ret), GFP_ATOMIC);
	if (!ret)
		return NULL;
	if (size <= PAGE_SIZE) {
		buckets = kzalloc(size, GFP_ATOMIC);
	} else {
		buckets = (struct neighbour __rcu **)
			  __get_free_pages(GFP_ATOMIC | __GFP_ZERO,
					   get_order(size));
		kmemleak_alloc(buckets, size, 1, GFP_ATOMIC);
	}
	if (!buckets) {
		kfree(ret);
		return NULL;
	}
	ret->hash_buckets = buckets;
	ret->hash_shift = shift;
	for (i = 0; i < NEIGH_NUM_HASH_RND; i++)
		neigh_get_hash_rnd(&ret->hash_rnd[i]);
	return ret;
}

static void neigh_hash_free_rcu(struct rcu_head *head)
{
	struct neigh_hash_table *nht = container_of(head,
						    struct neigh_hash_table,
						    rcu);
	size_t size = (1 << nht->hash_shift) * sizeof(struct neighbour *);
	struct neighbour __rcu **buckets = nht->hash_buckets;

	if (size <= PAGE_SIZE) {
		kfree(buckets);
	} else {
		kmemleak_free(buckets);
		free_pages((unsigned long)buckets, get_order(size));
	}
	kfree(nht);
}

static struct neigh_hash_table *neigh_hash_grow(struct neigh_table *tbl,
						unsigned long new_shift)
{
	unsigned int i, hash;
	struct neigh_hash_table *new_nht, *old_nht;

	NEIGH_CACHE_STAT_INC(tbl, hash_grows);

	old_nht = rcu_dereference_protected(tbl->nht,
					    lockdep_is_held(&tbl->lock));
	new_nht = neigh_hash_alloc(new_shift);
	if (!new_nht)
		return old_nht;

	for (i = 0; i < (1 << old_nht->hash_shift); i++) {
		struct neighbour *n, *next;

		for (n = rcu_dereference_protected(old_nht->hash_buckets[i],
						   lockdep_is_held(&tbl->lock));
		     n != NULL;
		     n = next) {
			hash = tbl->hash(n->primary_key, n->dev,
					 new_nht->hash_rnd);

			hash >>= (32 - new_nht->hash_shift);
			next = rcu_dereference_protected(n->next,
						lockdep_is_held(&tbl->lock));

			rcu_assign_pointer(n->next,
					   rcu_dereference_protected(
						new_nht->hash_buckets[hash],
						lockdep_is_held(&tbl->lock)));
			rcu_assign_pointer(new_nht->hash_buckets[hash], n);
		}
	}

	rcu_assign_pointer(tbl->nht, new_nht);
	call_rcu(&old_nht->rcu, neigh_hash_free_rcu);
	return new_nht;
}

struct neighbour *neigh_lookup(struct neigh_table *tbl, const void *pkey,
			       struct net_device *dev)
{
	struct neighbour *n;

	NEIGH_CACHE_STAT_INC(tbl, lookups);

	rcu_read_lock_bh();
	n = __neigh_lookup_noref(tbl, pkey, dev);
	if (n) {
		if (!refcount_inc_not_zero(&n->refcnt))
			n = NULL;
		NEIGH_CACHE_STAT_INC(tbl, hits);
	}

	rcu_read_unlock_bh();
	return n;
}
EXPORT_SYMBOL(neigh_lookup);

struct neighbour *neigh_lookup_nodev(struct neigh_table *tbl, struct net *net,
				     const void *pkey)
{
	struct neighbour *n;
	unsigned int key_len = tbl->key_len;
	u32 hash_val;
	struct neigh_hash_table *nht;

	NEIGH_CACHE_STAT_INC(tbl, lookups);

	rcu_read_lock_bh();
	nht = rcu_dereference_bh(tbl->nht);
	hash_val = tbl->hash(pkey, NULL, nht->hash_rnd) >> (32 - nht->hash_shift);

	for (n = rcu_dereference_bh(nht->hash_buckets[hash_val]);
	     n != NULL;
	     n = rcu_dereference_bh(n->next)) {
		if (!memcmp(n->primary_key, pkey, key_len) &&
		    net_eq(dev_net(n->dev), net)) {
			if (!refcount_inc_not_zero(&n->refcnt))
				n = NULL;
			NEIGH_CACHE_STAT_INC(tbl, hits);
			break;
		}
	}

	rcu_read_unlock_bh();
	return n;
}
EXPORT_SYMBOL(neigh_lookup_nodev);

static struct neighbour *
___neigh_create(struct neigh_table *tbl, const void *pkey,
		struct net_device *dev, u8 flags,
		bool exempt_from_gc, bool want_ref)
{
	u32 hash_val, key_len = tbl->key_len;
	struct neighbour *n1, *rc, *n;
	struct neigh_hash_table *nht;
	int error;

	n = neigh_alloc(tbl, dev, flags, exempt_from_gc);
	trace_neigh_create(tbl, dev, pkey, n, exempt_from_gc);
	if (!n) {
		rc = ERR_PTR(-ENOBUFS);
		goto out;
	}

	memcpy(n->primary_key, pkey, key_len);
	n->dev = dev;
	dev_hold(dev);

	/* Protocol specific setup. */
	if (tbl->constructor &&	(error = tbl->constructor(n)) < 0) {
		rc = ERR_PTR(error);
		goto out_neigh_release;
	}

	if (dev->netdev_ops->ndo_neigh_construct) {
		error = dev->netdev_ops->ndo_neigh_construct(dev, n);
		if (error < 0) {
			rc = ERR_PTR(error);
			goto out_neigh_release;
		}
	}

	/* Device specific setup. */
	if (n->parms->neigh_setup &&
	    (error = n->parms->neigh_setup(n)) < 0) {
		rc = ERR_PTR(error);
		goto out_neigh_release;
	}

	n->confirmed = jiffies - (NEIGH_VAR(n->parms, BASE_REACHABLE_TIME) << 1);

	write_lock_bh(&tbl->lock);
	nht = rcu_dereference_protected(tbl->nht,
					lockdep_is_held(&tbl->lock));

	if (atomic_read(&tbl->entries) > (1 << nht->hash_shift))
		nht = neigh_hash_grow(tbl, nht->hash_shift + 1);

	hash_val = tbl->hash(n->primary_key, dev, nht->hash_rnd) >> (32 - nht->hash_shift);

	if (n->parms->dead) {
		rc = ERR_PTR(-EINVAL);
		goto out_tbl_unlock;
	}

	for (n1 = rcu_dereference_protected(nht->hash_buckets[hash_val],
					    lockdep_is_held(&tbl->lock));
	     n1 != NULL;
	     n1 = rcu_dereference_protected(n1->next,
			lockdep_is_held(&tbl->lock))) {
		if (dev == n1->dev && !memcmp(n1->primary_key, n->primary_key, key_len)) {
			if (want_ref)
				neigh_hold(n1);
			rc = n1;
			goto out_tbl_unlock;
		}
	}

	n->dead = 0;
	if (!exempt_from_gc)
		list_add_tail(&n->gc_list, &n->tbl->gc_list);

	if (want_ref)
		neigh_hold(n);
	rcu_assign_pointer(n->next,
			   rcu_dereference_protected(nht->hash_buckets[hash_val],
						     lockdep_is_held(&tbl->lock)));
	rcu_assign_pointer(nht->hash_buckets[hash_val], n);
	write_unlock_bh(&tbl->lock);
	neigh_dbg(2, "neigh %p is created\n", n);
	rc = n;
out:
	return rc;
out_tbl_unlock:
	write_unlock_bh(&tbl->lock);
out_neigh_release:
	if (!exempt_from_gc)
		atomic_dec(&tbl->gc_entries);
	neigh_release(n);
	goto out;
}

struct neighbour *__neigh_create(struct neigh_table *tbl, const void *pkey,
				 struct net_device *dev, bool want_ref)
{
	return ___neigh_create(tbl, pkey, dev, 0, false, want_ref);
}
EXPORT_SYMBOL(__neigh_create);

static u32 pneigh_hash(const void *pkey, unsigned int key_len)
{
	u32 hash_val = *(u32 *)(pkey + key_len - 4);
	hash_val ^= (hash_val >> 16);
	hash_val ^= hash_val >> 8;
	hash_val ^= hash_val >> 4;
	hash_val &= PNEIGH_HASHMASK;
	return hash_val;
}

static struct pneigh_entry *__pneigh_lookup_1(struct pneigh_entry *n,
					      struct net *net,
					      const void *pkey,
					      unsigned int key_len,
					      struct net_device *dev)
{
	while (n) {
		if (!memcmp(n->key, pkey, key_len) &&
		    net_eq(pneigh_net(n), net) &&
		    (n->dev == dev || !n->dev))
			return n;
		n = n->next;
	}
	return NULL;
}

struct pneigh_entry *__pneigh_lookup(struct neigh_table *tbl,
		struct net *net, const void *pkey, struct net_device *dev)
{
	unsigned int key_len = tbl->key_len;
	u32 hash_val = pneigh_hash(pkey, key_len);

	return __pneigh_lookup_1(tbl->phash_buckets[hash_val],
				 net, pkey, key_len, dev);
}
EXPORT_SYMBOL_GPL(__pneigh_lookup);

struct pneigh_entry * pneigh_lookup(struct neigh_table *tbl,
				    struct net *net, const void *pkey,
				    struct net_device *dev, int creat)
{
	struct pneigh_entry *n;
	unsigned int key_len = tbl->key_len;
	u32 hash_val = pneigh_hash(pkey, key_len);

	read_lock_bh(&tbl->lock);
	n = __pneigh_lookup_1(tbl->phash_buckets[hash_val],
			      net, pkey, key_len, dev);
	read_unlock_bh(&tbl->lock);

	if (n || !creat)
		goto out;

	ASSERT_RTNL();

	n = kzalloc(sizeof(*n) + key_len, GFP_KERNEL);
	if (!n)
		goto out;

	write_pnet(&n->net, net);
	memcpy(n->key, pkey, key_len);
	n->dev = dev;
	if (dev)
		dev_hold(dev);

	if (tbl->pconstructor && tbl->pconstructor(n)) {
		if (dev)
			dev_put(dev);
		kfree(n);
		n = NULL;
		goto out;
	}

	write_lock_bh(&tbl->lock);
	n->next = tbl->phash_buckets[hash_val];
	tbl->phash_buckets[hash_val] = n;
	write_unlock_bh(&tbl->lock);
out:
	return n;
}
EXPORT_SYMBOL(pneigh_lookup);


int pneigh_delete(struct neigh_table *tbl, struct net *net, const void *pkey,
		  struct net_device *dev)
{
	struct pneigh_entry *n, **np;
	unsigned int key_len = tbl->key_len;
	u32 hash_val = pneigh_hash(pkey, key_len);

	write_lock_bh(&tbl->lock);
	for (np = &tbl->phash_buckets[hash_val]; (n = *np) != NULL;
	     np = &n->next) {
		if (!memcmp(n->key, pkey, key_len) && n->dev == dev &&
		    net_eq(pneigh_net(n), net)) {
			*np = n->next;
			write_unlock_bh(&tbl->lock);
			if (tbl->pdestructor)
				tbl->pdestructor(n);
			if (n->dev)
				dev_put(n->dev);
			kfree(n);
			return 0;
		}
	}
	write_unlock_bh(&tbl->lock);
	return -ENOENT;
}

static int pneigh_ifdown_and_unlock(struct neigh_table *tbl,
				    struct net_device *dev)
{
	struct pneigh_entry *n, **np, *freelist = NULL;
	u32 h;

	for (h = 0; h <= PNEIGH_HASHMASK; h++) {
		np = &tbl->phash_buckets[h];
		while ((n = *np) != NULL) {
			if (!dev || n->dev == dev) {
				*np = n->next;
				n->next = freelist;
				freelist = n;
				continue;
			}
			np = &n->next;
		}
	}
	write_unlock_bh(&tbl->lock);
	while ((n = freelist)) {
		freelist = n->next;
		n->next = NULL;
		if (tbl->pdestructor)
			tbl->pdestructor(n);
		if (n->dev)
			dev_put(n->dev);
		kfree(n);
	}
	return -ENOENT;
}

static void neigh_parms_destroy(struct neigh_parms *parms);

static inline void neigh_parms_put(struct neigh_parms *parms)
{
	if (refcount_dec_and_test(&parms->refcnt))
		neigh_parms_destroy(parms);
}

/*
 *	neighbour must already be out of the table;
 *
 */
void neigh_destroy(struct neighbour *neigh)
{
	struct net_device *dev = neigh->dev;

	NEIGH_CACHE_STAT_INC(neigh->tbl, destroys);

	if (!neigh->dead) {
		pr_warn("Destroying alive neighbour %p\n", neigh);
		dump_stack();
		return;
	}

	if (neigh_del_timer(neigh))
		pr_warn("Impossible event\n");

	write_lock_bh(&neigh->lock);
	__skb_queue_purge(&neigh->arp_queue);
	write_unlock_bh(&neigh->lock);
	neigh->arp_queue_len_bytes = 0;

	if (dev->netdev_ops->ndo_neigh_destroy)
		dev->netdev_ops->ndo_neigh_destroy(dev, neigh);

	dev_put(dev);
	neigh_parms_put(neigh->parms);

	neigh_dbg(2, "neigh %p is destroyed\n", neigh);

	atomic_dec(&neigh->tbl->entries);
	kfree_rcu(neigh, rcu);
}
EXPORT_SYMBOL(neigh_destroy);

/* Neighbour state is suspicious;
   disable fast path.

   Called with write_locked neigh.
 */
static void neigh_suspect(struct neighbour *neigh)
{
	neigh_dbg(2, "neigh %p is suspected\n", neigh);

	neigh->output = neigh->ops->output;
}

/* Neighbour state is OK;
   enable fast path.

   Called with write_locked neigh.
 */
static void neigh_connect(struct neighbour *neigh)
{
	neigh_dbg(2, "neigh %p is connected\n", neigh);

	neigh->output = neigh->ops->connected_output;
}

static void neigh_periodic_work(struct work_struct *work)
{
	struct neigh_table *tbl = container_of(work, struct neigh_table, gc_work.work);
	struct neighbour *n;
	struct neighbour __rcu **np;
	unsigned int i;
	struct neigh_hash_table *nht;

	NEIGH_CACHE_STAT_INC(tbl, periodic_gc_runs);

	write_lock_bh(&tbl->lock);
	nht = rcu_dereference_protected(tbl->nht,
					lockdep_is_held(&tbl->lock));

	/*
	 *	periodically recompute ReachableTime from random function
	 */

	if (time_after(jiffies, tbl->last_rand + 300 * HZ)) {
		struct neigh_parms *p;
		tbl->last_rand = jiffies;
		list_for_each_entry(p, &tbl->parms_list, list)
			p->reachable_time =
				neigh_rand_reach_time(NEIGH_VAR(p, BASE_REACHABLE_TIME));
	}

	if (atomic_read(&tbl->entries) < tbl->gc_thresh1)
		goto out;

	for (i = 0 ; i < (1 << nht->hash_shift); i++) {
		np = &nht->hash_buckets[i];

		while ((n = rcu_dereference_protected(*np,
				lockdep_is_held(&tbl->lock))) != NULL) {
			unsigned int state;

			write_lock(&n->lock);

			state = n->nud_state;
			if ((state & (NUD_PERMANENT | NUD_IN_TIMER)) ||
			    (n->flags & NTF_EXT_LEARNED)) {
				write_unlock(&n->lock);
				goto next_elt;
			}

			if (time_before(n->used, n->confirmed) &&
			    time_is_before_eq_jiffies(n->confirmed))
				n->used = n->confirmed;

			if (refcount_read(&n->refcnt) == 1 &&
			    (state == NUD_FAILED ||
			     !time_in_range_open(jiffies, n->used,
						 n->used + NEIGH_VAR(n->parms, GC_STALETIME)))) {
				*np = n->next;
				neigh_mark_dead(n);
				write_unlock(&n->lock);
				neigh_cleanup_and_release(n);
				continue;
			}
			write_unlock(&n->lock);

next_elt:
			np = &n->next;
		}
		/*
		 * It's fine to release lock here, even if hash table
		 * grows while we are preempted.
		 */
		write_unlock_bh(&tbl->lock);
		cond_resched();
		write_lock_bh(&tbl->lock);
		nht = rcu_dereference_protected(tbl->nht,
						lockdep_is_held(&tbl->lock));
	}
out:
	/* Cycle through all hash buckets every BASE_REACHABLE_TIME/2 ticks.
	 * ARP entry timeouts range from 1/2 BASE_REACHABLE_TIME to 3/2
	 * BASE_REACHABLE_TIME.
	 */
	queue_delayed_work(system_power_efficient_wq, &tbl->gc_work,
			      NEIGH_VAR(&tbl->parms, BASE_REACHABLE_TIME) >> 1);
	write_unlock_bh(&tbl->lock);
}

static __inline__ int neigh_max_probes(struct neighbour *n)
{
	struct neigh_parms *p = n->parms;
	return NEIGH_VAR(p, UCAST_PROBES) + NEIGH_VAR(p, APP_PROBES) +
	       (n->nud_state & NUD_PROBE ? NEIGH_VAR(p, MCAST_REPROBES) :
	        NEIGH_VAR(p, MCAST_PROBES));
}

static void neigh_invalidate(struct neighbour *neigh)
	__releases(neigh->lock)
	__acquires(neigh->lock)
{
	struct sk_buff *skb;

	NEIGH_CACHE_STAT_INC(neigh->tbl, res_failed);
	neigh_dbg(2, "neigh %p is failed\n", neigh);
	neigh->updated = jiffies;

	/* It is very thin place. report_unreachable is very complicated
	   routine. Particularly, it can hit the same neighbour entry!

	   So that, we try to be accurate and avoid dead loop. --ANK
	 */
	while (neigh->nud_state == NUD_FAILED &&
	       (skb = __skb_dequeue(&neigh->arp_queue)) != NULL) {
		write_unlock(&neigh->lock);
		neigh->ops->error_report(neigh, skb);
		write_lock(&neigh->lock);
	}
	__skb_queue_purge(&neigh->arp_queue);
	neigh->arp_queue_len_bytes = 0;
}

static void neigh_probe(struct neighbour *neigh)
	__releases(neigh->lock)
{
	struct sk_buff *skb = skb_peek_tail(&neigh->arp_queue);
	/* keep skb alive even if arp_queue overflows */
	if (skb)
		skb = skb_clone(skb, GFP_ATOMIC);
	write_unlock(&neigh->lock);
	if (neigh->ops->solicit)
		neigh->ops->solicit(neigh, skb);
	atomic_inc(&neigh->probes);
	consume_skb(skb);
}

/* Called when a timer expires for a neighbour entry. */

static void neigh_timer_handler(struct timer_list *t)
{
	unsigned long now, next;
	struct neighbour *neigh = from_timer(neigh, t, timer);
	unsigned int state;
	int notify = 0;

	write_lock(&neigh->lock);

	state = neigh->nud_state;
	now = jiffies;
	next = now + HZ;

	if (!(state & NUD_IN_TIMER))
		goto out;

	if (state & NUD_REACHABLE) {
		if (time_before_eq(now,
				   neigh->confirmed + neigh->parms->reachable_time)) {
			neigh_dbg(2, "neigh %p is still alive\n", neigh);
			next = neigh->confirmed + neigh->parms->reachable_time;
		} else if (time_before_eq(now,
					  neigh->used +
					  NEIGH_VAR(neigh->parms, DELAY_PROBE_TIME))) {
			neigh_dbg(2, "neigh %p is delayed\n", neigh);
			neigh->nud_state = NUD_DELAY;
			neigh->updated = jiffies;
			neigh_suspect(neigh);
			next = now + NEIGH_VAR(neigh->parms, DELAY_PROBE_TIME);
		} else {
			neigh_dbg(2, "neigh %p is suspected\n", neigh);
			neigh->nud_state = NUD_STALE;
			neigh->updated = jiffies;
			neigh_suspect(neigh);
			notify = 1;
		}
	} else if (state & NUD_DELAY) {
		if (time_before_eq(now,
				   neigh->confirmed +
				   NEIGH_VAR(neigh->parms, DELAY_PROBE_TIME))) {
			neigh_dbg(2, "neigh %p is now reachable\n", neigh);
			neigh->nud_state = NUD_REACHABLE;
			neigh->updated = jiffies;
			neigh_connect(neigh);
			notify = 1;
			next = neigh->confirmed + neigh->parms->reachable_time;
		} else {
			neigh_dbg(2, "neigh %p is probed\n", neigh);
			neigh->nud_state = NUD_PROBE;
			neigh->updated = jiffies;
			atomic_set(&neigh->probes, 0);
			notify = 1;
			next = now + NEIGH_VAR(neigh->parms, RETRANS_TIME);
		}
	} else {
		/* NUD_PROBE|NUD_INCOMPLETE */
		next = now + NEIGH_VAR(neigh->parms, RETRANS_TIME);
	}

	if ((neigh->nud_state & (NUD_INCOMPLETE | NUD_PROBE)) &&
	    atomic_read(&neigh->probes) >= neigh_max_probes(neigh)) {
		neigh->nud_state = NUD_FAILED;
		notify = 1;
		neigh_invalidate(neigh);
		goto out;
	}

	if (neigh->nud_state & NUD_IN_TIMER) {
		if (time_before(next, jiffies + HZ/2))
			next = jiffies + HZ/2;
		if (!mod_timer(&neigh->timer, next))
			neigh_hold(neigh);
	}
	if (neigh->nud_state & (NUD_INCOMPLETE | NUD_PROBE)) {
		neigh_probe(neigh);
	} else {
out:
		write_unlock(&neigh->lock);
	}

	if (notify)
		neigh_update_notify(neigh, 0);

	trace_neigh_timer_handler(neigh, 0);

	neigh_release(neigh);
}

int __neigh_event_send(struct neighbour *neigh, struct sk_buff *skb)
{
	int rc;
	bool immediate_probe = false;

	write_lock_bh(&neigh->lock);

	rc = 0;
	if (neigh->nud_state & (NUD_CONNECTED | NUD_DELAY | NUD_PROBE))
		goto out_unlock_bh;
	if (neigh->dead)
		goto out_dead;

	if (!(neigh->nud_state & (NUD_STALE | NUD_INCOMPLETE))) {
		if (NEIGH_VAR(neigh->parms, MCAST_PROBES) +
		    NEIGH_VAR(neigh->parms, APP_PROBES)) {
			unsigned long next, now = jiffies;

			atomic_set(&neigh->probes,
				   NEIGH_VAR(neigh->parms, UCAST_PROBES));
			neigh_del_timer(neigh);
			neigh->nud_state     = NUD_INCOMPLETE;
			neigh->updated = now;
			next = now + max(NEIGH_VAR(neigh->parms, RETRANS_TIME),
					 HZ/2);
			neigh_add_timer(neigh, next);
			immediate_probe = true;
		} else {
			neigh->nud_state = NUD_FAILED;
			neigh->updated = jiffies;
			write_unlock_bh(&neigh->lock);

			kfree_skb(skb);
			return 1;
		}
	} else if (neigh->nud_state & NUD_STALE) {
		neigh_dbg(2, "neigh %p is delayed\n", neigh);
		neigh_del_timer(neigh);
		neigh->nud_state = NUD_DELAY;
		neigh->updated = jiffies;
		neigh_add_timer(neigh, jiffies +
				NEIGH_VAR(neigh->parms, DELAY_PROBE_TIME));
	}

	if (neigh->nud_state == NUD_INCOMPLETE) {
		if (skb) {
			while (neigh->arp_queue_len_bytes + skb->truesize >
			       NEIGH_VAR(neigh->parms, QUEUE_LEN_BYTES)) {
				struct sk_buff *buff;

				buff = __skb_dequeue(&neigh->arp_queue);
				if (!buff)
					break;
				neigh->arp_queue_len_bytes -= buff->truesize;
				kfree_skb(buff);
				NEIGH_CACHE_STAT_INC(neigh->tbl, unres_discards);
			}
			skb_dst_force(skb);
			__skb_queue_tail(&neigh->arp_queue, skb);
			neigh->arp_queue_len_bytes += skb->truesize;
		}
		rc = 1;
	}
out_unlock_bh:
	if (immediate_probe)
		neigh_probe(neigh);
	else
		write_unlock(&neigh->lock);
	local_bh_enable();
	trace_neigh_event_send_done(neigh, rc);
	return rc;

out_dead:
	if (neigh->nud_state & NUD_STALE)
		goto out_unlock_bh;
	write_unlock_bh(&neigh->lock);
	kfree_skb(skb);
	trace_neigh_event_send_dead(neigh, 1);
	return 1;
}
EXPORT_SYMBOL(__neigh_event_send);

static void neigh_update_hhs(struct neighbour *neigh)
{
	struct hh_cache *hh;
	void (*update)(struct hh_cache*, const struct net_device*, const unsigned char *)
		= NULL;

	if (neigh->dev->header_ops)
		update = neigh->dev->header_ops->cache_update;

	if (update) {
		hh = &neigh->hh;
		if (READ_ONCE(hh->hh_len)) {
			write_seqlock_bh(&hh->hh_lock);
			update(hh, neigh->dev, neigh->ha);
			write_sequnlock_bh(&hh->hh_lock);
		}
	}
}



/* Generic update routine.
   -- lladdr is new lladdr or NULL, if it is not supplied.
   -- new    is new state.
   -- flags
	NEIGH_UPDATE_F_OVERRIDE allows to override existing lladdr,
				if it is different.
	NEIGH_UPDATE_F_WEAK_OVERRIDE will suspect existing "connected"
				lladdr instead of overriding it
				if it is different.
	NEIGH_UPDATE_F_ADMIN	means that the change is administrative.
	NEIGH_UPDATE_F_USE	means that the entry is user triggered.
	NEIGH_UPDATE_F_OVERRIDE_ISROUTER allows to override existing
				NTF_ROUTER flag.
	NEIGH_UPDATE_F_ISROUTER	indicates if the neighbour is known as
				a router.

   Caller MUST hold reference count on the entry.
 */

static int __neigh_update(struct neighbour *neigh, const u8 *lladdr,
			  u8 new, u32 flags, u32 nlmsg_pid,
			  struct netlink_ext_ack *extack)
{
	bool ext_learn_change = false;
	u8 old;
	int err;
	int notify = 0;
	struct net_device *dev;
	int update_isrouter = 0;

	trace_neigh_update(neigh, lladdr, new, flags, nlmsg_pid);

	write_lock_bh(&neigh->lock);

	dev    = neigh->dev;
	old    = neigh->nud_state;
	err    = -EPERM;

	if (neigh->dead) {
		NL_SET_ERR_MSG(extack, "Neighbor entry is now dead");
		new = old;
		goto out;
	}
	if (!(flags & NEIGH_UPDATE_F_ADMIN) &&
	    (old & (NUD_NOARP | NUD_PERMANENT)))
		goto out;

	ext_learn_change = neigh_update_ext_learned(neigh, flags, &notify);
	if (flags & NEIGH_UPDATE_F_USE) {
		new = old & ~NUD_PERMANENT;
		neigh->nud_state = new;
		err = 0;
		goto out;
	}

	if (!(new & NUD_VALID)) {
		neigh_del_timer(neigh);
		if (old & NUD_CONNECTED)
			neigh_suspect(neigh);
		neigh->nud_state = new;
		err = 0;
		notify = old & NUD_VALID;
		if ((old & (NUD_INCOMPLETE | NUD_PROBE)) &&
		    (new & NUD_FAILED)) {
			neigh_invalidate(neigh);
			notify = 1;
		}
		goto out;
	}

	/* Compare new lladdr with cached one */
	if (!dev->addr_len) {
		/* First case: device needs no address. */
		lladdr = neigh->ha;
	} else if (lladdr) {
		/* The second case: if something is already cached
		   and a new address is proposed:
		   - compare new & old
		   - if they are different, check override flag
		 */
		if ((old & NUD_VALID) &&
		    !memcmp(lladdr, neigh->ha, dev->addr_len))
			lladdr = neigh->ha;
	} else {
		/* No address is supplied; if we know something,
		   use it, otherwise discard the request.
		 */
		err = -EINVAL;
		if (!(old & NUD_VALID)) {
			NL_SET_ERR_MSG(extack, "No link layer address given");
			goto out;
		}
		lladdr = neigh->ha;
	}

	/* Update confirmed timestamp for neighbour entry after we
	 * received ARP packet even if it doesn't change IP to MAC binding.
	 */
	if (new & NUD_CONNECTED)
		neigh->confirmed = jiffies;

	/* If entry was valid and address is not changed,
	   do not change entry state, if new one is STALE.
	 */
	err = 0;
	update_isrouter = flags & NEIGH_UPDATE_F_OVERRIDE_ISROUTER;
	if (old & NUD_VALID) {
		if (lladdr != neigh->ha && !(flags & NEIGH_UPDATE_F_OVERRIDE)) {
			update_isrouter = 0;
			if ((flags & NEIGH_UPDATE_F_WEAK_OVERRIDE) &&
			    (old & NUD_CONNECTED)) {
				lladdr = neigh->ha;
				new = NUD_STALE;
			} else
				goto out;
		} else {
			if (lladdr == neigh->ha && new == NUD_STALE &&
			    !(flags & NEIGH_UPDATE_F_ADMIN))
				new = old;
		}
	}

	/* Update timestamp only once we know we will make a change to the
	 * neighbour entry. Otherwise we risk to move the locktime window with
	 * noop updates and ignore relevant ARP updates.
	 */
	if (new != old || lladdr != neigh->ha)
		neigh->updated = jiffies;

	if (new != old) {
		neigh_del_timer(neigh);
		if (new & NUD_PROBE)
			atomic_set(&neigh->probes, 0);
		if (new & NUD_IN_TIMER)
			neigh_add_timer(neigh, (jiffies +
						((new & NUD_REACHABLE) ?
						 neigh->parms->reachable_time :
						 0)));
		neigh->nud_state = new;
		notify = 1;
	}

	if (lladdr != neigh->ha) {
		write_seqlock(&neigh->ha_lock);
		memcpy(&neigh->ha, lladdr, dev->addr_len);
		write_sequnlock(&neigh->ha_lock);
		neigh_update_hhs(neigh);
		if (!(new & NUD_CONNECTED))
			neigh->confirmed = jiffies -
				      (NEIGH_VAR(neigh->parms, BASE_REACHABLE_TIME) << 1);
		notify = 1;
	}
	if (new == old)
		goto out;
	if (new & NUD_CONNECTED)
		neigh_connect(neigh);
	else
		neigh_suspect(neigh);
	if (!(old & NUD_VALID)) {
		struct sk_buff *skb;

		/* Again: avoid dead loop if something went wrong */

		while (neigh->nud_state & NUD_VALID &&
		       (skb = __skb_dequeue(&neigh->arp_queue)) != NULL) {
			struct dst_entry *dst = skb_dst(skb);
			struct neighbour *n2, *n1 = neigh;
			write_unlock_bh(&neigh->lock);

			rcu_read_lock();

			/* Why not just use 'neigh' as-is?  The problem is that
			 * things such as shaper, eql, and sch_teql can end up
			 * using alternative, different, neigh objects to output
			 * the packet in the output path.  So what we need to do
			 * here is re-lookup the top-level neigh in the path so
			 * we can reinject the packet there.
			 */
			n2 = NULL;
			if (dst && dst->obsolete != DST_OBSOLETE_DEAD) {
				n2 = dst_neigh_lookup_skb(dst, skb);
				if (n2)
					n1 = n2;
			}
			n1->output(n1, skb);
			if (n2)
				neigh_release(n2);
			rcu_read_unlock();

			write_lock_bh(&neigh->lock);
		}
		__skb_queue_purge(&neigh->arp_queue);
		neigh->arp_queue_len_bytes = 0;
	}
out:
	if (update_isrouter)
		neigh_update_is_router(neigh, flags, &notify);
	write_unlock_bh(&neigh->lock);

	if (((new ^ old) & NUD_PERMANENT) || ext_learn_change)
		neigh_update_gc_list(neigh);

	if (notify)
		neigh_update_notify(neigh, nlmsg_pid);

	trace_neigh_update_done(neigh, err);

	return err;
}

int neigh_update(struct neighbour *neigh, const u8 *lladdr, u8 new,
		 u32 flags, u32 nlmsg_pid)
{
	return __neigh_update(neigh, lladdr, new, flags, nlmsg_pid, NULL);
}
EXPORT_SYMBOL(neigh_update);

/* Update the neigh to listen temporarily for probe responses, even if it is
 * in a NUD_FAILED state. The caller has to hold neigh->lock for writing.
 */
void __neigh_set_probe_once(struct neighbour *neigh)
{
	if (neigh->dead)
		return;
	neigh->updated = jiffies;
	if (!(neigh->nud_state & NUD_FAILED))
		return;
	neigh->nud_state = NUD_INCOMPLETE;
	atomic_set(&neigh->probes, neigh_max_probes(neigh));
	neigh_add_timer(neigh,
			jiffies + NEIGH_VAR(neigh->parms, RETRANS_TIME));
}
EXPORT_SYMBOL(__neigh_set_probe_once);

struct neighbour *neigh_event_ns(struct neigh_table *tbl,
				 u8 *lladdr, void *saddr,
				 struct net_device *dev)
{
	struct neighbour *neigh = __neigh_lookup(tbl, saddr, dev,
						 lladdr || !dev->addr_len);
	if (neigh)
		neigh_update(neigh, lladdr, NUD_STALE,
			     NEIGH_UPDATE_F_OVERRIDE, 0);
	return neigh;
}
EXPORT_SYMBOL(neigh_event_ns);

/* called with read_lock_bh(&n->lock); */
static void neigh_hh_init(struct neighbour *n)
{
	struct net_device *dev = n->dev;
	__be16 prot = n->tbl->protocol;
	struct hh_cache	*hh = &n->hh;

	write_lock_bh(&n->lock);

	/* Only one thread can come in here and initialize the
	 * hh_cache entry.
	 */
	if (!hh->hh_len)
		dev->header_ops->cache(n, hh, prot);

	write_unlock_bh(&n->lock);
}

/* Slow and careful. */

int neigh_resolve_output(struct neighbour *neigh, struct sk_buff *skb)
{
	int rc = 0;

	if (!neigh_event_send(neigh, skb)) {
		int err;
		struct net_device *dev = neigh->dev;
		unsigned int seq;

		if (dev->header_ops->cache && !READ_ONCE(neigh->hh.hh_len))
			neigh_hh_init(neigh);

		do {
			__skb_pull(skb, skb_network_offset(skb));
			seq = read_seqbegin(&neigh->ha_lock);
			err = dev_hard_header(skb, dev, ntohs(skb->protocol),
					      neigh->ha, NULL, skb->len);
		} while (read_seqretry(&neigh->ha_lock, seq));

		if (err >= 0)
			rc = dev_queue_xmit(skb);
		else
			goto out_kfree_skb;
	}
out:
	return rc;
out_kfree_skb:
	rc = -EINVAL;
	kfree_skb(skb);
	goto out;
}
EXPORT_SYMBOL(neigh_resolve_output);

/* As fast as possible without hh cache */

int neigh_connected_output(struct neighbour *neigh, struct sk_buff *skb)
{
	struct net_device *dev = neigh->dev;
	unsigned int seq;
	int err;

	do {
		__skb_pull(skb, skb_network_offset(skb));
		seq = read_seqbegin(&neigh->ha_lock);
		err = dev_hard_header(skb, dev, ntohs(skb->protocol),
				      neigh->ha, NULL, skb->len);
	} while (read_seqretry(&neigh->ha_lock, seq));

	if (err >= 0)
		err = dev_queue_xmit(skb);
	else {
		err = -EINVAL;
		kfree_skb(skb);
	}
	return err;
}
EXPORT_SYMBOL(neigh_connected_output);

int neigh_direct_output(struct neighbour *neigh, struct sk_buff *skb)
{
	return dev_queue_xmit(skb);
}
EXPORT_SYMBOL(neigh_direct_output);

static void neigh_proxy_process(struct timer_list *t)
{
	struct neigh_table *tbl = from_timer(tbl, t, proxy_timer);
	long sched_next = 0;
	unsigned long now = jiffies;
	struct sk_buff *skb, *n;

	spin_lock(&tbl->proxy_queue.lock);

	skb_queue_walk_safe(&tbl->proxy_queue, skb, n) {
		long tdif = NEIGH_CB(skb)->sched_next - now;

		if (tdif <= 0) {
			struct net_device *dev = skb->dev;

			__skb_unlink(skb, &tbl->proxy_queue);
			if (tbl->proxy_redo && netif_running(dev)) {
				rcu_read_lock();
				tbl->proxy_redo(skb);
				rcu_read_unlock();
			} else {
				kfree_skb(skb);
			}

			dev_put(dev);
		} else if (!sched_next || tdif < sched_next)
			sched_next = tdif;
	}
	del_timer(&tbl->proxy_timer);
	if (sched_next)
		mod_timer(&tbl->proxy_timer, jiffies + sched_next);
	spin_unlock(&tbl->proxy_queue.lock);
}

void pneigh_enqueue(struct neigh_table *tbl, struct neigh_parms *p,
		    struct sk_buff *skb)
{
	unsigned long now = jiffies;

	unsigned long sched_next = now + (prandom_u32() %
					  NEIGH_VAR(p, PROXY_DELAY));

	if (tbl->proxy_queue.qlen > NEIGH_VAR(p, PROXY_QLEN)) {
		kfree_skb(skb);
		return;
	}

	NEIGH_CB(skb)->sched_next = sched_next;
	NEIGH_CB(skb)->flags |= LOCALLY_ENQUEUED;

	spin_lock(&tbl->proxy_queue.lock);
	if (del_timer(&tbl->proxy_timer)) {
		if (time_before(tbl->proxy_timer.expires, sched_next))
			sched_next = tbl->proxy_timer.expires;
	}
	skb_dst_drop(skb);
	dev_hold(skb->dev);
	__skb_queue_tail(&tbl->proxy_queue, skb);
	mod_timer(&tbl->proxy_timer, sched_next);
	spin_unlock(&tbl->proxy_queue.lock);
}
EXPORT_SYMBOL(pneigh_enqueue);

static inline struct neigh_parms *lookup_neigh_parms(struct neigh_table *tbl,
						      struct net *net, int ifindex)
{
	struct neigh_parms *p;

	list_for_each_entry(p, &tbl->parms_list, list) {
		if ((p->dev && p->dev->ifindex == ifindex && net_eq(neigh_parms_net(p), net)) ||
		    (!p->dev && !ifindex && net_eq(net, &init_net)))
			return p;
	}

	return NULL;
}

struct neigh_parms *neigh_parms_alloc(struct net_device *dev,
				      struct neigh_table *tbl)
{
	struct neigh_parms *p;
	struct net *net = dev_net(dev);
	const struct net_device_ops *ops = dev->netdev_ops;

	p = kmemdup(&tbl->parms, sizeof(*p), GFP_KERNEL);
	if (p) {
		p->tbl		  = tbl;
		refcount_set(&p->refcnt, 1);
		p->reachable_time =
				neigh_rand_reach_time(NEIGH_VAR(p, BASE_REACHABLE_TIME));
		dev_hold(dev);
		p->dev = dev;
		write_pnet(&p->net, net);
		p->sysctl_table = NULL;

		if (ops->ndo_neigh_setup && ops->ndo_neigh_setup(dev, p)) {
			dev_put(dev);
			kfree(p);
			return NULL;
		}

		write_lock_bh(&tbl->lock);
		list_add(&p->list, &tbl->parms.list);
		write_unlock_bh(&tbl->lock);

		neigh_parms_data_state_cleanall(p);
	}
	return p;
}
EXPORT_SYMBOL(neigh_parms_alloc);

static void neigh_rcu_free_parms(struct rcu_head *head)
{
	struct neigh_parms *parms =
		container_of(head, struct neigh_parms, rcu_head);

	neigh_parms_put(parms);
}

void neigh_parms_release(struct neigh_table *tbl, struct neigh_parms *parms)
{
	if (!parms || parms == &tbl->parms)
		return;
	write_lock_bh(&tbl->lock);
	list_del(&parms->list);
	parms->dead = 1;
	write_unlock_bh(&tbl->lock);
	if (parms->dev)
		dev_put(parms->dev);
	call_rcu(&parms->rcu_head, neigh_rcu_free_parms);
}
EXPORT_SYMBOL(neigh_parms_release);

static void neigh_parms_destroy(struct neigh_parms *parms)
{
	kfree(parms);
}

static struct lock_class_key neigh_table_proxy_queue_class;

static struct neigh_table *neigh_tables[NEIGH_NR_TABLES] __read_mostly;

void neigh_table_init(int index, struct neigh_table *tbl)
{
	unsigned long now = jiffies;
	unsigned long phsize;

	INIT_LIST_HEAD(&tbl->parms_list);
	INIT_LIST_HEAD(&tbl->gc_list);
	list_add(&tbl->parms.list, &tbl->parms_list);
	write_pnet(&tbl->parms.net, &init_net);
	refcount_set(&tbl->parms.refcnt, 1);
	tbl->parms.reachable_time =
			  neigh_rand_reach_time(NEIGH_VAR(&tbl->parms, BASE_REACHABLE_TIME));

	tbl->stats = alloc_percpu(struct neigh_statistics);
	if (!tbl->stats)
		panic("cannot create neighbour cache statistics");

#ifdef CONFIG_PROC_FS
	if (!proc_create_seq_data(tbl->id, 0, init_net.proc_net_stat,
			      &neigh_stat_seq_ops, tbl))
		panic("cannot create neighbour proc dir entry");
#endif

	RCU_INIT_POINTER(tbl->nht, neigh_hash_alloc(3));

	phsize = (PNEIGH_HASHMASK + 1) * sizeof(struct pneigh_entry *);
	tbl->phash_buckets = kzalloc(phsize, GFP_KERNEL);

	if (!tbl->nht || !tbl->phash_buckets)
		panic("cannot allocate neighbour cache hashes");

	if (!tbl->entry_size)
		tbl->entry_size = ALIGN(offsetof(struct neighbour, primary_key) +
					tbl->key_len, NEIGH_PRIV_ALIGN);
	else
		WARN_ON(tbl->entry_size % NEIGH_PRIV_ALIGN);

	rwlock_init(&tbl->lock);
	INIT_DEFERRABLE_WORK(&tbl->gc_work, neigh_periodic_work);
	queue_delayed_work(system_power_efficient_wq, &tbl->gc_work,
			tbl->parms.reachable_time);
	timer_setup(&tbl->proxy_timer, neigh_proxy_process, 0);
	skb_queue_head_init_class(&tbl->proxy_queue,
			&neigh_table_proxy_queue_class);

	tbl->last_flush = now;
	tbl->last_rand	= now + tbl->parms.reachable_time * 20;

	neigh_tables[index] = tbl;
}
EXPORT_SYMBOL(neigh_table_init);

int neigh_table_clear(int index, struct neigh_table *tbl)
{
	neigh_tables[index] = NULL;
	/* It is not clean... Fix it to unload IPv6 module safely */
	cancel_delayed_work_sync(&tbl->gc_work);
	del_timer_sync(&tbl->proxy_timer);
	pneigh_queue_purge(&tbl->proxy_queue, NULL);
	neigh_ifdown(tbl, NULL);
	if (atomic_read(&tbl->entries))
		pr_crit("neighbour leakage\n");

	call_rcu(&rcu_dereference_protected(tbl->nht, 1)->rcu,
		 neigh_hash_free_rcu);
	tbl->nht = NULL;

	kfree(tbl->phash_buckets);
	tbl->phash_buckets = NULL;

	remove_proc_entry(tbl->id, init_net.proc_net_stat);

	free_percpu(tbl->stats);
	tbl->stats = NULL;

	return 0;
}
EXPORT_SYMBOL(neigh_table_clear);

static struct neigh_table *neigh_find_table(int family)
{
	struct neigh_table *tbl = NULL;

	switch (family) {
	case AF_INET:
		tbl = neigh_tables[NEIGH_ARP_TABLE];
		break;
	case AF_INET6:
		tbl = neigh_tables[NEIGH_ND_TABLE];
		break;
	case AF_DECnet:
		tbl = neigh_tables[NEIGH_DN_TABLE];
		break;
	}

	return tbl;
}

const struct nla_policy nda_policy[NDA_MAX+1] = {
	[NDA_DST]		= { .type = NLA_BINARY, .len = MAX_ADDR_LEN },
	[NDA_LLADDR]		= { .type = NLA_BINARY, .len = MAX_ADDR_LEN },
	[NDA_CACHEINFO]		= { .len = sizeof(struct nda_cacheinfo) },
	[NDA_PROBES]		= { .type = NLA_U32 },
	[NDA_VLAN]		= { .type = NLA_U16 },
	[NDA_PORT]		= { .type = NLA_U16 },
	[NDA_VNI]		= { .type = NLA_U32 },
	[NDA_IFINDEX]		= { .type = NLA_U32 },
	[NDA_MASTER]		= { .type = NLA_U32 },
	[NDA_PROTOCOL]		= { .type = NLA_U8 },
};

static int neigh_delete(struct sk_buff *skb, struct nlmsghdr *nlh,
			struct netlink_ext_ack *extack)
{
	struct net *net = sock_net(skb->sk);
	struct ndmsg *ndm;
	struct nlattr *dst_attr;
	struct neigh_table *tbl;
	struct neighbour *neigh;
	struct net_device *dev = NULL;
	int err = -EINVAL;

	ASSERT_RTNL();
	if (nlmsg_len(nlh) < sizeof(*ndm))
		goto out;

	dst_attr = nlmsg_find_attr(nlh, sizeof(*ndm), NDA_DST);
	if (!dst_attr) {
		NL_SET_ERR_MSG(extack, "Network address not specified");
		goto out;
	}

	ndm = nlmsg_data(nlh);
	if (ndm->ndm_ifindex) {
		dev = __dev_get_by_index(net, ndm->ndm_ifindex);
		if (dev == NULL) {
			err = -ENODEV;
			goto out;
		}
	}

	tbl = neigh_find_table(ndm->ndm_family);
	if (tbl == NULL)
		return -EAFNOSUPPORT;

	if (nla_len(dst_attr) < (int)tbl->key_len) {
		NL_SET_ERR_MSG(extack, "Invalid network address");
		goto out;
	}

	if (ndm->ndm_flags & NTF_PROXY) {
		err = pneigh_delete(tbl, net, nla_data(dst_attr), dev);
		goto out;
	}

	if (dev == NULL)
		goto out;

	neigh = neigh_lookup(tbl, nla_data(dst_attr), dev);
	if (neigh == NULL) {
		err = -ENOENT;
		goto out;
	}

	err = __neigh_update(neigh, NULL, NUD_FAILED,
			     NEIGH_UPDATE_F_OVERRIDE | NEIGH_UPDATE_F_ADMIN,
			     NETLINK_CB(skb).portid, extack);
	write_lock_bh(&tbl->lock);
	neigh_release(neigh);
	neigh_remove_one(neigh, tbl);
	write_unlock_bh(&tbl->lock);

out:
	return err;
}

static int neigh_add(struct sk_buff *skb, struct nlmsghdr *nlh,
		     struct netlink_ext_ack *extack)
{
	int flags = NEIGH_UPDATE_F_ADMIN | NEIGH_UPDATE_F_OVERRIDE |
		NEIGH_UPDATE_F_OVERRIDE_ISROUTER;
	struct net *net = sock_net(skb->sk);
	struct ndmsg *ndm;
	struct nlattr *tb[NDA_MAX+1];
	struct neigh_table *tbl;
	struct net_device *dev = NULL;
	struct neighbour *neigh;
	void *dst, *lladdr;
	u8 protocol = 0;
	int err;

	ASSERT_RTNL();
	err = nlmsg_parse_deprecated(nlh, sizeof(*ndm), tb, NDA_MAX,
				     nda_policy, extack);
	if (err < 0)
		goto out;

	err = -EINVAL;
	if (!tb[NDA_DST]) {
		NL_SET_ERR_MSG(extack, "Network address not specified");
		goto out;
	}

	ndm = nlmsg_data(nlh);
	if (ndm->ndm_ifindex) {
		dev = __dev_get_by_index(net, ndm->ndm_ifindex);
		if (dev == NULL) {
			err = -ENODEV;
			goto out;
		}

		if (tb[NDA_LLADDR] && nla_len(tb[NDA_LLADDR]) < dev->addr_len) {
			NL_SET_ERR_MSG(extack, "Invalid link address");
			goto out;
		}
	}

	tbl = neigh_find_table(ndm->ndm_family);
	if (tbl == NULL)
		return -EAFNOSUPPORT;

	if (nla_len(tb[NDA_DST]) < (int)tbl->key_len) {
		NL_SET_ERR_MSG(extack, "Invalid network address");
		goto out;
	}

	dst = nla_data(tb[NDA_DST]);
	lladdr = tb[NDA_LLADDR] ? nla_data(tb[NDA_LLADDR]) : NULL;

	if (tb[NDA_PROTOCOL])
		protocol = nla_get_u8(tb[NDA_PROTOCOL]);

	if (ndm->ndm_flags & NTF_PROXY) {
		struct pneigh_entry *pn;

		err = -ENOBUFS;
		pn = pneigh_lookup(tbl, net, dst, dev, 1);
		if (pn) {
			pn->flags = ndm->ndm_flags;
			if (protocol)
				pn->protocol = protocol;
			err = 0;
		}
		goto out;
	}

	if (!dev) {
		NL_SET_ERR_MSG(extack, "Device not specified");
		goto out;
	}

	if (tbl->allow_add && !tbl->allow_add(dev, extack)) {
		err = -EINVAL;
		goto out;
	}

	neigh = neigh_lookup(tbl, dst, dev);
	if (neigh == NULL) {
		bool exempt_from_gc;

		if (!(nlh->nlmsg_flags & NLM_F_CREATE)) {
			err = -ENOENT;
			goto out;
		}

		exempt_from_gc = ndm->ndm_state & NUD_PERMANENT ||
				 ndm->ndm_flags & NTF_EXT_LEARNED;
		neigh = ___neigh_create(tbl, dst, dev,
					ndm->ndm_flags & NTF_EXT_LEARNED,
					exempt_from_gc, true);
		if (IS_ERR(neigh)) {
			err = PTR_ERR(neigh);
			goto out;
		}
	} else {
		if (nlh->nlmsg_flags & NLM_F_EXCL) {
			err = -EEXIST;
			neigh_release(neigh);
			goto out;
		}

		if (!(nlh->nlmsg_flags & NLM_F_REPLACE))
			flags &= ~(NEIGH_UPDATE_F_OVERRIDE |
				   NEIGH_UPDATE_F_OVERRIDE_ISROUTER);
	}

	if (protocol)
		neigh->protocol = protocol;
	if (ndm->ndm_flags & NTF_EXT_LEARNED)
		flags |= NEIGH_UPDATE_F_EXT_LEARNED;
	if (ndm->ndm_flags & NTF_ROUTER)
		flags |= NEIGH_UPDATE_F_ISROUTER;
	if (ndm->ndm_flags & NTF_USE)
		flags |= NEIGH_UPDATE_F_USE;

	err = __neigh_update(neigh, lladdr, ndm->ndm_state, flags,
			     NETLINK_CB(skb).portid, extack);
	if (!err && ndm->ndm_flags & NTF_USE) {
		neigh_event_send(neigh, NULL);
		err = 0;
	}
	neigh_release(neigh);
out:
	return err;
}

static int neightbl_fill_parms(struct sk_buff *skb, struct neigh_parms *parms)
{
	struct nlattr *nest;

	nest = nla_nest_start_noflag(skb, NDTA_PARMS);
	if (nest == NULL)
		return -ENOBUFS;

	if ((parms->dev &&
	     nla_put_u32(skb, NDTPA_IFINDEX, parms->dev->ifindex)) ||
	    nla_put_u32(skb, NDTPA_REFCNT, refcount_read(&parms->refcnt)) ||
	    nla_put_u32(skb, NDTPA_QUEUE_LENBYTES,
			NEIGH_VAR(parms, QUEUE_LEN_BYTES)) ||
	    /* approximative value for deprecated QUEUE_LEN (in packets) */
	    nla_put_u32(skb, NDTPA_QUEUE_LEN,
			NEIGH_VAR(parms, QUEUE_LEN_BYTES) / SKB_TRUESIZE(ETH_FRAME_LEN)) ||
	    nla_put_u32(skb, NDTPA_PROXY_QLEN, NEIGH_VAR(parms, PROXY_QLEN)) ||
	    nla_put_u32(skb, NDTPA_APP_PROBES, NEIGH_VAR(parms, APP_PROBES)) ||
	    nla_put_u32(skb, NDTPA_UCAST_PROBES,
			NEIGH_VAR(parms, UCAST_PROBES)) ||
	    nla_put_u32(skb, NDTPA_MCAST_PROBES,
			NEIGH_VAR(parms, MCAST_PROBES)) ||
	    nla_put_u32(skb, NDTPA_MCAST_REPROBES,
			NEIGH_VAR(parms, MCAST_REPROBES)) ||
	    nla_put_msecs(skb, NDTPA_REACHABLE_TIME, parms->reachable_time,
			  NDTPA_PAD) ||
	    nla_put_msecs(skb, NDTPA_BASE_REACHABLE_TIME,
			  NEIGH_VAR(parms, BASE_REACHABLE_TIME), NDTPA_PAD) ||
	    nla_put_msecs(skb, NDTPA_GC_STALETIME,
			  NEIGH_VAR(parms, GC_STALETIME), NDTPA_PAD) ||
	    nla_put_msecs(skb, NDTPA_DELAY_PROBE_TIME,
			  NEIGH_VAR(parms, DELAY_PROBE_TIME), NDTPA_PAD) ||
	    nla_put_msecs(skb, NDTPA_RETRANS_TIME,
			  NEIGH_VAR(parms, RETRANS_TIME), NDTPA_PAD) ||
	    nla_put_msecs(skb, NDTPA_ANYCAST_DELAY,
			  NEIGH_VAR(parms, ANYCAST_DELAY), NDTPA_PAD) ||
	    nla_put_msecs(skb, NDTPA_PROXY_DELAY,
			  NEIGH_VAR(parms, PROXY_DELAY), NDTPA_PAD) ||
	    nla_put_msecs(skb, NDTPA_LOCKTIME,
			  NEIGH_VAR(parms, LOCKTIME), NDTPA_PAD))
		goto nla_put_failure;
	return nla_nest_end(skb, nest);

nla_put_failure:
	nla_nest_cancel(skb, nest);
	return -EMSGSIZE;
}

static int neightbl_fill_info(struct sk_buff *skb, struct neigh_table *tbl,
			      u32 pid, u32 seq, int type, int flags)
{
	struct nlmsghdr *nlh;
	struct ndtmsg *ndtmsg;

	nlh = nlmsg_put(skb, pid, seq, type, sizeof(*ndtmsg), flags);
	if (nlh == NULL)
		return -EMSGSIZE;

	ndtmsg = nlmsg_data(nlh);

	read_lock_bh(&tbl->lock);
	ndtmsg->ndtm_family = tbl->family;
	ndtmsg->ndtm_pad1   = 0;
	ndtmsg->ndtm_pad2   = 0;

	if (nla_put_string(skb, NDTA_NAME, tbl->id) ||
	    nla_put_msecs(skb, NDTA_GC_INTERVAL, tbl->gc_interval, NDTA_PAD) ||
	    nla_put_u32(skb, NDTA_THRESH1, tbl->gc_thresh1) ||
	    nla_put_u32(skb, NDTA_THRESH2, tbl->gc_thresh2) ||
	    nla_put_u32(skb, NDTA_THRESH3, tbl->gc_thresh3))
		goto nla_put_failure;
	{
		unsigned long now = jiffies;
		long flush_delta = now - tbl->last_flush;
		long rand_delta = now - tbl->last_rand;
		struct neigh_hash_table *nht;
		struct ndt_config ndc = {
			.ndtc_key_len		= tbl->key_len,
			.ndtc_entry_size	= tbl->entry_size,
			.ndtc_entries		= atomic_read(&tbl->entries),
			.ndtc_last_flush	= jiffies_to_msecs(flush_delta),
			.ndtc_last_rand		= jiffies_to_msecs(rand_delta),
			.ndtc_proxy_qlen	= tbl->proxy_queue.qlen,
		};

		rcu_read_lock_bh();
		nht = rcu_dereference_bh(tbl->nht);
		ndc.ndtc_hash_rnd = nht->hash_rnd[0];
		ndc.ndtc_hash_mask = ((1 << nht->hash_shift) - 1);
		rcu_read_unlock_bh();

		if (nla_put(skb, NDTA_CONFIG, sizeof(ndc), &ndc))
			goto nla_put_failure;
	}

	{
		int cpu;
		struct ndt_stats ndst;

		memset(&ndst, 0, sizeof(ndst));

		for_each_possible_cpu(cpu) {
			struct neigh_statistics	*st;

			st = per_cpu_ptr(tbl->stats, cpu);
			ndst.ndts_allocs		+= st->allocs;
			ndst.ndts_destroys		+= st->destroys;
			ndst.ndts_hash_grows		+= st->hash_grows;
			ndst.ndts_res_failed		+= st->res_failed;
			ndst.ndts_lookups		+= st->lookups;
			ndst.ndts_hits			+= st->hits;
			ndst.ndts_rcv_probes_mcast	+= st->rcv_probes_mcast;
			ndst.ndts_rcv_probes_ucast	+= st->rcv_probes_ucast;
			ndst.ndts_periodic_gc_runs	+= st->periodic_gc_runs;
			ndst.ndts_forced_gc_runs	+= st->forced_gc_runs;
			ndst.ndts_table_fulls		+= st->table_fulls;
		}

		if (nla_put_64bit(skb, NDTA_STATS, sizeof(ndst), &ndst,
				  NDTA_PAD))
			goto nla_put_failure;
	}

	BUG_ON(tbl->parms.dev);
	if (neightbl_fill_parms(skb, &tbl->parms) < 0)
		goto nla_put_failure;

	read_unlock_bh(&tbl->lock);
	nlmsg_end(skb, nlh);
	return 0;

nla_put_failure:
	read_unlock_bh(&tbl->lock);
	nlmsg_cancel(skb, nlh);
	return -EMSGSIZE;
}

static int neightbl_fill_param_info(struct sk_buff *skb,
				    struct neigh_table *tbl,
				    struct neigh_parms *parms,
				    u32 pid, u32 seq, int type,
				    unsigned int flags)
{
	struct ndtmsg *ndtmsg;
	struct nlmsghdr *nlh;

	nlh = nlmsg_put(skb, pid, seq, type, sizeof(*ndtmsg), flags);
	if (nlh == NULL)
		return -EMSGSIZE;

	ndtmsg = nlmsg_data(nlh);

	read_lock_bh(&tbl->lock);
	ndtmsg->ndtm_family = tbl->family;
	ndtmsg->ndtm_pad1   = 0;
	ndtmsg->ndtm_pad2   = 0;

	if (nla_put_string(skb, NDTA_NAME, tbl->id) < 0 ||
	    neightbl_fill_parms(skb, parms) < 0)
		goto errout;

	read_unlock_bh(&tbl->lock);
	nlmsg_end(skb, nlh);
	return 0;
errout:
	read_unlock_bh(&tbl->lock);
	nlmsg_cancel(skb, nlh);
	return -EMSGSIZE;
}

static const struct nla_policy nl_neightbl_policy[NDTA_MAX+1] = {
	[NDTA_NAME]		= { .type = NLA_STRING },
	[NDTA_THRESH1]		= { .type = NLA_U32 },
	[NDTA_THRESH2]		= { .type = NLA_U32 },
	[NDTA_THRESH3]		= { .type = NLA_U32 },
	[NDTA_GC_INTERVAL]	= { .type = NLA_U64 },
	[NDTA_PARMS]		= { .type = NLA_NESTED },
};

static const struct nla_policy nl_ntbl_parm_policy[NDTPA_MAX+1] = {
	[NDTPA_IFINDEX]			= { .type = NLA_U32 },
	[NDTPA_QUEUE_LEN]		= { .type = NLA_U32 },
	[NDTPA_PROXY_QLEN]		= { .type = NLA_U32 },
	[NDTPA_APP_PROBES]		= { .type = NLA_U32 },
	[NDTPA_UCAST_PROBES]		= { .type = NLA_U32 },
	[NDTPA_MCAST_PROBES]		= { .type = NLA_U32 },
	[NDTPA_MCAST_REPROBES]		= { .type = NLA_U32 },
	[NDTPA_BASE_REACHABLE_TIME]	= { .type = NLA_U64 },
	[NDTPA_GC_STALETIME]		= { .type = NLA_U64 },
	[NDTPA_DELAY_PROBE_TIME]	= { .type = NLA_U64 },
	[NDTPA_RETRANS_TIME]		= { .type = NLA_U64 },
	[NDTPA_ANYCAST_DELAY]		= { .type = NLA_U64 },
	[NDTPA_PROXY_DELAY]		= { .type = NLA_U64 },
	[NDTPA_LOCKTIME]		= { .type = NLA_U64 },
};

static int neightbl_set(struct sk_buff *skb, struct nlmsghdr *nlh,
			struct netlink_ext_ack *extack)
{
	struct net *net = sock_net(skb->sk);
	struct neigh_table *tbl;
	struct ndtmsg *ndtmsg;
	struct nlattr *tb[NDTA_MAX+1];
	bool found = false;
	int err, tidx;

	err = nlmsg_parse_deprecated(nlh, sizeof(*ndtmsg), tb, NDTA_MAX,
				     nl_neightbl_policy, extack);
	if (err < 0)
		goto errout;

	if (tb[NDTA_NAME] == NULL) {
		err = -EINVAL;
		goto errout;
	}

	ndtmsg = nlmsg_data(nlh);

	for (tidx = 0; tidx < NEIGH_NR_TABLES; tidx++) {
		tbl = neigh_tables[tidx];
		if (!tbl)
			continue;
		if (ndtmsg->ndtm_family && tbl->family != ndtmsg->ndtm_family)
			continue;
		if (nla_strcmp(tb[NDTA_NAME], tbl->id) == 0) {
			found = true;
			break;
		}
	}

	if (!found)
		return -ENOENT;

	/*
	 * We acquire tbl->lock to be nice to the periodic timers and
	 * make sure they always see a consistent set of values.
	 */
	write_lock_bh(&tbl->lock);

	if (tb[NDTA_PARMS]) {
		struct nlattr *tbp[NDTPA_MAX+1];
		struct neigh_parms *p;
		int i, ifindex = 0;

		err = nla_parse_nested_deprecated(tbp, NDTPA_MAX,
						  tb[NDTA_PARMS],
						  nl_ntbl_parm_policy, extack);
		if (err < 0)
			goto errout_tbl_lock;

		if (tbp[NDTPA_IFINDEX])
			ifindex = nla_get_u32(tbp[NDTPA_IFINDEX]);

		p = lookup_neigh_parms(tbl, net, ifindex);
		if (p == NULL) {
			err = -ENOENT;
			goto errout_tbl_lock;
		}

		for (i = 1; i <= NDTPA_MAX; i++) {
			if (tbp[i] == NULL)
				continue;

			switch (i) {
			case NDTPA_QUEUE_LEN:
				NEIGH_VAR_SET(p, QUEUE_LEN_BYTES,
					      nla_get_u32(tbp[i]) *
					      SKB_TRUESIZE(ETH_FRAME_LEN));
				break;
			case NDTPA_QUEUE_LENBYTES:
				NEIGH_VAR_SET(p, QUEUE_LEN_BYTES,
					      nla_get_u32(tbp[i]));
				break;
			case NDTPA_PROXY_QLEN:
				NEIGH_VAR_SET(p, PROXY_QLEN,
					      nla_get_u32(tbp[i]));
				break;
			case NDTPA_APP_PROBES:
				NEIGH_VAR_SET(p, APP_PROBES,
					      nla_get_u32(tbp[i]));
				break;
			case NDTPA_UCAST_PROBES:
				NEIGH_VAR_SET(p, UCAST_PROBES,
					      nla_get_u32(tbp[i]));
				break;
			case NDTPA_MCAST_PROBES:
				NEIGH_VAR_SET(p, MCAST_PROBES,
					      nla_get_u32(tbp[i]));
				break;
			case NDTPA_MCAST_REPROBES:
				NEIGH_VAR_SET(p, MCAST_REPROBES,
					      nla_get_u32(tbp[i]));
				break;
			case NDTPA_BASE_REACHABLE_TIME:
				NEIGH_VAR_SET(p, BASE_REACHABLE_TIME,
					      nla_get_msecs(tbp[i]));
				/* update reachable_time as well, otherwise, the change will
				 * only be effective after the next time neigh_periodic_work
				 * decides to recompute it (can be multiple minutes)
				 */
				p->reachable_time =
					neigh_rand_reach_time(NEIGH_VAR(p, BASE_REACHABLE_TIME));
				break;
			case NDTPA_GC_STALETIME:
				NEIGH_VAR_SET(p, GC_STALETIME,
					      nla_get_msecs(tbp[i]));
				break;
			case NDTPA_DELAY_PROBE_TIME:
				NEIGH_VAR_SET(p, DELAY_PROBE_TIME,
					      nla_get_msecs(tbp[i]));
				call_netevent_notifiers(NETEVENT_DELAY_PROBE_TIME_UPDATE, p);
				break;
			case NDTPA_RETRANS_TIME:
				NEIGH_VAR_SET(p, RETRANS_TIME,
					      nla_get_msecs(tbp[i]));
				break;
			case NDTPA_ANYCAST_DELAY:
				NEIGH_VAR_SET(p, ANYCAST_DELAY,
					      nla_get_msecs(tbp[i]));
				break;
			case NDTPA_PROXY_DELAY:
				NEIGH_VAR_SET(p, PROXY_DELAY,
					      nla_get_msecs(tbp[i]));
				break;
			case NDTPA_LOCKTIME:
				NEIGH_VAR_SET(p, LOCKTIME,
					      nla_get_msecs(tbp[i]));
				break;
			}
		}
	}

	err = -ENOENT;
	if ((tb[NDTA_THRESH1] || tb[NDTA_THRESH2] ||
	     tb[NDTA_THRESH3] || tb[NDTA_GC_INTERVAL]) &&
	    !net_eq(net, &init_net))
		goto errout_tbl_lock;

	if (tb[NDTA_THRESH1])
		tbl->gc_thresh1 = nla_get_u32(tb[NDTA_THRESH1]);

	if (tb[NDTA_THRESH2])
		tbl->gc_thresh2 = nla_get_u32(tb[NDTA_THRESH2]);

	if (tb[NDTA_THRESH3])
		tbl->gc_thresh3 = nla_get_u32(tb[NDTA_THRESH3]);

	if (tb[NDTA_GC_INTERVAL])
		tbl->gc_interval = nla_get_msecs(tb[NDTA_GC_INTERVAL]);

	err = 0;

errout_tbl_lock:
	write_unlock_bh(&tbl->lock);
errout:
	return err;
}

static int neightbl_valid_dump_info(const struct nlmsghdr *nlh,
				    struct netlink_ext_ack *extack)
{
	struct ndtmsg *ndtm;

	if (nlh->nlmsg_len < nlmsg_msg_size(sizeof(*ndtm))) {
		NL_SET_ERR_MSG(extack, "Invalid header for neighbor table dump request");
		return -EINVAL;
	}

	ndtm = nlmsg_data(nlh);
	if (ndtm->ndtm_pad1  || ndtm->ndtm_pad2) {
		NL_SET_ERR_MSG(extack, "Invalid values in header for neighbor table dump request");
		return -EINVAL;
	}

	if (nlmsg_attrlen(nlh, sizeof(*ndtm))) {
		NL_SET_ERR_MSG(extack, "Invalid data after header in neighbor table dump request");
		return -EINVAL;
	}

	return 0;
}

static int neightbl_dump_info(struct sk_buff *skb, struct netlink_callback *cb)
{
	const struct nlmsghdr *nlh = cb->nlh;
	struct net *net = sock_net(skb->sk);
	int family, tidx, nidx = 0;
	int tbl_skip = cb->args[0];
	int neigh_skip = cb->args[1];
	struct neigh_table *tbl;

	if (cb->strict_check) {
		int err = neightbl_valid_dump_info(nlh, cb->extack);

		if (err < 0)
			return err;
	}

	family = ((struct rtgenmsg *)nlmsg_data(nlh))->rtgen_family;

	for (tidx = 0; tidx < NEIGH_NR_TABLES; tidx++) {
		struct neigh_parms *p;

		tbl = neigh_tables[tidx];
		if (!tbl)
			continue;

		if (tidx < tbl_skip || (family && tbl->family != family))
			continue;

		if (neightbl_fill_info(skb, tbl, NETLINK_CB(cb->skb).portid,
				       nlh->nlmsg_seq, RTM_NEWNEIGHTBL,
				       NLM_F_MULTI) < 0)
			break;

		nidx = 0;
		p = list_next_entry(&tbl->parms, list);
		list_for_each_entry_from(p, &tbl->parms_list, list) {
			if (!net_eq(neigh_parms_net(p), net))
				continue;

			if (nidx < neigh_skip)
				goto next;

			if (neightbl_fill_param_info(skb, tbl, p,
						     NETLINK_CB(cb->skb).portid,
						     nlh->nlmsg_seq,
						     RTM_NEWNEIGHTBL,
						     NLM_F_MULTI) < 0)
				goto out;
		next:
			nidx++;
		}

		neigh_skip = 0;
	}
out:
	cb->args[0] = tidx;
	cb->args[1] = nidx;

	return skb->len;
}

static int neigh_fill_info(struct sk_buff *skb, struct neighbour *neigh,
			   u32 pid, u32 seq, int type, unsigned int flags)
{
	unsigned long now = jiffies;
	struct nda_cacheinfo ci;
	struct nlmsghdr *nlh;
	struct ndmsg *ndm;

	nlh = nlmsg_put(skb, pid, seq, type, sizeof(*ndm), flags);
	if (nlh == NULL)
		return -EMSGSIZE;

	ndm = nlmsg_data(nlh);
	ndm->ndm_family	 = neigh->ops->family;
	ndm->ndm_pad1    = 0;
	ndm->ndm_pad2    = 0;
	ndm->ndm_flags	 = neigh->flags;
	ndm->ndm_type	 = neigh->type;
	ndm->ndm_ifindex = neigh->dev->ifindex;

	if (nla_put(skb, NDA_DST, neigh->tbl->key_len, neigh->primary_key))
		goto nla_put_failure;

	read_lock_bh(&neigh->lock);
	ndm->ndm_state	 = neigh->nud_state;
	if (neigh->nud_state & NUD_VALID) {
		char haddr[MAX_ADDR_LEN];

		neigh_ha_snapshot(haddr, neigh, neigh->dev);
		if (nla_put(skb, NDA_LLADDR, neigh->dev->addr_len, haddr) < 0) {
			read_unlock_bh(&neigh->lock);
			goto nla_put_failure;
		}
	}

	ci.ndm_used	 = jiffies_to_clock_t(now - neigh->used);
	ci.ndm_confirmed = jiffies_to_clock_t(now - neigh->confirmed);
	ci.ndm_updated	 = jiffies_to_clock_t(now - neigh->updated);
	ci.ndm_refcnt	 = refcount_read(&neigh->refcnt) - 1;
	read_unlock_bh(&neigh->lock);

	if (nla_put_u32(skb, NDA_PROBES, atomic_read(&neigh->probes)) ||
	    nla_put(skb, NDA_CACHEINFO, sizeof(ci), &ci))
		goto nla_put_failure;

	if (neigh->protocol && nla_put_u8(skb, NDA_PROTOCOL, neigh->protocol))
		goto nla_put_failure;

	nlmsg_end(skb, nlh);
	return 0;

nla_put_failure:
	nlmsg_cancel(skb, nlh);
	return -EMSGSIZE;
}

static int pneigh_fill_info(struct sk_buff *skb, struct pneigh_entry *pn,
			    u32 pid, u32 seq, int type, unsigned int flags,
			    struct neigh_table *tbl)
{
	struct nlmsghdr *nlh;
	struct ndmsg *ndm;

	nlh = nlmsg_put(skb, pid, seq, type, sizeof(*ndm), flags);
	if (nlh == NULL)
		return -EMSGSIZE;

	ndm = nlmsg_data(nlh);
	ndm->ndm_family	 = tbl->family;
	ndm->ndm_pad1    = 0;
	ndm->ndm_pad2    = 0;
	ndm->ndm_flags	 = pn->flags | NTF_PROXY;
	ndm->ndm_type	 = RTN_UNICAST;
	ndm->ndm_ifindex = pn->dev ? pn->dev->ifindex : 0;
	ndm->ndm_state	 = NUD_NONE;

	if (nla_put(skb, NDA_DST, tbl->key_len, pn->key))
		goto nla_put_failure;

	if (pn->protocol && nla_put_u8(skb, NDA_PROTOCOL, pn->protocol))
		goto nla_put_failure;

	nlmsg_end(skb, nlh);
	return 0;

nla_put_failure:
	nlmsg_cancel(skb, nlh);
	return -EMSGSIZE;
}

static void neigh_update_notify(struct neighbour *neigh, u32 nlmsg_pid)
{
	call_netevent_notifiers(NETEVENT_NEIGH_UPDATE, neigh);
	__neigh_notify(neigh, RTM_NEWNEIGH, 0, nlmsg_pid);
}

static bool neigh_master_filtered(struct net_device *dev, int master_idx)
{
	struct net_device *master;

	if (!master_idx)
		return false;

	master = dev ? netdev_master_upper_dev_get(dev) : NULL;
	if (!master || master->ifindex != master_idx)
		return true;

	return false;
}

static bool neigh_ifindex_filtered(struct net_device *dev, int filter_idx)
{
	if (filter_idx && (!dev || dev->ifindex != filter_idx))
		return true;

	return false;
}

struct neigh_dump_filter {
	int master_idx;
	int dev_idx;
};

static int neigh_dump_table(struct neigh_table *tbl, struct sk_buff *skb,
			    struct netlink_callback *cb,
			    struct neigh_dump_filter *filter)
{
	struct net *net = sock_net(skb->sk);
	struct neighbour *n;
	int rc, h, s_h = cb->args[1];
	int idx, s_idx = idx = cb->args[2];
	struct neigh_hash_table *nht;
	unsigned int flags = NLM_F_MULTI;

	if (filter->dev_idx || filter->master_idx)
		flags |= NLM_F_DUMP_FILTERED;

	rcu_read_lock_bh();
	nht = rcu_dereference_bh(tbl->nht);

	for (h = s_h; h < (1 << nht->hash_shift); h++) {
		if (h > s_h)
			s_idx = 0;
		for (n = rcu_dereference_bh(nht->hash_buckets[h]), idx = 0;
		     n != NULL;
		     n = rcu_dereference_bh(n->next)) {
			if (idx < s_idx || !net_eq(dev_net(n->dev), net))
				goto next;
			if (neigh_ifindex_filtered(n->dev, filter->dev_idx) ||
			    neigh_master_filtered(n->dev, filter->master_idx))
				goto next;
			if (neigh_fill_info(skb, n, NETLINK_CB(cb->skb).portid,
					    cb->nlh->nlmsg_seq,
					    RTM_NEWNEIGH,
					    flags) < 0) {
				rc = -1;
				goto out;
			}
next:
			idx++;
		}
	}
	rc = skb->len;
out:
	rcu_read_unlock_bh();
	cb->args[1] = h;
	cb->args[2] = idx;
	return rc;
}

static int pneigh_dump_table(struct neigh_table *tbl, struct sk_buff *skb,
			     struct netlink_callback *cb,
			     struct neigh_dump_filter *filter)
{
	struct pneigh_entry *n;
	struct net *net = sock_net(skb->sk);
	int rc, h, s_h = cb->args[3];
	int idx, s_idx = idx = cb->args[4];
	unsigned int flags = NLM_F_MULTI;

	if (filter->dev_idx || filter->master_idx)
		flags |= NLM_F_DUMP_FILTERED;

	read_lock_bh(&tbl->lock);

	for (h = s_h; h <= PNEIGH_HASHMASK; h++) {
		if (h > s_h)
			s_idx = 0;
		for (n = tbl->phash_buckets[h], idx = 0; n; n = n->next) {
			if (idx < s_idx || pneigh_net(n) != net)
				goto next;
			if (neigh_ifindex_filtered(n->dev, filter->dev_idx) ||
			    neigh_master_filtered(n->dev, filter->master_idx))
				goto next;
			if (pneigh_fill_info(skb, n, NETLINK_CB(cb->skb).portid,
					    cb->nlh->nlmsg_seq,
					    RTM_NEWNEIGH, flags, tbl) < 0) {
				read_unlock_bh(&tbl->lock);
				rc = -1;
				goto out;
			}
		next:
			idx++;
		}
	}

	read_unlock_bh(&tbl->lock);
	rc = skb->len;
out:
	cb->args[3] = h;
	cb->args[4] = idx;
	return rc;

}

static int neigh_valid_dump_req(const struct nlmsghdr *nlh,
				bool strict_check,
				struct neigh_dump_filter *filter,
				struct netlink_ext_ack *extack)
{
	struct nlattr *tb[NDA_MAX + 1];
	int err, i;

	if (strict_check) {
		struct ndmsg *ndm;

		if (nlh->nlmsg_len < nlmsg_msg_size(sizeof(*ndm))) {
			NL_SET_ERR_MSG(extack, "Invalid header for neighbor dump request");
			return -EINVAL;
		}

		ndm = nlmsg_data(nlh);
		if (ndm->ndm_pad1  || ndm->ndm_pad2  || ndm->ndm_ifindex ||
		    ndm->ndm_state || ndm->ndm_type) {
			NL_SET_ERR_MSG(extack, "Invalid values in header for neighbor dump request");
			return -EINVAL;
		}

		if (ndm->ndm_flags & ~NTF_PROXY) {
			NL_SET_ERR_MSG(extack, "Invalid flags in header for neighbor dump request");
			return -EINVAL;
		}

		err = nlmsg_parse_deprecated_strict(nlh, sizeof(struct ndmsg),
						    tb, NDA_MAX, nda_policy,
						    extack);
	} else {
		err = nlmsg_parse_deprecated(nlh, sizeof(struct ndmsg), tb,
					     NDA_MAX, nda_policy, extack);
	}
	if (err < 0)
		return err;

	for (i = 0; i <= NDA_MAX; ++i) {
		if (!tb[i])
			continue;

		/* all new attributes should require strict_check */
		switch (i) {
		case NDA_IFINDEX:
			filter->dev_idx = nla_get_u32(tb[i]);
			break;
		case NDA_MASTER:
			filter->master_idx = nla_get_u32(tb[i]);
			break;
		default:
			if (strict_check) {
				NL_SET_ERR_MSG(extack, "Unsupported attribute in neighbor dump request");
				return -EINVAL;
			}
		}
	}

	return 0;
}

static int neigh_dump_info(struct sk_buff *skb, struct netlink_callback *cb)
{
	const struct nlmsghdr *nlh = cb->nlh;
	struct neigh_dump_filter filter = {};
	struct neigh_table *tbl;
	int t, family, s_t;
	int proxy = 0;
	int err;

	family = ((struct rtgenmsg *)nlmsg_data(nlh))->rtgen_family;

	/* check for full ndmsg structure presence, family member is
	 * the same for both structures
	 */
	if (nlmsg_len(nlh) >= sizeof(struct ndmsg) &&
	    ((struct ndmsg *)nlmsg_data(nlh))->ndm_flags == NTF_PROXY)
		proxy = 1;

	err = neigh_valid_dump_req(nlh, cb->strict_check, &filter, cb->extack);
	if (err < 0 && cb->strict_check)
		return err;

	s_t = cb->args[0];

	for (t = 0; t < NEIGH_NR_TABLES; t++) {
		tbl = neigh_tables[t];

		if (!tbl)
			continue;
		if (t < s_t || (family && tbl->family != family))
			continue;
		if (t > s_t)
			memset(&cb->args[1], 0, sizeof(cb->args) -
						sizeof(cb->args[0]));
		if (proxy)
			err = pneigh_dump_table(tbl, skb, cb, &filter);
		else
			err = neigh_dump_table(tbl, skb, cb, &filter);
		if (err < 0)
			break;
	}

	cb->args[0] = t;
	return skb->len;
}

static int neigh_valid_get_req(const struct nlmsghdr *nlh,
			       struct neigh_table **tbl,
			       void **dst, int *dev_idx, u8 *ndm_flags,
			       struct netlink_ext_ack *extack)
{
	struct nlattr *tb[NDA_MAX + 1];
	struct ndmsg *ndm;
	int err, i;

	if (nlh->nlmsg_len < nlmsg_msg_size(sizeof(*ndm))) {
		NL_SET_ERR_MSG(extack, "Invalid header for neighbor get request");
		return -EINVAL;
	}

	ndm = nlmsg_data(nlh);
	if (ndm->ndm_pad1  || ndm->ndm_pad2  || ndm->ndm_state ||
	    ndm->ndm_type) {
		NL_SET_ERR_MSG(extack, "Invalid values in header for neighbor get request");
		return -EINVAL;
	}

	if (ndm->ndm_flags & ~NTF_PROXY) {
		NL_SET_ERR_MSG(extack, "Invalid flags in header for neighbor get request");
		return -EINVAL;
	}

	err = nlmsg_parse_deprecated_strict(nlh, sizeof(struct ndmsg), tb,
					    NDA_MAX, nda_policy, extack);
	if (err < 0)
		return err;

	*ndm_flags = ndm->ndm_flags;
	*dev_idx = ndm->ndm_ifindex;
	*tbl = neigh_find_table(ndm->ndm_family);
	if (*tbl == NULL) {
		NL_SET_ERR_MSG(extack, "Unsupported family in header for neighbor get request");
		return -EAFNOSUPPORT;
	}

	for (i = 0; i <= NDA_MAX; ++i) {
		if (!tb[i])
			continue;

		switch (i) {
		case NDA_DST:
			if (nla_len(tb[i]) != (int)(*tbl)->key_len) {
				NL_SET_ERR_MSG(extack, "Invalid network address in neighbor get request");
				return -EINVAL;
			}
			*dst = nla_data(tb[i]);
			break;
		default:
			NL_SET_ERR_MSG(extack, "Unsupported attribute in neighbor get request");
			return -EINVAL;
		}
	}

	return 0;
}

static inline size_t neigh_nlmsg_size(void)
{
	return NLMSG_ALIGN(sizeof(struct ndmsg))
	       + nla_total_size(MAX_ADDR_LEN) /* NDA_DST */
	       + nla_total_size(MAX_ADDR_LEN) /* NDA_LLADDR */
	       + nla_total_size(sizeof(struct nda_cacheinfo))
	       + nla_total_size(4)  /* NDA_PROBES */
	       + nla_total_size(1); /* NDA_PROTOCOL */
}

static int neigh_get_reply(struct net *net, struct neighbour *neigh,
			   u32 pid, u32 seq)
{
	struct sk_buff *skb;
	int err = 0;

	skb = nlmsg_new(neigh_nlmsg_size(), GFP_KERNEL);
	if (!skb)
		return -ENOBUFS;

	err = neigh_fill_info(skb, neigh, pid, seq, RTM_NEWNEIGH, 0);
	if (err) {
		kfree_skb(skb);
		goto errout;
	}

	err = rtnl_unicast(skb, net, pid);
errout:
	return err;
}

static inline size_t pneigh_nlmsg_size(void)
{
	return NLMSG_ALIGN(sizeof(struct ndmsg))
	       + nla_total_size(MAX_ADDR_LEN) /* NDA_DST */
	       + nla_total_size(1); /* NDA_PROTOCOL */
}

static int pneigh_get_reply(struct net *net, struct pneigh_entry *neigh,
			    u32 pid, u32 seq, struct neigh_table *tbl)
{
	struct sk_buff *skb;
	int err = 0;

	skb = nlmsg_new(pneigh_nlmsg_size(), GFP_KERNEL);
	if (!skb)
		return -ENOBUFS;

	err = pneigh_fill_info(skb, neigh, pid, seq, RTM_NEWNEIGH, 0, tbl);
	if (err) {
		kfree_skb(skb);
		goto errout;
	}

	err = rtnl_unicast(skb, net, pid);
errout:
	return err;
}

static int neigh_get(struct sk_buff *in_skb, struct nlmsghdr *nlh,
		     struct netlink_ext_ack *extack)
{
	struct net *net = sock_net(in_skb->sk);
	struct net_device *dev = NULL;
	struct neigh_table *tbl = NULL;
	struct neighbour *neigh;
	void *dst = NULL;
	u8 ndm_flags = 0;
	int dev_idx = 0;
	int err;

	err = neigh_valid_get_req(nlh, &tbl, &dst, &dev_idx, &ndm_flags,
				  extack);
	if (err < 0)
		return err;

	if (dev_idx) {
		dev = __dev_get_by_index(net, dev_idx);
		if (!dev) {
			NL_SET_ERR_MSG(extack, "Unknown device ifindex");
			return -ENODEV;
		}
	}

	if (!dst) {
		NL_SET_ERR_MSG(extack, "Network address not specified");
		return -EINVAL;
	}

	if (ndm_flags & NTF_PROXY) {
		struct pneigh_entry *pn;

		pn = pneigh_lookup(tbl, net, dst, dev, 0);
		if (!pn) {
			NL_SET_ERR_MSG(extack, "Proxy neighbour entry not found");
			return -ENOENT;
		}
		return pneigh_get_reply(net, pn, NETLINK_CB(in_skb).portid,
					nlh->nlmsg_seq, tbl);
	}

	if (!dev) {
		NL_SET_ERR_MSG(extack, "No device specified");
		return -EINVAL;
	}

	neigh = neigh_lookup(tbl, dst, dev);
	if (!neigh) {
		NL_SET_ERR_MSG(extack, "Neighbour entry not found");
		return -ENOENT;
	}

	err = neigh_get_reply(net, neigh, NETLINK_CB(in_skb).portid,
			      nlh->nlmsg_seq);

	neigh_release(neigh);

	return err;
}

void neigh_for_each(struct neigh_table *tbl, void (*cb)(struct neighbour *, void *), void *cookie)
{
	int chain;
	struct neigh_hash_table *nht;

	rcu_read_lock_bh();
	nht = rcu_dereference_bh(tbl->nht);

	read_lock(&tbl->lock); /* avoid resizes */
	for (chain = 0; chain < (1 << nht->hash_shift); chain++) {
		struct neighbour *n;

		for (n = rcu_dereference_bh(nht->hash_buckets[chain]);
		     n != NULL;
		     n = rcu_dereference_bh(n->next))
			cb(n, cookie);
	}
	read_unlock(&tbl->lock);
	rcu_read_unlock_bh();
}
EXPORT_SYMBOL(neigh_for_each);

/* The tbl->lock must be held as a writer and BH disabled. */
void __neigh_for_each_release(struct neigh_table *tbl,
			      int (*cb)(struct neighbour *))
{
	int chain;
	struct neigh_hash_table *nht;

	nht = rcu_dereference_protected(tbl->nht,
					lockdep_is_held(&tbl->lock));
	for (chain = 0; chain < (1 << nht->hash_shift); chain++) {
		struct neighbour *n;
		struct neighbour __rcu **np;

		np = &nht->hash_buckets[chain];
		while ((n = rcu_dereference_protected(*np,
					lockdep_is_held(&tbl->lock))) != NULL) {
			int release;

			write_lock(&n->lock);
			release = cb(n);
			if (release) {
				rcu_assign_pointer(*np,
					rcu_dereference_protected(n->next,
						lockdep_is_held(&tbl->lock)));
				neigh_mark_dead(n);
			} else
				np = &n->next;
			write_unlock(&n->lock);
			if (release)
				neigh_cleanup_and_release(n);
		}
	}
}
EXPORT_SYMBOL(__neigh_for_each_release);

int neigh_xmit(int index, struct net_device *dev,
	       const void *addr, struct sk_buff *skb)
{
	int err = -EAFNOSUPPORT;
	if (likely(index < NEIGH_NR_TABLES)) {
		struct neigh_table *tbl;
		struct neighbour *neigh;

		tbl = neigh_tables[index];
		if (!tbl)
			goto out;
		rcu_read_lock_bh();
		if (index == NEIGH_ARP_TABLE) {
			u32 key = *((u32 *)addr);

			neigh = __ipv4_neigh_lookup_noref(dev, key);
		} else {
			neigh = __neigh_lookup_noref(tbl, addr, dev);
		}
		if (!neigh)
			neigh = __neigh_create(tbl, addr, dev, false);
		err = PTR_ERR(neigh);
		if (IS_ERR(neigh)) {
			rcu_read_unlock_bh();
			goto out_kfree_skb;
		}
		err = neigh->output(neigh, skb);
		rcu_read_unlock_bh();
	}
	else if (index == NEIGH_LINK_TABLE) {
		err = dev_hard_header(skb, dev, ntohs(skb->protocol),
				      addr, NULL, skb->len);
		if (err < 0)
			goto out_kfree_skb;
		err = dev_queue_xmit(skb);
	}
out:
	return err;
out_kfree_skb:
	kfree_skb(skb);
	goto out;
}
EXPORT_SYMBOL(neigh_xmit);

#ifdef CONFIG_PROC_FS

static struct neighbour *neigh_get_first(struct seq_file *seq)
{
	struct neigh_seq_state *state = seq->private;
	struct net *net = seq_file_net(seq);
	struct neigh_hash_table *nht = state->nht;
	struct neighbour *n = NULL;
	int bucket;

	state->flags &= ~NEIGH_SEQ_IS_PNEIGH;
	for (bucket = 0; bucket < (1 << nht->hash_shift); bucket++) {
		n = rcu_dereference_bh(nht->hash_buckets[bucket]);

		while (n) {
			if (!net_eq(dev_net(n->dev), net))
				goto next;
			if (state->neigh_sub_iter) {
				loff_t fakep = 0;
				void *v;

				v = state->neigh_sub_iter(state, n, &fakep);
				if (!v)
					goto next;
			}
			if (!(state->flags & NEIGH_SEQ_SKIP_NOARP))
				break;
			if (n->nud_state & ~NUD_NOARP)
				break;
next:
			n = rcu_dereference_bh(n->next);
		}

		if (n)
			break;
	}
	state->bucket = bucket;

	return n;
}

static struct neighbour *neigh_get_next(struct seq_file *seq,
					struct neighbour *n,
					loff_t *pos)
{
	struct neigh_seq_state *state = seq->private;
	struct net *net = seq_file_net(seq);
	struct neigh_hash_table *nht = state->nht;

	if (state->neigh_sub_iter) {
		void *v = state->neigh_sub_iter(state, n, pos);
		if (v)
			return n;
	}
	n = rcu_dereference_bh(n->next);

	while (1) {
		while (n) {
			if (!net_eq(dev_net(n->dev), net))
				goto next;
			if (state->neigh_sub_iter) {
				void *v = state->neigh_sub_iter(state, n, pos);
				if (v)
					return n;
				goto next;
			}
			if (!(state->flags & NEIGH_SEQ_SKIP_NOARP))
				break;

			if (n->nud_state & ~NUD_NOARP)
				break;
next:
			n = rcu_dereference_bh(n->next);
		}

		if (n)
			break;

		if (++state->bucket >= (1 << nht->hash_shift))
			break;

		n = rcu_dereference_bh(nht->hash_buckets[state->bucket]);
	}

	if (n && pos)
		--(*pos);
	return n;
}

static struct neighbour *neigh_get_idx(struct seq_file *seq, loff_t *pos)
{
	struct neighbour *n = neigh_get_first(seq);

	if (n) {
		--(*pos);
		while (*pos) {
			n = neigh_get_next(seq, n, pos);
			if (!n)
				break;
		}
	}
	return *pos ? NULL : n;
}

static struct pneigh_entry *pneigh_get_first(struct seq_file *seq)
{
	struct neigh_seq_state *state = seq->private;
	struct net *net = seq_file_net(seq);
	struct neigh_table *tbl = state->tbl;
	struct pneigh_entry *pn = NULL;
	int bucket = state->bucket;

	state->flags |= NEIGH_SEQ_IS_PNEIGH;
	for (bucket = 0; bucket <= PNEIGH_HASHMASK; bucket++) {
		pn = tbl->phash_buckets[bucket];
		while (pn && !net_eq(pneigh_net(pn), net))
			pn = pn->next;
		if (pn)
			break;
	}
	state->bucket = bucket;

	return pn;
}

static struct pneigh_entry *pneigh_get_next(struct seq_file *seq,
					    struct pneigh_entry *pn,
					    loff_t *pos)
{
	struct neigh_seq_state *state = seq->private;
	struct net *net = seq_file_net(seq);
	struct neigh_table *tbl = state->tbl;

	do {
		pn = pn->next;
	} while (pn && !net_eq(pneigh_net(pn), net));

	while (!pn) {
		if (++state->bucket > PNEIGH_HASHMASK)
			break;
		pn = tbl->phash_buckets[state->bucket];
		while (pn && !net_eq(pneigh_net(pn), net))
			pn = pn->next;
		if (pn)
			break;
	}

	if (pn && pos)
		--(*pos);

	return pn;
}

static struct pneigh_entry *pneigh_get_idx(struct seq_file *seq, loff_t *pos)
{
	struct pneigh_entry *pn = pneigh_get_first(seq);

	if (pn) {
		--(*pos);
		while (*pos) {
			pn = pneigh_get_next(seq, pn, pos);
			if (!pn)
				break;
		}
	}
	return *pos ? NULL : pn;
}

static void *neigh_get_idx_any(struct seq_file *seq, loff_t *pos)
{
	struct neigh_seq_state *state = seq->private;
	void *rc;
	loff_t idxpos = *pos;

	rc = neigh_get_idx(seq, &idxpos);
	if (!rc && !(state->flags & NEIGH_SEQ_NEIGH_ONLY))
		rc = pneigh_get_idx(seq, &idxpos);

	return rc;
}

void *neigh_seq_start(struct seq_file *seq, loff_t *pos, struct neigh_table *tbl, unsigned int neigh_seq_flags)
	__acquires(tbl->lock)
	__acquires(rcu_bh)
{
	struct neigh_seq_state *state = seq->private;

	state->tbl = tbl;
	state->bucket = 0;
	state->flags = (neigh_seq_flags & ~NEIGH_SEQ_IS_PNEIGH);

	rcu_read_lock_bh();
	state->nht = rcu_dereference_bh(tbl->nht);
	read_lock(&tbl->lock);

	return *pos ? neigh_get_idx_any(seq, pos) : SEQ_START_TOKEN;
}
EXPORT_SYMBOL(neigh_seq_start);

void *neigh_seq_next(struct seq_file *seq, void *v, loff_t *pos)
{
	struct neigh_seq_state *state;
	void *rc;

	if (v == SEQ_START_TOKEN) {
		rc = neigh_get_first(seq);
		goto out;
	}

	state = seq->private;
	if (!(state->flags & NEIGH_SEQ_IS_PNEIGH)) {
		rc = neigh_get_next(seq, v, NULL);
		if (rc)
			goto out;
		if (!(state->flags & NEIGH_SEQ_NEIGH_ONLY))
			rc = pneigh_get_first(seq);
	} else {
		BUG_ON(state->flags & NEIGH_SEQ_NEIGH_ONLY);
		rc = pneigh_get_next(seq, v, NULL);
	}
out:
	++(*pos);
	return rc;
}
EXPORT_SYMBOL(neigh_seq_next);

void neigh_seq_stop(struct seq_file *seq, void *v)
	__releases(tbl->lock)
	__releases(rcu_bh)
{
	struct neigh_seq_state *state = seq->private;
	struct neigh_table *tbl = state->tbl;

	read_unlock(&tbl->lock);
	rcu_read_unlock_bh();
}
EXPORT_SYMBOL(neigh_seq_stop);

/* statistics via seq_file */

static void *neigh_stat_seq_start(struct seq_file *seq, loff_t *pos)
{
	struct neigh_table *tbl = PDE_DATA(file_inode(seq->file));
	int cpu;

	if (*pos == 0)
		return SEQ_START_TOKEN;

	for (cpu = *pos-1; cpu < nr_cpu_ids; ++cpu) {
		if (!cpu_possible(cpu))
			continue;
		*pos = cpu+1;
		return per_cpu_ptr(tbl->stats, cpu);
	}
	return NULL;
}

static void *neigh_stat_seq_next(struct seq_file *seq, void *v, loff_t *pos)
{
	struct neigh_table *tbl = PDE_DATA(file_inode(seq->file));
	int cpu;

	for (cpu = *pos; cpu < nr_cpu_ids; ++cpu) {
		if (!cpu_possible(cpu))
			continue;
		*pos = cpu+1;
		return per_cpu_ptr(tbl->stats, cpu);
	}
	(*pos)++;
	return NULL;
}

static void neigh_stat_seq_stop(struct seq_file *seq, void *v)
{

}

static int neigh_stat_seq_show(struct seq_file *seq, void *v)
{
	struct neigh_table *tbl = PDE_DATA(file_inode(seq->file));
	struct neigh_statistics *st = v;

	if (v == SEQ_START_TOKEN) {
		seq_printf(seq, "entries  allocs destroys hash_grows  lookups hits  res_failed  rcv_probes_mcast rcv_probes_ucast  periodic_gc_runs forced_gc_runs unresolved_discards table_fulls\n");
		return 0;
	}

	seq_printf(seq, "%08x  %08lx %08lx %08lx  %08lx %08lx  %08lx  "
			"%08lx %08lx  %08lx %08lx %08lx %08lx\n",
		   atomic_read(&tbl->entries),

		   st->allocs,
		   st->destroys,
		   st->hash_grows,

		   st->lookups,
		   st->hits,

		   st->res_failed,

		   st->rcv_probes_mcast,
		   st->rcv_probes_ucast,

		   st->periodic_gc_runs,
		   st->forced_gc_runs,
		   st->unres_discards,
		   st->table_fulls
		   );

	return 0;
}

static const struct seq_operations neigh_stat_seq_ops = {
	.start	= neigh_stat_seq_start,
	.next	= neigh_stat_seq_next,
	.stop	= neigh_stat_seq_stop,
	.show	= neigh_stat_seq_show,
};
#endif /* CONFIG_PROC_FS */

static void __neigh_notify(struct neighbour *n, int type, int flags,
			   u32 pid)
{
	struct net *net = dev_net(n->dev);
	struct sk_buff *skb;
	int err = -ENOBUFS;

	skb = nlmsg_new(neigh_nlmsg_size(), GFP_ATOMIC);
	if (skb == NULL)
		goto errout;

	err = neigh_fill_info(skb, n, pid, 0, type, flags);
	if (err < 0) {
		/* -EMSGSIZE implies BUG in neigh_nlmsg_size() */
		WARN_ON(err == -EMSGSIZE);
		kfree_skb(skb);
		goto errout;
	}
	rtnl_notify(skb, net, 0, RTNLGRP_NEIGH, NULL, GFP_ATOMIC);
	return;
errout:
	if (err < 0)
		rtnl_set_sk_err(net, RTNLGRP_NEIGH, err);
}

void neigh_app_ns(struct neighbour *n)
{
	__neigh_notify(n, RTM_GETNEIGH, NLM_F_REQUEST, 0);
}
EXPORT_SYMBOL(neigh_app_ns);

#ifdef CONFIG_SYSCTL
static int unres_qlen_max = INT_MAX / SKB_TRUESIZE(ETH_FRAME_LEN);

static int proc_unres_qlen(struct ctl_table *ctl, int write,
			   void __user *buffer, size_t *lenp, loff_t *ppos)
{
	int size, ret;
	struct ctl_table tmp = *ctl;

	tmp.extra1 = SYSCTL_ZERO;
	tmp.extra2 = &unres_qlen_max;
	tmp.data = &size;

	size = *(int *)ctl->data / SKB_TRUESIZE(ETH_FRAME_LEN);
	ret = proc_dointvec_minmax(&tmp, write, buffer, lenp, ppos);

	if (write && !ret)
		*(int *)ctl->data = size * SKB_TRUESIZE(ETH_FRAME_LEN);
	return ret;
}

static struct neigh_parms *neigh_get_dev_parms_rcu(struct net_device *dev,
						   int family)
{
	switch (family) {
	case AF_INET:
		return __in_dev_arp_parms_get_rcu(dev);
	case AF_INET6:
		return __in6_dev_nd_parms_get_rcu(dev);
	}
	return NULL;
}

static void neigh_copy_dflt_parms(struct net *net, struct neigh_parms *p,
				  int index)
{
	struct net_device *dev;
	int family = neigh_parms_family(p);

	rcu_read_lock();
	for_each_netdev_rcu(net, dev) {
		struct neigh_parms *dst_p =
				neigh_get_dev_parms_rcu(dev, family);

		if (dst_p && !test_bit(index, dst_p->data_state))
			dst_p->data[index] = p->data[index];
	}
	rcu_read_unlock();
}

static void neigh_proc_update(struct ctl_table *ctl, int write)
{
	struct net_device *dev = ctl->extra1;
	struct neigh_parms *p = ctl->extra2;
	struct net *net = neigh_parms_net(p);
	int index = (int *) ctl->data - p->data;

	if (!write)
		return;

	set_bit(index, p->data_state);
	if (index == NEIGH_VAR_DELAY_PROBE_TIME)
		call_netevent_notifiers(NETEVENT_DELAY_PROBE_TIME_UPDATE, p);
	if (!dev) /* NULL dev means this is default value */
		neigh_copy_dflt_parms(net, p, index);
}

static int neigh_proc_dointvec_zero_intmax(struct ctl_table *ctl, int write,
					   void __user *buffer,
					   size_t *lenp, loff_t *ppos)
{
	struct ctl_table tmp = *ctl;
	int ret;

	tmp.extra1 = SYSCTL_ZERO;
	tmp.extra2 = SYSCTL_INT_MAX;

	ret = proc_dointvec_minmax(&tmp, write, buffer, lenp, ppos);
	neigh_proc_update(ctl, write);
	return ret;
}

int neigh_proc_dointvec(struct ctl_table *ctl, int write,
			void __user *buffer, size_t *lenp, loff_t *ppos)
{
	int ret = proc_dointvec(ctl, write, buffer, lenp, ppos);

	neigh_proc_update(ctl, write);
	return ret;
}
EXPORT_SYMBOL(neigh_proc_dointvec);

int neigh_proc_dointvec_jiffies(struct ctl_table *ctl, int write,
				void __user *buffer,
				size_t *lenp, loff_t *ppos)
{
	int ret = proc_dointvec_jiffies(ctl, write, buffer, lenp, ppos);

	neigh_proc_update(ctl, write);
	return ret;
}
EXPORT_SYMBOL(neigh_proc_dointvec_jiffies);

static int neigh_proc_dointvec_userhz_jiffies(struct ctl_table *ctl, int write,
					      void __user *buffer,
					      size_t *lenp, loff_t *ppos)
{
	int ret = proc_dointvec_userhz_jiffies(ctl, write, buffer, lenp, ppos);

	neigh_proc_update(ctl, write);
	return ret;
}

int neigh_proc_dointvec_ms_jiffies(struct ctl_table *ctl, int write,
				   void __user *buffer,
				   size_t *lenp, loff_t *ppos)
{
	int ret = proc_dointvec_ms_jiffies(ctl, write, buffer, lenp, ppos);

	neigh_proc_update(ctl, write);
	return ret;
}
EXPORT_SYMBOL(neigh_proc_dointvec_ms_jiffies);

static int neigh_proc_dointvec_unres_qlen(struct ctl_table *ctl, int write,
					  void __user *buffer,
					  size_t *lenp, loff_t *ppos)
{
	int ret = proc_unres_qlen(ctl, write, buffer, lenp, ppos);

	neigh_proc_update(ctl, write);
	return ret;
}

static int neigh_proc_base_reachable_time(struct ctl_table *ctl, int write,
					  void __user *buffer,
					  size_t *lenp, loff_t *ppos)
{
	struct neigh_parms *p = ctl->extra2;
	int ret;

	if (strcmp(ctl->procname, "base_reachable_time") == 0)
		ret = neigh_proc_dointvec_jiffies(ctl, write, buffer, lenp, ppos);
	else if (strcmp(ctl->procname, "base_reachable_time_ms") == 0)
		ret = neigh_proc_dointvec_ms_jiffies(ctl, write, buffer, lenp, ppos);
	else
		ret = -1;

	if (write && ret == 0) {
		/* update reachable_time as well, otherwise, the change will
		 * only be effective after the next time neigh_periodic_work
		 * decides to recompute it
		 */
		p->reachable_time =
			neigh_rand_reach_time(NEIGH_VAR(p, BASE_REACHABLE_TIME));
	}
	return ret;
}

#define NEIGH_PARMS_DATA_OFFSET(index)	\
	(&((struct neigh_parms *) 0)->data[index])

#define NEIGH_SYSCTL_ENTRY(attr, data_attr, name, mval, proc) \
	[NEIGH_VAR_ ## attr] = { \
		.procname	= name, \
		.data		= NEIGH_PARMS_DATA_OFFSET(NEIGH_VAR_ ## data_attr), \
		.maxlen		= sizeof(int), \
		.mode		= mval, \
		.proc_handler	= proc, \
	}

#define NEIGH_SYSCTL_ZERO_INTMAX_ENTRY(attr, name) \
	NEIGH_SYSCTL_ENTRY(attr, attr, name, 0644, neigh_proc_dointvec_zero_intmax)

#define NEIGH_SYSCTL_JIFFIES_ENTRY(attr, name) \
	NEIGH_SYSCTL_ENTRY(attr, attr, name, 0644, neigh_proc_dointvec_jiffies)

#define NEIGH_SYSCTL_USERHZ_JIFFIES_ENTRY(attr, name) \
	NEIGH_SYSCTL_ENTRY(attr, attr, name, 0644, neigh_proc_dointvec_userhz_jiffies)

#define NEIGH_SYSCTL_MS_JIFFIES_ENTRY(attr, name) \
	NEIGH_SYSCTL_ENTRY(attr, attr, name, 0644, neigh_proc_dointvec_ms_jiffies)

#define NEIGH_SYSCTL_MS_JIFFIES_REUSED_ENTRY(attr, data_attr, name) \
	NEIGH_SYSCTL_ENTRY(attr, data_attr, name, 0644, neigh_proc_dointvec_ms_jiffies)

#define NEIGH_SYSCTL_UNRES_QLEN_REUSED_ENTRY(attr, data_attr, name) \
	NEIGH_SYSCTL_ENTRY(attr, data_attr, name, 0644, neigh_proc_dointvec_unres_qlen)

static struct neigh_sysctl_table {
	struct ctl_table_header *sysctl_header;
	struct ctl_table neigh_vars[NEIGH_VAR_MAX + 1];
} neigh_sysctl_template __read_mostly = {
	.neigh_vars = {
		NEIGH_SYSCTL_ZERO_INTMAX_ENTRY(MCAST_PROBES, "mcast_solicit"),
		NEIGH_SYSCTL_ZERO_INTMAX_ENTRY(UCAST_PROBES, "ucast_solicit"),
		NEIGH_SYSCTL_ZERO_INTMAX_ENTRY(APP_PROBES, "app_solicit"),
		NEIGH_SYSCTL_ZERO_INTMAX_ENTRY(MCAST_REPROBES, "mcast_resolicit"),
		NEIGH_SYSCTL_USERHZ_JIFFIES_ENTRY(RETRANS_TIME, "retrans_time"),
		NEIGH_SYSCTL_JIFFIES_ENTRY(BASE_REACHABLE_TIME, "base_reachable_time"),
		NEIGH_SYSCTL_JIFFIES_ENTRY(DELAY_PROBE_TIME, "delay_first_probe_time"),
		NEIGH_SYSCTL_JIFFIES_ENTRY(GC_STALETIME, "gc_stale_time"),
		NEIGH_SYSCTL_ZERO_INTMAX_ENTRY(QUEUE_LEN_BYTES, "unres_qlen_bytes"),
		NEIGH_SYSCTL_ZERO_INTMAX_ENTRY(PROXY_QLEN, "proxy_qlen"),
		NEIGH_SYSCTL_USERHZ_JIFFIES_ENTRY(ANYCAST_DELAY, "anycast_delay"),
		NEIGH_SYSCTL_USERHZ_JIFFIES_ENTRY(PROXY_DELAY, "proxy_delay"),
		NEIGH_SYSCTL_USERHZ_JIFFIES_ENTRY(LOCKTIME, "locktime"),
		NEIGH_SYSCTL_UNRES_QLEN_REUSED_ENTRY(QUEUE_LEN, QUEUE_LEN_BYTES, "unres_qlen"),
		NEIGH_SYSCTL_MS_JIFFIES_REUSED_ENTRY(RETRANS_TIME_MS, RETRANS_TIME, "retrans_time_ms"),
		NEIGH_SYSCTL_MS_JIFFIES_REUSED_ENTRY(BASE_REACHABLE_TIME_MS, BASE_REACHABLE_TIME, "base_reachable_time_ms"),
		[NEIGH_VAR_GC_INTERVAL] = {
			.procname	= "gc_interval",
			.maxlen		= sizeof(int),
			.mode		= 0644,
			.proc_handler	= proc_dointvec_jiffies,
		},
		[NEIGH_VAR_GC_THRESH1] = {
			.procname	= "gc_thresh1",
			.maxlen		= sizeof(int),
			.mode		= 0644,
			.extra1		= SYSCTL_ZERO,
			.extra2		= SYSCTL_INT_MAX,
			.proc_handler	= proc_dointvec_minmax,
		},
		[NEIGH_VAR_GC_THRESH2] = {
			.procname	= "gc_thresh2",
			.maxlen		= sizeof(int),
			.mode		= 0644,
			.extra1		= SYSCTL_ZERO,
			.extra2		= SYSCTL_INT_MAX,
			.proc_handler	= proc_dointvec_minmax,
		},
		[NEIGH_VAR_GC_THRESH3] = {
			.procname	= "gc_thresh3",
			.maxlen		= sizeof(int),
			.mode		= 0644,
			.extra1		= SYSCTL_ZERO,
			.extra2		= SYSCTL_INT_MAX,
			.proc_handler	= proc_dointvec_minmax,
		},
		{},
	},
};

int neigh_sysctl_register(struct net_device *dev, struct neigh_parms *p,
			  proc_handler *handler)
{
	int i;
	struct neigh_sysctl_table *t;
	const char *dev_name_source;
	char neigh_path[ sizeof("net//neigh/") + IFNAMSIZ + IFNAMSIZ ];
	char *p_name;

	t = kmemdup(&neigh_sysctl_template, sizeof(*t), GFP_KERNEL);
	if (!t)
		goto err;

	for (i = 0; i < NEIGH_VAR_GC_INTERVAL; i++) {
		t->neigh_vars[i].data += (long) p;
		t->neigh_vars[i].extra1 = dev;
		t->neigh_vars[i].extra2 = p;
	}

	if (dev) {
		dev_name_source = dev->name;
		/* Terminate the table early */
		memset(&t->neigh_vars[NEIGH_VAR_GC_INTERVAL], 0,
		       sizeof(t->neigh_vars[NEIGH_VAR_GC_INTERVAL]));
	} else {
		struct neigh_table *tbl = p->tbl;
		dev_name_source = "default";
		t->neigh_vars[NEIGH_VAR_GC_INTERVAL].data = &tbl->gc_interval;
		t->neigh_vars[NEIGH_VAR_GC_THRESH1].data = &tbl->gc_thresh1;
		t->neigh_vars[NEIGH_VAR_GC_THRESH2].data = &tbl->gc_thresh2;
		t->neigh_vars[NEIGH_VAR_GC_THRESH3].data = &tbl->gc_thresh3;
	}

	if (handler) {
		/* RetransTime */
		t->neigh_vars[NEIGH_VAR_RETRANS_TIME].proc_handler = handler;
		/* ReachableTime */
		t->neigh_vars[NEIGH_VAR_BASE_REACHABLE_TIME].proc_handler = handler;
		/* RetransTime (in milliseconds)*/
		t->neigh_vars[NEIGH_VAR_RETRANS_TIME_MS].proc_handler = handler;
		/* ReachableTime (in milliseconds) */
		t->neigh_vars[NEIGH_VAR_BASE_REACHABLE_TIME_MS].proc_handler = handler;
	} else {
		/* Those handlers will update p->reachable_time after
		 * base_reachable_time(_ms) is set to ensure the new timer starts being
		 * applied after the next neighbour update instead of waiting for
		 * neigh_periodic_work to update its value (can be multiple minutes)
		 * So any handler that replaces them should do this as well
		 */
		/* ReachableTime */
		t->neigh_vars[NEIGH_VAR_BASE_REACHABLE_TIME].proc_handler =
			neigh_proc_base_reachable_time;
		/* ReachableTime (in milliseconds) */
		t->neigh_vars[NEIGH_VAR_BASE_REACHABLE_TIME_MS].proc_handler =
			neigh_proc_base_reachable_time;
	}

	/* Don't export sysctls to unprivileged users */
	if (neigh_parms_net(p)->user_ns != &init_user_ns)
		t->neigh_vars[0].procname = NULL;

	switch (neigh_parms_family(p)) {
	case AF_INET:
	      p_name = "ipv4";
	      break;
	case AF_INET6:
	      p_name = "ipv6";
	      break;
	default:
	      BUG();
	}

	snprintf(neigh_path, sizeof(neigh_path), "net/%s/neigh/%s",
		p_name, dev_name_source);
	t->sysctl_header =
		register_net_sysctl(neigh_parms_net(p), neigh_path, t->neigh_vars);
	if (!t->sysctl_header)
		goto free;

	p->sysctl_table = t;
	return 0;

free:
	kfree(t);
err:
	return -ENOBUFS;
}
EXPORT_SYMBOL(neigh_sysctl_register);

void neigh_sysctl_unregister(struct neigh_parms *p)
{
	if (p->sysctl_table) {
		struct neigh_sysctl_table *t = p->sysctl_table;
		p->sysctl_table = NULL;
		unregister_net_sysctl_table(t->sysctl_header);
		kfree(t);
	}
}
EXPORT_SYMBOL(neigh_sysctl_unregister);

#endif	/* CONFIG_SYSCTL */

static int __init neigh_init(void)
{
	rtnl_register(PF_UNSPEC, RTM_NEWNEIGH, neigh_add, NULL, 0);
	rtnl_register(PF_UNSPEC, RTM_DELNEIGH, neigh_delete, NULL, 0);
	rtnl_register(PF_UNSPEC, RTM_GETNEIGH, neigh_get, neigh_dump_info, 0);

	rtnl_register(PF_UNSPEC, RTM_GETNEIGHTBL, NULL, neightbl_dump_info,
		      0);
	rtnl_register(PF_UNSPEC, RTM_SETNEIGHTBL, neightbl_set, NULL, 0);

	return 0;
}

subsys_initcall(neigh_init);<|MERGE_RESOLUTION|>--- conflicted
+++ resolved
@@ -240,13 +240,7 @@
 			write_lock(&n->lock);
 			if ((n->nud_state == NUD_FAILED) ||
 			    (n->nud_state == NUD_NOARP) ||
-<<<<<<< HEAD
-			    time_after(tref, n->updated))
-=======
-			    (tbl->is_multicast &&
-			     tbl->is_multicast(n->primary_key)) ||
 			    !time_in_range(n->updated, tref, jiffies))
->>>>>>> a103859a
 				remove = true;
 			write_unlock(&n->lock);
 
