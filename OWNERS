# The full list of approvers is defined in
# https://android.googlesource.com/kernel/common/+/refs/meta/config/OWNERS

# The following OWNERS are defined at the top level to improve the OWNERS
# suggestions through any user interface. Consider those people the ones that
# can help with finding the best person to review.
adelva@google.com
gregkh@google.com
joneslee@google.com
maennich@google.com
saravanak@google.com
smuckle@google.com
surenb@google.com
tkjos@google.com

<<<<<<< HEAD
# The following OWNERS can review changes in android-mainline-riscv64.
prashanthsw@google.com
=======
# Test mapping changes can be made by anyone
per-file */TEST_MAPPING = *

# Test config xml can be made by anyone
per-file */*.xml = *
>>>>>>> 320b3511
<|MERGE_RESOLUTION|>--- conflicted
+++ resolved
@@ -13,13 +13,11 @@
 surenb@google.com
 tkjos@google.com
 
-<<<<<<< HEAD
 # The following OWNERS can review changes in android-mainline-riscv64.
 prashanthsw@google.com
-=======
+
 # Test mapping changes can be made by anyone
 per-file */TEST_MAPPING = *
 
 # Test config xml can be made by anyone
-per-file */*.xml = *
->>>>>>> 320b3511
+per-file */*.xml = *