--- conflicted
+++ resolved
@@ -1405,24 +1405,12 @@
 	return ufshcd_dme_set(hba, UIC_ARG_MIB(PA_LOCAL_TX_LCC_ENABLE), 0);
 }
 
-<<<<<<< HEAD
-int ufshcd_read_desc_param(struct ufs_hba *hba,
-			   enum desc_idn desc_id,
-			   int desc_index,
-			   u8 param_offset,
-			   u8 *param_read_buf,
-			   u8 param_size);
-int ufshcd_query_attr_retry(struct ufs_hba *hba,
-	enum query_opcode opcode, enum attr_idn idn, u8 index, u8 selector,
-	u32 *attr_val);
 int ufshcd_query_flag_retry(struct ufs_hba *hba,
 	enum query_opcode opcode, enum flag_idn idn, u8 index, bool *flag_res);
 
 int ufshcd_bkops_ctrl(struct ufs_hba *hba, enum bkops_status status);
 
 void ufshcd_auto_hibern8_enable(struct ufs_hba *hba);
-=======
->>>>>>> 0c6bc372
 void ufshcd_auto_hibern8_update(struct ufs_hba *hba, u32 ahit);
 void ufshcd_fixup_dev_quirks(struct ufs_hba *hba,
 			     const struct ufs_dev_quirk *fixups);
