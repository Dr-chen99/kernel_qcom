/* SPDX-License-Identifier: GPL-2.0-only */
/* Copyright (C) 2000-2002 Joakim Axelsson <gozem@linux.nu>
 *                         Patrick Schaaf <bof@bof.de>
 *                         Martin Josefsson <gandalf@wlug.westbo.se>
 * Copyright (C) 2003-2013 Jozsef Kadlecsik <kadlec@netfilter.org>
 */
#ifndef _IP_SET_H
#define _IP_SET_H

#include <linux/ip.h>
#include <linux/ipv6.h>
#include <linux/netlink.h>
#include <linux/netfilter.h>
#include <linux/netfilter/x_tables.h>
#include <linux/stringify.h>
#include <linux/vmalloc.h>
#include <linux/android_kabi.h>
#include <net/netlink.h>
#include <uapi/linux/netfilter/ipset/ip_set.h>

#define _IP_SET_MODULE_DESC(a, b, c)		\
	MODULE_DESCRIPTION(a " type of IP sets, revisions " b "-" c)
#define IP_SET_MODULE_DESC(a, b, c)		\
	_IP_SET_MODULE_DESC(a, __stringify(b), __stringify(c))

/* Set features */
enum ip_set_feature {
	IPSET_TYPE_IP_FLAG = 0,
	IPSET_TYPE_IP = (1 << IPSET_TYPE_IP_FLAG),
	IPSET_TYPE_PORT_FLAG = 1,
	IPSET_TYPE_PORT = (1 << IPSET_TYPE_PORT_FLAG),
	IPSET_TYPE_MAC_FLAG = 2,
	IPSET_TYPE_MAC = (1 << IPSET_TYPE_MAC_FLAG),
	IPSET_TYPE_IP2_FLAG = 3,
	IPSET_TYPE_IP2 = (1 << IPSET_TYPE_IP2_FLAG),
	IPSET_TYPE_NAME_FLAG = 4,
	IPSET_TYPE_NAME = (1 << IPSET_TYPE_NAME_FLAG),
	IPSET_TYPE_IFACE_FLAG = 5,
	IPSET_TYPE_IFACE = (1 << IPSET_TYPE_IFACE_FLAG),
	IPSET_TYPE_MARK_FLAG = 6,
	IPSET_TYPE_MARK = (1 << IPSET_TYPE_MARK_FLAG),
	IPSET_TYPE_NOMATCH_FLAG = 7,
	IPSET_TYPE_NOMATCH = (1 << IPSET_TYPE_NOMATCH_FLAG),
	/* Strictly speaking not a feature, but a flag for dumping:
	 * this settype must be dumped last */
	IPSET_DUMP_LAST_FLAG = 8,
	IPSET_DUMP_LAST = (1 << IPSET_DUMP_LAST_FLAG),
};

/* Set extensions */
enum ip_set_extension {
	IPSET_EXT_BIT_TIMEOUT = 0,
	IPSET_EXT_TIMEOUT = (1 << IPSET_EXT_BIT_TIMEOUT),
	IPSET_EXT_BIT_COUNTER = 1,
	IPSET_EXT_COUNTER = (1 << IPSET_EXT_BIT_COUNTER),
	IPSET_EXT_BIT_COMMENT = 2,
	IPSET_EXT_COMMENT = (1 << IPSET_EXT_BIT_COMMENT),
	IPSET_EXT_BIT_SKBINFO = 3,
	IPSET_EXT_SKBINFO = (1 << IPSET_EXT_BIT_SKBINFO),
	/* Mark set with an extension which needs to call destroy */
	IPSET_EXT_BIT_DESTROY = 7,
	IPSET_EXT_DESTROY = (1 << IPSET_EXT_BIT_DESTROY),
};

#define SET_WITH_TIMEOUT(s)	((s)->extensions & IPSET_EXT_TIMEOUT)
#define SET_WITH_COUNTER(s)	((s)->extensions & IPSET_EXT_COUNTER)
#define SET_WITH_COMMENT(s)	((s)->extensions & IPSET_EXT_COMMENT)
#define SET_WITH_SKBINFO(s)	((s)->extensions & IPSET_EXT_SKBINFO)
#define SET_WITH_FORCEADD(s)	((s)->flags & IPSET_CREATE_FLAG_FORCEADD)

/* Extension id, in size order */
enum ip_set_ext_id {
	IPSET_EXT_ID_COUNTER = 0,
	IPSET_EXT_ID_TIMEOUT,
	IPSET_EXT_ID_SKBINFO,
	IPSET_EXT_ID_COMMENT,
	IPSET_EXT_ID_MAX,
};

struct ip_set;

/* Extension type */
struct ip_set_ext_type {
	/* Destroy extension private data (can be NULL) */
	void (*destroy)(struct ip_set *set, void *ext);
	enum ip_set_extension type;
	enum ipset_cadt_flags flag;
	/* Size and minimal alignment */
	u8 len;
	u8 align;
};

extern const struct ip_set_ext_type ip_set_extensions[];

struct ip_set_counter {
	atomic64_t bytes;
	atomic64_t packets;
};

struct ip_set_comment_rcu {
	struct rcu_head rcu;
	char str[];
};

struct ip_set_comment {
	struct ip_set_comment_rcu __rcu *c;
};

struct ip_set_skbinfo {
	u32 skbmark;
	u32 skbmarkmask;
	u32 skbprio;
	u16 skbqueue;
	u16 __pad;
};

struct ip_set_ext {
	struct ip_set_skbinfo skbinfo;
	u64 packets;
	u64 bytes;
	char *comment;
	u32 timeout;
	u8 packets_op;
	u8 bytes_op;
	bool target;
};

struct ip_set;

#define ext_timeout(e, s)	\
((unsigned long *)(((void *)(e)) + (s)->offset[IPSET_EXT_ID_TIMEOUT]))
#define ext_counter(e, s)	\
((struct ip_set_counter *)(((void *)(e)) + (s)->offset[IPSET_EXT_ID_COUNTER]))
#define ext_comment(e, s)	\
((struct ip_set_comment *)(((void *)(e)) + (s)->offset[IPSET_EXT_ID_COMMENT]))
#define ext_skbinfo(e, s)	\
((struct ip_set_skbinfo *)(((void *)(e)) + (s)->offset[IPSET_EXT_ID_SKBINFO]))

typedef int (*ipset_adtfn)(struct ip_set *set, void *value,
			   const struct ip_set_ext *ext,
			   struct ip_set_ext *mext, u32 cmdflags);

/* Kernel API function options */
struct ip_set_adt_opt {
	u8 family;		/* Actual protocol family */
	u8 dim;			/* Dimension of match/target */
	u8 flags;		/* Direction and negation flags */
	u32 cmdflags;		/* Command-like flags */
	struct ip_set_ext ext;	/* Extensions */
};

/* Set type, variant-specific part */
struct ip_set_type_variant {
	/* Kernelspace: test/add/del entries
	 *		returns negative error code,
	 *			zero for no match/success to add/delete
	 *			positive for matching element */
	int (*kadt)(struct ip_set *set, const struct sk_buff *skb,
		    const struct xt_action_param *par,
		    enum ipset_adt adt, struct ip_set_adt_opt *opt);

	/* Userspace: test/add/del entries
	 *		returns negative error code,
	 *			zero for no match/success to add/delete
	 *			positive for matching element */
	int (*uadt)(struct ip_set *set, struct nlattr *tb[],
		    enum ipset_adt adt, u32 *lineno, u32 flags, bool retried);

	/* Low level add/del/test functions */
	ipset_adtfn adt[IPSET_ADT_MAX];

	/* When adding entries and set is full, try to resize the set */
	int (*resize)(struct ip_set *set, bool retried);
	/* Destroy the set */
	void (*destroy)(struct ip_set *set);
	/* Flush the elements */
	void (*flush)(struct ip_set *set);
	/* Expire entries before listing */
	void (*expire)(struct ip_set *set);
	/* List set header data */
	int (*head)(struct ip_set *set, struct sk_buff *skb);
	/* List elements */
	int (*list)(const struct ip_set *set, struct sk_buff *skb,
		    struct netlink_callback *cb);
	/* Keep listing private when resizing runs parallel */
	void (*uref)(struct ip_set *set, struct netlink_callback *cb,
		     bool start);

	/* Return true if "b" set is the same as "a"
	 * according to the create set parameters */
	bool (*same_set)(const struct ip_set *a, const struct ip_set *b);
	/* Region-locking is used */
	bool region_lock;

	ANDROID_KABI_RESERVE(1);
};

struct ip_set_region {
	spinlock_t lock;	/* Region lock */
	size_t ext_size;	/* Size of the dynamic extensions */
	u32 elements;		/* Number of elements vs timeout */
};

/* Max range where every element is added/deleted in one step */
<<<<<<< HEAD
#define IPSET_MAX_RANGE		(1<<20)
=======
#define IPSET_MAX_RANGE		(1<<14)
>>>>>>> d773f581

/* The core set type structure */
struct ip_set_type {
	struct list_head list;

	/* Typename */
	char name[IPSET_MAXNAMELEN];
	/* Protocol version */
	u8 protocol;
	/* Set type dimension */
	u8 dimension;
	/*
	 * Supported family: may be NFPROTO_UNSPEC for both
	 * NFPROTO_IPV4/NFPROTO_IPV6.
	 */
	u8 family;
	/* Type revisions */
	u8 revision_min, revision_max;
	/* Set features to control swapping */
	u16 features;

	/* Create set */
	int (*create)(struct net *net, struct ip_set *set,
		      struct nlattr *tb[], u32 flags);

	/* Attribute policies */
	const struct nla_policy create_policy[IPSET_ATTR_CREATE_MAX + 1];
	const struct nla_policy adt_policy[IPSET_ATTR_ADT_MAX + 1];

	/* Set this to THIS_MODULE if you are a module, otherwise NULL */
	struct module *me;

	ANDROID_KABI_RESERVE(1);
};

/* register and unregister set type */
extern int ip_set_type_register(struct ip_set_type *set_type);
extern void ip_set_type_unregister(struct ip_set_type *set_type);

/* A generic IP set */
struct ip_set {
	/* The name of the set */
	char name[IPSET_MAXNAMELEN];
	/* Lock protecting the set data */
	spinlock_t lock;
	/* References to the set */
	u32 ref;
	/* References to the set for netlink events like dump,
	 * ref can be swapped out by ip_set_swap
	 */
	u32 ref_netlink;
	/* The core set type */
	struct ip_set_type *type;
	/* The type variant doing the real job */
	const struct ip_set_type_variant *variant;
	/* The actual INET family of the set */
	u8 family;
	/* The type revision */
	u8 revision;
	/* Extensions */
	u8 extensions;
	/* Create flags */
	u8 flags;
	/* Default timeout value, if enabled */
	u32 timeout;
	/* Number of elements (vs timeout) */
	u32 elements;
	/* Size of the dynamic extensions (vs timeout) */
	size_t ext_size;
	/* Element data size */
	size_t dsize;
	/* Offsets to extensions in elements */
	size_t offset[IPSET_EXT_ID_MAX];
	/* The type specific data */
	void *data;

	ANDROID_KABI_RESERVE(1);
};

static inline void
ip_set_ext_destroy(struct ip_set *set, void *data)
{
	/* Check that the extension is enabled for the set and
	 * call it's destroy function for its extension part in data.
	 */
	if (SET_WITH_COMMENT(set)) {
		struct ip_set_comment *c = ext_comment(data, set);

		ip_set_extensions[IPSET_EXT_ID_COMMENT].destroy(set, c);
	}
}

int ip_set_put_flags(struct sk_buff *skb, struct ip_set *set);

/* Netlink CB args */
enum {
	IPSET_CB_NET = 0,	/* net namespace */
	IPSET_CB_PROTO,		/* ipset protocol */
	IPSET_CB_DUMP,		/* dump single set/all sets */
	IPSET_CB_INDEX,		/* set index */
	IPSET_CB_PRIVATE,	/* set private data */
	IPSET_CB_ARG0,		/* type specific */
};

/* register and unregister set references */
extern ip_set_id_t ip_set_get_byname(struct net *net,
				     const char *name, struct ip_set **set);
extern void ip_set_put_byindex(struct net *net, ip_set_id_t index);
extern void ip_set_name_byindex(struct net *net, ip_set_id_t index, char *name);
extern ip_set_id_t ip_set_nfnl_get_byindex(struct net *net, ip_set_id_t index);
extern void ip_set_nfnl_put(struct net *net, ip_set_id_t index);

/* API for iptables set match, and SET target */

extern int ip_set_add(ip_set_id_t id, const struct sk_buff *skb,
		      const struct xt_action_param *par,
		      struct ip_set_adt_opt *opt);
extern int ip_set_del(ip_set_id_t id, const struct sk_buff *skb,
		      const struct xt_action_param *par,
		      struct ip_set_adt_opt *opt);
extern int ip_set_test(ip_set_id_t id, const struct sk_buff *skb,
		       const struct xt_action_param *par,
		       struct ip_set_adt_opt *opt);

/* Utility functions */
extern void *ip_set_alloc(size_t size);
extern void ip_set_free(void *members);
extern int ip_set_get_ipaddr4(struct nlattr *nla,  __be32 *ipaddr);
extern int ip_set_get_ipaddr6(struct nlattr *nla, union nf_inet_addr *ipaddr);
extern size_t ip_set_elem_len(struct ip_set *set, struct nlattr *tb[],
			      size_t len, size_t align);
extern int ip_set_get_extensions(struct ip_set *set, struct nlattr *tb[],
				 struct ip_set_ext *ext);
extern int ip_set_put_extensions(struct sk_buff *skb, const struct ip_set *set,
				 const void *e, bool active);
extern bool ip_set_match_extensions(struct ip_set *set,
				    const struct ip_set_ext *ext,
				    struct ip_set_ext *mext,
				    u32 flags, void *data);

static inline int
ip_set_get_hostipaddr4(struct nlattr *nla, u32 *ipaddr)
{
	__be32 ip;
	int ret = ip_set_get_ipaddr4(nla, &ip);

	if (ret)
		return ret;
	*ipaddr = ntohl(ip);
	return 0;
}

/* Ignore IPSET_ERR_EXIST errors if asked to do so? */
static inline bool
ip_set_eexist(int ret, u32 flags)
{
	return ret == -IPSET_ERR_EXIST && (flags & IPSET_FLAG_EXIST);
}

/* Match elements marked with nomatch */
static inline bool
ip_set_enomatch(int ret, u32 flags, enum ipset_adt adt, struct ip_set *set)
{
	return adt == IPSET_TEST &&
	       (set->type->features & IPSET_TYPE_NOMATCH) &&
	       ((flags >> 16) & IPSET_FLAG_NOMATCH) &&
	       (ret > 0 || ret == -ENOTEMPTY);
}

/* Check the NLA_F_NET_BYTEORDER flag */
static inline bool
ip_set_attr_netorder(struct nlattr *tb[], int type)
{
	return tb[type] && (tb[type]->nla_type & NLA_F_NET_BYTEORDER);
}

static inline bool
ip_set_optattr_netorder(struct nlattr *tb[], int type)
{
	return !tb[type] || (tb[type]->nla_type & NLA_F_NET_BYTEORDER);
}

/* Useful converters */
static inline u32
ip_set_get_h32(const struct nlattr *attr)
{
	return ntohl(nla_get_be32(attr));
}

static inline u16
ip_set_get_h16(const struct nlattr *attr)
{
	return ntohs(nla_get_be16(attr));
}

static inline int nla_put_ipaddr4(struct sk_buff *skb, int type, __be32 ipaddr)
{
	struct nlattr *__nested = nla_nest_start(skb, type);
	int ret;

	if (!__nested)
		return -EMSGSIZE;
	ret = nla_put_in_addr(skb, IPSET_ATTR_IPADDR_IPV4, ipaddr);
	if (!ret)
		nla_nest_end(skb, __nested);
	return ret;
}

static inline int nla_put_ipaddr6(struct sk_buff *skb, int type,
				  const struct in6_addr *ipaddrptr)
{
	struct nlattr *__nested = nla_nest_start(skb, type);
	int ret;

	if (!__nested)
		return -EMSGSIZE;
	ret = nla_put_in6_addr(skb, IPSET_ATTR_IPADDR_IPV6, ipaddrptr);
	if (!ret)
		nla_nest_end(skb, __nested);
	return ret;
}

/* Get address from skbuff */
static inline __be32
ip4addr(const struct sk_buff *skb, bool src)
{
	return src ? ip_hdr(skb)->saddr : ip_hdr(skb)->daddr;
}

static inline void
ip4addrptr(const struct sk_buff *skb, bool src, __be32 *addr)
{
	*addr = src ? ip_hdr(skb)->saddr : ip_hdr(skb)->daddr;
}

static inline void
ip6addrptr(const struct sk_buff *skb, bool src, struct in6_addr *addr)
{
	memcpy(addr, src ? &ipv6_hdr(skb)->saddr : &ipv6_hdr(skb)->daddr,
	       sizeof(*addr));
}

/* How often should the gc be run by default */
#define IPSET_GC_TIME			(3 * 60)

/* Timeout period depending on the timeout value of the given set */
#define IPSET_GC_PERIOD(timeout) \
	((timeout/3) ? min_t(u32, (timeout)/3, IPSET_GC_TIME) : 1)

/* Entry is set with no timeout value */
#define IPSET_ELEM_PERMANENT	0

/* Set is defined with timeout support: timeout value may be 0 */
#define IPSET_NO_TIMEOUT	UINT_MAX

/* Max timeout value, see msecs_to_jiffies() in jiffies.h */
#define IPSET_MAX_TIMEOUT	(UINT_MAX >> 1)/MSEC_PER_SEC

#define ip_set_adt_opt_timeout(opt, set)	\
((opt)->ext.timeout != IPSET_NO_TIMEOUT ? (opt)->ext.timeout : (set)->timeout)

static inline unsigned int
ip_set_timeout_uget(struct nlattr *tb)
{
	unsigned int timeout = ip_set_get_h32(tb);

	/* Normalize to fit into jiffies */
	if (timeout > IPSET_MAX_TIMEOUT)
		timeout = IPSET_MAX_TIMEOUT;

	return timeout;
}

static inline bool
ip_set_timeout_expired(const unsigned long *t)
{
	return *t != IPSET_ELEM_PERMANENT && time_is_before_jiffies(*t);
}

static inline void
ip_set_timeout_set(unsigned long *timeout, u32 value)
{
	unsigned long t;

	if (!value) {
		*timeout = IPSET_ELEM_PERMANENT;
		return;
	}

	t = msecs_to_jiffies(value * MSEC_PER_SEC) + jiffies;
	if (t == IPSET_ELEM_PERMANENT)
		/* Bingo! :-) */
		t--;
	*timeout = t;
}

void ip_set_init_comment(struct ip_set *set, struct ip_set_comment *comment,
			 const struct ip_set_ext *ext);

static inline void
ip_set_init_counter(struct ip_set_counter *counter,
		    const struct ip_set_ext *ext)
{
	if (ext->bytes != ULLONG_MAX)
		atomic64_set(&(counter)->bytes, (long long)(ext->bytes));
	if (ext->packets != ULLONG_MAX)
		atomic64_set(&(counter)->packets, (long long)(ext->packets));
}

static inline void
ip_set_init_skbinfo(struct ip_set_skbinfo *skbinfo,
		    const struct ip_set_ext *ext)
{
	*skbinfo = ext->skbinfo;
}

#define IP_SET_INIT_KEXT(skb, opt, set)			\
	{ .bytes = (skb)->len, .packets = 1, .target = true,\
	  .timeout = ip_set_adt_opt_timeout(opt, set) }

#define IP_SET_INIT_UEXT(set)				\
	{ .bytes = ULLONG_MAX, .packets = ULLONG_MAX,	\
	  .timeout = (set)->timeout }

#define IPSET_CONCAT(a, b)		a##b
#define IPSET_TOKEN(a, b)		IPSET_CONCAT(a, b)

#endif /*_IP_SET_H */<|MERGE_RESOLUTION|>--- conflicted
+++ resolved
@@ -202,11 +202,7 @@
 };
 
 /* Max range where every element is added/deleted in one step */
-<<<<<<< HEAD
-#define IPSET_MAX_RANGE		(1<<20)
-=======
 #define IPSET_MAX_RANGE		(1<<14)
->>>>>>> d773f581
 
 /* The core set type structure */
 struct ip_set_type {
