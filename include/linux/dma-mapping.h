/* SPDX-License-Identifier: GPL-2.0 */
#ifndef _LINUX_DMA_MAPPING_H
#define _LINUX_DMA_MAPPING_H

#include <linux/sizes.h>
#include <linux/string.h>
#include <linux/device.h>
#include <linux/err.h>
#include <linux/dma-direction.h>
#include <linux/scatterlist.h>
#include <linux/bug.h>
#include <linux/mem_encrypt.h>

/**
 * List of possible attributes associated with a DMA mapping. The semantics
 * of each attribute should be defined in Documentation/core-api/dma-attributes.rst.
 */

/*
 * DMA_ATTR_WEAK_ORDERING: Specifies that reads and writes to the mapping
 * may be weakly ordered, that is that reads and writes may pass each other.
 */
#define DMA_ATTR_WEAK_ORDERING		(1UL << 1)
/*
 * DMA_ATTR_WRITE_COMBINE: Specifies that writes to the mapping may be
 * buffered to improve performance.
 */
#define DMA_ATTR_WRITE_COMBINE		(1UL << 2)
/*
 * DMA_ATTR_NO_KERNEL_MAPPING: Lets the platform to avoid creating a kernel
 * virtual mapping for the allocated buffer.
 */
#define DMA_ATTR_NO_KERNEL_MAPPING	(1UL << 4)
/*
 * DMA_ATTR_SKIP_CPU_SYNC: Allows platform code to skip synchronization of
 * the CPU cache for the given buffer assuming that it has been already
 * transferred to 'device' domain.
 */
#define DMA_ATTR_SKIP_CPU_SYNC		(1UL << 5)
/*
 * DMA_ATTR_FORCE_CONTIGUOUS: Forces contiguous allocation of the buffer
 * in physical memory.
 */
#define DMA_ATTR_FORCE_CONTIGUOUS	(1UL << 6)
/*
 * DMA_ATTR_ALLOC_SINGLE_PAGES: This is a hint to the DMA-mapping subsystem
 * that it's probably not worth the time to try to allocate memory to in a way
 * that gives better TLB efficiency.
 */
#define DMA_ATTR_ALLOC_SINGLE_PAGES	(1UL << 7)
/*
 * DMA_ATTR_NO_WARN: This tells the DMA-mapping subsystem to suppress
 * allocation failure reports (similarly to __GFP_NOWARN).
 */
#define DMA_ATTR_NO_WARN	(1UL << 8)

/*
 * DMA_ATTR_PRIVILEGED: used to indicate that the buffer is fully
 * accessible at an elevated privilege level (and ideally inaccessible or
 * at least read-only at lesser-privileged levels).
 */
#define DMA_ATTR_PRIVILEGED		(1UL << 9)

/*
<<<<<<< HEAD
 * This is a hint to the DMA-mapping subsystem that the device is expected
 * to overwrite the entire mapped size, thus the caller does not require any
 * of the previous buffer contents to be preserved. This allows
 * bounce-buffering implementations to optimise DMA_FROM_DEVICE transfers.
 */
#define DMA_ATTR_OVERWRITE		(1UL << 10)

/*
 * DMA_ATTR_SYS_CACHE_ONLY: used to indicate that the buffer should be mapped
 * with the correct memory attributes so that it can be cached in the system
 * or last level cache. This is useful for buffers that are being mapped for
 * devices that are non-coherent, but can use the system cache.
 */
#define DMA_ATTR_SYS_CACHE_ONLY		(1UL << 10)

/*
 * DMA_ATTR_SYS_CACHE_ONLY_NWA: used to indicate that the buffer should be
 * mapped with the correct memory attributes so that it can be cached in the
 * system or last level cache, with a no write allocate cache policy. This is
 * useful for buffers that are being mapped for devices that are non-coherent,
 * but can use the system cache.
 */
#define DMA_ATTR_SYS_CACHE_ONLY_NWA	(1UL << 11)

/*
=======
>>>>>>> c204ee33
 * A dma_addr_t can hold any valid DMA or bus address for the platform.  It can
 * be given to a device to use as a DMA source or target.  It is specific to a
 * given device and there may be a translation between the CPU physical address
 * space and the bus address space.
 *
 * DMA_MAPPING_ERROR is the magic error code if a mapping failed.  It should not
 * be used directly in drivers, but checked for using dma_mapping_error()
 * instead.
 */
#define DMA_MAPPING_ERROR		(~(dma_addr_t)0)

#define DMA_BIT_MASK(n)	(((n) == 64) ? ~0ULL : ((1ULL<<(n))-1))

#ifdef CONFIG_DMA_API_DEBUG
void debug_dma_mapping_error(struct device *dev, dma_addr_t dma_addr);
void debug_dma_map_single(struct device *dev, const void *addr,
		unsigned long len);
#else
static inline void debug_dma_mapping_error(struct device *dev,
		dma_addr_t dma_addr)
{
}
static inline void debug_dma_map_single(struct device *dev, const void *addr,
		unsigned long len)
{
}
#endif /* CONFIG_DMA_API_DEBUG */

#ifdef CONFIG_HAS_DMA
static inline int dma_mapping_error(struct device *dev, dma_addr_t dma_addr)
{
	debug_dma_mapping_error(dev, dma_addr);

	if (dma_addr == DMA_MAPPING_ERROR)
		return -ENOMEM;
	return 0;
}

dma_addr_t dma_map_page_attrs(struct device *dev, struct page *page,
		size_t offset, size_t size, enum dma_data_direction dir,
		unsigned long attrs);
void dma_unmap_page_attrs(struct device *dev, dma_addr_t addr, size_t size,
		enum dma_data_direction dir, unsigned long attrs);
int dma_map_sg_attrs(struct device *dev, struct scatterlist *sg, int nents,
		enum dma_data_direction dir, unsigned long attrs);
void dma_unmap_sg_attrs(struct device *dev, struct scatterlist *sg,
				      int nents, enum dma_data_direction dir,
				      unsigned long attrs);
dma_addr_t dma_map_resource(struct device *dev, phys_addr_t phys_addr,
		size_t size, enum dma_data_direction dir, unsigned long attrs);
void dma_unmap_resource(struct device *dev, dma_addr_t addr, size_t size,
		enum dma_data_direction dir, unsigned long attrs);
void dma_sync_single_for_cpu(struct device *dev, dma_addr_t addr, size_t size,
		enum dma_data_direction dir);
void dma_sync_single_for_device(struct device *dev, dma_addr_t addr,
		size_t size, enum dma_data_direction dir);
void dma_sync_sg_for_cpu(struct device *dev, struct scatterlist *sg,
		    int nelems, enum dma_data_direction dir);
void dma_sync_sg_for_device(struct device *dev, struct scatterlist *sg,
		       int nelems, enum dma_data_direction dir);
void *dma_alloc_attrs(struct device *dev, size_t size, dma_addr_t *dma_handle,
		gfp_t flag, unsigned long attrs);
void dma_free_attrs(struct device *dev, size_t size, void *cpu_addr,
		dma_addr_t dma_handle, unsigned long attrs);
void *dmam_alloc_attrs(struct device *dev, size_t size, dma_addr_t *dma_handle,
		gfp_t gfp, unsigned long attrs);
void dmam_free_coherent(struct device *dev, size_t size, void *vaddr,
		dma_addr_t dma_handle);
int dma_get_sgtable_attrs(struct device *dev, struct sg_table *sgt,
		void *cpu_addr, dma_addr_t dma_addr, size_t size,
		unsigned long attrs);
int dma_mmap_attrs(struct device *dev, struct vm_area_struct *vma,
		void *cpu_addr, dma_addr_t dma_addr, size_t size,
		unsigned long attrs);
bool dma_can_mmap(struct device *dev);
int dma_supported(struct device *dev, u64 mask);
int dma_set_mask(struct device *dev, u64 mask);
int dma_set_coherent_mask(struct device *dev, u64 mask);
u64 dma_get_required_mask(struct device *dev);
size_t dma_max_mapping_size(struct device *dev);
bool dma_need_sync(struct device *dev, dma_addr_t dma_addr);
unsigned long dma_get_merge_boundary(struct device *dev);
#else /* CONFIG_HAS_DMA */
static inline dma_addr_t dma_map_page_attrs(struct device *dev,
		struct page *page, size_t offset, size_t size,
		enum dma_data_direction dir, unsigned long attrs)
{
	return DMA_MAPPING_ERROR;
}
static inline void dma_unmap_page_attrs(struct device *dev, dma_addr_t addr,
		size_t size, enum dma_data_direction dir, unsigned long attrs)
{
}
static inline int dma_map_sg_attrs(struct device *dev, struct scatterlist *sg,
		int nents, enum dma_data_direction dir, unsigned long attrs)
{
	return 0;
}
static inline void dma_unmap_sg_attrs(struct device *dev,
		struct scatterlist *sg, int nents, enum dma_data_direction dir,
		unsigned long attrs)
{
}
static inline dma_addr_t dma_map_resource(struct device *dev,
		phys_addr_t phys_addr, size_t size, enum dma_data_direction dir,
		unsigned long attrs)
{
	return DMA_MAPPING_ERROR;
}
static inline void dma_unmap_resource(struct device *dev, dma_addr_t addr,
		size_t size, enum dma_data_direction dir, unsigned long attrs)
{
}
static inline void dma_sync_single_for_cpu(struct device *dev, dma_addr_t addr,
		size_t size, enum dma_data_direction dir)
{
}
static inline void dma_sync_single_for_device(struct device *dev,
		dma_addr_t addr, size_t size, enum dma_data_direction dir)
{
}
static inline void dma_sync_sg_for_cpu(struct device *dev,
		struct scatterlist *sg, int nelems, enum dma_data_direction dir)
{
}
static inline void dma_sync_sg_for_device(struct device *dev,
		struct scatterlist *sg, int nelems, enum dma_data_direction dir)
{
}
static inline int dma_mapping_error(struct device *dev, dma_addr_t dma_addr)
{
	return -ENOMEM;
}
static inline void *dma_alloc_attrs(struct device *dev, size_t size,
		dma_addr_t *dma_handle, gfp_t flag, unsigned long attrs)
{
	return NULL;
}
static void dma_free_attrs(struct device *dev, size_t size, void *cpu_addr,
		dma_addr_t dma_handle, unsigned long attrs)
{
}
static inline void *dmam_alloc_attrs(struct device *dev, size_t size,
		dma_addr_t *dma_handle, gfp_t gfp, unsigned long attrs)
{
	return NULL;
}
static inline void dmam_free_coherent(struct device *dev, size_t size,
		void *vaddr, dma_addr_t dma_handle)
{
}
static inline int dma_get_sgtable_attrs(struct device *dev,
		struct sg_table *sgt, void *cpu_addr, dma_addr_t dma_addr,
		size_t size, unsigned long attrs)
{
	return -ENXIO;
}
static inline int dma_mmap_attrs(struct device *dev, struct vm_area_struct *vma,
		void *cpu_addr, dma_addr_t dma_addr, size_t size,
		unsigned long attrs)
{
	return -ENXIO;
}
static inline bool dma_can_mmap(struct device *dev)
{
	return false;
}
static inline int dma_supported(struct device *dev, u64 mask)
{
	return 0;
}
static inline int dma_set_mask(struct device *dev, u64 mask)
{
	return -EIO;
}
static inline int dma_set_coherent_mask(struct device *dev, u64 mask)
{
	return -EIO;
}
static inline u64 dma_get_required_mask(struct device *dev)
{
	return 0;
}
static inline size_t dma_max_mapping_size(struct device *dev)
{
	return 0;
}
static inline bool dma_need_sync(struct device *dev, dma_addr_t dma_addr)
{
	return false;
}
static inline unsigned long dma_get_merge_boundary(struct device *dev)
{
	return 0;
}
#endif /* CONFIG_HAS_DMA */

struct page *dma_alloc_pages(struct device *dev, size_t size,
		dma_addr_t *dma_handle, enum dma_data_direction dir, gfp_t gfp);
void dma_free_pages(struct device *dev, size_t size, struct page *page,
		dma_addr_t dma_handle, enum dma_data_direction dir);
void *dma_alloc_noncoherent(struct device *dev, size_t size,
		dma_addr_t *dma_handle, enum dma_data_direction dir, gfp_t gfp);
void dma_free_noncoherent(struct device *dev, size_t size, void *vaddr,
		dma_addr_t dma_handle, enum dma_data_direction dir);

static inline dma_addr_t dma_map_single_attrs(struct device *dev, void *ptr,
		size_t size, enum dma_data_direction dir, unsigned long attrs)
{
	/* DMA must never operate on areas that might be remapped. */
	if (dev_WARN_ONCE(dev, is_vmalloc_addr(ptr),
			  "rejecting DMA map of vmalloc memory\n"))
		return DMA_MAPPING_ERROR;
	debug_dma_map_single(dev, ptr, size);
	return dma_map_page_attrs(dev, virt_to_page(ptr), offset_in_page(ptr),
			size, dir, attrs);
}

static inline void dma_unmap_single_attrs(struct device *dev, dma_addr_t addr,
		size_t size, enum dma_data_direction dir, unsigned long attrs)
{
	return dma_unmap_page_attrs(dev, addr, size, dir, attrs);
}

static inline void dma_sync_single_range_for_cpu(struct device *dev,
		dma_addr_t addr, unsigned long offset, size_t size,
		enum dma_data_direction dir)
{
	return dma_sync_single_for_cpu(dev, addr + offset, size, dir);
}

static inline void dma_sync_single_range_for_device(struct device *dev,
		dma_addr_t addr, unsigned long offset, size_t size,
		enum dma_data_direction dir)
{
	return dma_sync_single_for_device(dev, addr + offset, size, dir);
}

/**
 * dma_map_sgtable - Map the given buffer for DMA
 * @dev:	The device for which to perform the DMA operation
 * @sgt:	The sg_table object describing the buffer
 * @dir:	DMA direction
 * @attrs:	Optional DMA attributes for the map operation
 *
 * Maps a buffer described by a scatterlist stored in the given sg_table
 * object for the @dir DMA operation by the @dev device. After success the
 * ownership for the buffer is transferred to the DMA domain.  One has to
 * call dma_sync_sgtable_for_cpu() or dma_unmap_sgtable() to move the
 * ownership of the buffer back to the CPU domain before touching the
 * buffer by the CPU.
 *
 * Returns 0 on success or -EINVAL on error during mapping the buffer.
 */
static inline int dma_map_sgtable(struct device *dev, struct sg_table *sgt,
		enum dma_data_direction dir, unsigned long attrs)
{
	int nents;

	nents = dma_map_sg_attrs(dev, sgt->sgl, sgt->orig_nents, dir, attrs);
	if (nents <= 0)
		return -EINVAL;
	sgt->nents = nents;
	return 0;
}

/**
 * dma_unmap_sgtable - Unmap the given buffer for DMA
 * @dev:	The device for which to perform the DMA operation
 * @sgt:	The sg_table object describing the buffer
 * @dir:	DMA direction
 * @attrs:	Optional DMA attributes for the unmap operation
 *
 * Unmaps a buffer described by a scatterlist stored in the given sg_table
 * object for the @dir DMA operation by the @dev device. After this function
 * the ownership of the buffer is transferred back to the CPU domain.
 */
static inline void dma_unmap_sgtable(struct device *dev, struct sg_table *sgt,
		enum dma_data_direction dir, unsigned long attrs)
{
	dma_unmap_sg_attrs(dev, sgt->sgl, sgt->orig_nents, dir, attrs);
}

/**
 * dma_sync_sgtable_for_cpu - Synchronize the given buffer for CPU access
 * @dev:	The device for which to perform the DMA operation
 * @sgt:	The sg_table object describing the buffer
 * @dir:	DMA direction
 *
 * Performs the needed cache synchronization and moves the ownership of the
 * buffer back to the CPU domain, so it is safe to perform any access to it
 * by the CPU. Before doing any further DMA operations, one has to transfer
 * the ownership of the buffer back to the DMA domain by calling the
 * dma_sync_sgtable_for_device().
 */
static inline void dma_sync_sgtable_for_cpu(struct device *dev,
		struct sg_table *sgt, enum dma_data_direction dir)
{
	dma_sync_sg_for_cpu(dev, sgt->sgl, sgt->orig_nents, dir);
}

/**
 * dma_sync_sgtable_for_device - Synchronize the given buffer for DMA
 * @dev:	The device for which to perform the DMA operation
 * @sgt:	The sg_table object describing the buffer
 * @dir:	DMA direction
 *
 * Performs the needed cache synchronization and moves the ownership of the
 * buffer back to the DMA domain, so it is safe to perform the DMA operation.
 * Once finished, one has to call dma_sync_sgtable_for_cpu() or
 * dma_unmap_sgtable().
 */
static inline void dma_sync_sgtable_for_device(struct device *dev,
		struct sg_table *sgt, enum dma_data_direction dir)
{
	dma_sync_sg_for_device(dev, sgt->sgl, sgt->orig_nents, dir);
}

#define dma_map_single(d, a, s, r) dma_map_single_attrs(d, a, s, r, 0)
#define dma_unmap_single(d, a, s, r) dma_unmap_single_attrs(d, a, s, r, 0)
#define dma_map_sg(d, s, n, r) dma_map_sg_attrs(d, s, n, r, 0)
#define dma_unmap_sg(d, s, n, r) dma_unmap_sg_attrs(d, s, n, r, 0)
#define dma_map_page(d, p, o, s, r) dma_map_page_attrs(d, p, o, s, r, 0)
#define dma_unmap_page(d, a, s, r) dma_unmap_page_attrs(d, a, s, r, 0)
#define dma_get_sgtable(d, t, v, h, s) dma_get_sgtable_attrs(d, t, v, h, s, 0)
#define dma_mmap_coherent(d, v, c, h, s) dma_mmap_attrs(d, v, c, h, s, 0)

static inline void *dma_alloc_coherent(struct device *dev, size_t size,
		dma_addr_t *dma_handle, gfp_t gfp)
{

	return dma_alloc_attrs(dev, size, dma_handle, gfp,
			(gfp & __GFP_NOWARN) ? DMA_ATTR_NO_WARN : 0);
}

static inline void dma_free_coherent(struct device *dev, size_t size,
		void *cpu_addr, dma_addr_t dma_handle)
{
	return dma_free_attrs(dev, size, cpu_addr, dma_handle, 0);
}


static inline u64 dma_get_mask(struct device *dev)
{
	if (dev->dma_mask && *dev->dma_mask)
		return *dev->dma_mask;
	return DMA_BIT_MASK(32);
}

/*
 * Set both the DMA mask and the coherent DMA mask to the same thing.
 * Note that we don't check the return value from dma_set_coherent_mask()
 * as the DMA API guarantees that the coherent DMA mask can be set to
 * the same or smaller than the streaming DMA mask.
 */
static inline int dma_set_mask_and_coherent(struct device *dev, u64 mask)
{
	int rc = dma_set_mask(dev, mask);
	if (rc == 0)
		dma_set_coherent_mask(dev, mask);
	return rc;
}

/*
 * Similar to the above, except it deals with the case where the device
 * does not have dev->dma_mask appropriately setup.
 */
static inline int dma_coerce_mask_and_coherent(struct device *dev, u64 mask)
{
	dev->dma_mask = &dev->coherent_dma_mask;
	return dma_set_mask_and_coherent(dev, mask);
}

/**
 * dma_addressing_limited - return if the device is addressing limited
 * @dev:	device to check
 *
 * Return %true if the devices DMA mask is too small to address all memory in
 * the system, else %false.  Lack of addressing bits is the prime reason for
 * bounce buffering, but might not be the only one.
 */
static inline bool dma_addressing_limited(struct device *dev)
{
	return min_not_zero(dma_get_mask(dev), dev->bus_dma_limit) <
			    dma_get_required_mask(dev);
}

static inline unsigned int dma_get_max_seg_size(struct device *dev)
{
	if (dev->dma_parms && dev->dma_parms->max_segment_size)
		return dev->dma_parms->max_segment_size;
	return SZ_64K;
}

static inline int dma_set_max_seg_size(struct device *dev, unsigned int size)
{
	if (dev->dma_parms) {
		dev->dma_parms->max_segment_size = size;
		return 0;
	}
	return -EIO;
}

static inline unsigned long dma_get_seg_boundary(struct device *dev)
{
	if (dev->dma_parms && dev->dma_parms->segment_boundary_mask)
		return dev->dma_parms->segment_boundary_mask;
	return ULONG_MAX;
}

/**
 * dma_get_seg_boundary_nr_pages - return the segment boundary in "page" units
 * @dev: device to guery the boundary for
 * @page_shift: ilog() of the IOMMU page size
 *
 * Return the segment boundary in IOMMU page units (which may be different from
 * the CPU page size) for the passed in device.
 *
 * If @dev is NULL a boundary of U32_MAX is assumed, this case is just for
 * non-DMA API callers.
 */
static inline unsigned long dma_get_seg_boundary_nr_pages(struct device *dev,
		unsigned int page_shift)
{
	if (!dev)
		return (U32_MAX >> page_shift) + 1;
	return (dma_get_seg_boundary(dev) >> page_shift) + 1;
}

static inline int dma_set_seg_boundary(struct device *dev, unsigned long mask)
{
	if (dev->dma_parms) {
		dev->dma_parms->segment_boundary_mask = mask;
		return 0;
	}
	return -EIO;
}

static inline unsigned int dma_get_min_align_mask(struct device *dev)
{
	if (dev->dma_parms)
		return dev->dma_parms->min_align_mask;
	return 0;
}

static inline int dma_set_min_align_mask(struct device *dev,
		unsigned int min_align_mask)
{
	if (WARN_ON_ONCE(!dev->dma_parms))
		return -EIO;
	dev->dma_parms->min_align_mask = min_align_mask;
	return 0;
}

static inline int dma_get_cache_alignment(void)
{
#ifdef ARCH_DMA_MINALIGN
	return ARCH_DMA_MINALIGN;
#endif
	return 1;
}

static inline void *dmam_alloc_coherent(struct device *dev, size_t size,
		dma_addr_t *dma_handle, gfp_t gfp)
{
	return dmam_alloc_attrs(dev, size, dma_handle, gfp,
			(gfp & __GFP_NOWARN) ? DMA_ATTR_NO_WARN : 0);
}

static inline void *dma_alloc_wc(struct device *dev, size_t size,
				 dma_addr_t *dma_addr, gfp_t gfp)
{
	unsigned long attrs = DMA_ATTR_WRITE_COMBINE;

	if (gfp & __GFP_NOWARN)
		attrs |= DMA_ATTR_NO_WARN;

	return dma_alloc_attrs(dev, size, dma_addr, gfp, attrs);
}

static inline void dma_free_wc(struct device *dev, size_t size,
			       void *cpu_addr, dma_addr_t dma_addr)
{
	return dma_free_attrs(dev, size, cpu_addr, dma_addr,
			      DMA_ATTR_WRITE_COMBINE);
}

static inline int dma_mmap_wc(struct device *dev,
			      struct vm_area_struct *vma,
			      void *cpu_addr, dma_addr_t dma_addr,
			      size_t size)
{
	return dma_mmap_attrs(dev, vma, cpu_addr, dma_addr, size,
			      DMA_ATTR_WRITE_COMBINE);
}

#ifdef CONFIG_NEED_DMA_MAP_STATE
#define DEFINE_DMA_UNMAP_ADDR(ADDR_NAME)        dma_addr_t ADDR_NAME
#define DEFINE_DMA_UNMAP_LEN(LEN_NAME)          __u32 LEN_NAME
#define dma_unmap_addr(PTR, ADDR_NAME)           ((PTR)->ADDR_NAME)
#define dma_unmap_addr_set(PTR, ADDR_NAME, VAL)  (((PTR)->ADDR_NAME) = (VAL))
#define dma_unmap_len(PTR, LEN_NAME)             ((PTR)->LEN_NAME)
#define dma_unmap_len_set(PTR, LEN_NAME, VAL)    (((PTR)->LEN_NAME) = (VAL))
#else
#define DEFINE_DMA_UNMAP_ADDR(ADDR_NAME)
#define DEFINE_DMA_UNMAP_LEN(LEN_NAME)
#define dma_unmap_addr(PTR, ADDR_NAME)           (0)
#define dma_unmap_addr_set(PTR, ADDR_NAME, VAL)  do { } while (0)
#define dma_unmap_len(PTR, LEN_NAME)             (0)
#define dma_unmap_len_set(PTR, LEN_NAME, VAL)    do { } while (0)
#endif

/*
 * Legacy interface to set up the dma offset map.  Drivers really should not
 * actually use it, but we have a few legacy cases left.
 */
int dma_direct_set_offset(struct device *dev, phys_addr_t cpu_start,
		dma_addr_t dma_start, u64 size);

extern const struct dma_map_ops dma_virt_ops;

#endif /* _LINUX_DMA_MAPPING_H */<|MERGE_RESOLUTION|>--- conflicted
+++ resolved
@@ -62,15 +62,6 @@
 #define DMA_ATTR_PRIVILEGED		(1UL << 9)
 
 /*
-<<<<<<< HEAD
- * This is a hint to the DMA-mapping subsystem that the device is expected
- * to overwrite the entire mapped size, thus the caller does not require any
- * of the previous buffer contents to be preserved. This allows
- * bounce-buffering implementations to optimise DMA_FROM_DEVICE transfers.
- */
-#define DMA_ATTR_OVERWRITE		(1UL << 10)
-
-/*
  * DMA_ATTR_SYS_CACHE_ONLY: used to indicate that the buffer should be mapped
  * with the correct memory attributes so that it can be cached in the system
  * or last level cache. This is useful for buffers that are being mapped for
@@ -88,8 +79,6 @@
 #define DMA_ATTR_SYS_CACHE_ONLY_NWA	(1UL << 11)
 
 /*
-=======
->>>>>>> c204ee33
  * A dma_addr_t can hold any valid DMA or bus address for the platform.  It can
  * be given to a device to use as a DMA source or target.  It is specific to a
  * given device and there may be a translation between the CPU physical address
