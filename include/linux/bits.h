--- conflicted
+++ resolved
@@ -3,19 +3,11 @@
 #define __LINUX_BITS_H
 
 #include <linux/const.h>
-<<<<<<< HEAD
-#include <vdso/bits.h>
-#include <asm/bitsperlong.h>
-
-#define BIT_ULL(nr)		(1ULL << (nr))
-#define BIT_MASK(nr)		(1UL << ((nr) % BITS_PER_LONG))
-=======
 #include <asm/bitsperlong.h>
 
 #define BIT(nr)			(UL(1) << (nr))
 #define BIT_ULL(nr)		(ULL(1) << (nr))
 #define BIT_MASK(nr)		(UL(1) << ((nr) % BITS_PER_LONG))
->>>>>>> d419ec8e
 #define BIT_WORD(nr)		((nr) / BITS_PER_LONG)
 #define BIT_ULL_MASK(nr)	(ULL(1) << ((nr) % BITS_PER_LONG_LONG))
 #define BIT_ULL_WORD(nr)	((nr) / BITS_PER_LONG_LONG)
