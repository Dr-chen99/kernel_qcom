--- conflicted
+++ resolved
@@ -247,12 +247,9 @@
  * @page_response: handle page request response
  * @cache_invalidate: invalidate translation caches
  * @pgsize_bitmap: bitmap of all possible supported page sizes
-<<<<<<< HEAD
- * @owner: Driver module providing these ops
-=======
  * @sva_bind_gpasid: bind guest pasid and mm
  * @sva_unbind_gpasid: unbind guest pasid and mm
->>>>>>> e42617b8
+ * @owner: Driver module providing these ops
  */
 struct iommu_ops {
 	bool (*capable)(enum iommu_cap);
