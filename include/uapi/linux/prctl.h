--- conflicted
+++ resolved
@@ -197,10 +197,6 @@
 # define PR_CAP_AMBIENT_LOWER		3
 # define PR_CAP_AMBIENT_CLEAR_ALL	4
 
-<<<<<<< HEAD
-#define PR_SET_VMA		0x53564d41
-# define PR_SET_VMA_ANON_NAME		0
-=======
 /* Per task speculation control */
 #define PR_GET_SPECULATION_CTRL		52
 #define PR_SET_SPECULATION_CTRL		53
@@ -212,6 +208,8 @@
 # define PR_SPEC_ENABLE			(1UL << 1)
 # define PR_SPEC_DISABLE		(1UL << 2)
 # define PR_SPEC_FORCE_DISABLE		(1UL << 3)
->>>>>>> 2272cdd5
+
+#define PR_SET_VMA		0x53564d41
+# define PR_SET_VMA_ANON_NAME		0
 
 #endif /* _LINUX_PRCTL_H */