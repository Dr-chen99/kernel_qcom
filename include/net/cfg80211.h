--- conflicted
+++ resolved
@@ -4890,14 +4890,11 @@
  * @WIPHY_FLAG_SUPPORTS_EXT_KCK_32: The device supports 32-byte KCK keys.
  * @WIPHY_FLAG_NOTIFY_REGDOM_BY_DRIVER: The device could handle reg notify for
  *	NL80211_REGDOM_SET_BY_DRIVER.
-<<<<<<< HEAD
+ * @WIPHY_FLAG_DISABLE_WEXT: disable wireless extensions for this device
  * @WIPHY_FLAG_CHANNEL_CHANGE_ON_BEACON: reg_call_notifier() is called if driver
  *	set this flag to update channels on beacon hints.
  * @WIPHY_FLAG_SUPPORTS_NSTR_NONPRIMARY: support connection to non-primary link
  *	of an NSTR mobile AP MLD.
-=======
- * @WIPHY_FLAG_DISABLE_WEXT: disable wireless extensions for this device
->>>>>>> 9467d7a1
  */
 enum wiphy_flags {
 	WIPHY_FLAG_SUPPORTS_EXT_KEK_KCK		= BIT(0),
