--- conflicted
+++ resolved
@@ -783,12 +783,9 @@
 	struct sk_buff_head data_q;
 	unsigned int	sent;
 	__u8		state;
-<<<<<<< HEAD
 	bool		amp;
 
 	ANDROID_KABI_RESERVE(1);
-=======
->>>>>>> 140cf972
 };
 
 struct hci_conn_params {
