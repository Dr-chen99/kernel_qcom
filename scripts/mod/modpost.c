--- conflicted
+++ resolved
@@ -1009,70 +1009,6 @@
 	return 1;
 }
 
-<<<<<<< HEAD
-/*
- * If there's no name there, ignore it; likewise, ignore it if it's
- * one of the magic symbols emitted used by current tools.
- *
- * Otherwise if find_symbols_between() returns those symbols, they'll
- * fail the whitelist tests and cause lots of false alarms ... fixable
- * only by merging __exit and __init sections into __text, bloating
- * the kernel (which is especially evil on embedded platforms).
- */
-static inline bool is_valid_name(struct elf_info *elf, Elf_Sym *sym)
-{
-	const char *name = elf->strtab + sym->st_name;
-
-	if (!name || !strlen(name))
-		return false;
-	return !is_mapping_symbol(name);
-}
-
-/* Look up the nearest symbol based on the section and the address */
-static Elf_Sym *find_nearest_sym(struct elf_info *elf, Elf_Addr addr,
-				 unsigned int secndx, bool allow_negative,
-				 Elf_Addr min_distance)
-{
-	Elf_Sym *sym;
-	Elf_Sym *near = NULL;
-	Elf_Addr sym_addr, distance;
-	bool is_arm = (elf->hdr->e_machine == EM_ARM);
-
-	for (sym = elf->symtab_start; sym < elf->symtab_stop; sym++) {
-		if (get_secindex(elf, sym) != secndx)
-			continue;
-		if (!is_valid_name(elf, sym))
-			continue;
-
-		sym_addr = sym->st_value;
-
-		/*
-		 * For ARM Thumb instruction, the bit 0 of st_value is set
-		 * if the symbol is STT_FUNC type. Mask it to get the address.
-		 */
-		if (is_arm && ELF_ST_TYPE(sym->st_info) == STT_FUNC)
-			 sym_addr &= ~1;
-
-		if (addr >= sym_addr)
-			distance = addr - sym_addr;
-		else if (allow_negative)
-			distance = sym_addr - addr;
-		else
-			continue;
-
-		if (distance <= min_distance) {
-			min_distance = distance;
-			near = sym;
-		}
-
-		if (min_distance == 0)
-			break;
-	}
-	return near;
-}
-
-=======
->>>>>>> 5f56cb03
 static Elf_Sym *find_fromsym(struct elf_info *elf, Elf_Addr addr,
 			     unsigned int secndx)
 {
