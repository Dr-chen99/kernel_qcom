/* Postprocess module symbol versions
 *
 * Copyright 2003       Kai Germaschewski
 * Copyright 2002-2004  Rusty Russell, IBM Corporation
 * Copyright 2006-2008  Sam Ravnborg
 * Based in part on module-init-tools/depmod.c,file2alias
 *
 * This software may be used and distributed according to the terms
 * of the GNU General Public License, incorporated herein by reference.
 *
 * Usage: modpost vmlinux module1.o module2.o ...
 */

#define _GNU_SOURCE
#include <elf.h>
#include <fnmatch.h>
#include <stdio.h>
#include <ctype.h>
#include <string.h>
#include <limits.h>
#include <stdbool.h>
#include <errno.h>
#include "modpost.h"
#include "../../include/linux/license.h"

/* Are we using CONFIG_MODVERSIONS? */
static bool modversions;
/* Is CONFIG_MODULE_SRCVERSION_ALL set? */
static bool all_versions;
/* If we are modposting external module set to 1 */
static bool external_module;
#define MODULE_SCMVERSION_SIZE 64
static char module_scmversion[MODULE_SCMVERSION_SIZE];
/* Only warn about unresolved symbols */
static bool warn_unresolved;

static int sec_mismatch_count;
static bool sec_mismatch_warn_only = true;
/* ignore missing files */
static bool ignore_missing_files;
/* If set to 1, only warn (instead of error) about missing ns imports */
static bool allow_missing_ns_imports;

static bool error_occurred;

static bool extra_warn;

/*
 * Cut off the warnings when there are too many. This typically occurs when
 * vmlinux is missing. ('make modules' without building vmlinux.)
 */
#define MAX_UNRESOLVED_REPORTS	10
static unsigned int nr_unresolved;

/* In kernel, this size is defined in linux/module.h;
 * here we use Elf_Addr instead of long for covering cross-compile
 */

#define MODULE_NAME_LEN (64 - sizeof(Elf_Addr))

void __attribute__((format(printf, 2, 3)))
modpost_log(enum loglevel loglevel, const char *fmt, ...)
{
	va_list arglist;

	switch (loglevel) {
	case LOG_WARN:
		fprintf(stderr, "WARNING: ");
		break;
	case LOG_ERROR:
		fprintf(stderr, "ERROR: ");
		break;
	case LOG_FATAL:
		fprintf(stderr, "FATAL: ");
		break;
	default: /* invalid loglevel, ignore */
		break;
	}

	fprintf(stderr, "modpost: ");

	va_start(arglist, fmt);
	vfprintf(stderr, fmt, arglist);
	va_end(arglist);

	if (loglevel == LOG_FATAL)
		exit(1);
	if (loglevel == LOG_ERROR)
		error_occurred = true;
}

static inline bool strends(const char *str, const char *postfix)
{
	if (strlen(str) < strlen(postfix))
		return false;

	return strcmp(str + strlen(str) - strlen(postfix), postfix) == 0;
}

void *do_nofail(void *ptr, const char *expr)
{
	if (!ptr)
		fatal("Memory allocation failure: %s.\n", expr);

	return ptr;
}

char *read_text_file(const char *filename)
{
	struct stat st;
	size_t nbytes;
	int fd;
	char *buf;

	fd = open(filename, O_RDONLY);
	if (fd < 0) {
		perror(filename);
		exit(1);
	}

	if (fstat(fd, &st) < 0) {
		perror(filename);
		exit(1);
	}

	buf = NOFAIL(malloc(st.st_size + 1));

	nbytes = st.st_size;

	while (nbytes) {
		ssize_t bytes_read;

		bytes_read = read(fd, buf, nbytes);
		if (bytes_read < 0) {
			perror(filename);
			exit(1);
		}

		nbytes -= bytes_read;
	}
	buf[st.st_size] = '\0';

	close(fd);

	return buf;
}

char *get_line(char **stringp)
{
	char *orig = *stringp, *next;

	/* do not return the unwanted extra line at EOF */
	if (!orig || *orig == '\0')
		return NULL;

	/* don't use strsep here, it is not available everywhere */
	next = strchr(orig, '\n');
	if (next)
		*next++ = '\0';

	*stringp = next;

	return orig;
}

/* A list of all modules we processed */
LIST_HEAD(modules);

static struct module *find_module(const char *modname)
{
	struct module *mod;

	list_for_each_entry(mod, &modules, list) {
		if (strcmp(mod->name, modname) == 0)
			return mod;
	}
	return NULL;
}

static struct module *new_module(const char *name, size_t namelen)
{
	struct module *mod;

	mod = NOFAIL(malloc(sizeof(*mod) + namelen + 1));
	memset(mod, 0, sizeof(*mod));

	INIT_LIST_HEAD(&mod->exported_symbols);
	INIT_LIST_HEAD(&mod->unresolved_symbols);
	INIT_LIST_HEAD(&mod->missing_namespaces);
	INIT_LIST_HEAD(&mod->imported_namespaces);

	memcpy(mod->name, name, namelen);
	mod->name[namelen] = '\0';
	mod->is_vmlinux = (strcmp(mod->name, "vmlinux") == 0);

	/*
	 * Set mod->is_gpl_compatible to true by default. If MODULE_LICENSE()
	 * is missing, do not check the use for EXPORT_SYMBOL_GPL() becasue
	 * modpost will exit wiht error anyway.
	 */
	mod->is_gpl_compatible = true;

	list_add_tail(&mod->list, &modules);

	return mod;
}

/* A hash of all exported symbols,
 * struct symbol is also used for lists of unresolved symbols */

#define SYMBOL_HASH_SIZE 1024

struct symbol {
	struct symbol *next;
	struct list_head list;	/* link to module::exported_symbols or module::unresolved_symbols */
	struct module *module;
	char *namespace;
	unsigned int crc;
	bool crc_valid;
	bool weak;
	bool is_gpl_only;	/* exported by EXPORT_SYMBOL_GPL */
	char name[];
};

static struct symbol *symbolhash[SYMBOL_HASH_SIZE];

/* This is based on the hash algorithm from gdbm, via tdb */
static inline unsigned int tdb_hash(const char *name)
{
	unsigned value;	/* Used to compute the hash value.  */
	unsigned   i;	/* Used to cycle through random values. */

	/* Set the initial value from the key size. */
	for (value = 0x238F13AF * strlen(name), i = 0; name[i]; i++)
		value = (value + (((unsigned char *)name)[i] << (i*5 % 24)));

	return (1103515243 * value + 12345);
}

/**
 * Allocate a new symbols for use in the hash of exported symbols or
 * the list of unresolved symbols per module
 **/
static struct symbol *alloc_symbol(const char *name)
{
	struct symbol *s = NOFAIL(malloc(sizeof(*s) + strlen(name) + 1));

	memset(s, 0, sizeof(*s));
	strcpy(s->name, name);

	return s;
}

/* For the hash of exported symbols */
static void hash_add_symbol(struct symbol *sym)
{
	unsigned int hash;

	hash = tdb_hash(sym->name) % SYMBOL_HASH_SIZE;
	sym->next = symbolhash[hash];
	symbolhash[hash] = sym;
}

static void sym_add_unresolved(const char *name, struct module *mod, bool weak)
{
	struct symbol *sym;

	sym = alloc_symbol(name);
	sym->weak = weak;

	list_add_tail(&sym->list, &mod->unresolved_symbols);
}

static struct symbol *sym_find_with_module(const char *name, struct module *mod)
{
	struct symbol *s;

	/* For our purposes, .foo matches foo.  PPC64 needs this. */
	if (name[0] == '.')
		name++;

	for (s = symbolhash[tdb_hash(name) % SYMBOL_HASH_SIZE]; s; s = s->next) {
		if (strcmp(s->name, name) == 0 && (!mod || s->module == mod))
			return s;
	}
	return NULL;
}

static struct symbol *find_symbol(const char *name)
{
	return sym_find_with_module(name, NULL);
}

struct namespace_list {
	struct list_head list;
	char namespace[];
};

static bool contains_namespace(struct list_head *head, const char *namespace)
{
	struct namespace_list *list;

	list_for_each_entry(list, head, list) {
		if (!strcmp(list->namespace, namespace))
			return true;
	}

	return false;
}

static void add_namespace(struct list_head *head, const char *namespace)
{
	struct namespace_list *ns_entry;

	if (!contains_namespace(head, namespace)) {
		ns_entry = NOFAIL(malloc(sizeof(*ns_entry) +
					 strlen(namespace) + 1));
		strcpy(ns_entry->namespace, namespace);
		list_add_tail(&ns_entry->list, head);
	}
}

static void *sym_get_data_by_offset(const struct elf_info *info,
				    unsigned int secindex, unsigned long offset)
{
	Elf_Shdr *sechdr = &info->sechdrs[secindex];

	return (void *)info->hdr + sechdr->sh_offset + offset;
}

void *sym_get_data(const struct elf_info *info, const Elf_Sym *sym)
{
	return sym_get_data_by_offset(info, get_secindex(info, sym),
				      sym->st_value);
}

static const char *sech_name(const struct elf_info *info, Elf_Shdr *sechdr)
{
	return sym_get_data_by_offset(info, info->secindex_strings,
				      sechdr->sh_name);
}

static const char *sec_name(const struct elf_info *info, unsigned int secindex)
{
	/*
	 * If sym->st_shndx is a special section index, there is no
	 * corresponding section header.
	 * Return "" if the index is out of range of info->sechdrs[] array.
	 */
	if (secindex >= info->num_sections)
		return "";

	return sech_name(info, &info->sechdrs[secindex]);
}

#define strstarts(str, prefix) (strncmp(str, prefix, strlen(prefix)) == 0)

static void sym_update_namespace(const char *symname, const char *namespace)
{
	struct symbol *s = find_symbol(symname);

	/*
	 * That symbol should have been created earlier and thus this is
	 * actually an assertion.
	 */
	if (!s) {
		error("Could not update namespace(%s) for symbol %s\n",
		      namespace, symname);
		return;
	}

	free(s->namespace);
	s->namespace = namespace[0] ? NOFAIL(strdup(namespace)) : NULL;
}

static struct symbol *sym_add_exported(const char *name, struct module *mod,
				       bool gpl_only)
{
	struct symbol *s = find_symbol(name);

	if (s && (!external_module || s->module->is_vmlinux || s->module == mod)) {
		error("%s: '%s' exported twice. Previous export was in %s%s\n",
		      mod->name, name, s->module->name,
		      s->module->is_vmlinux ? "" : ".ko");
	}

	s = alloc_symbol(name);
	s->module = mod;
	s->is_gpl_only = gpl_only;
	list_add_tail(&s->list, &mod->exported_symbols);
	hash_add_symbol(s);

	return s;
}

static void sym_set_crc(struct symbol *sym, unsigned int crc)
{
	sym->crc = crc;
	sym->crc_valid = true;
}

static void *grab_file(const char *filename, size_t *size)
{
	struct stat st;
	void *map = MAP_FAILED;
	int fd;

	fd = open(filename, O_RDONLY);
	if (fd < 0)
		return NULL;
	if (fstat(fd, &st))
		goto failed;

	*size = st.st_size;
	map = mmap(NULL, *size, PROT_READ|PROT_WRITE, MAP_PRIVATE, fd, 0);

failed:
	close(fd);
	if (map == MAP_FAILED)
		return NULL;
	return map;
}

static void release_file(void *file, size_t size)
{
	munmap(file, size);
}

static int parse_elf(struct elf_info *info, const char *filename)
{
	unsigned int i;
	Elf_Ehdr *hdr;
	Elf_Shdr *sechdrs;
	Elf_Sym  *sym;
	const char *secstrings;
	unsigned int symtab_idx = ~0U, symtab_shndx_idx = ~0U;

	hdr = grab_file(filename, &info->size);
	if (!hdr) {
		if (ignore_missing_files) {
			fprintf(stderr, "%s: %s (ignored)\n", filename,
				strerror(errno));
			return 0;
		}
		perror(filename);
		exit(1);
	}
	info->hdr = hdr;
	if (info->size < sizeof(*hdr)) {
		/* file too small, assume this is an empty .o file */
		return 0;
	}
	/* Is this a valid ELF file? */
	if ((hdr->e_ident[EI_MAG0] != ELFMAG0) ||
	    (hdr->e_ident[EI_MAG1] != ELFMAG1) ||
	    (hdr->e_ident[EI_MAG2] != ELFMAG2) ||
	    (hdr->e_ident[EI_MAG3] != ELFMAG3)) {
		/* Not an ELF file - silently ignore it */
		return 0;
	}
	/* Fix endianness in ELF header */
	hdr->e_type      = TO_NATIVE(hdr->e_type);
	hdr->e_machine   = TO_NATIVE(hdr->e_machine);
	hdr->e_version   = TO_NATIVE(hdr->e_version);
	hdr->e_entry     = TO_NATIVE(hdr->e_entry);
	hdr->e_phoff     = TO_NATIVE(hdr->e_phoff);
	hdr->e_shoff     = TO_NATIVE(hdr->e_shoff);
	hdr->e_flags     = TO_NATIVE(hdr->e_flags);
	hdr->e_ehsize    = TO_NATIVE(hdr->e_ehsize);
	hdr->e_phentsize = TO_NATIVE(hdr->e_phentsize);
	hdr->e_phnum     = TO_NATIVE(hdr->e_phnum);
	hdr->e_shentsize = TO_NATIVE(hdr->e_shentsize);
	hdr->e_shnum     = TO_NATIVE(hdr->e_shnum);
	hdr->e_shstrndx  = TO_NATIVE(hdr->e_shstrndx);
	sechdrs = (void *)hdr + hdr->e_shoff;
	info->sechdrs = sechdrs;

	/* modpost only works for relocatable objects */
	if (hdr->e_type != ET_REL)
		fatal("%s: not relocatable object.", filename);

	/* Check if file offset is correct */
	if (hdr->e_shoff > info->size) {
		fatal("section header offset=%lu in file '%s' is bigger than filesize=%zu\n",
		      (unsigned long)hdr->e_shoff, filename, info->size);
		return 0;
	}

	if (hdr->e_shnum == SHN_UNDEF) {
		/*
		 * There are more than 64k sections,
		 * read count from .sh_size.
		 */
		info->num_sections = TO_NATIVE(sechdrs[0].sh_size);
	}
	else {
		info->num_sections = hdr->e_shnum;
	}
	if (hdr->e_shstrndx == SHN_XINDEX) {
		info->secindex_strings = TO_NATIVE(sechdrs[0].sh_link);
	}
	else {
		info->secindex_strings = hdr->e_shstrndx;
	}

	/* Fix endianness in section headers */
	for (i = 0; i < info->num_sections; i++) {
		sechdrs[i].sh_name      = TO_NATIVE(sechdrs[i].sh_name);
		sechdrs[i].sh_type      = TO_NATIVE(sechdrs[i].sh_type);
		sechdrs[i].sh_flags     = TO_NATIVE(sechdrs[i].sh_flags);
		sechdrs[i].sh_addr      = TO_NATIVE(sechdrs[i].sh_addr);
		sechdrs[i].sh_offset    = TO_NATIVE(sechdrs[i].sh_offset);
		sechdrs[i].sh_size      = TO_NATIVE(sechdrs[i].sh_size);
		sechdrs[i].sh_link      = TO_NATIVE(sechdrs[i].sh_link);
		sechdrs[i].sh_info      = TO_NATIVE(sechdrs[i].sh_info);
		sechdrs[i].sh_addralign = TO_NATIVE(sechdrs[i].sh_addralign);
		sechdrs[i].sh_entsize   = TO_NATIVE(sechdrs[i].sh_entsize);
	}
	/* Find symbol table. */
	secstrings = (void *)hdr + sechdrs[info->secindex_strings].sh_offset;
	for (i = 1; i < info->num_sections; i++) {
		const char *secname;
		int nobits = sechdrs[i].sh_type == SHT_NOBITS;

		if (!nobits && sechdrs[i].sh_offset > info->size) {
			fatal("%s is truncated. sechdrs[i].sh_offset=%lu > "
			      "sizeof(*hrd)=%zu\n", filename,
			      (unsigned long)sechdrs[i].sh_offset,
			      sizeof(*hdr));
			return 0;
		}
		secname = secstrings + sechdrs[i].sh_name;
		if (strcmp(secname, ".modinfo") == 0) {
			if (nobits)
				fatal("%s has NOBITS .modinfo\n", filename);
			info->modinfo = (void *)hdr + sechdrs[i].sh_offset;
			info->modinfo_len = sechdrs[i].sh_size;
		}

		if (sechdrs[i].sh_type == SHT_SYMTAB) {
			unsigned int sh_link_idx;
			symtab_idx = i;
			info->symtab_start = (void *)hdr +
			    sechdrs[i].sh_offset;
			info->symtab_stop  = (void *)hdr +
			    sechdrs[i].sh_offset + sechdrs[i].sh_size;
			sh_link_idx = sechdrs[i].sh_link;
			info->strtab       = (void *)hdr +
			    sechdrs[sh_link_idx].sh_offset;
		}

		/* 32bit section no. table? ("more than 64k sections") */
		if (sechdrs[i].sh_type == SHT_SYMTAB_SHNDX) {
			symtab_shndx_idx = i;
			info->symtab_shndx_start = (void *)hdr +
			    sechdrs[i].sh_offset;
			info->symtab_shndx_stop  = (void *)hdr +
			    sechdrs[i].sh_offset + sechdrs[i].sh_size;
		}
	}
	if (!info->symtab_start)
		fatal("%s has no symtab?\n", filename);

	/* Fix endianness in symbols */
	for (sym = info->symtab_start; sym < info->symtab_stop; sym++) {
		sym->st_shndx = TO_NATIVE(sym->st_shndx);
		sym->st_name  = TO_NATIVE(sym->st_name);
		sym->st_value = TO_NATIVE(sym->st_value);
		sym->st_size  = TO_NATIVE(sym->st_size);
	}

	if (symtab_shndx_idx != ~0U) {
		Elf32_Word *p;
		if (symtab_idx != sechdrs[symtab_shndx_idx].sh_link)
			fatal("%s: SYMTAB_SHNDX has bad sh_link: %u!=%u\n",
			      filename, sechdrs[symtab_shndx_idx].sh_link,
			      symtab_idx);
		/* Fix endianness */
		for (p = info->symtab_shndx_start; p < info->symtab_shndx_stop;
		     p++)
			*p = TO_NATIVE(*p);
	}

	return 1;
}

static void parse_elf_finish(struct elf_info *info)
{
	release_file(info->hdr, info->size);
}

static int ignore_undef_symbol(struct elf_info *info, const char *symname)
{
	/* ignore __this_module, it will be resolved shortly */
	if (strcmp(symname, "__this_module") == 0)
		return 1;
	/* ignore global offset table */
	if (strcmp(symname, "_GLOBAL_OFFSET_TABLE_") == 0)
		return 1;
	if (info->hdr->e_machine == EM_PPC)
		/* Special register function linked on all modules during final link of .ko */
		if (strstarts(symname, "_restgpr_") ||
		    strstarts(symname, "_savegpr_") ||
		    strstarts(symname, "_rest32gpr_") ||
		    strstarts(symname, "_save32gpr_") ||
		    strstarts(symname, "_restvr_") ||
		    strstarts(symname, "_savevr_"))
			return 1;
	if (info->hdr->e_machine == EM_PPC64)
		/* Special register function linked on all modules during final link of .ko */
		if (strstarts(symname, "_restgpr0_") ||
		    strstarts(symname, "_savegpr0_") ||
		    strstarts(symname, "_restvr_") ||
		    strstarts(symname, "_savevr_") ||
		    strcmp(symname, ".TOC.") == 0)
			return 1;

	if (info->hdr->e_machine == EM_S390)
		/* Expoline thunks are linked on all kernel modules during final link of .ko */
		if (strstarts(symname, "__s390_indirect_jump_r"))
			return 1;
	/* Do not ignore this symbol */
	return 0;
}

static void handle_symbol(struct module *mod, struct elf_info *info,
			  const Elf_Sym *sym, const char *symname)
{
	switch (sym->st_shndx) {
	case SHN_COMMON:
		if (strstarts(symname, "__gnu_lto_")) {
			/* Should warn here, but modpost runs before the linker */
		} else
			warn("\"%s\" [%s] is COMMON symbol\n", symname, mod->name);
		break;
	case SHN_UNDEF:
		/* undefined symbol */
		if (ELF_ST_BIND(sym->st_info) != STB_GLOBAL &&
		    ELF_ST_BIND(sym->st_info) != STB_WEAK)
			break;
		if (ignore_undef_symbol(info, symname))
			break;
		if (info->hdr->e_machine == EM_SPARC ||
		    info->hdr->e_machine == EM_SPARCV9) {
			/* Ignore register directives. */
			if (ELF_ST_TYPE(sym->st_info) == STT_SPARC_REGISTER)
				break;
			if (symname[0] == '.') {
				char *munged = NOFAIL(strdup(symname));
				munged[0] = '_';
				munged[1] = toupper(munged[1]);
				symname = munged;
			}
		}

		sym_add_unresolved(symname, mod,
				   ELF_ST_BIND(sym->st_info) == STB_WEAK);
		break;
	default:
		/* All exported symbols */
		if (strstarts(symname, "__ksymtab_")) {
			const char *name, *secname;

			name = symname + strlen("__ksymtab_");
			secname = sec_name(info, get_secindex(info, sym));

			if (strstarts(secname, "___ksymtab_gpl+"))
				sym_add_exported(name, mod, true);
			else if (strstarts(secname, "___ksymtab+"))
				sym_add_exported(name, mod, false);
		}
		if (strcmp(symname, "init_module") == 0)
			mod->has_init = true;
		if (strcmp(symname, "cleanup_module") == 0)
			mod->has_cleanup = true;
		break;
	}
}

/**
 * Parse tag=value strings from .modinfo section
 **/
static char *next_string(char *string, unsigned long *secsize)
{
	/* Skip non-zero chars */
	while (string[0]) {
		string++;
		if ((*secsize)-- <= 1)
			return NULL;
	}

	/* Skip any zero padding. */
	while (!string[0]) {
		string++;
		if ((*secsize)-- <= 1)
			return NULL;
	}
	return string;
}

static char *get_next_modinfo(struct elf_info *info, const char *tag,
			      char *prev)
{
	char *p;
	unsigned int taglen = strlen(tag);
	char *modinfo = info->modinfo;
	unsigned long size = info->modinfo_len;

	if (prev) {
		size -= prev - modinfo;
		modinfo = next_string(prev, &size);
	}

	for (p = modinfo; p; p = next_string(p, &size)) {
		if (strncmp(p, tag, taglen) == 0 && p[taglen] == '=')
			return p + taglen + 1;
	}
	return NULL;
}

static char *get_modinfo(struct elf_info *info, const char *tag)

{
	return get_next_modinfo(info, tag, NULL);
}

static const char *sym_name(struct elf_info *elf, Elf_Sym *sym)
{
	if (sym)
		return elf->strtab + sym->st_name;
	else
		return "(unknown)";
}

/*
 * Check whether the 'string' argument matches one of the 'patterns',
 * an array of shell wildcard patterns (glob).
 *
 * Return true is there is a match.
 */
static bool match(const char *string, const char *const patterns[])
{
	const char *pattern;

	while ((pattern = *patterns++)) {
		if (!fnmatch(pattern, string, 0))
			return true;
	}

	return false;
}

/* useful to pass patterns to match() directly */
#define PATTERNS(...) \
	({ \
		static const char *const patterns[] = {__VA_ARGS__, NULL}; \
		patterns; \
	})

/* sections that we do not want to do full section mismatch check on */
static const char *const section_white_list[] =
{
	".comment*",
	".debug*",
	".zdebug*",		/* Compressed debug sections. */
	".GCC.command.line",	/* record-gcc-switches */
	".mdebug*",        /* alpha, score, mips etc. */
	".pdr",            /* alpha, score, mips etc. */
	".stab*",
	".note*",
	".got*",
	".toc*",
	".xt.prop",				 /* xtensa */
	".xt.lit",         /* xtensa */
	".arcextmap*",			/* arc */
	".gnu.linkonce.arcext*",	/* arc : modules */
	".cmem*",			/* EZchip */
	".fmt_slot*",			/* EZchip */
	".gnu.lto*",
	".discard.*",
	NULL
};

/*
 * This is used to find sections missing the SHF_ALLOC flag.
 * The cause of this is often a section specified in assembler
 * without "ax" / "aw".
 */
static void check_section(const char *modname, struct elf_info *elf,
			  Elf_Shdr *sechdr)
{
	const char *sec = sech_name(elf, sechdr);

	if (sechdr->sh_type == SHT_PROGBITS &&
	    sechdr->sh_size > 0 &&
	    !(sechdr->sh_flags & SHF_ALLOC) &&
	    !match(sec, section_white_list)) {
		warn("%s (%s): unexpected non-allocatable section.\n"
		     "Did you forget to use \"ax\"/\"aw\" in a .S file?\n"
		     "Note that for example <linux/init.h> contains\n"
		     "section definitions for use in .S files.\n\n",
		     modname, sec);
	}
}



#define ALL_INIT_DATA_SECTIONS \
	".init.setup", ".init.rodata", ".meminit.rodata", \
	".init.data", ".meminit.data"
#define ALL_EXIT_DATA_SECTIONS \
	".exit.data", ".memexit.data"

#define ALL_INIT_TEXT_SECTIONS \
	".init.text", ".meminit.text"
#define ALL_EXIT_TEXT_SECTIONS \
	".exit.text"

#define ALL_PCI_INIT_SECTIONS	\
	".pci_fixup_early", ".pci_fixup_header", ".pci_fixup_final", \
	".pci_fixup_enable", ".pci_fixup_resume", \
	".pci_fixup_resume_early", ".pci_fixup_suspend"

#define ALL_XXXINIT_SECTIONS MEM_INIT_SECTIONS

#define ALL_INIT_SECTIONS INIT_SECTIONS, ALL_XXXINIT_SECTIONS
#define ALL_EXIT_SECTIONS EXIT_SECTIONS

#define DATA_SECTIONS ".data", ".data.rel"
#define TEXT_SECTIONS ".text", ".text.*", ".sched.text", \
		".kprobes.text", ".cpuidle.text", ".noinstr.text", \
		".ltext", ".ltext.*"
#define OTHER_TEXT_SECTIONS ".ref.text", ".head.text", ".spinlock.text", \
		".fixup", ".entry.text", ".exception.text", \
		".coldtext", ".softirqentry.text"

#define INIT_SECTIONS      ".init.*"
#define MEM_INIT_SECTIONS  ".meminit.*"

#define EXIT_SECTIONS      ".exit.*"

#define ALL_TEXT_SECTIONS  ALL_INIT_TEXT_SECTIONS, ALL_EXIT_TEXT_SECTIONS, \
		TEXT_SECTIONS, OTHER_TEXT_SECTIONS

/* init data sections */
static const char *const init_data_sections[] =
	{ ALL_INIT_DATA_SECTIONS, NULL };

/* all init sections */
static const char *const init_sections[] = { ALL_INIT_SECTIONS, NULL };

/* all text sections */
static const char *const text_sections[] = { ALL_TEXT_SECTIONS, NULL };

/* data section */
static const char *const data_sections[] = { DATA_SECTIONS, NULL };

static const char *const head_sections[] = { ".head.text*", NULL };
static const char *const linker_symbols[] =
	{ "__init_begin", "_sinittext", "_einittext", NULL };
static const char *const optim_symbols[] = { "*.constprop.*", NULL };

enum mismatch {
	TEXT_TO_ANY_INIT,
	DATA_TO_ANY_INIT,
	TEXT_TO_ANY_EXIT,
	DATA_TO_ANY_EXIT,
	XXXINIT_TO_SOME_INIT,
	ANY_INIT_TO_ANY_EXIT,
	ANY_EXIT_TO_ANY_INIT,
	EXPORT_TO_INIT_EXIT,
	EXTABLE_TO_NON_TEXT,
};

/**
 * Describe how to match sections on different criteria:
 *
 * @fromsec: Array of sections to be matched.
 *
 * @bad_tosec: Relocations applied to a section in @fromsec to a section in
 * this array is forbidden (black-list).  Can be empty.
 *
 * @good_tosec: Relocations applied to a section in @fromsec must be
 * targeting sections in this array (white-list).  Can be empty.
 *
 * @mismatch: Type of mismatch.
 *
 * @handler: Specific handler to call when a match is found.  If NULL,
 * default_mismatch_handler() will be called.
 *
 */
struct sectioncheck {
	const char *fromsec[20];
	const char *bad_tosec[20];
	const char *good_tosec[20];
	enum mismatch mismatch;
	void (*handler)(const char *modname, struct elf_info *elf,
			const struct sectioncheck* const mismatch,
			Elf_Rela *r, Elf_Sym *sym, const char *fromsec);

};

static void extable_mismatch_handler(const char *modname, struct elf_info *elf,
				     const struct sectioncheck* const mismatch,
				     Elf_Rela *r, Elf_Sym *sym,
				     const char *fromsec);

static const struct sectioncheck sectioncheck[] = {
/* Do not reference init/exit code/data from
 * normal code and data
 */
{
	.fromsec = { TEXT_SECTIONS, NULL },
	.bad_tosec = { ALL_INIT_SECTIONS, NULL },
	.mismatch = TEXT_TO_ANY_INIT,
},
{
	.fromsec = { DATA_SECTIONS, NULL },
	.bad_tosec = { ALL_XXXINIT_SECTIONS, NULL },
	.mismatch = DATA_TO_ANY_INIT,
},
{
	.fromsec = { DATA_SECTIONS, NULL },
	.bad_tosec = { INIT_SECTIONS, NULL },
	.mismatch = DATA_TO_ANY_INIT,
},
{
	.fromsec = { TEXT_SECTIONS, NULL },
	.bad_tosec = { ALL_EXIT_SECTIONS, NULL },
	.mismatch = TEXT_TO_ANY_EXIT,
},
{
	.fromsec = { DATA_SECTIONS, NULL },
	.bad_tosec = { ALL_EXIT_SECTIONS, NULL },
	.mismatch = DATA_TO_ANY_EXIT,
},
/* Do not reference init code/data from meminit code/data */
{
	.fromsec = { ALL_XXXINIT_SECTIONS, NULL },
	.bad_tosec = { INIT_SECTIONS, NULL },
	.mismatch = XXXINIT_TO_SOME_INIT,
},
/* Do not use exit code/data from init code */
{
	.fromsec = { ALL_INIT_SECTIONS, NULL },
	.bad_tosec = { ALL_EXIT_SECTIONS, NULL },
	.mismatch = ANY_INIT_TO_ANY_EXIT,
},
/* Do not use init code/data from exit code */
{
	.fromsec = { ALL_EXIT_SECTIONS, NULL },
	.bad_tosec = { ALL_INIT_SECTIONS, NULL },
	.mismatch = ANY_EXIT_TO_ANY_INIT,
},
{
	.fromsec = { ALL_PCI_INIT_SECTIONS, NULL },
	.bad_tosec = { INIT_SECTIONS, NULL },
	.mismatch = ANY_INIT_TO_ANY_EXIT,
},
/* Do not export init/exit functions or data */
{
	.fromsec = { "___ksymtab*", NULL },
	.bad_tosec = { INIT_SECTIONS, EXIT_SECTIONS, NULL },
	.mismatch = EXPORT_TO_INIT_EXIT,
},
{
	.fromsec = { "__ex_table", NULL },
	/* If you're adding any new black-listed sections in here, consider
	 * adding a special 'printer' for them in scripts/check_extable.
	 */
	.bad_tosec = { ".altinstr_replacement", NULL },
	.good_tosec = {ALL_TEXT_SECTIONS , NULL},
	.mismatch = EXTABLE_TO_NON_TEXT,
	.handler = extable_mismatch_handler,
}
};

static const struct sectioncheck *section_mismatch(
		const char *fromsec, const char *tosec)
{
	int i;

	/*
	 * The target section could be the SHT_NUL section when we're
	 * handling relocations to un-resolved symbols, trying to match it
	 * doesn't make much sense and causes build failures on parisc
	 * architectures.
	 */
	if (*tosec == '\0')
		return NULL;

	for (i = 0; i < ARRAY_SIZE(sectioncheck); i++) {
		const struct sectioncheck *check = &sectioncheck[i];

		if (match(fromsec, check->fromsec)) {
			if (check->bad_tosec[0] && match(tosec, check->bad_tosec))
				return check;
			if (check->good_tosec[0] && !match(tosec, check->good_tosec))
				return check;
		}
	}
	return NULL;
}

/**
 * Whitelist to allow certain references to pass with no warning.
 *
 * Pattern 1:
 *   If a module parameter is declared __initdata and permissions=0
 *   then this is legal despite the warning generated.
 *   We cannot see value of permissions here, so just ignore
 *   this pattern.
 *   The pattern is identified by:
 *   tosec   = .init.data
 *   fromsec = .data*
 *   atsym   =__param*
 *
 * Pattern 1a:
 *   module_param_call() ops can refer to __init set function if permissions=0
 *   The pattern is identified by:
 *   tosec   = .init.text
 *   fromsec = .data*
 *   atsym   = __param_ops_*
 *
 * Pattern 3:
 *   Whitelist all references from .head.text to any init section
 *
 * Pattern 4:
 *   Some symbols belong to init section but still it is ok to reference
 *   these from non-init sections as these symbols don't have any memory
 *   allocated for them and symbol address and value are same. So even
 *   if init section is freed, its ok to reference those symbols.
 *   For ex. symbols marking the init section boundaries.
 *   This pattern is identified by
 *   refsymname = __init_begin, _sinittext, _einittext
 *
 * Pattern 5:
 *   GCC may optimize static inlines when fed constant arg(s) resulting
 *   in functions like cpumask_empty() -- generating an associated symbol
 *   cpumask_empty.constprop.3 that appears in the audit.  If the const that
 *   is passed in comes from __init, like say nmi_ipi_mask, we get a
 *   meaningless section warning.  May need to add isra symbols too...
 *   This pattern is identified by
 *   tosec   = init section
 *   fromsec = text section
 *   refsymname = *.constprop.*
 *
 * Pattern 6:
 *   Hide section mismatch warnings for ELF local symbols.  The goal
 *   is to eliminate false positive modpost warnings caused by
 *   compiler-generated ELF local symbol names such as ".LANCHOR1".
 *   Autogenerated symbol names bypass modpost's "Pattern 2"
 *   whitelisting, which relies on pattern-matching against symbol
 *   names to work.  (One situation where gcc can autogenerate ELF
 *   local symbols is when "-fsection-anchors" is used.)
 **/
static int secref_whitelist(const struct sectioncheck *mismatch,
			    const char *fromsec, const char *fromsym,
			    const char *tosec, const char *tosym)
{
	/* Check for pattern 1 */
	if (match(tosec, init_data_sections) &&
	    match(fromsec, data_sections) &&
	    strstarts(fromsym, "__param"))
		return 0;

	/* Check for pattern 1a */
	if (strcmp(tosec, ".init.text") == 0 &&
	    match(fromsec, data_sections) &&
	    strstarts(fromsym, "__param_ops_"))
		return 0;

	/* symbols in data sections that may refer to any init/exit sections */
	if (match(fromsec, PATTERNS(DATA_SECTIONS)) &&
	    match(tosec, PATTERNS(ALL_INIT_SECTIONS, ALL_EXIT_SECTIONS)) &&
	    match(fromsym, PATTERNS("*_template", // scsi uses *_template a lot
				    "*_timer", // arm uses ops structures named _timer a lot
				    "*_sht", // scsi also used *_sht to some extent
				    "*_ops",
				    "*_probe",
				    "*_probe_one",
				    "*_console")))
		return 0;

	/* symbols in data sections that may refer to meminit sections */
	if (match(fromsec, PATTERNS(DATA_SECTIONS)) &&
	    match(tosec, PATTERNS(ALL_XXXINIT_SECTIONS)) &&
	    match(fromsym, PATTERNS("*driver")))
		return 0;

	/*
	 * symbols in data sections must not refer to .exit.*, but there are
	 * quite a few offenders, so hide these unless for W=1 builds until
	 * these are fixed.
	 */
	if (!extra_warn &&
	    match(fromsec, PATTERNS(DATA_SECTIONS)) &&
	    match(tosec, PATTERNS(EXIT_SECTIONS)) &&
	    match(fromsym, PATTERNS("*driver")))
		return 0;

	/* Check for pattern 3 */
	if (match(fromsec, head_sections) &&
	    match(tosec, init_sections))
		return 0;

	/* Check for pattern 4 */
	if (match(tosym, linker_symbols))
		return 0;

	/* Check for pattern 5 */
	if (match(fromsec, text_sections) &&
	    match(tosec, init_sections) &&
	    match(fromsym, optim_symbols))
		return 0;

	/* Check for pattern 6 */
	if (strstarts(fromsym, ".L"))
		return 0;

	return 1;
}

static inline int is_arm_mapping_symbol(const char *str)
{
	return str[0] == '$' &&
	       (str[1] == 'a' || str[1] == 'd' || str[1] == 't' || str[1] == 'x')
	       && (str[2] == '\0' || str[2] == '.');
}

/*
 * If there's no name there, ignore it; likewise, ignore it if it's
 * one of the magic symbols emitted used by current ARM tools.
 *
 * Otherwise if find_symbols_between() returns those symbols, they'll
 * fail the whitelist tests and cause lots of false alarms ... fixable
 * only by merging __exit and __init sections into __text, bloating
 * the kernel (which is especially evil on embedded platforms).
 */
static inline int is_valid_name(struct elf_info *elf, Elf_Sym *sym)
{
	const char *name = elf->strtab + sym->st_name;

	if (!name || !strlen(name))
		return 0;
	return !is_arm_mapping_symbol(name);
}

/**
 * Find symbol based on relocation record info.
 * In some cases the symbol supplied is a valid symbol so
 * return refsym. If st_name != 0 we assume this is a valid symbol.
 * In other cases the symbol needs to be looked up in the symbol table
 * based on section and address.
 *  **/
static Elf_Sym *find_elf_symbol(struct elf_info *elf, Elf64_Sword addr,
				Elf_Sym *relsym)
{
	Elf_Sym *sym;
	Elf_Sym *near = NULL;
	Elf64_Sword distance = 20;
	Elf64_Sword d;
	unsigned int relsym_secindex;

	if (relsym->st_name != 0)
		return relsym;

	/*
	 * Strive to find a better symbol name, but the resulting name may not
	 * match the symbol referenced in the original code.
	 */
	relsym_secindex = get_secindex(elf, relsym);
	for (sym = elf->symtab_start; sym < elf->symtab_stop; sym++) {
		if (get_secindex(elf, sym) != relsym_secindex)
			continue;
		if (ELF_ST_TYPE(sym->st_info) == STT_SECTION)
			continue;
		if (!is_valid_name(elf, sym))
			continue;
		if (sym->st_value == addr)
			return sym;
		/* Find a symbol nearby - addr are maybe negative */
		d = sym->st_value - addr;
		if (d < 0)
			d = addr - sym->st_value;
		if (d < distance) {
			distance = d;
			near = sym;
		}
	}
	/* We need a close match */
	if (distance < 20)
		return near;
	else
		return NULL;
}

/*
 * Find symbols before or equal addr and after addr - in the section sec.
 * If we find two symbols with equal offset prefer one with a valid name.
 * The ELF format may have a better way to detect what type of symbol
 * it is, but this works for now.
 **/
static Elf_Sym *find_elf_symbol2(struct elf_info *elf, Elf_Addr addr,
				 const char *sec)
{
	Elf_Sym *sym;
	Elf_Sym *near = NULL;
	Elf_Addr distance = ~0;

	for (sym = elf->symtab_start; sym < elf->symtab_stop; sym++) {
		const char *symsec;

		if (is_shndx_special(sym->st_shndx))
			continue;
		symsec = sec_name(elf, get_secindex(elf, sym));
		if (strcmp(symsec, sec) != 0)
			continue;
		if (!is_valid_name(elf, sym))
			continue;
		if (sym->st_value <= addr && addr - sym->st_value <= distance) {
			distance = addr - sym->st_value;
			near = sym;
		}
	}
	return near;
}

static int is_function(Elf_Sym *sym)
{
	if (sym)
		return ELF_ST_TYPE(sym->st_info) == STT_FUNC;
	else
		return -1;
}

static inline void get_pretty_name(int is_func, const char** name, const char** name_p)
{
	switch (is_func) {
	case 0:	*name = "variable"; *name_p = ""; break;
	case 1:	*name = "function"; *name_p = "()"; break;
	default: *name = "(unknown reference)"; *name_p = ""; break;
	}
}

/*
 * Print a warning about a section mismatch.
 * Try to find symbols near it so user can find it.
 * Check whitelist before warning - it may be a false positive.
 */
static void report_sec_mismatch(const char *modname,
				const struct sectioncheck *mismatch,
				const char *fromsec,
				const char *fromsym,
				const char *tosec, const char *tosym)
{
	sec_mismatch_count++;

	switch (mismatch->mismatch) {
	case TEXT_TO_ANY_INIT:
	case DATA_TO_ANY_INIT:
	case TEXT_TO_ANY_EXIT:
	case DATA_TO_ANY_EXIT:
	case XXXINIT_TO_SOME_INIT:
	case ANY_INIT_TO_ANY_EXIT:
	case ANY_EXIT_TO_ANY_INIT:
		warn("%s: section mismatch in reference: %s (section: %s) -> %s (section: %s)\n",
		     modname, fromsym, fromsec, tosym, tosec);
		break;
	case EXPORT_TO_INIT_EXIT:
		warn("%s: EXPORT_SYMBOL used for init/exit symbol: %s (section: %s)\n",
		     modname, tosym, tosec);
		break;
	case EXTABLE_TO_NON_TEXT:
		fatal("There's a special handler for this mismatch type, we should never get here.\n");
		break;
	}
}

static void default_mismatch_handler(const char *modname, struct elf_info *elf,
				     const struct sectioncheck* const mismatch,
				     Elf_Rela *r, Elf_Sym *sym, const char *fromsec)
{
	const char *tosec;
	Elf_Sym *to;
	Elf_Sym *from;
	const char *tosym;
	const char *fromsym;

	from = find_elf_symbol2(elf, r->r_offset, fromsec);
	fromsym = sym_name(elf, from);

	tosec = sec_name(elf, get_secindex(elf, sym));
	to = find_elf_symbol(elf, r->r_addend, sym);
	tosym = sym_name(elf, to);

	/* check whitelist - we may ignore it */
	if (secref_whitelist(mismatch,
			     fromsec, fromsym, tosec, tosym)) {
		report_sec_mismatch(modname, mismatch,
				    fromsec, fromsym, tosec, tosym);
	}
}

static int is_executable_section(struct elf_info* elf, unsigned int section_index)
{
	if (section_index >= elf->num_sections)
		fatal("section_index is outside elf->num_sections!\n");

	return ((elf->sechdrs[section_index].sh_flags & SHF_EXECINSTR) == SHF_EXECINSTR);
}

static void report_extable_warnings(const char* modname, struct elf_info* elf,
				    const struct sectioncheck* const mismatch,
				    Elf_Rela* r, Elf_Sym* sym,
				    const char* fromsec, const char* tosec)
{
	Elf_Sym* fromsym = find_elf_symbol2(elf, r->r_offset, fromsec);
	const char* fromsym_name = sym_name(elf, fromsym);
	Elf_Sym* tosym = find_elf_symbol(elf, r->r_addend, sym);
	const char* tosym_name = sym_name(elf, tosym);
	const char* from_pretty_name;
	const char* from_pretty_name_p;
	const char* to_pretty_name;
	const char* to_pretty_name_p;

	get_pretty_name(is_function(fromsym),
			&from_pretty_name, &from_pretty_name_p);
	get_pretty_name(is_function(tosym),
			&to_pretty_name, &to_pretty_name_p);

	warn("%s(%s+0x%lx): Section mismatch in reference"
	     " from the %s %s%s to the %s %s:%s%s\n",
	     modname, fromsec, (long)r->r_offset, from_pretty_name,
	     fromsym_name, from_pretty_name_p,
	     to_pretty_name, tosec, tosym_name, to_pretty_name_p);

	if (!match(tosec, mismatch->bad_tosec) &&
	    is_executable_section(elf, get_secindex(elf, sym)))
		fprintf(stderr,
			"The relocation at %s+0x%lx references\n"
			"section \"%s\" which is not in the list of\n"
			"authorized sections.  If you're adding a new section\n"
			"and/or if this reference is valid, add \"%s\" to the\n"
			"list of authorized sections to jump to on fault.\n"
			"This can be achieved by adding \"%s\" to \n"
			"OTHER_TEXT_SECTIONS in scripts/mod/modpost.c.\n",
			fromsec, (long)r->r_offset, tosec, tosec, tosec);
}

static void extable_mismatch_handler(const char* modname, struct elf_info *elf,
				     const struct sectioncheck* const mismatch,
				     Elf_Rela* r, Elf_Sym* sym,
				     const char *fromsec)
{
	const char* tosec = sec_name(elf, get_secindex(elf, sym));

	sec_mismatch_count++;

	report_extable_warnings(modname, elf, mismatch, r, sym, fromsec, tosec);

	if (match(tosec, mismatch->bad_tosec))
		fatal("The relocation at %s+0x%lx references\n"
		      "section \"%s\" which is black-listed.\n"
		      "Something is seriously wrong and should be fixed.\n"
		      "You might get more information about where this is\n"
		      "coming from by using scripts/check_extable.sh %s\n",
		      fromsec, (long)r->r_offset, tosec, modname);
	else if (!is_executable_section(elf, get_secindex(elf, sym)))
		error("%s+0x%lx references non-executable section '%s'\n",
		      fromsec, (long)r->r_offset, tosec);
}

static void check_section_mismatch(const char *modname, struct elf_info *elf,
				   Elf_Rela *r, Elf_Sym *sym, const char *fromsec)
{
	const char *tosec = sec_name(elf, get_secindex(elf, sym));
	const struct sectioncheck *mismatch = section_mismatch(fromsec, tosec);

	if (mismatch) {
		if (mismatch->handler)
			mismatch->handler(modname, elf,  mismatch,
					  r, sym, fromsec);
		else
			default_mismatch_handler(modname, elf, mismatch,
						 r, sym, fromsec);
	}
}

static unsigned int *reloc_location(struct elf_info *elf,
				    Elf_Shdr *sechdr, Elf_Rela *r)
{
	return sym_get_data_by_offset(elf, sechdr->sh_info, r->r_offset);
}

static int addend_386_rel(struct elf_info *elf, Elf_Shdr *sechdr, Elf_Rela *r)
{
	unsigned int r_typ = ELF_R_TYPE(r->r_info);
	unsigned int *location = reloc_location(elf, sechdr, r);

	switch (r_typ) {
	case R_386_32:
		r->r_addend = TO_NATIVE(*location);
		break;
	case R_386_PC32:
		r->r_addend = TO_NATIVE(*location) + 4;
		break;
	}
	return 0;
}

#ifndef R_ARM_CALL
#define R_ARM_CALL	28
#endif
#ifndef R_ARM_JUMP24
#define R_ARM_JUMP24	29
#endif

#ifndef	R_ARM_THM_CALL
#define	R_ARM_THM_CALL		10
#endif
#ifndef	R_ARM_THM_JUMP24
#define	R_ARM_THM_JUMP24	30
#endif
#ifndef	R_ARM_THM_JUMP19
#define	R_ARM_THM_JUMP19	51
#endif

static int32_t sign_extend32(int32_t value, int index)
{
	uint8_t shift = 31 - index;

	return (int32_t)(value << shift) >> shift;
}

static int addend_arm_rel(struct elf_info *elf, Elf_Shdr *sechdr, Elf_Rela *r)
{
	unsigned int r_typ = ELF_R_TYPE(r->r_info);
	Elf_Sym *sym = elf->symtab_start + ELF_R_SYM(r->r_info);
	void *loc = reloc_location(elf, sechdr, r);
	uint32_t inst;
	int32_t offset;

	switch (r_typ) {
	case R_ARM_ABS32:
		inst = TO_NATIVE(*(uint32_t *)loc);
		r->r_addend = inst + sym->st_value;
		break;
	case R_ARM_PC24:
	case R_ARM_CALL:
	case R_ARM_JUMP24:
		inst = TO_NATIVE(*(uint32_t *)loc);
		offset = sign_extend32((inst & 0x00ffffff) << 2, 25);
		r->r_addend = offset + sym->st_value + 8;
		break;
	case R_ARM_THM_CALL:
	case R_ARM_THM_JUMP24:
	case R_ARM_THM_JUMP19:
		/* From ARM ABI: ((S + A) | T) - P */
		r->r_addend = (int)(long)(elf->hdr +
			      sechdr->sh_offset +
			      (r->r_offset - sechdr->sh_addr));
		break;
	default:
		return 1;
	}
	return 0;
}

static int addend_mips_rel(struct elf_info *elf, Elf_Shdr *sechdr, Elf_Rela *r)
{
	unsigned int r_typ = ELF_R_TYPE(r->r_info);
	unsigned int *location = reloc_location(elf, sechdr, r);
	unsigned int inst;

	if (r_typ == R_MIPS_HI16)
		return 1;	/* skip this */
	inst = TO_NATIVE(*location);
	switch (r_typ) {
	case R_MIPS_LO16:
		r->r_addend = inst & 0xffff;
		break;
	case R_MIPS_26:
		r->r_addend = (inst & 0x03ffffff) << 2;
		break;
	case R_MIPS_32:
		r->r_addend = inst;
		break;
	}
	return 0;
}

#ifndef EM_RISCV
#define EM_RISCV		243
#endif

#ifndef R_RISCV_SUB32
#define R_RISCV_SUB32		39
#endif

static void section_rela(const char *modname, struct elf_info *elf,
			 Elf_Shdr *sechdr)
{
	Elf_Sym  *sym;
	Elf_Rela *rela;
	Elf_Rela r;
	unsigned int r_sym;
	const char *fromsec;

	Elf_Rela *start = (void *)elf->hdr + sechdr->sh_offset;
	Elf_Rela *stop  = (void *)start + sechdr->sh_size;

	fromsec = sec_name(elf, sechdr->sh_info);
	/* if from section (name) is know good then skip it */
	if (match(fromsec, section_white_list))
		return;

	for (rela = start; rela < stop; rela++) {
		r.r_offset = TO_NATIVE(rela->r_offset);
#if KERNEL_ELFCLASS == ELFCLASS64
		if (elf->hdr->e_machine == EM_MIPS) {
			unsigned int r_typ;
			r_sym = ELF64_MIPS_R_SYM(rela->r_info);
			r_sym = TO_NATIVE(r_sym);
			r_typ = ELF64_MIPS_R_TYPE(rela->r_info);
			r.r_info = ELF64_R_INFO(r_sym, r_typ);
		} else {
			r.r_info = TO_NATIVE(rela->r_info);
			r_sym = ELF_R_SYM(r.r_info);
		}
#else
		r.r_info = TO_NATIVE(rela->r_info);
		r_sym = ELF_R_SYM(r.r_info);
#endif
		r.r_addend = TO_NATIVE(rela->r_addend);
		switch (elf->hdr->e_machine) {
		case EM_RISCV:
			if (!strcmp("__ex_table", fromsec) &&
			    ELF_R_TYPE(r.r_info) == R_RISCV_SUB32)
				continue;
			break;
		}
		sym = elf->symtab_start + r_sym;
		/* Skip special sections */
		if (is_shndx_special(sym->st_shndx))
			continue;
		check_section_mismatch(modname, elf, &r, sym, fromsec);
	}
}

static void section_rel(const char *modname, struct elf_info *elf,
			Elf_Shdr *sechdr)
{
	Elf_Sym *sym;
	Elf_Rel *rel;
	Elf_Rela r;
	unsigned int r_sym;
	const char *fromsec;

	Elf_Rel *start = (void *)elf->hdr + sechdr->sh_offset;
	Elf_Rel *stop  = (void *)start + sechdr->sh_size;

	fromsec = sec_name(elf, sechdr->sh_info);
	/* if from section (name) is know good then skip it */
	if (match(fromsec, section_white_list))
		return;

	for (rel = start; rel < stop; rel++) {
		r.r_offset = TO_NATIVE(rel->r_offset);
#if KERNEL_ELFCLASS == ELFCLASS64
		if (elf->hdr->e_machine == EM_MIPS) {
			unsigned int r_typ;
			r_sym = ELF64_MIPS_R_SYM(rel->r_info);
			r_sym = TO_NATIVE(r_sym);
			r_typ = ELF64_MIPS_R_TYPE(rel->r_info);
			r.r_info = ELF64_R_INFO(r_sym, r_typ);
		} else {
			r.r_info = TO_NATIVE(rel->r_info);
			r_sym = ELF_R_SYM(r.r_info);
		}
#else
		r.r_info = TO_NATIVE(rel->r_info);
		r_sym = ELF_R_SYM(r.r_info);
#endif
		r.r_addend = 0;
		switch (elf->hdr->e_machine) {
		case EM_386:
			if (addend_386_rel(elf, sechdr, &r))
				continue;
			break;
		case EM_ARM:
			if (addend_arm_rel(elf, sechdr, &r))
				continue;
			break;
		case EM_MIPS:
			if (addend_mips_rel(elf, sechdr, &r))
				continue;
			break;
		}
		sym = elf->symtab_start + r_sym;
		/* Skip special sections */
		if (is_shndx_special(sym->st_shndx))
			continue;
		check_section_mismatch(modname, elf, &r, sym, fromsec);
	}
}

/**
 * A module includes a number of sections that are discarded
 * either when loaded or when used as built-in.
 * For loaded modules all functions marked __init and all data
 * marked __initdata will be discarded when the module has been initialized.
 * Likewise for modules used built-in the sections marked __exit
 * are discarded because __exit marked function are supposed to be called
 * only when a module is unloaded which never happens for built-in modules.
 * The check_sec_ref() function traverses all relocation records
 * to find all references to a section that reference a section that will
 * be discarded and warns about it.
 **/
static void check_sec_ref(const char *modname, struct elf_info *elf)
{
	int i;
	Elf_Shdr *sechdrs = elf->sechdrs;

	/* Walk through all sections */
	for (i = 0; i < elf->num_sections; i++) {
		check_section(modname, elf, &elf->sechdrs[i]);
		/* We want to process only relocation sections and not .init */
		if (sechdrs[i].sh_type == SHT_RELA)
			section_rela(modname, elf, &elf->sechdrs[i]);
		else if (sechdrs[i].sh_type == SHT_REL)
			section_rel(modname, elf, &elf->sechdrs[i]);
	}
}

static char *remove_dot(char *s)
{
	size_t n = strcspn(s, ".");

	if (n && s[n]) {
		size_t m = strspn(s + n + 1, "0123456789");
		if (m && (s[n + m + 1] == '.' || s[n + m + 1] == 0))
			s[n] = 0;
	}
	return s;
}

/*
 * The CRCs are recorded in .*.cmd files in the form of:
 * #SYMVER <name> <crc>
 */
static void extract_crcs_for_object(const char *object, struct module *mod)
{
	char cmd_file[PATH_MAX];
	char *buf, *p;
	const char *base;
	int dirlen, ret;

	base = strrchr(object, '/');
	if (base) {
		base++;
		dirlen = base - object;
	} else {
		dirlen = 0;
		base = object;
	}

	ret = snprintf(cmd_file, sizeof(cmd_file), "%.*s.%s.cmd",
		       dirlen, object, base);
	if (ret >= sizeof(cmd_file)) {
		error("%s: too long path was truncated\n", cmd_file);
		return;
	}

	buf = read_text_file(cmd_file);
	p = buf;

	while ((p = strstr(p, "\n#SYMVER "))) {
		char *name;
		size_t namelen;
		unsigned int crc;
		struct symbol *sym;

		name = p + strlen("\n#SYMVER ");

		p = strchr(name, ' ');
		if (!p)
			break;

		namelen = p - name;
		p++;

		if (!isdigit(*p))
			continue;	/* skip this line */

		crc = strtoul(p, &p, 0);
		if (*p != '\n')
			continue;	/* skip this line */

		name[namelen] = '\0';

		/*
		 * sym_find_with_module() may return NULL here.
		 * It typically occurs when CONFIG_TRIM_UNUSED_KSYMS=y.
		 * Since commit e1327a127703, genksyms calculates CRCs of all
		 * symbols, including trimmed ones. Ignore orphan CRCs.
		 */
		sym = sym_find_with_module(name, mod);
		if (sym)
			sym_set_crc(sym, crc);
	}

	free(buf);
}

/*
 * The symbol versions (CRC) are recorded in the .*.cmd files.
 * Parse them to retrieve CRCs for the current module.
 */
static void mod_set_crcs(struct module *mod)
{
	char objlist[PATH_MAX];
	char *buf, *p, *obj;
	int ret;

	if (mod->is_vmlinux) {
		strcpy(objlist, ".vmlinux.objs");
	} else {
		/* objects for a module are listed in the *.mod file. */
		ret = snprintf(objlist, sizeof(objlist), "%s.mod", mod->name);
		if (ret >= sizeof(objlist)) {
			error("%s: too long path was truncated\n", objlist);
			return;
		}
	}

	buf = read_text_file(objlist);
	p = buf;

	while ((obj = strsep(&p, "\n")) && obj[0])
		extract_crcs_for_object(obj, mod);

	free(buf);
}

static void read_symbols(const char *modname)
{
	const char *symname;
	char *version;
	char *license;
	char *namespace;
	struct module *mod;
	struct elf_info info = { };
	Elf_Sym *sym;

	if (!parse_elf(&info, modname))
		return;

	if (!strends(modname, ".o")) {
		error("%s: filename must be suffixed with .o\n", modname);
		return;
	}

	/* strip trailing .o */
	mod = new_module(modname, strlen(modname) - strlen(".o"));

	if (!mod->is_vmlinux) {
		license = get_modinfo(&info, "license");
		if (!license)
			error("missing MODULE_LICENSE() in %s\n", modname);
		while (license) {
			if (!license_is_gpl_compatible(license)) {
				mod->is_gpl_compatible = false;
				break;
			}
			license = get_next_modinfo(&info, "license", license);
		}

		namespace = get_modinfo(&info, "import_ns");
		while (namespace) {
			add_namespace(&mod->imported_namespaces, namespace);
			namespace = get_next_modinfo(&info, "import_ns",
						     namespace);
		}
	}

	for (sym = info.symtab_start; sym < info.symtab_stop; sym++) {
		symname = remove_dot(info.strtab + sym->st_name);

		handle_symbol(mod, &info, sym, symname);
		handle_moddevtable(mod, &info, sym, symname);
	}

	for (sym = info.symtab_start; sym < info.symtab_stop; sym++) {
		symname = remove_dot(info.strtab + sym->st_name);

		/* Apply symbol namespaces from __kstrtabns_<symbol> entries. */
		if (strstarts(symname, "__kstrtabns_"))
			sym_update_namespace(symname + strlen("__kstrtabns_"),
					     sym_get_data(&info, sym));
	}

	check_sec_ref(modname, &info);

	if (!mod->is_vmlinux) {
		version = get_modinfo(&info, "version");
		if (version || all_versions)
			get_src_version(mod->name, mod->srcversion,
					sizeof(mod->srcversion) - 1);
	}

	parse_elf_finish(&info);

	if (modversions) {
		/*
		 * Our trick to get versioning for module struct etc. - it's
		 * never passed as an argument to an exported function, so
		 * the automatic versioning doesn't pick it up, but it's really
		 * important anyhow.
		 */
		sym_add_unresolved("module_layout", mod, false);

		mod_set_crcs(mod);
	}
}

static void read_symbols_from_files(const char *filename)
{
	FILE *in = stdin;
	char fname[PATH_MAX];

	if (strcmp(filename, "-") != 0) {
		in = fopen(filename, "r");
		if (!in)
			fatal("Can't open filenames file %s: %m", filename);
	}

	while (fgets(fname, PATH_MAX, in) != NULL) {
		if (strends(fname, "\n"))
			fname[strlen(fname)-1] = '\0';
		read_symbols(fname);
	}

	if (in != stdin)
		fclose(in);
}

#define SZ 500

/* We first write the generated file into memory using the
 * following helper, then compare to the file on disk and
 * only update the later if anything changed */

void __attribute__((format(printf, 2, 3))) buf_printf(struct buffer *buf,
						      const char *fmt, ...)
{
	char tmp[SZ];
	int len;
	va_list ap;

	va_start(ap, fmt);
	len = vsnprintf(tmp, SZ, fmt, ap);
	buf_write(buf, tmp, len);
	va_end(ap);
}

void buf_write(struct buffer *buf, const char *s, int len)
{
	if (buf->size - buf->pos < len) {
		buf->size += len + SZ;
		buf->p = NOFAIL(realloc(buf->p, buf->size));
	}
	strncpy(buf->p + buf->pos, s, len);
	buf->pos += len;
}

static void check_exports(struct module *mod)
{
	struct symbol *s, *exp;

	list_for_each_entry(s, &mod->unresolved_symbols, list) {
		const char *basename;
		exp = find_symbol(s->name);
		if (!exp) {
			if (!s->weak && nr_unresolved++ < MAX_UNRESOLVED_REPORTS)
				modpost_log(warn_unresolved ? LOG_WARN : LOG_ERROR,
					    "\"%s\" [%s.ko] undefined!\n",
					    s->name, mod->name);
			continue;
		}
		if (exp->module == mod) {
			error("\"%s\" [%s.ko] was exported without definition\n",
			      s->name, mod->name);
			continue;
		}

		s->module = exp->module;
		s->crc_valid = exp->crc_valid;
		s->crc = exp->crc;

		basename = strrchr(mod->name, '/');
		if (basename)
			basename++;
		else
			basename = mod->name;

		if (exp->namespace &&
		    !contains_namespace(&mod->imported_namespaces, exp->namespace)) {
			modpost_log(allow_missing_ns_imports ? LOG_WARN : LOG_ERROR,
				    "module %s uses symbol %s from namespace %s, but does not import it.\n",
				    basename, exp->name, exp->namespace);
			add_namespace(&mod->missing_namespaces, exp->namespace);
		}

		if (!mod->is_gpl_compatible && exp->is_gpl_only)
			error("GPL-incompatible module %s.ko uses GPL-only symbol '%s'\n",
			      basename, exp->name);
	}
}

static void check_modname_len(struct module *mod)
{
	const char *mod_name;

	mod_name = strrchr(mod->name, '/');
	if (mod_name == NULL)
		mod_name = mod->name;
	else
		mod_name++;
	if (strlen(mod_name) >= MODULE_NAME_LEN)
		error("module name is too long [%s.ko]\n", mod->name);
}

/**
 * Header for the generated file
 **/
static void add_header(struct buffer *b, struct module *mod)
{
	buf_printf(b, "#include <linux/module.h>\n");
	/*
	 * Include build-salt.h after module.h in order to
	 * inherit the definitions.
	 */
	buf_printf(b, "#define INCLUDE_VERMAGIC\n");
	buf_printf(b, "#include <linux/build-salt.h>\n");
	buf_printf(b, "#include <linux/elfnote-lto.h>\n");
	buf_printf(b, "#include <linux/export-internal.h>\n");
	buf_printf(b, "#include <linux/vermagic.h>\n");
	buf_printf(b, "#include <linux/compiler.h>\n");
	buf_printf(b, "\n");
	buf_printf(b, "BUILD_SALT;\n");
	buf_printf(b, "BUILD_LTO_INFO;\n");
	buf_printf(b, "\n");
	buf_printf(b, "MODULE_INFO(vermagic, VERMAGIC_STRING);\n");
	buf_printf(b, "MODULE_INFO(name, KBUILD_MODNAME);\n");
	buf_printf(b, "\n");
	buf_printf(b, "__visible struct module __this_module\n");
	buf_printf(b, "__section(\".gnu.linkonce.this_module\") = {\n");
	buf_printf(b, "\t.name = KBUILD_MODNAME,\n");
	if (mod->has_init)
		buf_printf(b, "\t.init = init_module,\n");
	if (mod->has_cleanup)
		buf_printf(b, "#ifdef CONFIG_MODULE_UNLOAD\n"
			      "\t.exit = cleanup_module,\n"
			      "#endif\n");
	buf_printf(b, "\t.arch = MODULE_ARCH_INIT,\n");
	buf_printf(b, "};\n");

	if (!external_module)
		buf_printf(b, "\nMODULE_INFO(intree, \"Y\");\n");

	if (module_scmversion[0] != '\0')
		buf_printf(b, "\nMODULE_INFO(scmversion, \"%s\");\n", module_scmversion);

	buf_printf(b,
		   "\n"
		   "#ifdef CONFIG_RETPOLINE\n"
		   "MODULE_INFO(retpoline, \"Y\");\n"
		   "#endif\n");

	if (strstarts(mod->name, "drivers/staging"))
		buf_printf(b, "\nMODULE_INFO(staging, \"Y\");\n");

	if (strstarts(mod->name, "tools/testing"))
		buf_printf(b, "\nMODULE_INFO(test, \"Y\");\n");
}

static void add_exported_symbols(struct buffer *buf, struct module *mod)
{
	struct symbol *sym;

	if (!modversions)
		return;

	/* record CRCs for exported symbols */
	buf_printf(buf, "\n");
	list_for_each_entry(sym, &mod->exported_symbols, list) {
		if (!sym->crc_valid)
			warn("EXPORT symbol \"%s\" [%s%s] version generation failed, symbol will not be versioned.\n"
			     "Is \"%s\" prototyped in <asm/asm-prototypes.h>?\n",
			     sym->name, mod->name, mod->is_vmlinux ? "" : ".ko",
			     sym->name);

		buf_printf(buf, "SYMBOL_CRC(%s, 0x%08x, \"%s\");\n",
			   sym->name, sym->crc, sym->is_gpl_only ? "_gpl" : "");
	}
}

/**
 * Record CRCs for unresolved symbols
 **/
static void add_versions(struct buffer *b, struct module *mod)
{
	struct symbol *s;

	if (!modversions)
		return;

	buf_printf(b, "\n");
	buf_printf(b, "static const struct modversion_info ____versions[]\n");
	buf_printf(b, "__used __section(\"__versions\") = {\n");

	list_for_each_entry(s, &mod->unresolved_symbols, list) {
		if (!s->module)
			continue;
		if (!s->crc_valid) {
			warn("\"%s\" [%s.ko] has no CRC!\n",
				s->name, mod->name);
			continue;
		}
		if (strlen(s->name) >= MODULE_NAME_LEN) {
			error("too long symbol \"%s\" [%s.ko]\n",
			      s->name, mod->name);
			break;
		}
		buf_printf(b, "\t{ %#8x, \"%s\" },\n",
			   s->crc, s->name);
	}

	buf_printf(b, "};\n");
}

static void add_depends(struct buffer *b, struct module *mod)
{
	struct symbol *s;
	int first = 1;

	/* Clear ->seen flag of modules that own symbols needed by this. */
	list_for_each_entry(s, &mod->unresolved_symbols, list) {
		if (s->module)
			s->module->seen = s->module->is_vmlinux;
	}

	buf_printf(b, "\n");
	buf_printf(b, "MODULE_INFO(depends, \"");
	list_for_each_entry(s, &mod->unresolved_symbols, list) {
		const char *p;
		if (!s->module)
			continue;

		if (s->module->seen)
			continue;

		s->module->seen = true;
		p = strrchr(s->module->name, '/');
		if (p)
			p++;
		else
			p = s->module->name;
		buf_printf(b, "%s%s", first ? "" : ",", p);
		first = 0;
	}
	buf_printf(b, "\");\n");
}

static void add_srcversion(struct buffer *b, struct module *mod)
{
	if (mod->srcversion[0]) {
		buf_printf(b, "\n");
		buf_printf(b, "MODULE_INFO(srcversion, \"%s\");\n",
			   mod->srcversion);
	}
}

static void write_buf(struct buffer *b, const char *fname)
{
	FILE *file;

	if (error_occurred)
		return;

	file = fopen(fname, "w");
	if (!file) {
		perror(fname);
		exit(1);
	}
	if (fwrite(b->p, 1, b->pos, file) != b->pos) {
		perror(fname);
		exit(1);
	}
	if (fclose(file) != 0) {
		perror(fname);
		exit(1);
	}
}

static void write_if_changed(struct buffer *b, const char *fname)
{
	char *tmp;
	FILE *file;
	struct stat st;

	file = fopen(fname, "r");
	if (!file)
		goto write;

	if (fstat(fileno(file), &st) < 0)
		goto close_write;

	if (st.st_size != b->pos)
		goto close_write;

	tmp = NOFAIL(malloc(b->pos));
	if (fread(tmp, 1, b->pos, file) != b->pos)
		goto free_write;

	if (memcmp(tmp, b->p, b->pos) != 0)
		goto free_write;

	free(tmp);
	fclose(file);
	return;

 free_write:
	free(tmp);
 close_write:
	fclose(file);
 write:
	write_buf(b, fname);
}

static void write_vmlinux_export_c_file(struct module *mod)
{
	struct buffer buf = { };

	buf_printf(&buf,
		   "#include <linux/export-internal.h>\n");

	add_exported_symbols(&buf, mod);
	write_if_changed(&buf, ".vmlinux.export.c");
	free(buf.p);
}

/* do sanity checks, and generate *.mod.c file */
static void write_mod_c_file(struct module *mod)
{
	struct buffer buf = { };
	char fname[PATH_MAX];
	int ret;

	check_modname_len(mod);
	check_exports(mod);

	add_header(&buf, mod);
	add_exported_symbols(&buf, mod);
	add_versions(&buf, mod);
	add_depends(&buf, mod);
	add_moddevtable(&buf, mod);
	add_srcversion(&buf, mod);

	ret = snprintf(fname, sizeof(fname), "%s.mod.c", mod->name);
	if (ret >= sizeof(fname)) {
		error("%s: too long path was truncated\n", fname);
		goto free;
	}

	write_if_changed(&buf, fname);

free:
	free(buf.p);
}

/* parse Module.symvers file. line format:
 * 0x12345678<tab>symbol<tab>module<tab>export<tab>namespace
 **/
static void read_dump(const char *fname)
{
	char *buf, *pos, *line;

	buf = read_text_file(fname);
	if (!buf)
		/* No symbol versions, silently ignore */
		return;

	pos = buf;

	while ((line = get_line(&pos))) {
		char *symname, *namespace, *modname, *d, *export;
		unsigned int crc;
		struct module *mod;
		struct symbol *s;
		bool gpl_only;

		if (!(symname = strchr(line, '\t')))
			goto fail;
		*symname++ = '\0';
		if (!(modname = strchr(symname, '\t')))
			goto fail;
		*modname++ = '\0';
		if (!(export = strchr(modname, '\t')))
			goto fail;
		*export++ = '\0';
		if (!(namespace = strchr(export, '\t')))
			goto fail;
		*namespace++ = '\0';

		crc = strtoul(line, &d, 16);
		if (*symname == '\0' || *modname == '\0' || *d != '\0')
			goto fail;

		if (!strcmp(export, "EXPORT_SYMBOL_GPL")) {
			gpl_only = true;
		} else if (!strcmp(export, "EXPORT_SYMBOL")) {
			gpl_only = false;
		} else {
			error("%s: unknown license %s. skip", symname, export);
			continue;
		}

		mod = find_module(modname);
		if (!mod) {
			mod = new_module(modname, strlen(modname));
			mod->from_dump = true;
		}
		s = sym_add_exported(symname, mod, gpl_only);
		sym_set_crc(s, crc);
		sym_update_namespace(symname, namespace);
	}
	free(buf);
	return;
fail:
	free(buf);
	fatal("parse error in symbol dump file\n");
}

static void write_dump(const char *fname)
{
	struct buffer buf = { };
	struct module *mod;
	struct symbol *sym;

	list_for_each_entry(mod, &modules, list) {
		if (mod->from_dump)
			continue;
		list_for_each_entry(sym, &mod->exported_symbols, list) {
			buf_printf(&buf, "0x%08x\t%s\t%s\tEXPORT_SYMBOL%s\t%s\n",
				   sym->crc, sym->name, mod->name,
				   sym->is_gpl_only ? "_GPL" : "",
				   sym->namespace ?: "");
		}
	}
	write_buf(&buf, fname);
	free(buf.p);
}

static void write_namespace_deps_files(const char *fname)
{
	struct module *mod;
	struct namespace_list *ns;
	struct buffer ns_deps_buf = {};

	list_for_each_entry(mod, &modules, list) {

		if (mod->from_dump || list_empty(&mod->missing_namespaces))
			continue;

		buf_printf(&ns_deps_buf, "%s.ko:", mod->name);

		list_for_each_entry(ns, &mod->missing_namespaces, list)
			buf_printf(&ns_deps_buf, " %s", ns->namespace);

		buf_printf(&ns_deps_buf, "\n");
	}

	write_if_changed(&ns_deps_buf, fname);
	free(ns_deps_buf.p);
}

struct dump_list {
	struct list_head list;
	const char *file;
};

int main(int argc, char **argv)
{
	struct module *mod;
	char *missing_namespace_deps = NULL;
	char *dump_write = NULL, *files_source = NULL;
	int opt;
	LIST_HEAD(dump_lists);
	struct dump_list *dl, *dl2;

<<<<<<< HEAD
	while ((opt = getopt(argc, argv, "ei:mnT:o:awENd:v:")) != -1) {
=======
	while ((opt = getopt(argc, argv, "ei:mnT:o:aWwENd:")) != -1) {
>>>>>>> 81e1dc2f
		switch (opt) {
		case 'e':
			external_module = true;
			break;
		case 'i':
			dl = NOFAIL(malloc(sizeof(*dl)));
			dl->file = optarg;
			list_add_tail(&dl->list, &dump_lists);
			break;
		case 'm':
			modversions = true;
			break;
		case 'n':
			ignore_missing_files = true;
			break;
		case 'o':
			dump_write = optarg;
			break;
		case 'a':
			all_versions = true;
			break;
		case 'T':
			files_source = optarg;
			break;
		case 'W':
			extra_warn = true;
			break;
		case 'w':
			warn_unresolved = true;
			break;
		case 'E':
			sec_mismatch_warn_only = false;
			break;
		case 'N':
			allow_missing_ns_imports = true;
			break;
		case 'd':
			missing_namespace_deps = optarg;
			break;
		case 'v':
			strncpy(module_scmversion, optarg, sizeof(module_scmversion) - 1);
			break;
		default:
			exit(1);
		}
	}

	list_for_each_entry_safe(dl, dl2, &dump_lists, list) {
		read_dump(dl->file);
		list_del(&dl->list);
		free(dl);
	}

	while (optind < argc)
		read_symbols(argv[optind++]);

	if (files_source)
		read_symbols_from_files(files_source);

	list_for_each_entry(mod, &modules, list) {
		if (mod->from_dump)
			continue;

		if (mod->is_vmlinux)
			write_vmlinux_export_c_file(mod);
		else
			write_mod_c_file(mod);
	}

	if (missing_namespace_deps)
		write_namespace_deps_files(missing_namespace_deps);

	if (dump_write)
		write_dump(dump_write);
	if (sec_mismatch_count && !sec_mismatch_warn_only)
		error("Section mismatches detected.\n"
		      "Set CONFIG_SECTION_MISMATCH_WARN_ONLY=y to allow them.\n");

	if (nr_unresolved > MAX_UNRESOLVED_REPORTS)
		warn("suppressed %u unresolved symbol warnings because there were too many)\n",
		     nr_unresolved - MAX_UNRESOLVED_REPORTS);

	return error_occurred ? 1 : 0;
}<|MERGE_RESOLUTION|>--- conflicted
+++ resolved
@@ -2300,11 +2300,7 @@
 	LIST_HEAD(dump_lists);
 	struct dump_list *dl, *dl2;
 
-<<<<<<< HEAD
-	while ((opt = getopt(argc, argv, "ei:mnT:o:awENd:v:")) != -1) {
-=======
-	while ((opt = getopt(argc, argv, "ei:mnT:o:aWwENd:")) != -1) {
->>>>>>> 81e1dc2f
+	while ((opt = getopt(argc, argv, "ei:mnT:o:aWwENd:v:")) != -1) {
 		switch (opt) {
 		case 'e':
 			external_module = true;
