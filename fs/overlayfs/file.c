// SPDX-License-Identifier: GPL-2.0-only
/*
 * Copyright (C) 2017 Red Hat, Inc.
 */

#include <linux/cred.h>
#include <linux/file.h>
#include <linux/mount.h>
#include <linux/xattr.h>
#include <linux/uio.h>
#include <linux/uaccess.h>
#include <linux/security.h>
#include <linux/fs.h>
#include <linux/backing-file.h>
#include "overlayfs.h"

static char ovl_whatisit(struct inode *inode, struct inode *realinode)
{
	if (realinode != ovl_inode_upper(inode))
		return 'l';
	if (ovl_has_upperdata(inode))
		return 'u';
	else
		return 'm';
}

/* No atime modification on underlying */
#define OVL_OPEN_FLAGS (O_NOATIME)

static struct file *ovl_open_realfile(const struct file *file,
				      const struct path *realpath)
{
	struct inode *realinode = d_inode(realpath->dentry);
	struct inode *inode = file_inode(file);
	struct mnt_idmap *real_idmap;
	struct file *realfile;
	const struct cred *old_cred;
	int flags = file->f_flags | OVL_OPEN_FLAGS;
	int acc_mode = ACC_MODE(flags);
	int err;

	if (flags & O_APPEND)
		acc_mode |= MAY_APPEND;

	old_cred = ovl_override_creds(inode->i_sb);
	real_idmap = mnt_idmap(realpath->mnt);
	err = inode_permission(real_idmap, realinode, MAY_OPEN | acc_mode);
	if (err) {
		realfile = ERR_PTR(err);
	} else {
		if (old_cred && !inode_owner_or_capable(real_idmap,
							realinode))
			flags &= ~O_NOATIME;

		realfile = backing_file_open(&file->f_path, flags, realpath,
					     current_cred());
	}
	revert_creds(old_cred);

	pr_debug("open(%p[%pD2/%c], 0%o) -> (%p, 0%o)\n",
		 file, file, ovl_whatisit(inode, realinode), file->f_flags,
		 realfile, IS_ERR(realfile) ? 0 : realfile->f_flags);

	return realfile;
}

#define OVL_SETFL_MASK (O_APPEND | O_NONBLOCK | O_NDELAY | O_DIRECT)

static int ovl_change_flags(struct file *file, unsigned int flags)
{
	struct inode *inode = file_inode(file);
	int err;

	flags &= OVL_SETFL_MASK;

	if (((flags ^ file->f_flags) & O_APPEND) && IS_APPEND(inode))
		return -EPERM;

	if ((flags & O_DIRECT) && !(file->f_mode & FMODE_CAN_ODIRECT))
		return -EINVAL;

	if (file->f_op->check_flags) {
		err = file->f_op->check_flags(flags);
		if (err)
			return err;
	}

	spin_lock(&file->f_lock);
	file->f_flags = (file->f_flags & ~OVL_SETFL_MASK) | flags;
	file->f_iocb_flags = iocb_flags(file);
	spin_unlock(&file->f_lock);

	return 0;
}

static int ovl_real_fdget_meta(const struct file *file, struct fd *real,
			       bool allow_meta)
{
	struct dentry *dentry = file_dentry(file);
	struct path realpath;
	int err;

	real->flags = 0;
	real->file = file->private_data;

	if (allow_meta) {
		ovl_path_real(dentry, &realpath);
	} else {
		/* lazy lookup and verify of lowerdata */
		err = ovl_verify_lowerdata(dentry);
		if (err)
			return err;

		ovl_path_realdata(dentry, &realpath);
	}
	if (!realpath.dentry)
		return -EIO;

	/* Has it been copied up since we'd opened it? */
	if (unlikely(file_inode(real->file) != d_inode(realpath.dentry))) {
		real->flags = FDPUT_FPUT;
		real->file = ovl_open_realfile(file, &realpath);

		return PTR_ERR_OR_ZERO(real->file);
	}

	/* Did the flags change since open? */
	if (unlikely((file->f_flags ^ real->file->f_flags) & ~OVL_OPEN_FLAGS))
		return ovl_change_flags(real->file, file->f_flags);

	return 0;
}

static int ovl_real_fdget(const struct file *file, struct fd *real)
{
	if (d_is_dir(file_dentry(file))) {
		real->flags = 0;
		real->file = ovl_dir_real_file(file, false);

		return PTR_ERR_OR_ZERO(real->file);
	}

	return ovl_real_fdget_meta(file, real, false);
}

static int ovl_open(struct inode *inode, struct file *file)
{
	struct dentry *dentry = file_dentry(file);
	struct file *realfile;
	struct path realpath;
	int err;

	/* lazy lookup and verify lowerdata */
	err = ovl_verify_lowerdata(dentry);
	if (err)
		return err;

	err = ovl_maybe_copy_up(dentry, file->f_flags);
	if (err)
		return err;

	/* No longer need these flags, so don't pass them on to underlying fs */
	file->f_flags &= ~(O_CREAT | O_EXCL | O_NOCTTY | O_TRUNC);

	ovl_path_realdata(dentry, &realpath);
	if (!realpath.dentry)
		return -EIO;

	realfile = ovl_open_realfile(file, &realpath);
	if (IS_ERR(realfile))
		return PTR_ERR(realfile);

	file->private_data = realfile;

	return 0;
}

static int ovl_release(struct inode *inode, struct file *file)
{
	fput(file->private_data);

	return 0;
}

static loff_t ovl_llseek(struct file *file, loff_t offset, int whence)
{
	struct inode *inode = file_inode(file);
	struct fd real;
	const struct cred *old_cred;
	loff_t ret;

	/*
	 * The two special cases below do not need to involve real fs,
	 * so we can optimizing concurrent callers.
	 */
	if (offset == 0) {
		if (whence == SEEK_CUR)
			return file->f_pos;

		if (whence == SEEK_SET)
			return vfs_setpos(file, 0, 0);
	}

	ret = ovl_real_fdget(file, &real);
	if (ret)
		return ret;

	/*
	 * Overlay file f_pos is the master copy that is preserved
	 * through copy up and modified on read/write, but only real
	 * fs knows how to SEEK_HOLE/SEEK_DATA and real fs may impose
	 * limitations that are more strict than ->s_maxbytes for specific
	 * files, so we use the real file to perform seeks.
	 */
	ovl_inode_lock(inode);
	real.file->f_pos = file->f_pos;

	old_cred = ovl_override_creds(inode->i_sb);
	ret = vfs_llseek(real.file, offset, whence);
	revert_creds(old_cred);

	file->f_pos = real.file->f_pos;
	ovl_inode_unlock(inode);

	fdput(real);

	return ret;
}

static void ovl_file_modified(struct file *file)
{
	/* Update size/mtime */
	ovl_copyattr(file_inode(file));
}

static void ovl_file_accessed(struct file *file)
{
	struct inode *inode, *upperinode;
	struct timespec64 ctime, uctime;
	struct timespec64 mtime, umtime;

	if (file->f_flags & O_NOATIME)
		return;

	inode = file_inode(file);
	upperinode = ovl_inode_upper(inode);

	if (!upperinode)
		return;

	ctime = inode_get_ctime(inode);
	uctime = inode_get_ctime(upperinode);
	mtime = inode_get_mtime(inode);
	umtime = inode_get_mtime(upperinode);
	if ((!timespec64_equal(&mtime, &umtime)) ||
	     !timespec64_equal(&ctime, &uctime)) {
		inode_set_mtime_to_ts(inode, inode_get_mtime(upperinode));
		inode_set_ctime_to_ts(inode, uctime);
	}

	touch_atime(&file->f_path);
}

<<<<<<< HEAD
#define OVL_IOCB_MASK \
	(IOCB_NOWAIT | IOCB_HIPRI | IOCB_DSYNC | IOCB_SYNC | IOCB_APPEND)

static rwf_t iocb_to_rw_flags(int flags)
{
	return (__force rwf_t)(flags & OVL_IOCB_MASK);
}

static inline void ovl_aio_put(struct ovl_aio_req *aio_req)
{
	if (refcount_dec_and_test(&aio_req->ref)) {
		fput(aio_req->iocb.ki_filp);
		kmem_cache_free(ovl_aio_request_cachep, aio_req);
	}
}

static void ovl_aio_cleanup_handler(struct ovl_aio_req *aio_req)
{
	struct kiocb *iocb = &aio_req->iocb;
	struct kiocb *orig_iocb = aio_req->orig_iocb;

	if (iocb->ki_flags & IOCB_WRITE)
		ovl_file_modified(orig_iocb->ki_filp);

	orig_iocb->ki_pos = iocb->ki_pos;
	ovl_aio_put(aio_req);
}

static void ovl_aio_rw_complete(struct kiocb *iocb, long res)
{
	struct ovl_aio_req *aio_req = container_of(iocb,
						   struct ovl_aio_req, iocb);
	struct kiocb *orig_iocb = aio_req->orig_iocb;

	if (iocb->ki_flags & IOCB_WRITE)
		kiocb_end_write(iocb);

	ovl_aio_cleanup_handler(aio_req);
	orig_iocb->ki_complete(orig_iocb, res);
}

static void ovl_aio_complete_work(struct work_struct *work)
{
	struct ovl_aio_req *aio_req = container_of(work,
						   struct ovl_aio_req, work);

	ovl_aio_rw_complete(&aio_req->iocb, aio_req->res);
}

static void ovl_aio_queue_completion(struct kiocb *iocb, long res)
{
	struct ovl_aio_req *aio_req = container_of(iocb,
						   struct ovl_aio_req, iocb);
	struct kiocb *orig_iocb = aio_req->orig_iocb;

	/*
	 * Punt to a work queue to serialize updates of mtime/size.
	 */
	aio_req->res = res;
	INIT_WORK(&aio_req->work, ovl_aio_complete_work);
	queue_work(file_inode(orig_iocb->ki_filp)->i_sb->s_dio_done_wq,
		   &aio_req->work);
}

static int ovl_init_aio_done_wq(struct super_block *sb)
{
	if (sb->s_dio_done_wq)
		return 0;

	return sb_init_dio_done_wq(sb);
}

=======
>>>>>>> 6cbf5b31
static ssize_t ovl_read_iter(struct kiocb *iocb, struct iov_iter *iter)
{
	struct file *file = iocb->ki_filp;
	struct fd real;
	ssize_t ret;
	struct backing_file_ctx ctx = {
		.cred = ovl_creds(file_inode(file)->i_sb),
		.user_file = file,
		.accessed = ovl_file_accessed,
	};

	if (!iov_iter_count(iter))
		return 0;

	ret = ovl_real_fdget(file, &real);
	if (ret)
		return ret;

	ret = backing_file_read_iter(real.file, iter, iocb, iocb->ki_flags,
				     &ctx);
	fdput(real);

	return ret;
}

static ssize_t ovl_write_iter(struct kiocb *iocb, struct iov_iter *iter)
{
	struct file *file = iocb->ki_filp;
	struct inode *inode = file_inode(file);
	struct fd real;
	ssize_t ret;
	int ifl = iocb->ki_flags;
	struct backing_file_ctx ctx = {
		.cred = ovl_creds(inode->i_sb),
		.user_file = file,
		.end_write = ovl_file_modified,
	};

	if (!iov_iter_count(iter))
		return 0;

	inode_lock(inode);
	/* Update mode */
	ovl_copyattr(inode);

	ret = ovl_real_fdget(file, &real);
	if (ret)
		goto out_unlock;

	if (!ovl_should_sync(OVL_FS(inode->i_sb)))
		ifl &= ~(IOCB_DSYNC | IOCB_SYNC);

	/*
	 * Overlayfs doesn't support deferred completions, don't copy
	 * this property in case it is set by the issuer.
	 */
	ifl &= ~IOCB_DIO_CALLER_COMP;
<<<<<<< HEAD

	old_cred = ovl_override_creds(file_inode(file)->i_sb);
	if (is_sync_kiocb(iocb)) {
		rwf_t rwf = iocb_to_rw_flags(ifl);

		ret = vfs_iter_write(real.file, iter, &iocb->ki_pos, rwf);
		/* Update size */
		ovl_file_modified(file);
	} else {
		struct ovl_aio_req *aio_req;

		ret = ovl_init_aio_done_wq(inode->i_sb);
		if (ret)
			goto out;

		ret = -ENOMEM;
		aio_req = kmem_cache_zalloc(ovl_aio_request_cachep, GFP_KERNEL);
		if (!aio_req)
			goto out;

		aio_req->orig_iocb = iocb;
		kiocb_clone(&aio_req->iocb, iocb, get_file(real.file));
		aio_req->iocb.ki_flags = ifl;
		aio_req->iocb.ki_complete = ovl_aio_queue_completion;
		refcount_set(&aio_req->ref, 2);
		ret = vfs_iocb_iter_write(real.file, &aio_req->iocb, iter);
		ovl_aio_put(aio_req);
		if (ret != -EIOCBQUEUED)
			ovl_aio_cleanup_handler(aio_req);
	}
out:
	revert_creds(old_cred);
out_fdput:
=======
	ret = backing_file_write_iter(real.file, iter, iocb, ifl, &ctx);
>>>>>>> 6cbf5b31
	fdput(real);

out_unlock:
	inode_unlock(inode);

	return ret;
}

static ssize_t ovl_splice_read(struct file *in, loff_t *ppos,
			       struct pipe_inode_info *pipe, size_t len,
			       unsigned int flags)
{
	struct fd real;
	ssize_t ret;
	struct backing_file_ctx ctx = {
		.cred = ovl_creds(file_inode(in)->i_sb),
		.user_file = in,
		.accessed = ovl_file_accessed,
	};

	ret = ovl_real_fdget(in, &real);
	if (ret)
		return ret;

	ret = backing_file_splice_read(real.file, ppos, pipe, len, flags, &ctx);
	fdput(real);

	return ret;
}

/*
 * Calling iter_file_splice_write() directly from overlay's f_op may deadlock
 * due to lock order inversion between pipe->mutex in iter_file_splice_write()
 * and file_start_write(real.file) in ovl_write_iter().
 *
 * So do everything ovl_write_iter() does and call iter_file_splice_write() on
 * the real file.
 */
static ssize_t ovl_splice_write(struct pipe_inode_info *pipe, struct file *out,
				loff_t *ppos, size_t len, unsigned int flags)
{
	struct fd real;
	struct inode *inode = file_inode(out);
	ssize_t ret;
	struct backing_file_ctx ctx = {
		.cred = ovl_creds(inode->i_sb),
		.user_file = out,
		.end_write = ovl_file_modified,
	};

	inode_lock(inode);
	/* Update mode */
	ovl_copyattr(inode);

	ret = ovl_real_fdget(out, &real);
	if (ret)
		goto out_unlock;

	ret = backing_file_splice_write(pipe, real.file, ppos, len, flags, &ctx);
	fdput(real);

out_unlock:
	inode_unlock(inode);

	return ret;
}

static int ovl_fsync(struct file *file, loff_t start, loff_t end, int datasync)
{
	struct fd real;
	const struct cred *old_cred;
	int ret;

	ret = ovl_sync_status(OVL_FS(file_inode(file)->i_sb));
	if (ret <= 0)
		return ret;

	ret = ovl_real_fdget_meta(file, &real, !datasync);
	if (ret)
		return ret;

	/* Don't sync lower file for fear of receiving EROFS error */
	if (file_inode(real.file) == ovl_inode_upper(file_inode(file))) {
		old_cred = ovl_override_creds(file_inode(file)->i_sb);
		ret = vfs_fsync_range(real.file, start, end, datasync);
		revert_creds(old_cred);
	}

	fdput(real);

	return ret;
}

static int ovl_mmap(struct file *file, struct vm_area_struct *vma)
{
	struct file *realfile = file->private_data;
	struct backing_file_ctx ctx = {
		.cred = ovl_creds(file_inode(file)->i_sb),
		.user_file = file,
		.accessed = ovl_file_accessed,
	};

	return backing_file_mmap(realfile, vma, &ctx);
}

static long ovl_fallocate(struct file *file, int mode, loff_t offset, loff_t len)
{
	struct inode *inode = file_inode(file);
	struct fd real;
	const struct cred *old_cred;
	int ret;

	inode_lock(inode);
	/* Update mode */
	ovl_copyattr(inode);
	ret = file_remove_privs(file);
	if (ret)
		goto out_unlock;

	ret = ovl_real_fdget(file, &real);
	if (ret)
		goto out_unlock;

	old_cred = ovl_override_creds(file_inode(file)->i_sb);
	ret = vfs_fallocate(real.file, mode, offset, len);
	revert_creds(old_cred);

	/* Update size */
	ovl_file_modified(file);

	fdput(real);

out_unlock:
	inode_unlock(inode);

	return ret;
}

static int ovl_fadvise(struct file *file, loff_t offset, loff_t len, int advice)
{
	struct fd real;
	const struct cred *old_cred;
	int ret;

	ret = ovl_real_fdget(file, &real);
	if (ret)
		return ret;

	old_cred = ovl_override_creds(file_inode(file)->i_sb);
	ret = vfs_fadvise(real.file, offset, len, advice);
	revert_creds(old_cred);

	fdput(real);

	return ret;
}

enum ovl_copyop {
	OVL_COPY,
	OVL_CLONE,
	OVL_DEDUPE,
};

static loff_t ovl_copyfile(struct file *file_in, loff_t pos_in,
			    struct file *file_out, loff_t pos_out,
			    loff_t len, unsigned int flags, enum ovl_copyop op)
{
	struct inode *inode_out = file_inode(file_out);
	struct fd real_in, real_out;
	const struct cred *old_cred;
	loff_t ret;

	inode_lock(inode_out);
	if (op != OVL_DEDUPE) {
		/* Update mode */
		ovl_copyattr(inode_out);
		ret = file_remove_privs(file_out);
		if (ret)
			goto out_unlock;
	}

	ret = ovl_real_fdget(file_out, &real_out);
	if (ret)
		goto out_unlock;

	ret = ovl_real_fdget(file_in, &real_in);
	if (ret) {
		fdput(real_out);
		goto out_unlock;
	}

	old_cred = ovl_override_creds(file_inode(file_out)->i_sb);
	switch (op) {
	case OVL_COPY:
		ret = vfs_copy_file_range(real_in.file, pos_in,
					  real_out.file, pos_out, len, flags);
		break;

	case OVL_CLONE:
		ret = vfs_clone_file_range(real_in.file, pos_in,
					   real_out.file, pos_out, len, flags);
		break;

	case OVL_DEDUPE:
		ret = vfs_dedupe_file_range_one(real_in.file, pos_in,
						real_out.file, pos_out, len,
						flags);
		break;
	}
	revert_creds(old_cred);

	/* Update size */
	ovl_file_modified(file_out);

	fdput(real_in);
	fdput(real_out);

out_unlock:
	inode_unlock(inode_out);

	return ret;
}

static ssize_t ovl_copy_file_range(struct file *file_in, loff_t pos_in,
				   struct file *file_out, loff_t pos_out,
				   size_t len, unsigned int flags)
{
	return ovl_copyfile(file_in, pos_in, file_out, pos_out, len, flags,
			    OVL_COPY);
}

static loff_t ovl_remap_file_range(struct file *file_in, loff_t pos_in,
				   struct file *file_out, loff_t pos_out,
				   loff_t len, unsigned int remap_flags)
{
	enum ovl_copyop op;

	if (remap_flags & ~(REMAP_FILE_DEDUP | REMAP_FILE_ADVISORY))
		return -EINVAL;

	if (remap_flags & REMAP_FILE_DEDUP)
		op = OVL_DEDUPE;
	else
		op = OVL_CLONE;

	/*
	 * Don't copy up because of a dedupe request, this wouldn't make sense
	 * most of the time (data would be duplicated instead of deduplicated).
	 */
	if (op == OVL_DEDUPE &&
	    (!ovl_inode_upper(file_inode(file_in)) ||
	     !ovl_inode_upper(file_inode(file_out))))
		return -EPERM;

	return ovl_copyfile(file_in, pos_in, file_out, pos_out, len,
			    remap_flags, op);
}

static int ovl_flush(struct file *file, fl_owner_t id)
{
	struct fd real;
	const struct cred *old_cred;
	int err;

	err = ovl_real_fdget(file, &real);
	if (err)
		return err;

	if (real.file->f_op->flush) {
		old_cred = ovl_override_creds(file_inode(file)->i_sb);
		err = real.file->f_op->flush(real.file, id);
		revert_creds(old_cred);
	}
	fdput(real);

	return err;
}

const struct file_operations ovl_file_operations = {
	.open		= ovl_open,
	.release	= ovl_release,
	.llseek		= ovl_llseek,
	.read_iter	= ovl_read_iter,
	.write_iter	= ovl_write_iter,
	.fsync		= ovl_fsync,
	.mmap		= ovl_mmap,
	.fallocate	= ovl_fallocate,
	.fadvise	= ovl_fadvise,
	.flush		= ovl_flush,
	.splice_read    = ovl_splice_read,
	.splice_write   = ovl_splice_write,

	.copy_file_range	= ovl_copy_file_range,
	.remap_file_range	= ovl_remap_file_range,
};<|MERGE_RESOLUTION|>--- conflicted
+++ resolved
@@ -261,81 +261,6 @@
 	touch_atime(&file->f_path);
 }
 
-<<<<<<< HEAD
-#define OVL_IOCB_MASK \
-	(IOCB_NOWAIT | IOCB_HIPRI | IOCB_DSYNC | IOCB_SYNC | IOCB_APPEND)
-
-static rwf_t iocb_to_rw_flags(int flags)
-{
-	return (__force rwf_t)(flags & OVL_IOCB_MASK);
-}
-
-static inline void ovl_aio_put(struct ovl_aio_req *aio_req)
-{
-	if (refcount_dec_and_test(&aio_req->ref)) {
-		fput(aio_req->iocb.ki_filp);
-		kmem_cache_free(ovl_aio_request_cachep, aio_req);
-	}
-}
-
-static void ovl_aio_cleanup_handler(struct ovl_aio_req *aio_req)
-{
-	struct kiocb *iocb = &aio_req->iocb;
-	struct kiocb *orig_iocb = aio_req->orig_iocb;
-
-	if (iocb->ki_flags & IOCB_WRITE)
-		ovl_file_modified(orig_iocb->ki_filp);
-
-	orig_iocb->ki_pos = iocb->ki_pos;
-	ovl_aio_put(aio_req);
-}
-
-static void ovl_aio_rw_complete(struct kiocb *iocb, long res)
-{
-	struct ovl_aio_req *aio_req = container_of(iocb,
-						   struct ovl_aio_req, iocb);
-	struct kiocb *orig_iocb = aio_req->orig_iocb;
-
-	if (iocb->ki_flags & IOCB_WRITE)
-		kiocb_end_write(iocb);
-
-	ovl_aio_cleanup_handler(aio_req);
-	orig_iocb->ki_complete(orig_iocb, res);
-}
-
-static void ovl_aio_complete_work(struct work_struct *work)
-{
-	struct ovl_aio_req *aio_req = container_of(work,
-						   struct ovl_aio_req, work);
-
-	ovl_aio_rw_complete(&aio_req->iocb, aio_req->res);
-}
-
-static void ovl_aio_queue_completion(struct kiocb *iocb, long res)
-{
-	struct ovl_aio_req *aio_req = container_of(iocb,
-						   struct ovl_aio_req, iocb);
-	struct kiocb *orig_iocb = aio_req->orig_iocb;
-
-	/*
-	 * Punt to a work queue to serialize updates of mtime/size.
-	 */
-	aio_req->res = res;
-	INIT_WORK(&aio_req->work, ovl_aio_complete_work);
-	queue_work(file_inode(orig_iocb->ki_filp)->i_sb->s_dio_done_wq,
-		   &aio_req->work);
-}
-
-static int ovl_init_aio_done_wq(struct super_block *sb)
-{
-	if (sb->s_dio_done_wq)
-		return 0;
-
-	return sb_init_dio_done_wq(sb);
-}
-
-=======
->>>>>>> 6cbf5b31
 static ssize_t ovl_read_iter(struct kiocb *iocb, struct iov_iter *iter)
 {
 	struct file *file = iocb->ki_filp;
@@ -393,43 +318,7 @@
 	 * this property in case it is set by the issuer.
 	 */
 	ifl &= ~IOCB_DIO_CALLER_COMP;
-<<<<<<< HEAD
-
-	old_cred = ovl_override_creds(file_inode(file)->i_sb);
-	if (is_sync_kiocb(iocb)) {
-		rwf_t rwf = iocb_to_rw_flags(ifl);
-
-		ret = vfs_iter_write(real.file, iter, &iocb->ki_pos, rwf);
-		/* Update size */
-		ovl_file_modified(file);
-	} else {
-		struct ovl_aio_req *aio_req;
-
-		ret = ovl_init_aio_done_wq(inode->i_sb);
-		if (ret)
-			goto out;
-
-		ret = -ENOMEM;
-		aio_req = kmem_cache_zalloc(ovl_aio_request_cachep, GFP_KERNEL);
-		if (!aio_req)
-			goto out;
-
-		aio_req->orig_iocb = iocb;
-		kiocb_clone(&aio_req->iocb, iocb, get_file(real.file));
-		aio_req->iocb.ki_flags = ifl;
-		aio_req->iocb.ki_complete = ovl_aio_queue_completion;
-		refcount_set(&aio_req->ref, 2);
-		ret = vfs_iocb_iter_write(real.file, &aio_req->iocb, iter);
-		ovl_aio_put(aio_req);
-		if (ret != -EIOCBQUEUED)
-			ovl_aio_cleanup_handler(aio_req);
-	}
-out:
-	revert_creds(old_cred);
-out_fdput:
-=======
 	ret = backing_file_write_iter(real.file, iter, iocb, ifl, &ctx);
->>>>>>> 6cbf5b31
 	fdput(real);
 
 out_unlock:
