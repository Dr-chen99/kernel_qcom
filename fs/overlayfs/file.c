// SPDX-License-Identifier: GPL-2.0-only
/*
 * Copyright (C) 2017 Red Hat, Inc.
 */

#include <linux/cred.h>
#include <linux/file.h>
#include <linux/mount.h>
#include <linux/xattr.h>
#include <linux/uio.h>
#include <linux/uaccess.h>
#include <linux/splice.h>
#include <linux/security.h>
#include <linux/mm.h>
#include <linux/fs.h>
#include "overlayfs.h"

#define OVL_IOCB_MASK (IOCB_DSYNC | IOCB_HIPRI | IOCB_NOWAIT | IOCB_SYNC)

struct ovl_aio_req {
	struct kiocb iocb;
	refcount_t ref;
	struct kiocb *orig_iocb;
	struct fd fd;
};

static struct kmem_cache *ovl_aio_request_cachep;

static char ovl_whatisit(struct inode *inode, struct inode *realinode)
{
	if (realinode != ovl_inode_upper(inode))
		return 'l';
	if (ovl_has_upperdata(inode))
		return 'u';
	else
		return 'm';
}

/* No atime modificaton nor notify on underlying */
#define OVL_OPEN_FLAGS (O_NOATIME | FMODE_NONOTIFY)

static struct file *ovl_open_realfile(const struct file *file,
				      struct inode *realinode)
{
	struct inode *inode = file_inode(file);
	struct file *realfile;
	const struct cred *old_cred;
	int flags = file->f_flags | OVL_OPEN_FLAGS;
	int acc_mode = ACC_MODE(flags);
	int err;

	if (flags & O_APPEND)
		acc_mode |= MAY_APPEND;

	old_cred = ovl_override_creds(inode->i_sb);
	err = inode_permission(&init_user_ns, realinode, MAY_OPEN | acc_mode);
	if (err) {
		realfile = ERR_PTR(err);
	} else {
		if (old_cred && !inode_owner_or_capable(&init_user_ns,
							realinode))
			flags &= ~O_NOATIME;

		realfile = open_with_fake_path(&file->f_path, flags, realinode,
					       current_cred());
	}
	ovl_revert_creds(inode->i_sb, old_cred);

	pr_debug("open(%p[%pD2/%c], 0%o) -> (%p, 0%o)\n",
		 file, file, ovl_whatisit(inode, realinode), file->f_flags,
		 realfile, IS_ERR(realfile) ? 0 : realfile->f_flags);

	return realfile;
}

#define OVL_SETFL_MASK (O_APPEND | O_NONBLOCK | O_NDELAY | O_DIRECT)

static int ovl_change_flags(struct file *file, unsigned int flags)
{
	struct inode *inode = file_inode(file);
	int err;

	flags &= OVL_SETFL_MASK;

	if (((flags ^ file->f_flags) & O_APPEND) && IS_APPEND(inode))
		return -EPERM;

	if (flags & O_DIRECT) {
		if (!file->f_mapping->a_ops ||
		    !file->f_mapping->a_ops->direct_IO)
			return -EINVAL;
	}

	if (file->f_op->check_flags) {
		err = file->f_op->check_flags(flags);
		if (err)
			return err;
	}

	spin_lock(&file->f_lock);
	file->f_flags = (file->f_flags & ~OVL_SETFL_MASK) | flags;
	spin_unlock(&file->f_lock);

	return 0;
}

static int ovl_real_fdget_meta(const struct file *file, struct fd *real,
			       bool allow_meta)
{
	struct inode *inode = file_inode(file);
	struct inode *realinode;

	real->flags = 0;
	real->file = file->private_data;

	if (allow_meta)
		realinode = ovl_inode_real(inode);
	else
		realinode = ovl_inode_realdata(inode);

	/* Has it been copied up since we'd opened it? */
	if (unlikely(file_inode(real->file) != realinode)) {
		real->flags = FDPUT_FPUT;
		real->file = ovl_open_realfile(file, realinode);

		return PTR_ERR_OR_ZERO(real->file);
	}

	/* Did the flags change since open? */
	if (unlikely((file->f_flags ^ real->file->f_flags) & ~OVL_OPEN_FLAGS))
		return ovl_change_flags(real->file, file->f_flags);

	return 0;
}

static int ovl_real_fdget(const struct file *file, struct fd *real)
{
	if (d_is_dir(file_dentry(file))) {
		real->flags = 0;
		real->file = ovl_dir_real_file(file, false);

		return PTR_ERR_OR_ZERO(real->file);
	}

	return ovl_real_fdget_meta(file, real, false);
}

static int ovl_open(struct inode *inode, struct file *file)
{
	struct file *realfile;
	int err;

	err = ovl_maybe_copy_up(file_dentry(file), file->f_flags);
	if (err)
		return err;

	/* No longer need these flags, so don't pass them on to underlying fs */
	file->f_flags &= ~(O_CREAT | O_EXCL | O_NOCTTY | O_TRUNC);

	realfile = ovl_open_realfile(file, ovl_inode_realdata(inode));
	if (IS_ERR(realfile))
		return PTR_ERR(realfile);

	file->private_data = realfile;

	return 0;
}

static int ovl_release(struct inode *inode, struct file *file)
{
	fput(file->private_data);

	return 0;
}

static loff_t ovl_llseek(struct file *file, loff_t offset, int whence)
{
	struct inode *inode = file_inode(file);
	struct fd real;
	const struct cred *old_cred;
	loff_t ret;

	/*
	 * The two special cases below do not need to involve real fs,
	 * so we can optimizing concurrent callers.
	 */
	if (offset == 0) {
		if (whence == SEEK_CUR)
			return file->f_pos;

		if (whence == SEEK_SET)
			return vfs_setpos(file, 0, 0);
	}

	ret = ovl_real_fdget(file, &real);
	if (ret)
		return ret;

	/*
	 * Overlay file f_pos is the master copy that is preserved
	 * through copy up and modified on read/write, but only real
	 * fs knows how to SEEK_HOLE/SEEK_DATA and real fs may impose
	 * limitations that are more strict than ->s_maxbytes for specific
	 * files, so we use the real file to perform seeks.
	 */
	ovl_inode_lock(inode);
	real.file->f_pos = file->f_pos;

	old_cred = ovl_override_creds(inode->i_sb);
	ret = vfs_llseek(real.file, offset, whence);
	ovl_revert_creds(inode->i_sb, old_cred);

	file->f_pos = real.file->f_pos;
	ovl_inode_unlock(inode);

	fdput(real);

	return ret;
}

static void ovl_file_accessed(struct file *file)
{
	struct inode *inode, *upperinode;

	if (file->f_flags & O_NOATIME)
		return;

	inode = file_inode(file);
	upperinode = ovl_inode_upper(inode);

	if (!upperinode)
		return;

	if ((!timespec64_equal(&inode->i_mtime, &upperinode->i_mtime) ||
	     !timespec64_equal(&inode->i_ctime, &upperinode->i_ctime))) {
		inode->i_mtime = upperinode->i_mtime;
		inode->i_ctime = upperinode->i_ctime;
	}

	touch_atime(&file->f_path);
}

static inline void ovl_aio_put(struct ovl_aio_req *aio_req)
{
	if (refcount_dec_and_test(&aio_req->ref)) {
		fdput(aio_req->fd);
		kmem_cache_free(ovl_aio_request_cachep, aio_req);
	}
}

static void ovl_aio_cleanup_handler(struct ovl_aio_req *aio_req)
{
	struct kiocb *iocb = &aio_req->iocb;
	struct kiocb *orig_iocb = aio_req->orig_iocb;

	if (iocb->ki_flags & IOCB_WRITE) {
		struct inode *inode = file_inode(orig_iocb->ki_filp);

		/* Actually acquired in ovl_write_iter() */
		__sb_writers_acquired(file_inode(iocb->ki_filp)->i_sb,
				      SB_FREEZE_WRITE);
		file_end_write(iocb->ki_filp);
		ovl_copyattr(inode);
	}

	orig_iocb->ki_pos = iocb->ki_pos;
	ovl_aio_put(aio_req);
}

static void ovl_aio_rw_complete(struct kiocb *iocb, long res, long res2)
{
	struct ovl_aio_req *aio_req = container_of(iocb,
						   struct ovl_aio_req, iocb);
	struct kiocb *orig_iocb = aio_req->orig_iocb;

	ovl_aio_cleanup_handler(aio_req);
	orig_iocb->ki_complete(orig_iocb, res, res2);
}

static ssize_t ovl_read_iter(struct kiocb *iocb, struct iov_iter *iter)
{
	struct file *file = iocb->ki_filp;
	struct fd real;
	const struct cred *old_cred;
	ssize_t ret;

	if (!iov_iter_count(iter))
		return 0;

	ret = ovl_real_fdget(file, &real);
	if (ret)
		return ret;

	ret = -EINVAL;
	if (iocb->ki_flags & IOCB_DIRECT &&
	    (!real.file->f_mapping->a_ops ||
	     !real.file->f_mapping->a_ops->direct_IO))
		goto out_fdput;

	old_cred = ovl_override_creds(file_inode(file)->i_sb);
	if (is_sync_kiocb(iocb)) {
		ret = vfs_iter_read(real.file, iter, &iocb->ki_pos,
				    iocb_to_rw_flags(iocb->ki_flags,
						     OVL_IOCB_MASK));
	} else {
		struct ovl_aio_req *aio_req;

		ret = -ENOMEM;
		aio_req = kmem_cache_zalloc(ovl_aio_request_cachep, GFP_KERNEL);
		if (!aio_req)
			goto out;

		aio_req->fd = real;
		real.flags = 0;
		aio_req->orig_iocb = iocb;
		kiocb_clone(&aio_req->iocb, iocb, real.file);
		aio_req->iocb.ki_complete = ovl_aio_rw_complete;
		refcount_set(&aio_req->ref, 2);
		ret = vfs_iocb_iter_read(real.file, &aio_req->iocb, iter);
		ovl_aio_put(aio_req);
		if (ret != -EIOCBQUEUED)
			ovl_aio_cleanup_handler(aio_req);
	}
out:
	ovl_revert_creds(file_inode(file)->i_sb, old_cred);
	ovl_file_accessed(file);
out_fdput:
	fdput(real);

	return ret;
}

static ssize_t ovl_write_iter(struct kiocb *iocb, struct iov_iter *iter)
{
	struct file *file = iocb->ki_filp;
	struct inode *inode = file_inode(file);
	struct fd real;
	const struct cred *old_cred;
	ssize_t ret;
	int ifl = iocb->ki_flags;

	if (!iov_iter_count(iter))
		return 0;

	inode_lock(inode);
	/* Update mode */
	ovl_copyattr(inode);
	ret = file_remove_privs(file);
	if (ret)
		goto out_unlock;

	ret = ovl_real_fdget(file, &real);
	if (ret)
		goto out_unlock;

	ret = -EINVAL;
	if (iocb->ki_flags & IOCB_DIRECT &&
	    (!real.file->f_mapping->a_ops ||
	     !real.file->f_mapping->a_ops->direct_IO))
		goto out_fdput;

	if (!ovl_should_sync(OVL_FS(inode->i_sb)))
		ifl &= ~(IOCB_DSYNC | IOCB_SYNC);

	old_cred = ovl_override_creds(file_inode(file)->i_sb);
	if (is_sync_kiocb(iocb)) {
		file_start_write(real.file);
		ret = vfs_iter_write(real.file, iter, &iocb->ki_pos,
				     iocb_to_rw_flags(ifl, OVL_IOCB_MASK));
		file_end_write(real.file);
		/* Update size */
		ovl_copyattr(inode);
	} else {
		struct ovl_aio_req *aio_req;

		ret = -ENOMEM;
		aio_req = kmem_cache_zalloc(ovl_aio_request_cachep, GFP_KERNEL);
		if (!aio_req)
			goto out;

		file_start_write(real.file);
		/* Pacify lockdep, same trick as done in aio_write() */
		__sb_writers_release(file_inode(real.file)->i_sb,
				     SB_FREEZE_WRITE);
		aio_req->fd = real;
		real.flags = 0;
		aio_req->orig_iocb = iocb;
		kiocb_clone(&aio_req->iocb, iocb, real.file);
		aio_req->iocb.ki_flags = ifl;
		aio_req->iocb.ki_complete = ovl_aio_rw_complete;
		refcount_set(&aio_req->ref, 2);
		ret = vfs_iocb_iter_write(real.file, &aio_req->iocb, iter);
		ovl_aio_put(aio_req);
		if (ret != -EIOCBQUEUED)
			ovl_aio_cleanup_handler(aio_req);
	}
out:
	ovl_revert_creds(file_inode(file)->i_sb, old_cred);
out_fdput:
	fdput(real);

out_unlock:
	inode_unlock(inode);

	return ret;
}

/*
 * Calling iter_file_splice_write() directly from overlay's f_op may deadlock
 * due to lock order inversion between pipe->mutex in iter_file_splice_write()
 * and file_start_write(real.file) in ovl_write_iter().
 *
 * So do everything ovl_write_iter() does and call iter_file_splice_write() on
 * the real file.
 */
static ssize_t ovl_splice_write(struct pipe_inode_info *pipe, struct file *out,
				loff_t *ppos, size_t len, unsigned int flags)
{
	struct fd real;
	const struct cred *old_cred;
	struct inode *inode = file_inode(out);
	ssize_t ret;

	inode_lock(inode);
	/* Update mode */
	ovl_copyattr(inode);
	ret = file_remove_privs(out);
	if (ret)
		goto out_unlock;

	ret = ovl_real_fdget(out, &real);
	if (ret)
		goto out_unlock;

	old_cred = ovl_override_creds(inode->i_sb);
	file_start_write(real.file);

	ret = iter_file_splice_write(pipe, real.file, ppos, len, flags);

	file_end_write(real.file);
	/* Update size */
<<<<<<< HEAD
	ovl_copyattr(realinode, inode);
	ovl_revert_creds(inode->i_sb, old_cred);
=======
	ovl_copyattr(inode);
	revert_creds(old_cred);
>>>>>>> 90ffbb72
	fdput(real);

out_unlock:
	inode_unlock(inode);

	return ret;
}

static int ovl_fsync(struct file *file, loff_t start, loff_t end, int datasync)
{
	struct fd real;
	const struct cred *old_cred;
	int ret;

	ret = ovl_sync_status(OVL_FS(file_inode(file)->i_sb));
	if (ret <= 0)
		return ret;

	ret = ovl_real_fdget_meta(file, &real, !datasync);
	if (ret)
		return ret;

	/* Don't sync lower file for fear of receiving EROFS error */
	if (file_inode(real.file) == ovl_inode_upper(file_inode(file))) {
		old_cred = ovl_override_creds(file_inode(file)->i_sb);
		ret = vfs_fsync_range(real.file, start, end, datasync);
		ovl_revert_creds(file_inode(file)->i_sb, old_cred);
	}

	fdput(real);

	return ret;
}

static int ovl_mmap(struct file *file, struct vm_area_struct *vma)
{
	struct file *realfile = file->private_data;
	const struct cred *old_cred;
	int ret;

	if (!realfile->f_op->mmap)
		return -ENODEV;

	if (WARN_ON(file != vma->vm_file))
		return -EIO;

	vma_set_file(vma, realfile);

	old_cred = ovl_override_creds(file_inode(file)->i_sb);
	ret = call_mmap(vma->vm_file, vma);
	ovl_revert_creds(file_inode(file)->i_sb, old_cred);
	ovl_file_accessed(file);

	return ret;
}

static long ovl_fallocate(struct file *file, int mode, loff_t offset, loff_t len)
{
	struct inode *inode = file_inode(file);
	struct fd real;
	const struct cred *old_cred;
	int ret;

	inode_lock(inode);
	/* Update mode */
	ovl_copyattr(inode);
	ret = file_remove_privs(file);
	if (ret)
		goto out_unlock;

	ret = ovl_real_fdget(file, &real);
	if (ret)
		goto out_unlock;

	old_cred = ovl_override_creds(file_inode(file)->i_sb);
	ret = vfs_fallocate(real.file, mode, offset, len);
	ovl_revert_creds(file_inode(file)->i_sb, old_cred);

	/* Update size */
	ovl_copyattr(inode);

	fdput(real);

out_unlock:
	inode_unlock(inode);

	return ret;
}

static int ovl_fadvise(struct file *file, loff_t offset, loff_t len, int advice)
{
	struct fd real;
	const struct cred *old_cred;
	int ret;

	ret = ovl_real_fdget(file, &real);
	if (ret)
		return ret;

	old_cred = ovl_override_creds(file_inode(file)->i_sb);
	ret = vfs_fadvise(real.file, offset, len, advice);
	ovl_revert_creds(file_inode(file)->i_sb, old_cred);

	fdput(real);

	return ret;
}

enum ovl_copyop {
	OVL_COPY,
	OVL_CLONE,
	OVL_DEDUPE,
};

static loff_t ovl_copyfile(struct file *file_in, loff_t pos_in,
			    struct file *file_out, loff_t pos_out,
			    loff_t len, unsigned int flags, enum ovl_copyop op)
{
	struct inode *inode_out = file_inode(file_out);
	struct fd real_in, real_out;
	const struct cred *old_cred;
	loff_t ret;

	inode_lock(inode_out);
	if (op != OVL_DEDUPE) {
		/* Update mode */
		ovl_copyattr(inode_out);
		ret = file_remove_privs(file_out);
		if (ret)
			goto out_unlock;
	}

	ret = ovl_real_fdget(file_out, &real_out);
	if (ret)
		goto out_unlock;

	ret = ovl_real_fdget(file_in, &real_in);
	if (ret) {
		fdput(real_out);
		goto out_unlock;
	}

	old_cred = ovl_override_creds(file_inode(file_out)->i_sb);
	switch (op) {
	case OVL_COPY:
		ret = vfs_copy_file_range(real_in.file, pos_in,
					  real_out.file, pos_out, len, flags);
		break;

	case OVL_CLONE:
		ret = vfs_clone_file_range(real_in.file, pos_in,
					   real_out.file, pos_out, len, flags);
		break;

	case OVL_DEDUPE:
		ret = vfs_dedupe_file_range_one(real_in.file, pos_in,
						real_out.file, pos_out, len,
						flags);
		break;
	}
	ovl_revert_creds(file_inode(file_out)->i_sb, old_cred);

	/* Update size */
	ovl_copyattr(inode_out);

	fdput(real_in);
	fdput(real_out);

out_unlock:
	inode_unlock(inode_out);

	return ret;
}

static ssize_t ovl_copy_file_range(struct file *file_in, loff_t pos_in,
				   struct file *file_out, loff_t pos_out,
				   size_t len, unsigned int flags)
{
	return ovl_copyfile(file_in, pos_in, file_out, pos_out, len, flags,
			    OVL_COPY);
}

static loff_t ovl_remap_file_range(struct file *file_in, loff_t pos_in,
				   struct file *file_out, loff_t pos_out,
				   loff_t len, unsigned int remap_flags)
{
	enum ovl_copyop op;

	if (remap_flags & ~(REMAP_FILE_DEDUP | REMAP_FILE_ADVISORY))
		return -EINVAL;

	if (remap_flags & REMAP_FILE_DEDUP)
		op = OVL_DEDUPE;
	else
		op = OVL_CLONE;

	/*
	 * Don't copy up because of a dedupe request, this wouldn't make sense
	 * most of the time (data would be duplicated instead of deduplicated).
	 */
	if (op == OVL_DEDUPE &&
	    (!ovl_inode_upper(file_inode(file_in)) ||
	     !ovl_inode_upper(file_inode(file_out))))
		return -EPERM;

	return ovl_copyfile(file_in, pos_in, file_out, pos_out, len,
			    remap_flags, op);
}

static int ovl_flush(struct file *file, fl_owner_t id)
{
	struct fd real;
	const struct cred *old_cred;
	int err;

	err = ovl_real_fdget(file, &real);
	if (err)
		return err;

	if (real.file->f_op->flush) {
		old_cred = ovl_override_creds(file_inode(file)->i_sb);
		err = real.file->f_op->flush(real.file, id);
		ovl_revert_creds(file_inode(file)->i_sb, old_cred);
	}
	fdput(real);

	return err;
}

const struct file_operations ovl_file_operations = {
	.open		= ovl_open,
	.release	= ovl_release,
	.llseek		= ovl_llseek,
	.read_iter	= ovl_read_iter,
	.write_iter	= ovl_write_iter,
	.fsync		= ovl_fsync,
	.mmap		= ovl_mmap,
	.fallocate	= ovl_fallocate,
	.fadvise	= ovl_fadvise,
	.flush		= ovl_flush,
	.splice_read    = generic_file_splice_read,
	.splice_write   = ovl_splice_write,

	.copy_file_range	= ovl_copy_file_range,
	.remap_file_range	= ovl_remap_file_range,
};

int __init ovl_aio_request_cache_init(void)
{
	ovl_aio_request_cachep = kmem_cache_create("ovl_aio_req",
						   sizeof(struct ovl_aio_req),
						   0, SLAB_HWCACHE_ALIGN, NULL);
	if (!ovl_aio_request_cachep)
		return -ENOMEM;

	return 0;
}

void ovl_aio_request_cache_destroy(void)
{
	kmem_cache_destroy(ovl_aio_request_cachep);
}<|MERGE_RESOLUTION|>--- conflicted
+++ resolved
@@ -439,13 +439,8 @@
 
 	file_end_write(real.file);
 	/* Update size */
-<<<<<<< HEAD
-	ovl_copyattr(realinode, inode);
+	ovl_copyattr(inode);
 	ovl_revert_creds(inode->i_sb, old_cred);
-=======
-	ovl_copyattr(inode);
-	revert_creds(old_cred);
->>>>>>> 90ffbb72
 	fdput(real);
 
 out_unlock:
