--- conflicted
+++ resolved
@@ -339,131 +339,6 @@
 	return p;
 }
 
-<<<<<<< HEAD
-bool ovl_is_private_xattr(struct super_block *sb, const char *name)
-{
-	struct ovl_fs *ofs = OVL_FS(sb);
-
-	if (ofs->config.userxattr)
-		return strncmp(name, OVL_XATTR_USER_PREFIX,
-			       sizeof(OVL_XATTR_USER_PREFIX) - 1) == 0;
-	else
-		return strncmp(name, OVL_XATTR_TRUSTED_PREFIX,
-			       sizeof(OVL_XATTR_TRUSTED_PREFIX) - 1) == 0;
-}
-
-int ovl_xattr_set(struct dentry *dentry, struct inode *inode, const char *name,
-		  const void *value, size_t size, int flags)
-{
-	int err;
-	struct ovl_fs *ofs = OVL_FS(dentry->d_sb);
-	struct dentry *upperdentry = ovl_i_dentry_upper(inode);
-	struct dentry *realdentry = upperdentry ?: ovl_dentry_lower(dentry);
-	struct path realpath;
-	const struct cred *old_cred;
-
-	if (!value && !upperdentry) {
-		ovl_path_lower(dentry, &realpath);
-		old_cred = ovl_override_creds(dentry->d_sb);
-		err = vfs_getxattr(mnt_idmap(realpath.mnt), realdentry, name, NULL, 0);
-		ovl_revert_creds(dentry->d_sb, old_cred);
-		if (err < 0)
-			goto out;
-	}
-
-	if (!upperdentry) {
-		err = ovl_copy_up(dentry);
-		if (err)
-			goto out;
-
-		realdentry = ovl_dentry_upper(dentry);
-	}
-
-	err = ovl_want_write(dentry);
-	if (err)
-		goto out;
-
-	old_cred = ovl_override_creds(dentry->d_sb);
-	if (value) {
-		err = ovl_do_setxattr(ofs, realdentry, name, value, size,
-				      flags);
-	} else {
-		WARN_ON(flags != XATTR_REPLACE);
-		err = ovl_do_removexattr(ofs, realdentry, name);
-	}
-	ovl_revert_creds(dentry->d_sb, old_cred);
-	ovl_drop_write(dentry);
-
-	/* copy c/mtime */
-	ovl_copyattr(inode);
-out:
-	return err;
-}
-
-int ovl_xattr_get(struct dentry *dentry, struct inode *inode, const char *name,
-		  void *value, size_t size)
-{
-	ssize_t res;
-	const struct cred *old_cred;
-	struct path realpath;
-
-	ovl_i_path_real(inode, &realpath);
-	old_cred = ovl_override_creds(dentry->d_sb);
-	res = vfs_getxattr(mnt_idmap(realpath.mnt), realpath.dentry, name, value, size);
-	ovl_revert_creds(dentry->d_sb, old_cred);
-	return res;
-}
-
-static bool ovl_can_list(struct super_block *sb, const char *s)
-{
-	/* Never list private (.overlay) */
-	if (ovl_is_private_xattr(sb, s))
-		return false;
-
-	/* List all non-trusted xattrs */
-	if (strncmp(s, XATTR_TRUSTED_PREFIX, XATTR_TRUSTED_PREFIX_LEN) != 0)
-		return true;
-
-	/* list other trusted for superuser only */
-	return ns_capable_noaudit(&init_user_ns, CAP_SYS_ADMIN);
-}
-
-ssize_t ovl_listxattr(struct dentry *dentry, char *list, size_t size)
-{
-	struct dentry *realdentry = ovl_dentry_real(dentry);
-	ssize_t res;
-	size_t len;
-	char *s;
-	const struct cred *old_cred;
-
-	old_cred = ovl_override_creds(dentry->d_sb);
-	res = vfs_listxattr(realdentry, list, size);
-	ovl_revert_creds(dentry->d_sb, old_cred);
-	if (res <= 0 || size == 0)
-		return res;
-
-	/* filter out private xattrs */
-	for (s = list, len = res; len;) {
-		size_t slen = strnlen(s, len) + 1;
-
-		/* underlying fs providing us with an broken xattr list? */
-		if (WARN_ON(slen > len))
-			return -EIO;
-
-		len -= slen;
-		if (!ovl_can_list(dentry->d_sb, s)) {
-			res -= slen;
-			memmove(s, s + slen, len);
-		} else {
-			s += slen;
-		}
-	}
-
-	return res;
-}
-
-=======
->>>>>>> 420a62dd
 #ifdef CONFIG_FS_POSIX_ACL
 /*
  * Apply the idmapping of the layer to POSIX ACLs. The caller must pass a clone
