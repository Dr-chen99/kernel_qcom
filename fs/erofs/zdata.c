--- conflicted
+++ resolved
@@ -1375,10 +1375,6 @@
 			LIST_HEAD_INIT(be.decompressed_secondary_bvecs),
 	};
 	z_erofs_next_pcluster_t owned = io->head;
-<<<<<<< HEAD
-=======
-
->>>>>>> e8ac95d4
 	while (owned != Z_EROFS_PCLUSTER_TAIL) {
 		DBG_BUGON(owned == Z_EROFS_PCLUSTER_NIL);
 
@@ -1722,13 +1718,8 @@
 
 				last_bdev = mdev.m_bdev;
 				bio->bi_iter.bi_sector = (sector_t)cur <<
-<<<<<<< HEAD
 					(sb->s_blocksize_bits - 9);
-				bio->bi_private = bi_private;
-=======
-					LOG_SECTORS_PER_BLOCK;
 				bio->bi_private = q[JQ_SUBMIT];
->>>>>>> e8ac95d4
 				if (f->readahead)
 					bio->bi_opf |= REQ_RAHEAD;
 				++nr_bios;
