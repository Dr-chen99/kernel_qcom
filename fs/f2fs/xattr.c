--- conflicted
+++ resolved
@@ -572,11 +572,7 @@
 	if (error)
 		return error;
 
-<<<<<<< HEAD
 	last_base_addr = (void *)base_addr + XATTR_SIZE(inode);
-=======
-	last_base_addr = (void *)base_addr + XATTR_SIZE(xnid, inode);
->>>>>>> aa73bcc3
 
 	list_for_each_xattr(entry, base_addr) {
 		const struct xattr_handler *handler =
