--- conflicted
+++ resolved
@@ -770,11 +770,7 @@
 
 		/* Avoid f2fs_commit_super in irq context */
 		if (!in_task)
-<<<<<<< HEAD
-			f2fs_save_errors(sbi, ERROR_FAIL_DECOMPRESSION);
-=======
 			f2fs_handle_error_async(sbi, ERROR_FAIL_DECOMPRESSION);
->>>>>>> 33465ff1
 		else
 			f2fs_handle_error(sbi, ERROR_FAIL_DECOMPRESSION);
 		goto out_release;
