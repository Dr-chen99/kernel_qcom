// SPDX-License-Identifier: GPL-2.0
/*
 * fs/f2fs/file.c
 *
 * Copyright (c) 2012 Samsung Electronics Co., Ltd.
 *             http://www.samsung.com/
 */
#include <linux/fs.h>
#include <linux/f2fs_fs.h>
#include <linux/stat.h>
#include <linux/buffer_head.h>
#include <linux/writeback.h>
#include <linux/blkdev.h>
#include <linux/falloc.h>
#include <linux/types.h>
#include <linux/compat.h>
#include <linux/uaccess.h>
#include <linux/mount.h>
#include <linux/pagevec.h>
#include <linux/uio.h>
#include <linux/uuid.h>
#include <linux/file.h>
#include <linux/nls.h>

#include "f2fs.h"
#include "node.h"
#include "segment.h"
#include "xattr.h"
#include "acl.h"
#include "gc.h"
#include "trace.h"
#include <trace/events/f2fs.h>
#include <trace/events/android_fs.h>

static vm_fault_t f2fs_filemap_fault(struct vm_fault *vmf)
{
	struct inode *inode = file_inode(vmf->vma->vm_file);
	vm_fault_t ret;

	down_read(&F2FS_I(inode)->i_mmap_sem);
	ret = filemap_fault(vmf);
	up_read(&F2FS_I(inode)->i_mmap_sem);

	trace_f2fs_filemap_fault(inode, vmf->pgoff, (unsigned long)ret);

	return ret;
}

static vm_fault_t f2fs_vm_page_mkwrite(struct vm_fault *vmf)
{
	struct page *page = vmf->page;
	struct inode *inode = file_inode(vmf->vma->vm_file);
	struct f2fs_sb_info *sbi = F2FS_I_SB(inode);
	struct dnode_of_data dn = { .node_changed = false };
	int err;

	if (unlikely(f2fs_cp_error(sbi))) {
		err = -EIO;
		goto err;
	}

	if (!f2fs_is_checkpoint_ready(sbi)) {
		err = -ENOSPC;
		goto err;
	}

	sb_start_pagefault(inode->i_sb);

	f2fs_bug_on(sbi, f2fs_has_inline_data(inode));

	file_update_time(vmf->vma->vm_file);
	down_read(&F2FS_I(inode)->i_mmap_sem);
	lock_page(page);
	if (unlikely(page->mapping != inode->i_mapping ||
			page_offset(page) > i_size_read(inode) ||
			!PageUptodate(page))) {
		unlock_page(page);
		err = -EFAULT;
		goto out_sem;
	}

	/* block allocation */
	__do_map_lock(sbi, F2FS_GET_BLOCK_PRE_AIO, true);
	set_new_dnode(&dn, inode, NULL, NULL, 0);
	err = f2fs_get_block(&dn, page->index);
	f2fs_put_dnode(&dn);
	__do_map_lock(sbi, F2FS_GET_BLOCK_PRE_AIO, false);
	if (err) {
		unlock_page(page);
		goto out_sem;
	}

	/* fill the page */
	f2fs_wait_on_page_writeback(page, DATA, false, true);

	/* wait for GCed page writeback via META_MAPPING */
	f2fs_wait_on_block_writeback(inode, dn.data_blkaddr);

	/*
	 * check to see if the page is mapped already (no holes)
	 */
	if (PageMappedToDisk(page))
		goto out_sem;

	/* page is wholly or partially inside EOF */
	if (((loff_t)(page->index + 1) << PAGE_SHIFT) >
						i_size_read(inode)) {
		loff_t offset;

		offset = i_size_read(inode) & ~PAGE_MASK;
		zero_user_segment(page, offset, PAGE_SIZE);
	}
	set_page_dirty(page);
	if (!PageUptodate(page))
		SetPageUptodate(page);

	f2fs_update_iostat(sbi, APP_MAPPED_IO, F2FS_BLKSIZE);
	f2fs_update_time(sbi, REQ_TIME);

	trace_f2fs_vm_page_mkwrite(page, DATA);
<<<<<<< HEAD
=======
mapped:
	/* fill the page */
	f2fs_wait_on_page_writeback(page, DATA, false);

	/* wait for GCed page writeback via META_MAPPING */
	f2fs_wait_on_block_writeback(inode, dn.data_blkaddr);

>>>>>>> c63ee293
out_sem:
	up_read(&F2FS_I(inode)->i_mmap_sem);

	f2fs_balance_fs(sbi, dn.node_changed);

	sb_end_pagefault(inode->i_sb);
err:
	return block_page_mkwrite_return(err);
}

static const struct vm_operations_struct f2fs_file_vm_ops = {
	.fault		= f2fs_filemap_fault,
	.map_pages	= filemap_map_pages,
	.page_mkwrite	= f2fs_vm_page_mkwrite,
};

static int get_parent_ino(struct inode *inode, nid_t *pino)
{
	struct dentry *dentry;

	inode = igrab(inode);
	dentry = d_find_any_alias(inode);
	iput(inode);
	if (!dentry)
		return 0;

	*pino = parent_ino(dentry);
	dput(dentry);
	return 1;
}

static inline enum cp_reason_type need_do_checkpoint(struct inode *inode)
{
	struct f2fs_sb_info *sbi = F2FS_I_SB(inode);
	enum cp_reason_type cp_reason = CP_NO_NEEDED;

	if (!S_ISREG(inode->i_mode))
		cp_reason = CP_NON_REGULAR;
	else if (inode->i_nlink != 1)
		cp_reason = CP_HARDLINK;
	else if (is_sbi_flag_set(sbi, SBI_NEED_CP))
		cp_reason = CP_SB_NEED_CP;
	else if (file_wrong_pino(inode))
		cp_reason = CP_WRONG_PINO;
	else if (!f2fs_space_for_roll_forward(sbi))
		cp_reason = CP_NO_SPC_ROLL;
	else if (!f2fs_is_checkpointed_node(sbi, F2FS_I(inode)->i_pino))
		cp_reason = CP_NODE_NEED_CP;
	else if (test_opt(sbi, FASTBOOT))
		cp_reason = CP_FASTBOOT_MODE;
	else if (F2FS_OPTION(sbi).active_logs == 2)
		cp_reason = CP_SPEC_LOG_NUM;
	else if (F2FS_OPTION(sbi).fsync_mode == FSYNC_MODE_STRICT &&
		f2fs_need_dentry_mark(sbi, inode->i_ino) &&
		f2fs_exist_written_data(sbi, F2FS_I(inode)->i_pino,
							TRANS_DIR_INO))
		cp_reason = CP_RECOVER_DIR;

	return cp_reason;
}

static bool need_inode_page_update(struct f2fs_sb_info *sbi, nid_t ino)
{
	struct page *i = find_get_page(NODE_MAPPING(sbi), ino);
	bool ret = false;
	/* But we need to avoid that there are some inode updates */
	if ((i && PageDirty(i)) || f2fs_need_inode_block_update(sbi, ino))
		ret = true;
	f2fs_put_page(i, 0);
	return ret;
}

static void try_to_fix_pino(struct inode *inode)
{
	struct f2fs_inode_info *fi = F2FS_I(inode);
	nid_t pino;

	down_write(&fi->i_sem);
	if (file_wrong_pino(inode) && inode->i_nlink == 1 &&
			get_parent_ino(inode, &pino)) {
		f2fs_i_pino_write(inode, pino);
		file_got_pino(inode);
	}
	up_write(&fi->i_sem);
}

static int f2fs_do_sync_file(struct file *file, loff_t start, loff_t end,
						int datasync, bool atomic)
{
	struct inode *inode = file->f_mapping->host;
	struct f2fs_sb_info *sbi = F2FS_I_SB(inode);
	nid_t ino = inode->i_ino;
	int ret = 0;
	enum cp_reason_type cp_reason = 0;
	struct writeback_control wbc = {
		.sync_mode = WB_SYNC_ALL,
		.nr_to_write = LONG_MAX,
		.for_reclaim = 0,
	};
	unsigned int seq_id = 0;

	if (unlikely(f2fs_readonly(inode->i_sb) ||
				is_sbi_flag_set(sbi, SBI_CP_DISABLED)))
		return 0;

	trace_f2fs_sync_file_enter(inode);

	if (trace_android_fs_fsync_start_enabled()) {
		char *path, pathbuf[MAX_TRACE_PATHBUF_LEN];

		path = android_fstrace_get_pathname(pathbuf,
				MAX_TRACE_PATHBUF_LEN, inode);
		trace_android_fs_fsync_start(inode,
				current->pid, path, current->comm);
	}

	if (S_ISDIR(inode->i_mode))
		goto go_write;

	/* if fdatasync is triggered, let's do in-place-update */
	if (datasync || get_dirty_pages(inode) <= SM_I(sbi)->min_fsync_blocks)
		set_inode_flag(inode, FI_NEED_IPU);
	ret = file_write_and_wait_range(file, start, end);
	clear_inode_flag(inode, FI_NEED_IPU);

	if (ret) {
		trace_f2fs_sync_file_exit(inode, cp_reason, datasync, ret);
		return ret;
	}

	/* if the inode is dirty, let's recover all the time */
	if (!f2fs_skip_inode_update(inode, datasync)) {
		f2fs_write_inode(inode, NULL);
		goto go_write;
	}

	/*
	 * if there is no written data, don't waste time to write recovery info.
	 */
	if (!is_inode_flag_set(inode, FI_APPEND_WRITE) &&
			!f2fs_exist_written_data(sbi, ino, APPEND_INO)) {

		/* it may call write_inode just prior to fsync */
		if (need_inode_page_update(sbi, ino))
			goto go_write;

		if (is_inode_flag_set(inode, FI_UPDATE_WRITE) ||
				f2fs_exist_written_data(sbi, ino, UPDATE_INO))
			goto flush_out;
		goto out;
	}
go_write:
	/*
	 * Both of fdatasync() and fsync() are able to be recovered from
	 * sudden-power-off.
	 */
	down_read(&F2FS_I(inode)->i_sem);
	cp_reason = need_do_checkpoint(inode);
	up_read(&F2FS_I(inode)->i_sem);

	if (cp_reason) {
		/* all the dirty node pages should be flushed for POR */
		ret = f2fs_sync_fs(inode->i_sb, 1);

		/*
		 * We've secured consistency through sync_fs. Following pino
		 * will be used only for fsynced inodes after checkpoint.
		 */
		try_to_fix_pino(inode);
		clear_inode_flag(inode, FI_APPEND_WRITE);
		clear_inode_flag(inode, FI_UPDATE_WRITE);
		goto out;
	}
sync_nodes:
	atomic_inc(&sbi->wb_sync_req[NODE]);
	ret = f2fs_fsync_node_pages(sbi, inode, &wbc, atomic, &seq_id);
	atomic_dec(&sbi->wb_sync_req[NODE]);
	if (ret)
		goto out;

	/* if cp_error was enabled, we should avoid infinite loop */
	if (unlikely(f2fs_cp_error(sbi))) {
		ret = -EIO;
		goto out;
	}

	if (f2fs_need_inode_block_update(sbi, ino)) {
		f2fs_mark_inode_dirty_sync(inode, true);
		f2fs_write_inode(inode, NULL);
		goto sync_nodes;
	}

	/*
	 * If it's atomic_write, it's just fine to keep write ordering. So
	 * here we don't need to wait for node write completion, since we use
	 * node chain which serializes node blocks. If one of node writes are
	 * reordered, we can see simply broken chain, resulting in stopping
	 * roll-forward recovery. It means we'll recover all or none node blocks
	 * given fsync mark.
	 */
	if (!atomic) {
		ret = f2fs_wait_on_node_pages_writeback(sbi, seq_id);
		if (ret)
			goto out;
	}

	/* once recovery info is written, don't need to tack this */
	f2fs_remove_ino_entry(sbi, ino, APPEND_INO);
	clear_inode_flag(inode, FI_APPEND_WRITE);
flush_out:
	if (!atomic && F2FS_OPTION(sbi).fsync_mode != FSYNC_MODE_NOBARRIER)
		ret = f2fs_issue_flush(sbi, inode->i_ino);
	if (!ret) {
		f2fs_remove_ino_entry(sbi, ino, UPDATE_INO);
		clear_inode_flag(inode, FI_UPDATE_WRITE);
		f2fs_remove_ino_entry(sbi, ino, FLUSH_INO);
	}
	f2fs_update_time(sbi, REQ_TIME);
out:
	trace_f2fs_sync_file_exit(inode, cp_reason, datasync, ret);
	f2fs_trace_ios(NULL, 1);
	trace_android_fs_fsync_end(inode, start, end - start);

	return ret;
}

int f2fs_sync_file(struct file *file, loff_t start, loff_t end, int datasync)
{
	if (unlikely(f2fs_cp_error(F2FS_I_SB(file_inode(file)))))
		return -EIO;
	return f2fs_do_sync_file(file, start, end, datasync, false);
}

static pgoff_t __get_first_dirty_index(struct address_space *mapping,
						pgoff_t pgofs, int whence)
{
	struct page *page;
	int nr_pages;

	if (whence != SEEK_DATA)
		return 0;

	/* find first dirty page index */
	nr_pages = find_get_pages_tag(mapping, &pgofs, PAGECACHE_TAG_DIRTY,
				      1, &page);
	if (!nr_pages)
		return ULONG_MAX;
	pgofs = page->index;
	put_page(page);
	return pgofs;
}

static bool __found_offset(struct f2fs_sb_info *sbi, block_t blkaddr,
				pgoff_t dirty, pgoff_t pgofs, int whence)
{
	switch (whence) {
	case SEEK_DATA:
		if ((blkaddr == NEW_ADDR && dirty == pgofs) ||
			__is_valid_data_blkaddr(blkaddr))
			return true;
		break;
	case SEEK_HOLE:
		if (blkaddr == NULL_ADDR)
			return true;
		break;
	}
	return false;
}

static loff_t f2fs_seek_block(struct file *file, loff_t offset, int whence)
{
	struct inode *inode = file->f_mapping->host;
	loff_t maxbytes = inode->i_sb->s_maxbytes;
	struct dnode_of_data dn;
	pgoff_t pgofs, end_offset, dirty;
	loff_t data_ofs = offset;
	loff_t isize;
	int err = 0;

	inode_lock(inode);

	isize = i_size_read(inode);
	if (offset >= isize)
		goto fail;

	/* handle inline data case */
	if (f2fs_has_inline_data(inode) || f2fs_has_inline_dentry(inode)) {
		if (whence == SEEK_HOLE)
			data_ofs = isize;
		goto found;
	}

	pgofs = (pgoff_t)(offset >> PAGE_SHIFT);

	dirty = __get_first_dirty_index(inode->i_mapping, pgofs, whence);

	for (; data_ofs < isize; data_ofs = (loff_t)pgofs << PAGE_SHIFT) {
		set_new_dnode(&dn, inode, NULL, NULL, 0);
		err = f2fs_get_dnode_of_data(&dn, pgofs, LOOKUP_NODE);
		if (err && err != -ENOENT) {
			goto fail;
		} else if (err == -ENOENT) {
			/* direct node does not exists */
			if (whence == SEEK_DATA) {
				pgofs = f2fs_get_next_page_offset(&dn, pgofs);
				continue;
			} else {
				goto found;
			}
		}

		end_offset = ADDRS_PER_PAGE(dn.node_page, inode);

		/* find data/hole in dnode block */
		for (; dn.ofs_in_node < end_offset;
				dn.ofs_in_node++, pgofs++,
				data_ofs = (loff_t)pgofs << PAGE_SHIFT) {
			block_t blkaddr;

			blkaddr = datablock_addr(dn.inode,
					dn.node_page, dn.ofs_in_node);

			if (__is_valid_data_blkaddr(blkaddr) &&
				!f2fs_is_valid_blkaddr(F2FS_I_SB(inode),
					blkaddr, DATA_GENERIC_ENHANCE)) {
				f2fs_put_dnode(&dn);
				goto fail;
			}

			if (__found_offset(F2FS_I_SB(inode), blkaddr, dirty,
							pgofs, whence)) {
				f2fs_put_dnode(&dn);
				goto found;
			}
		}
		f2fs_put_dnode(&dn);
	}

	if (whence == SEEK_DATA)
		goto fail;
found:
	if (whence == SEEK_HOLE && data_ofs > isize)
		data_ofs = isize;
	inode_unlock(inode);
	return vfs_setpos(file, data_ofs, maxbytes);
fail:
	inode_unlock(inode);
	return -ENXIO;
}

static loff_t f2fs_llseek(struct file *file, loff_t offset, int whence)
{
	struct inode *inode = file->f_mapping->host;
	loff_t maxbytes = inode->i_sb->s_maxbytes;

	switch (whence) {
	case SEEK_SET:
	case SEEK_CUR:
	case SEEK_END:
		return generic_file_llseek_size(file, offset, whence,
						maxbytes, i_size_read(inode));
	case SEEK_DATA:
	case SEEK_HOLE:
		if (offset < 0)
			return -ENXIO;
		return f2fs_seek_block(file, offset, whence);
	}

	return -EINVAL;
}

static int f2fs_file_mmap(struct file *file, struct vm_area_struct *vma)
{
	struct inode *inode = file_inode(file);
	int err;

	if (unlikely(f2fs_cp_error(F2FS_I_SB(inode))))
		return -EIO;

	/* we don't need to use inline_data strictly */
	err = f2fs_convert_inline_inode(inode);
	if (err)
		return err;

	file_accessed(file);
	vma->vm_ops = &f2fs_file_vm_ops;
	return 0;
}

static int f2fs_file_open(struct inode *inode, struct file *filp)
{
	int err = fscrypt_file_open(inode, filp);

	if (err)
		return err;

	err = fsverity_file_open(inode, filp);
	if (err)
		return err;

	filp->f_mode |= FMODE_NOWAIT;

	return dquot_file_open(inode, filp);
}

void f2fs_truncate_data_blocks_range(struct dnode_of_data *dn, int count)
{
	struct f2fs_sb_info *sbi = F2FS_I_SB(dn->inode);
	struct f2fs_node *raw_node;
	int nr_free = 0, ofs = dn->ofs_in_node, len = count;
	__le32 *addr;
	int base = 0;

	if (IS_INODE(dn->node_page) && f2fs_has_extra_attr(dn->inode))
		base = get_extra_isize(dn->inode);

	raw_node = F2FS_NODE(dn->node_page);
	addr = blkaddr_in_node(raw_node) + base + ofs;

	for (; count > 0; count--, addr++, dn->ofs_in_node++) {
		block_t blkaddr = le32_to_cpu(*addr);

		if (blkaddr == NULL_ADDR)
			continue;

		dn->data_blkaddr = NULL_ADDR;
		f2fs_set_data_blkaddr(dn);

		if (__is_valid_data_blkaddr(blkaddr) &&
			!f2fs_is_valid_blkaddr(sbi, blkaddr,
					DATA_GENERIC_ENHANCE))
			continue;

		f2fs_invalidate_blocks(sbi, blkaddr);
		if (dn->ofs_in_node == 0 && IS_INODE(dn->node_page))
			clear_inode_flag(dn->inode, FI_FIRST_BLOCK_WRITTEN);
		nr_free++;
	}

	if (nr_free) {
		pgoff_t fofs;
		/*
		 * once we invalidate valid blkaddr in range [ofs, ofs + count],
		 * we will invalidate all blkaddr in the whole range.
		 */
		fofs = f2fs_start_bidx_of_node(ofs_of_node(dn->node_page),
							dn->inode) + ofs;
		f2fs_update_extent_cache_range(dn, fofs, 0, len);
		dec_valid_block_count(sbi, dn->inode, nr_free);
	}
	dn->ofs_in_node = ofs;

	f2fs_update_time(sbi, REQ_TIME);
	trace_f2fs_truncate_data_blocks_range(dn->inode, dn->nid,
					 dn->ofs_in_node, nr_free);
}

void f2fs_truncate_data_blocks(struct dnode_of_data *dn)
{
	f2fs_truncate_data_blocks_range(dn, ADDRS_PER_BLOCK(dn->inode));
}

static int truncate_partial_data_page(struct inode *inode, u64 from,
								bool cache_only)
{
	loff_t offset = from & (PAGE_SIZE - 1);
	pgoff_t index = from >> PAGE_SHIFT;
	struct address_space *mapping = inode->i_mapping;
	struct page *page;

	if (!offset && !cache_only)
		return 0;

	if (cache_only) {
		page = find_lock_page(mapping, index);
		if (page && PageUptodate(page))
			goto truncate_out;
		f2fs_put_page(page, 1);
		return 0;
	}

	page = f2fs_get_lock_data_page(inode, index, true);
	if (IS_ERR(page))
		return PTR_ERR(page) == -ENOENT ? 0 : PTR_ERR(page);
truncate_out:
	f2fs_wait_on_page_writeback(page, DATA, true, true);
	zero_user(page, offset, PAGE_SIZE - offset);

	/* An encrypted inode should have a key and truncate the last page. */
	f2fs_bug_on(F2FS_I_SB(inode), cache_only && IS_ENCRYPTED(inode));
	if (!cache_only)
		set_page_dirty(page);
	f2fs_put_page(page, 1);
	return 0;
}

int f2fs_truncate_blocks(struct inode *inode, u64 from, bool lock)
{
	struct f2fs_sb_info *sbi = F2FS_I_SB(inode);
	struct dnode_of_data dn;
	pgoff_t free_from;
	int count = 0, err = 0;
	struct page *ipage;
	bool truncate_page = false;

	trace_f2fs_truncate_blocks_enter(inode, from);

	free_from = (pgoff_t)F2FS_BLK_ALIGN(from);

	if (free_from >= sbi->max_file_blocks)
		goto free_partial;

	if (lock)
		f2fs_lock_op(sbi);

	ipage = f2fs_get_node_page(sbi, inode->i_ino);
	if (IS_ERR(ipage)) {
		err = PTR_ERR(ipage);
		goto out;
	}

	if (f2fs_has_inline_data(inode)) {
		f2fs_truncate_inline_inode(inode, ipage, from);
		f2fs_put_page(ipage, 1);
		truncate_page = true;
		goto out;
	}

	set_new_dnode(&dn, inode, ipage, NULL, 0);
	err = f2fs_get_dnode_of_data(&dn, free_from, LOOKUP_NODE_RA);
	if (err) {
		if (err == -ENOENT)
			goto free_next;
		goto out;
	}

	count = ADDRS_PER_PAGE(dn.node_page, inode);

	count -= dn.ofs_in_node;
	f2fs_bug_on(sbi, count < 0);

	if (dn.ofs_in_node || IS_INODE(dn.node_page)) {
		f2fs_truncate_data_blocks_range(&dn, count);
		free_from += count;
	}

	f2fs_put_dnode(&dn);
free_next:
	err = f2fs_truncate_inode_blocks(inode, free_from);
out:
	if (lock)
		f2fs_unlock_op(sbi);
free_partial:
	/* lastly zero out the first data page */
	if (!err)
		err = truncate_partial_data_page(inode, from, truncate_page);

	trace_f2fs_truncate_blocks_exit(inode, err);
	return err;
}

int f2fs_truncate(struct inode *inode)
{
	int err;

	if (unlikely(f2fs_cp_error(F2FS_I_SB(inode))))
		return -EIO;

	if (!(S_ISREG(inode->i_mode) || S_ISDIR(inode->i_mode) ||
				S_ISLNK(inode->i_mode)))
		return 0;

	trace_f2fs_truncate(inode);

	if (time_to_inject(F2FS_I_SB(inode), FAULT_TRUNCATE)) {
		f2fs_show_injection_info(FAULT_TRUNCATE);
		return -EIO;
	}

	/* we should check inline_data size */
	if (!f2fs_may_inline_data(inode)) {
		err = f2fs_convert_inline_inode(inode);
		if (err)
			return err;
	}

	err = f2fs_truncate_blocks(inode, i_size_read(inode), true);
	if (err)
		return err;

	inode->i_mtime = inode->i_ctime = current_time(inode);
	f2fs_mark_inode_dirty_sync(inode, false);
	return 0;
}

int f2fs_getattr(const struct path *path, struct kstat *stat,
		 u32 request_mask, unsigned int query_flags)
{
	struct inode *inode = d_inode(path->dentry);
	struct f2fs_inode_info *fi = F2FS_I(inode);
	struct f2fs_inode *ri;
	unsigned int flags;

	if (f2fs_has_extra_attr(inode) &&
			f2fs_sb_has_inode_crtime(F2FS_I_SB(inode)) &&
			F2FS_FITS_IN_INODE(ri, fi->i_extra_isize, i_crtime)) {
		stat->result_mask |= STATX_BTIME;
		stat->btime.tv_sec = fi->i_crtime.tv_sec;
		stat->btime.tv_nsec = fi->i_crtime.tv_nsec;
	}

	flags = fi->i_flags;
	if (flags & F2FS_APPEND_FL)
		stat->attributes |= STATX_ATTR_APPEND;
	if (IS_ENCRYPTED(inode))
		stat->attributes |= STATX_ATTR_ENCRYPTED;
	if (flags & F2FS_IMMUTABLE_FL)
		stat->attributes |= STATX_ATTR_IMMUTABLE;
	if (flags & F2FS_NODUMP_FL)
		stat->attributes |= STATX_ATTR_NODUMP;

	stat->attributes_mask |= (STATX_ATTR_APPEND |
				  STATX_ATTR_ENCRYPTED |
				  STATX_ATTR_IMMUTABLE |
				  STATX_ATTR_NODUMP);

	generic_fillattr(inode, stat);

	/* we need to show initial sectors used for inline_data/dentries */
	if ((S_ISREG(inode->i_mode) && f2fs_has_inline_data(inode)) ||
					f2fs_has_inline_dentry(inode))
		stat->blocks += (stat->size + 511) >> 9;

	return 0;
}

#ifdef CONFIG_F2FS_FS_POSIX_ACL
static void __setattr_copy(struct inode *inode, const struct iattr *attr)
{
	unsigned int ia_valid = attr->ia_valid;

	if (ia_valid & ATTR_UID)
		inode->i_uid = attr->ia_uid;
	if (ia_valid & ATTR_GID)
		inode->i_gid = attr->ia_gid;
	if (ia_valid & ATTR_ATIME)
		inode->i_atime = timespec64_trunc(attr->ia_atime,
						  inode->i_sb->s_time_gran);
	if (ia_valid & ATTR_MTIME)
		inode->i_mtime = timespec64_trunc(attr->ia_mtime,
						  inode->i_sb->s_time_gran);
	if (ia_valid & ATTR_CTIME)
		inode->i_ctime = timespec64_trunc(attr->ia_ctime,
						  inode->i_sb->s_time_gran);
	if (ia_valid & ATTR_MODE) {
		umode_t mode = attr->ia_mode;

		if (!in_group_p(inode->i_gid) && !capable(CAP_FSETID))
			mode &= ~S_ISGID;
		set_acl_inode(inode, mode);
	}
}
#else
#define __setattr_copy setattr_copy
#endif

int f2fs_setattr(struct dentry *dentry, struct iattr *attr)
{
	struct inode *inode = d_inode(dentry);
	int err;

	if (unlikely(f2fs_cp_error(F2FS_I_SB(inode))))
		return -EIO;

	err = setattr_prepare(dentry, attr);
	if (err)
		return err;

	err = fscrypt_prepare_setattr(dentry, attr);
	if (err)
		return err;

	err = fsverity_prepare_setattr(dentry, attr);
	if (err)
		return err;

	if (is_quota_modification(inode, attr)) {
		err = dquot_initialize(inode);
		if (err)
			return err;
	}
	if ((attr->ia_valid & ATTR_UID &&
		!uid_eq(attr->ia_uid, inode->i_uid)) ||
		(attr->ia_valid & ATTR_GID &&
		!gid_eq(attr->ia_gid, inode->i_gid))) {
		f2fs_lock_op(F2FS_I_SB(inode));
		err = dquot_transfer(inode, attr);
		if (err) {
			set_sbi_flag(F2FS_I_SB(inode),
					SBI_QUOTA_NEED_REPAIR);
			f2fs_unlock_op(F2FS_I_SB(inode));
			return err;
		}
		/*
		 * update uid/gid under lock_op(), so that dquot and inode can
		 * be updated atomically.
		 */
		if (attr->ia_valid & ATTR_UID)
			inode->i_uid = attr->ia_uid;
		if (attr->ia_valid & ATTR_GID)
			inode->i_gid = attr->ia_gid;
		f2fs_mark_inode_dirty_sync(inode, true);
		f2fs_unlock_op(F2FS_I_SB(inode));
	}

	if (attr->ia_valid & ATTR_SIZE) {
		loff_t old_size = i_size_read(inode);

		if (attr->ia_size > MAX_INLINE_DATA(inode)) {
			/*
			 * should convert inline inode before i_size_write to
			 * keep smaller than inline_data size with inline flag.
			 */
			err = f2fs_convert_inline_inode(inode);
			if (err)
				return err;
		}

		down_write(&F2FS_I(inode)->i_gc_rwsem[WRITE]);
		down_write(&F2FS_I(inode)->i_mmap_sem);

		truncate_setsize(inode, attr->ia_size);

		if (attr->ia_size <= old_size)
			err = f2fs_truncate(inode);
		/*
		 * do not trim all blocks after i_size if target size is
		 * larger than i_size.
		 */
		up_write(&F2FS_I(inode)->i_mmap_sem);
		up_write(&F2FS_I(inode)->i_gc_rwsem[WRITE]);
		if (err)
			return err;

		down_write(&F2FS_I(inode)->i_sem);
		inode->i_mtime = inode->i_ctime = current_time(inode);
		F2FS_I(inode)->last_disk_size = i_size_read(inode);
		up_write(&F2FS_I(inode)->i_sem);
	}

	__setattr_copy(inode, attr);

	if (attr->ia_valid & ATTR_MODE) {
		err = posix_acl_chmod(inode, f2fs_get_inode_mode(inode));
		if (err || is_inode_flag_set(inode, FI_ACL_MODE)) {
			inode->i_mode = F2FS_I(inode)->i_acl_mode;
			clear_inode_flag(inode, FI_ACL_MODE);
		}
	}

	/* file size may changed here */
	f2fs_mark_inode_dirty_sync(inode, true);

	/* inode change will produce dirty node pages flushed by checkpoint */
	f2fs_balance_fs(F2FS_I_SB(inode), true);

	return err;
}

const struct inode_operations f2fs_file_inode_operations = {
	.getattr	= f2fs_getattr,
	.setattr	= f2fs_setattr,
	.get_acl	= f2fs_get_acl,
	.set_acl	= f2fs_set_acl,
#ifdef CONFIG_F2FS_FS_XATTR
	.listxattr	= f2fs_listxattr,
#endif
	.fiemap		= f2fs_fiemap,
};

static int fill_zero(struct inode *inode, pgoff_t index,
					loff_t start, loff_t len)
{
	struct f2fs_sb_info *sbi = F2FS_I_SB(inode);
	struct page *page;

	if (!len)
		return 0;

	f2fs_balance_fs(sbi, true);

	f2fs_lock_op(sbi);
	page = f2fs_get_new_data_page(inode, NULL, index, false);
	f2fs_unlock_op(sbi);

	if (IS_ERR(page))
		return PTR_ERR(page);

	f2fs_wait_on_page_writeback(page, DATA, true, true);
	zero_user(page, start, len);
	set_page_dirty(page);
	f2fs_put_page(page, 1);
	return 0;
}

int f2fs_truncate_hole(struct inode *inode, pgoff_t pg_start, pgoff_t pg_end)
{
	int err;

	while (pg_start < pg_end) {
		struct dnode_of_data dn;
		pgoff_t end_offset, count;

		set_new_dnode(&dn, inode, NULL, NULL, 0);
		err = f2fs_get_dnode_of_data(&dn, pg_start, LOOKUP_NODE);
		if (err) {
			if (err == -ENOENT) {
				pg_start = f2fs_get_next_page_offset(&dn,
								pg_start);
				continue;
			}
			return err;
		}

		end_offset = ADDRS_PER_PAGE(dn.node_page, inode);
		count = min(end_offset - dn.ofs_in_node, pg_end - pg_start);

		f2fs_bug_on(F2FS_I_SB(inode), count == 0 || count > end_offset);

		f2fs_truncate_data_blocks_range(&dn, count);
		f2fs_put_dnode(&dn);

		pg_start += count;
	}
	return 0;
}

static int punch_hole(struct inode *inode, loff_t offset, loff_t len)
{
	pgoff_t pg_start, pg_end;
	loff_t off_start, off_end;
	int ret;

	ret = f2fs_convert_inline_inode(inode);
	if (ret)
		return ret;

	pg_start = ((unsigned long long) offset) >> PAGE_SHIFT;
	pg_end = ((unsigned long long) offset + len) >> PAGE_SHIFT;

	off_start = offset & (PAGE_SIZE - 1);
	off_end = (offset + len) & (PAGE_SIZE - 1);

	if (pg_start == pg_end) {
		ret = fill_zero(inode, pg_start, off_start,
						off_end - off_start);
		if (ret)
			return ret;
	} else {
		if (off_start) {
			ret = fill_zero(inode, pg_start++, off_start,
						PAGE_SIZE - off_start);
			if (ret)
				return ret;
		}
		if (off_end) {
			ret = fill_zero(inode, pg_end, 0, off_end);
			if (ret)
				return ret;
		}

		if (pg_start < pg_end) {
			struct address_space *mapping = inode->i_mapping;
			loff_t blk_start, blk_end;
			struct f2fs_sb_info *sbi = F2FS_I_SB(inode);

			f2fs_balance_fs(sbi, true);

			blk_start = (loff_t)pg_start << PAGE_SHIFT;
			blk_end = (loff_t)pg_end << PAGE_SHIFT;

			down_write(&F2FS_I(inode)->i_gc_rwsem[WRITE]);
			down_write(&F2FS_I(inode)->i_mmap_sem);

			truncate_inode_pages_range(mapping, blk_start,
					blk_end - 1);

			f2fs_lock_op(sbi);
			ret = f2fs_truncate_hole(inode, pg_start, pg_end);
			f2fs_unlock_op(sbi);

			up_write(&F2FS_I(inode)->i_mmap_sem);
			up_write(&F2FS_I(inode)->i_gc_rwsem[WRITE]);
		}
	}

	return ret;
}

static int __read_out_blkaddrs(struct inode *inode, block_t *blkaddr,
				int *do_replace, pgoff_t off, pgoff_t len)
{
	struct f2fs_sb_info *sbi = F2FS_I_SB(inode);
	struct dnode_of_data dn;
	int ret, done, i;

next_dnode:
	set_new_dnode(&dn, inode, NULL, NULL, 0);
	ret = f2fs_get_dnode_of_data(&dn, off, LOOKUP_NODE_RA);
	if (ret && ret != -ENOENT) {
		return ret;
	} else if (ret == -ENOENT) {
		if (dn.max_level == 0)
			return -ENOENT;
		done = min((pgoff_t)ADDRS_PER_BLOCK(inode) - dn.ofs_in_node,
									len);
		blkaddr += done;
		do_replace += done;
		goto next;
	}

	done = min((pgoff_t)ADDRS_PER_PAGE(dn.node_page, inode) -
							dn.ofs_in_node, len);
	for (i = 0; i < done; i++, blkaddr++, do_replace++, dn.ofs_in_node++) {
		*blkaddr = datablock_addr(dn.inode,
					dn.node_page, dn.ofs_in_node);

		if (__is_valid_data_blkaddr(*blkaddr) &&
			!f2fs_is_valid_blkaddr(sbi, *blkaddr,
					DATA_GENERIC_ENHANCE)) {
			f2fs_put_dnode(&dn);
			return -EFSCORRUPTED;
		}

		if (!f2fs_is_checkpointed_data(sbi, *blkaddr)) {

			if (test_opt(sbi, LFS)) {
				f2fs_put_dnode(&dn);
				return -EOPNOTSUPP;
			}

			/* do not invalidate this block address */
			f2fs_update_data_blkaddr(&dn, NULL_ADDR);
			*do_replace = 1;
		}
	}
	f2fs_put_dnode(&dn);
next:
	len -= done;
	off += done;
	if (len)
		goto next_dnode;
	return 0;
}

static int __roll_back_blkaddrs(struct inode *inode, block_t *blkaddr,
				int *do_replace, pgoff_t off, int len)
{
	struct f2fs_sb_info *sbi = F2FS_I_SB(inode);
	struct dnode_of_data dn;
	int ret, i;

	for (i = 0; i < len; i++, do_replace++, blkaddr++) {
		if (*do_replace == 0)
			continue;

		set_new_dnode(&dn, inode, NULL, NULL, 0);
		ret = f2fs_get_dnode_of_data(&dn, off + i, LOOKUP_NODE_RA);
		if (ret) {
			dec_valid_block_count(sbi, inode, 1);
			f2fs_invalidate_blocks(sbi, *blkaddr);
		} else {
			f2fs_update_data_blkaddr(&dn, *blkaddr);
		}
		f2fs_put_dnode(&dn);
	}
	return 0;
}

static int __clone_blkaddrs(struct inode *src_inode, struct inode *dst_inode,
			block_t *blkaddr, int *do_replace,
			pgoff_t src, pgoff_t dst, pgoff_t len, bool full)
{
	struct f2fs_sb_info *sbi = F2FS_I_SB(src_inode);
	pgoff_t i = 0;
	int ret;

	while (i < len) {
		if (blkaddr[i] == NULL_ADDR && !full) {
			i++;
			continue;
		}

		if (do_replace[i] || blkaddr[i] == NULL_ADDR) {
			struct dnode_of_data dn;
			struct node_info ni;
			size_t new_size;
			pgoff_t ilen;

			set_new_dnode(&dn, dst_inode, NULL, NULL, 0);
			ret = f2fs_get_dnode_of_data(&dn, dst + i, ALLOC_NODE);
			if (ret)
				return ret;

			ret = f2fs_get_node_info(sbi, dn.nid, &ni);
			if (ret) {
				f2fs_put_dnode(&dn);
				return ret;
			}

			ilen = min((pgoff_t)
				ADDRS_PER_PAGE(dn.node_page, dst_inode) -
						dn.ofs_in_node, len - i);
			do {
				dn.data_blkaddr = datablock_addr(dn.inode,
						dn.node_page, dn.ofs_in_node);
				f2fs_truncate_data_blocks_range(&dn, 1);

				if (do_replace[i]) {
					f2fs_i_blocks_write(src_inode,
							1, false, false);
					f2fs_i_blocks_write(dst_inode,
							1, true, false);
					f2fs_replace_block(sbi, &dn, dn.data_blkaddr,
					blkaddr[i], ni.version, true, false);

					do_replace[i] = 0;
				}
				dn.ofs_in_node++;
				i++;
				new_size = (dst + i) << PAGE_SHIFT;
				if (dst_inode->i_size < new_size)
					f2fs_i_size_write(dst_inode, new_size);
			} while (--ilen && (do_replace[i] || blkaddr[i] == NULL_ADDR));

			f2fs_put_dnode(&dn);
		} else {
			struct page *psrc, *pdst;

			psrc = f2fs_get_lock_data_page(src_inode,
							src + i, true);
			if (IS_ERR(psrc))
				return PTR_ERR(psrc);
			pdst = f2fs_get_new_data_page(dst_inode, NULL, dst + i,
								true);
			if (IS_ERR(pdst)) {
				f2fs_put_page(psrc, 1);
				return PTR_ERR(pdst);
			}
			f2fs_copy_page(psrc, pdst);
			set_page_dirty(pdst);
			f2fs_put_page(pdst, 1);
			f2fs_put_page(psrc, 1);

			ret = f2fs_truncate_hole(src_inode,
						src + i, src + i + 1);
			if (ret)
				return ret;
			i++;
		}
	}
	return 0;
}

static int __exchange_data_block(struct inode *src_inode,
			struct inode *dst_inode, pgoff_t src, pgoff_t dst,
			pgoff_t len, bool full)
{
	block_t *src_blkaddr;
	int *do_replace;
	pgoff_t olen;
	int ret;

	while (len) {
		olen = min((pgoff_t)4 * ADDRS_PER_BLOCK(src_inode), len);

		src_blkaddr = f2fs_kvzalloc(F2FS_I_SB(src_inode),
					array_size(olen, sizeof(block_t)),
					GFP_KERNEL);
		if (!src_blkaddr)
			return -ENOMEM;

		do_replace = f2fs_kvzalloc(F2FS_I_SB(src_inode),
					array_size(olen, sizeof(int)),
					GFP_KERNEL);
		if (!do_replace) {
			kvfree(src_blkaddr);
			return -ENOMEM;
		}

		ret = __read_out_blkaddrs(src_inode, src_blkaddr,
					do_replace, src, olen);
		if (ret)
			goto roll_back;

		ret = __clone_blkaddrs(src_inode, dst_inode, src_blkaddr,
					do_replace, src, dst, olen, full);
		if (ret)
			goto roll_back;

		src += olen;
		dst += olen;
		len -= olen;

		kvfree(src_blkaddr);
		kvfree(do_replace);
	}
	return 0;

roll_back:
	__roll_back_blkaddrs(src_inode, src_blkaddr, do_replace, src, olen);
	kvfree(src_blkaddr);
	kvfree(do_replace);
	return ret;
}

static int f2fs_do_collapse(struct inode *inode, loff_t offset, loff_t len)
{
	struct f2fs_sb_info *sbi = F2FS_I_SB(inode);
	pgoff_t nrpages = DIV_ROUND_UP(i_size_read(inode), PAGE_SIZE);
	pgoff_t start = offset >> PAGE_SHIFT;
	pgoff_t end = (offset + len) >> PAGE_SHIFT;
	int ret;

	f2fs_balance_fs(sbi, true);

	/* avoid gc operation during block exchange */
	down_write(&F2FS_I(inode)->i_gc_rwsem[WRITE]);
	down_write(&F2FS_I(inode)->i_mmap_sem);

	f2fs_lock_op(sbi);
	f2fs_drop_extent_tree(inode);
	truncate_pagecache(inode, offset);
	ret = __exchange_data_block(inode, inode, end, start, nrpages - end, true);
	f2fs_unlock_op(sbi);

	up_write(&F2FS_I(inode)->i_mmap_sem);
	up_write(&F2FS_I(inode)->i_gc_rwsem[WRITE]);
	return ret;
}

static int f2fs_collapse_range(struct inode *inode, loff_t offset, loff_t len)
{
	loff_t new_size;
	int ret;

	if (offset + len >= i_size_read(inode))
		return -EINVAL;

	/* collapse range should be aligned to block size of f2fs. */
	if (offset & (F2FS_BLKSIZE - 1) || len & (F2FS_BLKSIZE - 1))
		return -EINVAL;

	ret = f2fs_convert_inline_inode(inode);
	if (ret)
		return ret;

	/* write out all dirty pages from offset */
	ret = filemap_write_and_wait_range(inode->i_mapping, offset, LLONG_MAX);
	if (ret)
		return ret;

	ret = f2fs_do_collapse(inode, offset, len);
	if (ret)
		return ret;

	/* write out all moved pages, if possible */
	down_write(&F2FS_I(inode)->i_mmap_sem);
	filemap_write_and_wait_range(inode->i_mapping, offset, LLONG_MAX);
	truncate_pagecache(inode, offset);

	new_size = i_size_read(inode) - len;
	truncate_pagecache(inode, new_size);

	ret = f2fs_truncate_blocks(inode, new_size, true);
	up_write(&F2FS_I(inode)->i_mmap_sem);
	if (!ret)
		f2fs_i_size_write(inode, new_size);
	return ret;
}

static int f2fs_do_zero_range(struct dnode_of_data *dn, pgoff_t start,
								pgoff_t end)
{
	struct f2fs_sb_info *sbi = F2FS_I_SB(dn->inode);
	pgoff_t index = start;
	unsigned int ofs_in_node = dn->ofs_in_node;
	blkcnt_t count = 0;
	int ret;

	for (; index < end; index++, dn->ofs_in_node++) {
		if (datablock_addr(dn->inode, dn->node_page,
					dn->ofs_in_node) == NULL_ADDR)
			count++;
	}

	dn->ofs_in_node = ofs_in_node;
	ret = f2fs_reserve_new_blocks(dn, count);
	if (ret)
		return ret;

	dn->ofs_in_node = ofs_in_node;
	for (index = start; index < end; index++, dn->ofs_in_node++) {
		dn->data_blkaddr = datablock_addr(dn->inode,
					dn->node_page, dn->ofs_in_node);
		/*
		 * f2fs_reserve_new_blocks will not guarantee entire block
		 * allocation.
		 */
		if (dn->data_blkaddr == NULL_ADDR) {
			ret = -ENOSPC;
			break;
		}
		if (dn->data_blkaddr != NEW_ADDR) {
			f2fs_invalidate_blocks(sbi, dn->data_blkaddr);
			dn->data_blkaddr = NEW_ADDR;
			f2fs_set_data_blkaddr(dn);
		}
	}

	f2fs_update_extent_cache_range(dn, start, 0, index - start);

	return ret;
}

static int f2fs_zero_range(struct inode *inode, loff_t offset, loff_t len,
								int mode)
{
	struct f2fs_sb_info *sbi = F2FS_I_SB(inode);
	struct address_space *mapping = inode->i_mapping;
	pgoff_t index, pg_start, pg_end;
	loff_t new_size = i_size_read(inode);
	loff_t off_start, off_end;
	int ret = 0;

	ret = inode_newsize_ok(inode, (len + offset));
	if (ret)
		return ret;

	ret = f2fs_convert_inline_inode(inode);
	if (ret)
		return ret;

	ret = filemap_write_and_wait_range(mapping, offset, offset + len - 1);
	if (ret)
		return ret;

	pg_start = ((unsigned long long) offset) >> PAGE_SHIFT;
	pg_end = ((unsigned long long) offset + len) >> PAGE_SHIFT;

	off_start = offset & (PAGE_SIZE - 1);
	off_end = (offset + len) & (PAGE_SIZE - 1);

	if (pg_start == pg_end) {
		ret = fill_zero(inode, pg_start, off_start,
						off_end - off_start);
		if (ret)
			return ret;

		new_size = max_t(loff_t, new_size, offset + len);
	} else {
		if (off_start) {
			ret = fill_zero(inode, pg_start++, off_start,
						PAGE_SIZE - off_start);
			if (ret)
				return ret;

			new_size = max_t(loff_t, new_size,
					(loff_t)pg_start << PAGE_SHIFT);
		}

		for (index = pg_start; index < pg_end;) {
			struct dnode_of_data dn;
			unsigned int end_offset;
			pgoff_t end;

			down_write(&F2FS_I(inode)->i_gc_rwsem[WRITE]);
			down_write(&F2FS_I(inode)->i_mmap_sem);

			truncate_pagecache_range(inode,
				(loff_t)index << PAGE_SHIFT,
				((loff_t)pg_end << PAGE_SHIFT) - 1);

			f2fs_lock_op(sbi);

			set_new_dnode(&dn, inode, NULL, NULL, 0);
			ret = f2fs_get_dnode_of_data(&dn, index, ALLOC_NODE);
			if (ret) {
				f2fs_unlock_op(sbi);
				up_write(&F2FS_I(inode)->i_mmap_sem);
				up_write(&F2FS_I(inode)->i_gc_rwsem[WRITE]);
				goto out;
			}

			end_offset = ADDRS_PER_PAGE(dn.node_page, inode);
			end = min(pg_end, end_offset - dn.ofs_in_node + index);

			ret = f2fs_do_zero_range(&dn, index, end);
			f2fs_put_dnode(&dn);

			f2fs_unlock_op(sbi);
			up_write(&F2FS_I(inode)->i_mmap_sem);
			up_write(&F2FS_I(inode)->i_gc_rwsem[WRITE]);

			f2fs_balance_fs(sbi, dn.node_changed);

			if (ret)
				goto out;

			index = end;
			new_size = max_t(loff_t, new_size,
					(loff_t)index << PAGE_SHIFT);
		}

		if (off_end) {
			ret = fill_zero(inode, pg_end, 0, off_end);
			if (ret)
				goto out;

			new_size = max_t(loff_t, new_size, offset + len);
		}
	}

out:
	if (new_size > i_size_read(inode)) {
		if (mode & FALLOC_FL_KEEP_SIZE)
			file_set_keep_isize(inode);
		else
			f2fs_i_size_write(inode, new_size);
	}
	return ret;
}

static int f2fs_insert_range(struct inode *inode, loff_t offset, loff_t len)
{
	struct f2fs_sb_info *sbi = F2FS_I_SB(inode);
	pgoff_t nr, pg_start, pg_end, delta, idx;
	loff_t new_size;
	int ret = 0;

	new_size = i_size_read(inode) + len;
	ret = inode_newsize_ok(inode, new_size);
	if (ret)
		return ret;

	if (offset >= i_size_read(inode))
		return -EINVAL;

	/* insert range should be aligned to block size of f2fs. */
	if (offset & (F2FS_BLKSIZE - 1) || len & (F2FS_BLKSIZE - 1))
		return -EINVAL;

	ret = f2fs_convert_inline_inode(inode);
	if (ret)
		return ret;

	f2fs_balance_fs(sbi, true);

	down_write(&F2FS_I(inode)->i_mmap_sem);
	ret = f2fs_truncate_blocks(inode, i_size_read(inode), true);
	up_write(&F2FS_I(inode)->i_mmap_sem);
	if (ret)
		return ret;

	/* write out all dirty pages from offset */
	ret = filemap_write_and_wait_range(inode->i_mapping, offset, LLONG_MAX);
	if (ret)
		return ret;

	pg_start = offset >> PAGE_SHIFT;
	pg_end = (offset + len) >> PAGE_SHIFT;
	delta = pg_end - pg_start;
	idx = DIV_ROUND_UP(i_size_read(inode), PAGE_SIZE);

	/* avoid gc operation during block exchange */
	down_write(&F2FS_I(inode)->i_gc_rwsem[WRITE]);
	down_write(&F2FS_I(inode)->i_mmap_sem);
	truncate_pagecache(inode, offset);

	while (!ret && idx > pg_start) {
		nr = idx - pg_start;
		if (nr > delta)
			nr = delta;
		idx -= nr;

		f2fs_lock_op(sbi);
		f2fs_drop_extent_tree(inode);

		ret = __exchange_data_block(inode, inode, idx,
					idx + delta, nr, false);
		f2fs_unlock_op(sbi);
	}
	up_write(&F2FS_I(inode)->i_mmap_sem);
	up_write(&F2FS_I(inode)->i_gc_rwsem[WRITE]);

	/* write out all moved pages, if possible */
	down_write(&F2FS_I(inode)->i_mmap_sem);
	filemap_write_and_wait_range(inode->i_mapping, offset, LLONG_MAX);
	truncate_pagecache(inode, offset);
	up_write(&F2FS_I(inode)->i_mmap_sem);

	if (!ret)
		f2fs_i_size_write(inode, new_size);
	return ret;
}

static int expand_inode_data(struct inode *inode, loff_t offset,
					loff_t len, int mode)
{
	struct f2fs_sb_info *sbi = F2FS_I_SB(inode);
	struct f2fs_map_blocks map = { .m_next_pgofs = NULL,
			.m_next_extent = NULL, .m_seg_type = NO_CHECK_TYPE,
			.m_may_create = true };
	pgoff_t pg_end;
	loff_t new_size = i_size_read(inode);
	loff_t off_end;
	int err;

	err = inode_newsize_ok(inode, (len + offset));
	if (err)
		return err;

	err = f2fs_convert_inline_inode(inode);
	if (err)
		return err;

	f2fs_balance_fs(sbi, true);

	pg_end = ((unsigned long long)offset + len) >> PAGE_SHIFT;
	off_end = (offset + len) & (PAGE_SIZE - 1);

	map.m_lblk = ((unsigned long long)offset) >> PAGE_SHIFT;
	map.m_len = pg_end - map.m_lblk;
	if (off_end)
		map.m_len++;

	if (f2fs_is_pinned_file(inode))
		map.m_seg_type = CURSEG_COLD_DATA;

	err = f2fs_map_blocks(inode, &map, 1, (f2fs_is_pinned_file(inode) ?
						F2FS_GET_BLOCK_PRE_DIO :
						F2FS_GET_BLOCK_PRE_AIO));
	if (err) {
		pgoff_t last_off;

		if (!map.m_len)
			return err;

		last_off = map.m_lblk + map.m_len - 1;

		/* update new size to the failed position */
		new_size = (last_off == pg_end) ? offset + len :
					(loff_t)(last_off + 1) << PAGE_SHIFT;
	} else {
		new_size = ((loff_t)pg_end << PAGE_SHIFT) + off_end;
	}

	if (new_size > i_size_read(inode)) {
		if (mode & FALLOC_FL_KEEP_SIZE)
			file_set_keep_isize(inode);
		else
			f2fs_i_size_write(inode, new_size);
	}

	return err;
}

static long f2fs_fallocate(struct file *file, int mode,
				loff_t offset, loff_t len)
{
	struct inode *inode = file_inode(file);
	long ret = 0;

	if (unlikely(f2fs_cp_error(F2FS_I_SB(inode))))
		return -EIO;
	if (!f2fs_is_checkpoint_ready(F2FS_I_SB(inode)))
		return -ENOSPC;

	/* f2fs only support ->fallocate for regular file */
	if (!S_ISREG(inode->i_mode))
		return -EINVAL;

	if (IS_ENCRYPTED(inode) &&
		(mode & (FALLOC_FL_COLLAPSE_RANGE | FALLOC_FL_INSERT_RANGE)))
		return -EOPNOTSUPP;

	if (mode & ~(FALLOC_FL_KEEP_SIZE | FALLOC_FL_PUNCH_HOLE |
			FALLOC_FL_COLLAPSE_RANGE | FALLOC_FL_ZERO_RANGE |
			FALLOC_FL_INSERT_RANGE))
		return -EOPNOTSUPP;

	inode_lock(inode);

	if (mode & FALLOC_FL_PUNCH_HOLE) {
		if (offset >= inode->i_size)
			goto out;

		ret = punch_hole(inode, offset, len);
	} else if (mode & FALLOC_FL_COLLAPSE_RANGE) {
		ret = f2fs_collapse_range(inode, offset, len);
	} else if (mode & FALLOC_FL_ZERO_RANGE) {
		ret = f2fs_zero_range(inode, offset, len, mode);
	} else if (mode & FALLOC_FL_INSERT_RANGE) {
		ret = f2fs_insert_range(inode, offset, len);
	} else {
		ret = expand_inode_data(inode, offset, len, mode);
	}

	if (!ret) {
		inode->i_mtime = inode->i_ctime = current_time(inode);
		f2fs_mark_inode_dirty_sync(inode, false);
		f2fs_update_time(F2FS_I_SB(inode), REQ_TIME);
	}

out:
	inode_unlock(inode);

	trace_f2fs_fallocate(inode, mode, offset, len, ret);
	return ret;
}

static int f2fs_release_file(struct inode *inode, struct file *filp)
{
	/*
	 * f2fs_relase_file is called at every close calls. So we should
	 * not drop any inmemory pages by close called by other process.
	 */
	if (!(filp->f_mode & FMODE_WRITE) ||
			atomic_read(&inode->i_writecount) != 1)
		return 0;

	/* some remained atomic pages should discarded */
	if (f2fs_is_atomic_file(inode))
		f2fs_drop_inmem_pages(inode);
	if (f2fs_is_volatile_file(inode)) {
		set_inode_flag(inode, FI_DROP_CACHE);
		filemap_fdatawrite(inode->i_mapping);
		clear_inode_flag(inode, FI_DROP_CACHE);
		clear_inode_flag(inode, FI_VOLATILE_FILE);
		stat_dec_volatile_write(inode);
	}
	return 0;
}

static int f2fs_file_flush(struct file *file, fl_owner_t id)
{
	struct inode *inode = file_inode(file);

	/*
	 * If the process doing a transaction is crashed, we should do
	 * roll-back. Otherwise, other reader/write can see corrupted database
	 * until all the writers close its file. Since this should be done
	 * before dropping file lock, it needs to do in ->flush.
	 */
	if (f2fs_is_atomic_file(inode) &&
			F2FS_I(inode)->inmem_task == current)
		f2fs_drop_inmem_pages(inode);
	return 0;
}

static int f2fs_setflags_common(struct inode *inode, u32 iflags, u32 mask)
{
	struct f2fs_inode_info *fi = F2FS_I(inode);

	/* Is it quota file? Do not allow user to mess with it */
	if (IS_NOQUOTA(inode))
		return -EPERM;

	if ((iflags ^ fi->i_flags) & F2FS_CASEFOLD_FL) {
		if (!f2fs_sb_has_casefold(F2FS_I_SB(inode)))
			return -EOPNOTSUPP;
		if (!f2fs_empty_dir(inode))
			return -ENOTEMPTY;
	}

	fi->i_flags = iflags | (fi->i_flags & ~mask);

	if (fi->i_flags & F2FS_PROJINHERIT_FL)
		set_inode_flag(inode, FI_PROJ_INHERIT);
	else
		clear_inode_flag(inode, FI_PROJ_INHERIT);

	inode->i_ctime = current_time(inode);
	f2fs_set_inode_flags(inode);
	f2fs_mark_inode_dirty_sync(inode, true);
	return 0;
}

/* FS_IOC_GETFLAGS and FS_IOC_SETFLAGS support */

/*
 * To make a new on-disk f2fs i_flag gettable via FS_IOC_GETFLAGS, add an entry
 * for it to f2fs_fsflags_map[], and add its FS_*_FL equivalent to
 * F2FS_GETTABLE_FS_FL.  To also make it settable via FS_IOC_SETFLAGS, also add
 * its FS_*_FL equivalent to F2FS_SETTABLE_FS_FL.
 */

static const struct {
	u32 iflag;
	u32 fsflag;
} f2fs_fsflags_map[] = {
	{ F2FS_SYNC_FL,		FS_SYNC_FL },
	{ F2FS_IMMUTABLE_FL,	FS_IMMUTABLE_FL },
	{ F2FS_APPEND_FL,	FS_APPEND_FL },
	{ F2FS_NODUMP_FL,	FS_NODUMP_FL },
	{ F2FS_NOATIME_FL,	FS_NOATIME_FL },
	{ F2FS_INDEX_FL,	FS_INDEX_FL },
	{ F2FS_DIRSYNC_FL,	FS_DIRSYNC_FL },
	{ F2FS_PROJINHERIT_FL,	FS_PROJINHERIT_FL },
	{ F2FS_CASEFOLD_FL,	FS_CASEFOLD_FL },
};

#define F2FS_GETTABLE_FS_FL (		\
		FS_SYNC_FL |		\
		FS_IMMUTABLE_FL |	\
		FS_APPEND_FL |		\
		FS_NODUMP_FL |		\
		FS_NOATIME_FL |		\
		FS_INDEX_FL |		\
		FS_DIRSYNC_FL |		\
		FS_PROJINHERIT_FL |	\
		FS_ENCRYPT_FL |		\
		FS_INLINE_DATA_FL |	\
		FS_NOCOW_FL |		\
		FS_VERITY_FL |		\
		FS_CASEFOLD_FL)

#define F2FS_SETTABLE_FS_FL (		\
		FS_SYNC_FL |		\
		FS_IMMUTABLE_FL |	\
		FS_APPEND_FL |		\
		FS_NODUMP_FL |		\
		FS_NOATIME_FL |		\
		FS_DIRSYNC_FL |		\
		FS_PROJINHERIT_FL |	\
		FS_CASEFOLD_FL)

/* Convert f2fs on-disk i_flags to FS_IOC_{GET,SET}FLAGS flags */
static inline u32 f2fs_iflags_to_fsflags(u32 iflags)
{
	u32 fsflags = 0;
	int i;

	for (i = 0; i < ARRAY_SIZE(f2fs_fsflags_map); i++)
		if (iflags & f2fs_fsflags_map[i].iflag)
			fsflags |= f2fs_fsflags_map[i].fsflag;

	return fsflags;
}

/* Convert FS_IOC_{GET,SET}FLAGS flags to f2fs on-disk i_flags */
static inline u32 f2fs_fsflags_to_iflags(u32 fsflags)
{
	u32 iflags = 0;
	int i;

	for (i = 0; i < ARRAY_SIZE(f2fs_fsflags_map); i++)
		if (fsflags & f2fs_fsflags_map[i].fsflag)
			iflags |= f2fs_fsflags_map[i].iflag;

	return iflags;
}

static int f2fs_ioc_getflags(struct file *filp, unsigned long arg)
{
	struct inode *inode = file_inode(filp);
	struct f2fs_inode_info *fi = F2FS_I(inode);
	u32 fsflags = f2fs_iflags_to_fsflags(fi->i_flags);

	if (IS_ENCRYPTED(inode))
		fsflags |= FS_ENCRYPT_FL;
	if (IS_VERITY(inode))
		fsflags |= FS_VERITY_FL;
	if (f2fs_has_inline_data(inode) || f2fs_has_inline_dentry(inode))
		fsflags |= FS_INLINE_DATA_FL;
	if (is_inode_flag_set(inode, FI_PIN_FILE))
		fsflags |= FS_NOCOW_FL;

	fsflags &= F2FS_GETTABLE_FS_FL;

	return put_user(fsflags, (int __user *)arg);
}

static int f2fs_ioc_setflags(struct file *filp, unsigned long arg)
{
	struct inode *inode = file_inode(filp);
	struct f2fs_inode_info *fi = F2FS_I(inode);
	u32 fsflags, old_fsflags;
	u32 iflags;
	int ret;

	if (!inode_owner_or_capable(inode))
		return -EACCES;

	if (get_user(fsflags, (int __user *)arg))
		return -EFAULT;

	if (fsflags & ~F2FS_GETTABLE_FS_FL)
		return -EOPNOTSUPP;
	fsflags &= F2FS_SETTABLE_FS_FL;

	iflags = f2fs_fsflags_to_iflags(fsflags);
	if (f2fs_mask_flags(inode->i_mode, iflags) != iflags)
		return -EOPNOTSUPP;

	ret = mnt_want_write_file(filp);
	if (ret)
		return ret;

	inode_lock(inode);

	old_fsflags = f2fs_iflags_to_fsflags(fi->i_flags);
	ret = vfs_ioc_setflags_prepare(inode, old_fsflags, fsflags);
	if (ret)
		goto out;

	ret = f2fs_setflags_common(inode, iflags,
			f2fs_fsflags_to_iflags(F2FS_SETTABLE_FS_FL));
out:
	inode_unlock(inode);
	mnt_drop_write_file(filp);
	return ret;
}

static int f2fs_ioc_getversion(struct file *filp, unsigned long arg)
{
	struct inode *inode = file_inode(filp);

	return put_user(inode->i_generation, (int __user *)arg);
}

static int f2fs_ioc_start_atomic_write(struct file *filp)
{
	struct inode *inode = file_inode(filp);
	struct f2fs_inode_info *fi = F2FS_I(inode);
	struct f2fs_sb_info *sbi = F2FS_I_SB(inode);
	int ret;

	if (!inode_owner_or_capable(inode))
		return -EACCES;

	if (!S_ISREG(inode->i_mode))
		return -EINVAL;

	if (filp->f_flags & O_DIRECT)
		return -EINVAL;

	ret = mnt_want_write_file(filp);
	if (ret)
		return ret;

	inode_lock(inode);

	if (f2fs_is_atomic_file(inode)) {
		if (is_inode_flag_set(inode, FI_ATOMIC_REVOKE_REQUEST))
			ret = -EINVAL;
		goto out;
	}

	ret = f2fs_convert_inline_inode(inode);
	if (ret)
		goto out;

	down_write(&F2FS_I(inode)->i_gc_rwsem[WRITE]);

	/*
	 * Should wait end_io to count F2FS_WB_CP_DATA correctly by
	 * f2fs_is_atomic_file.
	 */
	if (get_dirty_pages(inode))
		f2fs_warn(F2FS_I_SB(inode), "Unexpected flush for atomic writes: ino=%lu, npages=%u",
			  inode->i_ino, get_dirty_pages(inode));
	ret = filemap_write_and_wait_range(inode->i_mapping, 0, LLONG_MAX);
	if (ret) {
		up_write(&F2FS_I(inode)->i_gc_rwsem[WRITE]);
		goto out;
	}

	spin_lock(&sbi->inode_lock[ATOMIC_FILE]);
	if (list_empty(&fi->inmem_ilist))
		list_add_tail(&fi->inmem_ilist, &sbi->inode_list[ATOMIC_FILE]);
	spin_unlock(&sbi->inode_lock[ATOMIC_FILE]);

	/* add inode in inmem_list first and set atomic_file */
	set_inode_flag(inode, FI_ATOMIC_FILE);
	clear_inode_flag(inode, FI_ATOMIC_REVOKE_REQUEST);
	up_write(&F2FS_I(inode)->i_gc_rwsem[WRITE]);

	f2fs_update_time(F2FS_I_SB(inode), REQ_TIME);
	F2FS_I(inode)->inmem_task = current;
	stat_inc_atomic_write(inode);
	stat_update_max_atomic_write(inode);
out:
	inode_unlock(inode);
	mnt_drop_write_file(filp);
	return ret;
}

static int f2fs_ioc_commit_atomic_write(struct file *filp)
{
	struct inode *inode = file_inode(filp);
	int ret;

	if (!inode_owner_or_capable(inode))
		return -EACCES;

	ret = mnt_want_write_file(filp);
	if (ret)
		return ret;

	f2fs_balance_fs(F2FS_I_SB(inode), true);

	inode_lock(inode);

	if (f2fs_is_volatile_file(inode)) {
		ret = -EINVAL;
		goto err_out;
	}

	if (f2fs_is_atomic_file(inode)) {
		ret = f2fs_commit_inmem_pages(inode);
		if (ret)
			goto err_out;

		ret = f2fs_do_sync_file(filp, 0, LLONG_MAX, 0, true);
		if (!ret)
			f2fs_drop_inmem_pages(inode);
	} else {
		ret = f2fs_do_sync_file(filp, 0, LLONG_MAX, 1, false);
	}
err_out:
	if (is_inode_flag_set(inode, FI_ATOMIC_REVOKE_REQUEST)) {
		clear_inode_flag(inode, FI_ATOMIC_REVOKE_REQUEST);
		ret = -EINVAL;
	}
	inode_unlock(inode);
	mnt_drop_write_file(filp);
	return ret;
}

static int f2fs_ioc_start_volatile_write(struct file *filp)
{
	struct inode *inode = file_inode(filp);
	int ret;

	if (!inode_owner_or_capable(inode))
		return -EACCES;

	if (!S_ISREG(inode->i_mode))
		return -EINVAL;

	ret = mnt_want_write_file(filp);
	if (ret)
		return ret;

	inode_lock(inode);

	if (f2fs_is_volatile_file(inode))
		goto out;

	ret = f2fs_convert_inline_inode(inode);
	if (ret)
		goto out;

	stat_inc_volatile_write(inode);
	stat_update_max_volatile_write(inode);

	set_inode_flag(inode, FI_VOLATILE_FILE);
	f2fs_update_time(F2FS_I_SB(inode), REQ_TIME);
out:
	inode_unlock(inode);
	mnt_drop_write_file(filp);
	return ret;
}

static int f2fs_ioc_release_volatile_write(struct file *filp)
{
	struct inode *inode = file_inode(filp);
	int ret;

	if (!inode_owner_or_capable(inode))
		return -EACCES;

	ret = mnt_want_write_file(filp);
	if (ret)
		return ret;

	inode_lock(inode);

	if (!f2fs_is_volatile_file(inode))
		goto out;

	if (!f2fs_is_first_block_written(inode)) {
		ret = truncate_partial_data_page(inode, 0, true);
		goto out;
	}

	ret = punch_hole(inode, 0, F2FS_BLKSIZE);
out:
	inode_unlock(inode);
	mnt_drop_write_file(filp);
	return ret;
}

static int f2fs_ioc_abort_volatile_write(struct file *filp)
{
	struct inode *inode = file_inode(filp);
	int ret;

	if (!inode_owner_or_capable(inode))
		return -EACCES;

	ret = mnt_want_write_file(filp);
	if (ret)
		return ret;

	inode_lock(inode);

	if (f2fs_is_atomic_file(inode))
		f2fs_drop_inmem_pages(inode);
	if (f2fs_is_volatile_file(inode)) {
		clear_inode_flag(inode, FI_VOLATILE_FILE);
		stat_dec_volatile_write(inode);
		ret = f2fs_do_sync_file(filp, 0, LLONG_MAX, 0, true);
	}

	clear_inode_flag(inode, FI_ATOMIC_REVOKE_REQUEST);

	inode_unlock(inode);

	mnt_drop_write_file(filp);
	f2fs_update_time(F2FS_I_SB(inode), REQ_TIME);
	return ret;
}

static int f2fs_ioc_shutdown(struct file *filp, unsigned long arg)
{
	struct inode *inode = file_inode(filp);
	struct f2fs_sb_info *sbi = F2FS_I_SB(inode);
	struct super_block *sb = sbi->sb;
	__u32 in;
	int ret = 0;

	if (!capable(CAP_SYS_ADMIN))
		return -EPERM;

	if (get_user(in, (__u32 __user *)arg))
		return -EFAULT;

	if (in != F2FS_GOING_DOWN_FULLSYNC) {
		ret = mnt_want_write_file(filp);
		if (ret)
			return ret;
	}

	switch (in) {
	case F2FS_GOING_DOWN_FULLSYNC:
		sb = freeze_bdev(sb->s_bdev);
		if (IS_ERR(sb)) {
			ret = PTR_ERR(sb);
			goto out;
		}
		if (sb) {
			f2fs_stop_checkpoint(sbi, false);
			set_sbi_flag(sbi, SBI_IS_SHUTDOWN);
			thaw_bdev(sb->s_bdev, sb);
		}
		break;
	case F2FS_GOING_DOWN_METASYNC:
		/* do checkpoint only */
		ret = f2fs_sync_fs(sb, 1);
		if (ret)
			goto out;
		f2fs_stop_checkpoint(sbi, false);
		set_sbi_flag(sbi, SBI_IS_SHUTDOWN);
		break;
	case F2FS_GOING_DOWN_NOSYNC:
		f2fs_stop_checkpoint(sbi, false);
		set_sbi_flag(sbi, SBI_IS_SHUTDOWN);
		break;
	case F2FS_GOING_DOWN_METAFLUSH:
		f2fs_sync_meta_pages(sbi, META, LONG_MAX, FS_META_IO);
		f2fs_stop_checkpoint(sbi, false);
		set_sbi_flag(sbi, SBI_IS_SHUTDOWN);
		break;
	case F2FS_GOING_DOWN_NEED_FSCK:
		set_sbi_flag(sbi, SBI_NEED_FSCK);
		set_sbi_flag(sbi, SBI_CP_DISABLED_QUICK);
		set_sbi_flag(sbi, SBI_IS_DIRTY);
		/* do checkpoint only */
		ret = f2fs_sync_fs(sb, 1);
		goto out;
	default:
		ret = -EINVAL;
		goto out;
	}

	f2fs_stop_gc_thread(sbi);
	f2fs_stop_discard_thread(sbi);

	f2fs_drop_discard_cmd(sbi);
	clear_opt(sbi, DISCARD);

	f2fs_update_time(sbi, REQ_TIME);
out:
	if (in != F2FS_GOING_DOWN_FULLSYNC)
		mnt_drop_write_file(filp);

	trace_f2fs_shutdown(sbi, in, ret);

	return ret;
}

static int f2fs_ioc_fitrim(struct file *filp, unsigned long arg)
{
	struct inode *inode = file_inode(filp);
	struct super_block *sb = inode->i_sb;
	struct request_queue *q = bdev_get_queue(sb->s_bdev);
	struct fstrim_range range;
	int ret;

	if (!capable(CAP_SYS_ADMIN))
		return -EPERM;

	if (!f2fs_hw_support_discard(F2FS_SB(sb)))
		return -EOPNOTSUPP;

	if (copy_from_user(&range, (struct fstrim_range __user *)arg,
				sizeof(range)))
		return -EFAULT;

	ret = mnt_want_write_file(filp);
	if (ret)
		return ret;

	range.minlen = max((unsigned int)range.minlen,
				q->limits.discard_granularity);
	ret = f2fs_trim_fs(F2FS_SB(sb), &range);
	mnt_drop_write_file(filp);
	if (ret < 0)
		return ret;

	if (copy_to_user((struct fstrim_range __user *)arg, &range,
				sizeof(range)))
		return -EFAULT;
	f2fs_update_time(F2FS_I_SB(inode), REQ_TIME);
	return 0;
}

static bool uuid_is_nonzero(__u8 u[16])
{
	int i;

	for (i = 0; i < 16; i++)
		if (u[i])
			return true;
	return false;
}

static int f2fs_ioc_set_encryption_policy(struct file *filp, unsigned long arg)
{
	struct inode *inode = file_inode(filp);

	if (!f2fs_sb_has_encrypt(F2FS_I_SB(inode)))
		return -EOPNOTSUPP;

	f2fs_update_time(F2FS_I_SB(inode), REQ_TIME);

	return fscrypt_ioctl_set_policy(filp, (const void __user *)arg);
}

static int f2fs_ioc_get_encryption_policy(struct file *filp, unsigned long arg)
{
	if (!f2fs_sb_has_encrypt(F2FS_I_SB(file_inode(filp))))
		return -EOPNOTSUPP;
	return fscrypt_ioctl_get_policy(filp, (void __user *)arg);
}

static int f2fs_ioc_get_encryption_pwsalt(struct file *filp, unsigned long arg)
{
	struct inode *inode = file_inode(filp);
	struct f2fs_sb_info *sbi = F2FS_I_SB(inode);
	int err;

	if (!f2fs_sb_has_encrypt(sbi))
		return -EOPNOTSUPP;

	err = mnt_want_write_file(filp);
	if (err)
		return err;

	down_write(&sbi->sb_lock);

	if (uuid_is_nonzero(sbi->raw_super->encrypt_pw_salt))
		goto got_it;

	/* update superblock with uuid */
	generate_random_uuid(sbi->raw_super->encrypt_pw_salt);

	err = f2fs_commit_super(sbi, false);
	if (err) {
		/* undo new data */
		memset(sbi->raw_super->encrypt_pw_salt, 0, 16);
		goto out_err;
	}
got_it:
	if (copy_to_user((__u8 __user *)arg, sbi->raw_super->encrypt_pw_salt,
									16))
		err = -EFAULT;
out_err:
	up_write(&sbi->sb_lock);
	mnt_drop_write_file(filp);
	return err;
}

static int f2fs_ioc_get_encryption_policy_ex(struct file *filp,
					     unsigned long arg)
{
	if (!f2fs_sb_has_encrypt(F2FS_I_SB(file_inode(filp))))
		return -EOPNOTSUPP;

	return fscrypt_ioctl_get_policy_ex(filp, (void __user *)arg);
}

static int f2fs_ioc_add_encryption_key(struct file *filp, unsigned long arg)
{
	if (!f2fs_sb_has_encrypt(F2FS_I_SB(file_inode(filp))))
		return -EOPNOTSUPP;

	return fscrypt_ioctl_add_key(filp, (void __user *)arg);
}

static int f2fs_ioc_remove_encryption_key(struct file *filp, unsigned long arg)
{
	if (!f2fs_sb_has_encrypt(F2FS_I_SB(file_inode(filp))))
		return -EOPNOTSUPP;

	return fscrypt_ioctl_remove_key(filp, (void __user *)arg);
}

static int f2fs_ioc_remove_encryption_key_all_users(struct file *filp,
						    unsigned long arg)
{
	if (!f2fs_sb_has_encrypt(F2FS_I_SB(file_inode(filp))))
		return -EOPNOTSUPP;

	return fscrypt_ioctl_remove_key_all_users(filp, (void __user *)arg);
}

static int f2fs_ioc_get_encryption_key_status(struct file *filp,
					      unsigned long arg)
{
	if (!f2fs_sb_has_encrypt(F2FS_I_SB(file_inode(filp))))
		return -EOPNOTSUPP;

	return fscrypt_ioctl_get_key_status(filp, (void __user *)arg);
}

static int f2fs_ioc_gc(struct file *filp, unsigned long arg)
{
	struct inode *inode = file_inode(filp);
	struct f2fs_sb_info *sbi = F2FS_I_SB(inode);
	__u32 sync;
	int ret;

	if (!capable(CAP_SYS_ADMIN))
		return -EPERM;

	if (get_user(sync, (__u32 __user *)arg))
		return -EFAULT;

	if (f2fs_readonly(sbi->sb))
		return -EROFS;

	ret = mnt_want_write_file(filp);
	if (ret)
		return ret;

	if (!sync) {
		if (!mutex_trylock(&sbi->gc_mutex)) {
			ret = -EBUSY;
			goto out;
		}
	} else {
		mutex_lock(&sbi->gc_mutex);
	}

	ret = f2fs_gc(sbi, sync, true, NULL_SEGNO);
out:
	mnt_drop_write_file(filp);
	return ret;
}

static int f2fs_ioc_gc_range(struct file *filp, unsigned long arg)
{
	struct inode *inode = file_inode(filp);
	struct f2fs_sb_info *sbi = F2FS_I_SB(inode);
	struct f2fs_gc_range range;
	u64 end;
	int ret;

	if (!capable(CAP_SYS_ADMIN))
		return -EPERM;

	if (copy_from_user(&range, (struct f2fs_gc_range __user *)arg,
							sizeof(range)))
		return -EFAULT;

	if (f2fs_readonly(sbi->sb))
		return -EROFS;

	end = range.start + range.len;
	if (end < range.start || range.start < MAIN_BLKADDR(sbi) ||
					end >= MAX_BLKADDR(sbi))
		return -EINVAL;

	ret = mnt_want_write_file(filp);
	if (ret)
		return ret;

do_more:
	if (!range.sync) {
		if (!mutex_trylock(&sbi->gc_mutex)) {
			ret = -EBUSY;
			goto out;
		}
	} else {
		mutex_lock(&sbi->gc_mutex);
	}

	ret = f2fs_gc(sbi, range.sync, true, GET_SEGNO(sbi, range.start));
	range.start += BLKS_PER_SEC(sbi);
	if (range.start <= end)
		goto do_more;
out:
	mnt_drop_write_file(filp);
	return ret;
}

static int f2fs_ioc_write_checkpoint(struct file *filp, unsigned long arg)
{
	struct inode *inode = file_inode(filp);
	struct f2fs_sb_info *sbi = F2FS_I_SB(inode);
	int ret;

	if (!capable(CAP_SYS_ADMIN))
		return -EPERM;

	if (f2fs_readonly(sbi->sb))
		return -EROFS;

	if (unlikely(is_sbi_flag_set(sbi, SBI_CP_DISABLED))) {
		f2fs_info(sbi, "Skipping Checkpoint. Checkpoints currently disabled.");
		return -EINVAL;
	}

	ret = mnt_want_write_file(filp);
	if (ret)
		return ret;

	ret = f2fs_sync_fs(sbi->sb, 1);

	mnt_drop_write_file(filp);
	return ret;
}

static int f2fs_defragment_range(struct f2fs_sb_info *sbi,
					struct file *filp,
					struct f2fs_defragment *range)
{
	struct inode *inode = file_inode(filp);
	struct f2fs_map_blocks map = { .m_next_extent = NULL,
					.m_seg_type = NO_CHECK_TYPE ,
					.m_may_create = false };
	struct extent_info ei = {0, 0, 0};
	pgoff_t pg_start, pg_end, next_pgofs;
	unsigned int blk_per_seg = sbi->blocks_per_seg;
	unsigned int total = 0, sec_num;
	block_t blk_end = 0;
	bool fragmented = false;
	int err;

	/* if in-place-update policy is enabled, don't waste time here */
	if (f2fs_should_update_inplace(inode, NULL))
		return -EINVAL;

	pg_start = range->start >> PAGE_SHIFT;
	pg_end = (range->start + range->len) >> PAGE_SHIFT;

	f2fs_balance_fs(sbi, true);

	inode_lock(inode);

	/* writeback all dirty pages in the range */
	err = filemap_write_and_wait_range(inode->i_mapping, range->start,
						range->start + range->len - 1);
	if (err)
		goto out;

	/*
	 * lookup mapping info in extent cache, skip defragmenting if physical
	 * block addresses are continuous.
	 */
	if (f2fs_lookup_extent_cache(inode, pg_start, &ei)) {
		if (ei.fofs + ei.len >= pg_end)
			goto out;
	}

	map.m_lblk = pg_start;
	map.m_next_pgofs = &next_pgofs;

	/*
	 * lookup mapping info in dnode page cache, skip defragmenting if all
	 * physical block addresses are continuous even if there are hole(s)
	 * in logical blocks.
	 */
	while (map.m_lblk < pg_end) {
		map.m_len = pg_end - map.m_lblk;
		err = f2fs_map_blocks(inode, &map, 0, F2FS_GET_BLOCK_DEFAULT);
		if (err)
			goto out;

		if (!(map.m_flags & F2FS_MAP_FLAGS)) {
			map.m_lblk = next_pgofs;
			continue;
		}

		if (blk_end && blk_end != map.m_pblk)
			fragmented = true;

		/* record total count of block that we're going to move */
		total += map.m_len;

		blk_end = map.m_pblk + map.m_len;

		map.m_lblk += map.m_len;
	}

	if (!fragmented) {
		total = 0;
		goto out;
	}

	sec_num = DIV_ROUND_UP(total, BLKS_PER_SEC(sbi));

	/*
	 * make sure there are enough free section for LFS allocation, this can
	 * avoid defragment running in SSR mode when free section are allocated
	 * intensively
	 */
	if (has_not_enough_free_secs(sbi, 0, sec_num)) {
		err = -EAGAIN;
		goto out;
	}

	map.m_lblk = pg_start;
	map.m_len = pg_end - pg_start;
	total = 0;

	while (map.m_lblk < pg_end) {
		pgoff_t idx;
		int cnt = 0;

do_map:
		map.m_len = pg_end - map.m_lblk;
		err = f2fs_map_blocks(inode, &map, 0, F2FS_GET_BLOCK_DEFAULT);
		if (err)
			goto clear_out;

		if (!(map.m_flags & F2FS_MAP_FLAGS)) {
			map.m_lblk = next_pgofs;
			goto check;
		}

		set_inode_flag(inode, FI_DO_DEFRAG);

		idx = map.m_lblk;
		while (idx < map.m_lblk + map.m_len && cnt < blk_per_seg) {
			struct page *page;

			page = f2fs_get_lock_data_page(inode, idx, true);
			if (IS_ERR(page)) {
				err = PTR_ERR(page);
				goto clear_out;
			}

			set_page_dirty(page);
			f2fs_put_page(page, 1);

			idx++;
			cnt++;
			total++;
		}

		map.m_lblk = idx;
check:
		if (map.m_lblk < pg_end && cnt < blk_per_seg)
			goto do_map;

		clear_inode_flag(inode, FI_DO_DEFRAG);

		err = filemap_fdatawrite(inode->i_mapping);
		if (err)
			goto out;
	}
clear_out:
	clear_inode_flag(inode, FI_DO_DEFRAG);
out:
	inode_unlock(inode);
	if (!err)
		range->len = (u64)total << PAGE_SHIFT;
	return err;
}

static int f2fs_ioc_defragment(struct file *filp, unsigned long arg)
{
	struct inode *inode = file_inode(filp);
	struct f2fs_sb_info *sbi = F2FS_I_SB(inode);
	struct f2fs_defragment range;
	int err;

	if (!capable(CAP_SYS_ADMIN))
		return -EPERM;

	if (!S_ISREG(inode->i_mode) || f2fs_is_atomic_file(inode))
		return -EINVAL;

	if (f2fs_readonly(sbi->sb))
		return -EROFS;

	if (copy_from_user(&range, (struct f2fs_defragment __user *)arg,
							sizeof(range)))
		return -EFAULT;

	/* verify alignment of offset & size */
	if (range.start & (F2FS_BLKSIZE - 1) || range.len & (F2FS_BLKSIZE - 1))
		return -EINVAL;

	if (unlikely((range.start + range.len) >> PAGE_SHIFT >
					sbi->max_file_blocks))
		return -EINVAL;

	err = mnt_want_write_file(filp);
	if (err)
		return err;

	err = f2fs_defragment_range(sbi, filp, &range);
	mnt_drop_write_file(filp);

	f2fs_update_time(sbi, REQ_TIME);
	if (err < 0)
		return err;

	if (copy_to_user((struct f2fs_defragment __user *)arg, &range,
							sizeof(range)))
		return -EFAULT;

	return 0;
}

static int f2fs_move_file_range(struct file *file_in, loff_t pos_in,
			struct file *file_out, loff_t pos_out, size_t len)
{
	struct inode *src = file_inode(file_in);
	struct inode *dst = file_inode(file_out);
	struct f2fs_sb_info *sbi = F2FS_I_SB(src);
	size_t olen = len, dst_max_i_size = 0;
	size_t dst_osize;
	int ret;

	if (file_in->f_path.mnt != file_out->f_path.mnt ||
				src->i_sb != dst->i_sb)
		return -EXDEV;

	if (unlikely(f2fs_readonly(src->i_sb)))
		return -EROFS;

	if (!S_ISREG(src->i_mode) || !S_ISREG(dst->i_mode))
		return -EINVAL;

	if (IS_ENCRYPTED(src) || IS_ENCRYPTED(dst))
		return -EOPNOTSUPP;

	if (src == dst) {
		if (pos_in == pos_out)
			return 0;
		if (pos_out > pos_in && pos_out < pos_in + len)
			return -EINVAL;
	}

	inode_lock(src);
	if (src != dst) {
		ret = -EBUSY;
		if (!inode_trylock(dst))
			goto out;
	}

	ret = -EINVAL;
	if (pos_in + len > src->i_size || pos_in + len < pos_in)
		goto out_unlock;
	if (len == 0)
		olen = len = src->i_size - pos_in;
	if (pos_in + len == src->i_size)
		len = ALIGN(src->i_size, F2FS_BLKSIZE) - pos_in;
	if (len == 0) {
		ret = 0;
		goto out_unlock;
	}

	dst_osize = dst->i_size;
	if (pos_out + olen > dst->i_size)
		dst_max_i_size = pos_out + olen;

	/* verify the end result is block aligned */
	if (!IS_ALIGNED(pos_in, F2FS_BLKSIZE) ||
			!IS_ALIGNED(pos_in + len, F2FS_BLKSIZE) ||
			!IS_ALIGNED(pos_out, F2FS_BLKSIZE))
		goto out_unlock;

	ret = f2fs_convert_inline_inode(src);
	if (ret)
		goto out_unlock;

	ret = f2fs_convert_inline_inode(dst);
	if (ret)
		goto out_unlock;

	/* write out all dirty pages from offset */
	ret = filemap_write_and_wait_range(src->i_mapping,
					pos_in, pos_in + len);
	if (ret)
		goto out_unlock;

	ret = filemap_write_and_wait_range(dst->i_mapping,
					pos_out, pos_out + len);
	if (ret)
		goto out_unlock;

	f2fs_balance_fs(sbi, true);

	down_write(&F2FS_I(src)->i_gc_rwsem[WRITE]);
	if (src != dst) {
		ret = -EBUSY;
		if (!down_write_trylock(&F2FS_I(dst)->i_gc_rwsem[WRITE]))
			goto out_src;
	}

	f2fs_lock_op(sbi);
	ret = __exchange_data_block(src, dst, pos_in >> F2FS_BLKSIZE_BITS,
				pos_out >> F2FS_BLKSIZE_BITS,
				len >> F2FS_BLKSIZE_BITS, false);

	if (!ret) {
		if (dst_max_i_size)
			f2fs_i_size_write(dst, dst_max_i_size);
		else if (dst_osize != dst->i_size)
			f2fs_i_size_write(dst, dst_osize);
	}
	f2fs_unlock_op(sbi);

	if (src != dst)
		up_write(&F2FS_I(dst)->i_gc_rwsem[WRITE]);
out_src:
	up_write(&F2FS_I(src)->i_gc_rwsem[WRITE]);
out_unlock:
	if (src != dst)
		inode_unlock(dst);
out:
	inode_unlock(src);
	return ret;
}

static int f2fs_ioc_move_range(struct file *filp, unsigned long arg)
{
	struct f2fs_move_range range;
	struct fd dst;
	int err;

	if (!(filp->f_mode & FMODE_READ) ||
			!(filp->f_mode & FMODE_WRITE))
		return -EBADF;

	if (copy_from_user(&range, (struct f2fs_move_range __user *)arg,
							sizeof(range)))
		return -EFAULT;

	dst = fdget(range.dst_fd);
	if (!dst.file)
		return -EBADF;

	if (!(dst.file->f_mode & FMODE_WRITE)) {
		err = -EBADF;
		goto err_out;
	}

	err = mnt_want_write_file(filp);
	if (err)
		goto err_out;

	err = f2fs_move_file_range(filp, range.pos_in, dst.file,
					range.pos_out, range.len);

	mnt_drop_write_file(filp);
	if (err)
		goto err_out;

	if (copy_to_user((struct f2fs_move_range __user *)arg,
						&range, sizeof(range)))
		err = -EFAULT;
err_out:
	fdput(dst);
	return err;
}

static int f2fs_ioc_flush_device(struct file *filp, unsigned long arg)
{
	struct inode *inode = file_inode(filp);
	struct f2fs_sb_info *sbi = F2FS_I_SB(inode);
	struct sit_info *sm = SIT_I(sbi);
	unsigned int start_segno = 0, end_segno = 0;
	unsigned int dev_start_segno = 0, dev_end_segno = 0;
	struct f2fs_flush_device range;
	int ret;

	if (!capable(CAP_SYS_ADMIN))
		return -EPERM;

	if (f2fs_readonly(sbi->sb))
		return -EROFS;

	if (unlikely(is_sbi_flag_set(sbi, SBI_CP_DISABLED)))
		return -EINVAL;

	if (copy_from_user(&range, (struct f2fs_flush_device __user *)arg,
							sizeof(range)))
		return -EFAULT;

	if (!f2fs_is_multi_device(sbi) || sbi->s_ndevs - 1 <= range.dev_num ||
			__is_large_section(sbi)) {
		f2fs_warn(sbi, "Can't flush %u in %d for segs_per_sec %u != 1",
			  range.dev_num, sbi->s_ndevs, sbi->segs_per_sec);
		return -EINVAL;
	}

	ret = mnt_want_write_file(filp);
	if (ret)
		return ret;

	if (range.dev_num != 0)
		dev_start_segno = GET_SEGNO(sbi, FDEV(range.dev_num).start_blk);
	dev_end_segno = GET_SEGNO(sbi, FDEV(range.dev_num).end_blk);

	start_segno = sm->last_victim[FLUSH_DEVICE];
	if (start_segno < dev_start_segno || start_segno >= dev_end_segno)
		start_segno = dev_start_segno;
	end_segno = min(start_segno + range.segments, dev_end_segno);

	while (start_segno < end_segno) {
		if (!mutex_trylock(&sbi->gc_mutex)) {
			ret = -EBUSY;
			goto out;
		}
		sm->last_victim[GC_CB] = end_segno + 1;
		sm->last_victim[GC_GREEDY] = end_segno + 1;
		sm->last_victim[ALLOC_NEXT] = end_segno + 1;
		ret = f2fs_gc(sbi, true, true, start_segno);
		if (ret == -EAGAIN)
			ret = 0;
		else if (ret < 0)
			break;
		start_segno++;
	}
out:
	mnt_drop_write_file(filp);
	return ret;
}

static int f2fs_ioc_get_features(struct file *filp, unsigned long arg)
{
	struct inode *inode = file_inode(filp);
	u32 sb_feature = le32_to_cpu(F2FS_I_SB(inode)->raw_super->feature);

	/* Must validate to set it with SQLite behavior in Android. */
	sb_feature |= F2FS_FEATURE_ATOMIC_WRITE;

	return put_user(sb_feature, (u32 __user *)arg);
}

#ifdef CONFIG_QUOTA
int f2fs_transfer_project_quota(struct inode *inode, kprojid_t kprojid)
{
	struct dquot *transfer_to[MAXQUOTAS] = {};
	struct f2fs_sb_info *sbi = F2FS_I_SB(inode);
	struct super_block *sb = sbi->sb;
	int err = 0;

	transfer_to[PRJQUOTA] = dqget(sb, make_kqid_projid(kprojid));
	if (!IS_ERR(transfer_to[PRJQUOTA])) {
		err = __dquot_transfer(inode, transfer_to);
		if (err)
			set_sbi_flag(sbi, SBI_QUOTA_NEED_REPAIR);
		dqput(transfer_to[PRJQUOTA]);
	}
	return err;
}

static int f2fs_ioc_setproject(struct file *filp, __u32 projid)
{
	struct inode *inode = file_inode(filp);
	struct f2fs_inode_info *fi = F2FS_I(inode);
	struct f2fs_sb_info *sbi = F2FS_I_SB(inode);
	struct page *ipage;
	kprojid_t kprojid;
	int err;

	if (!f2fs_sb_has_project_quota(sbi)) {
		if (projid != F2FS_DEF_PROJID)
			return -EOPNOTSUPP;
		else
			return 0;
	}

	if (!f2fs_has_extra_attr(inode))
		return -EOPNOTSUPP;

	kprojid = make_kprojid(&init_user_ns, (projid_t)projid);

	if (projid_eq(kprojid, F2FS_I(inode)->i_projid))
		return 0;

	err = -EPERM;
	/* Is it quota file? Do not allow user to mess with it */
	if (IS_NOQUOTA(inode))
		return err;

	ipage = f2fs_get_node_page(sbi, inode->i_ino);
	if (IS_ERR(ipage))
		return PTR_ERR(ipage);

	if (!F2FS_FITS_IN_INODE(F2FS_INODE(ipage), fi->i_extra_isize,
								i_projid)) {
		err = -EOVERFLOW;
		f2fs_put_page(ipage, 1);
		return err;
	}
	f2fs_put_page(ipage, 1);

	err = dquot_initialize(inode);
	if (err)
		return err;

	f2fs_lock_op(sbi);
	err = f2fs_transfer_project_quota(inode, kprojid);
	if (err)
		goto out_unlock;

	F2FS_I(inode)->i_projid = kprojid;
	inode->i_ctime = current_time(inode);
	f2fs_mark_inode_dirty_sync(inode, true);
<<<<<<< HEAD
out_unlock:
	f2fs_unlock_op(sbi);
=======
>>>>>>> c63ee293
	return err;
}
#else
int f2fs_transfer_project_quota(struct inode *inode, kprojid_t kprojid)
{
	return 0;
}

static int f2fs_ioc_setproject(struct file *filp, __u32 projid)
{
	if (projid != F2FS_DEF_PROJID)
		return -EOPNOTSUPP;
	return 0;
}
#endif

/* FS_IOC_FSGETXATTR and FS_IOC_FSSETXATTR support */

/*
 * To make a new on-disk f2fs i_flag gettable via FS_IOC_FSGETXATTR and settable
 * via FS_IOC_FSSETXATTR, add an entry for it to f2fs_xflags_map[], and add its
 * FS_XFLAG_* equivalent to F2FS_SUPPORTED_XFLAGS.
 */

static const struct {
	u32 iflag;
	u32 xflag;
} f2fs_xflags_map[] = {
	{ F2FS_SYNC_FL,		FS_XFLAG_SYNC },
	{ F2FS_IMMUTABLE_FL,	FS_XFLAG_IMMUTABLE },
	{ F2FS_APPEND_FL,	FS_XFLAG_APPEND },
	{ F2FS_NODUMP_FL,	FS_XFLAG_NODUMP },
	{ F2FS_NOATIME_FL,	FS_XFLAG_NOATIME },
	{ F2FS_PROJINHERIT_FL,	FS_XFLAG_PROJINHERIT },
};

#define F2FS_SUPPORTED_XFLAGS (		\
		FS_XFLAG_SYNC |		\
		FS_XFLAG_IMMUTABLE |	\
		FS_XFLAG_APPEND |	\
		FS_XFLAG_NODUMP |	\
		FS_XFLAG_NOATIME |	\
		FS_XFLAG_PROJINHERIT)

/* Convert f2fs on-disk i_flags to FS_IOC_FS{GET,SET}XATTR flags */
static inline u32 f2fs_iflags_to_xflags(u32 iflags)
{
	u32 xflags = 0;
	int i;

	for (i = 0; i < ARRAY_SIZE(f2fs_xflags_map); i++)
		if (iflags & f2fs_xflags_map[i].iflag)
			xflags |= f2fs_xflags_map[i].xflag;

	return xflags;
}

/* Convert FS_IOC_FS{GET,SET}XATTR flags to f2fs on-disk i_flags */
static inline u32 f2fs_xflags_to_iflags(u32 xflags)
{
	u32 iflags = 0;
	int i;

	for (i = 0; i < ARRAY_SIZE(f2fs_xflags_map); i++)
		if (xflags & f2fs_xflags_map[i].xflag)
			iflags |= f2fs_xflags_map[i].iflag;

	return iflags;
}

static void f2fs_fill_fsxattr(struct inode *inode, struct fsxattr *fa)
{
	struct f2fs_inode_info *fi = F2FS_I(inode);

	simple_fill_fsxattr(fa, f2fs_iflags_to_xflags(fi->i_flags));

	if (f2fs_sb_has_project_quota(F2FS_I_SB(inode)))
		fa->fsx_projid = from_kprojid(&init_user_ns, fi->i_projid);
}

static int f2fs_ioc_fsgetxattr(struct file *filp, unsigned long arg)
{
	struct inode *inode = file_inode(filp);
	struct fsxattr fa;

	f2fs_fill_fsxattr(inode, &fa);

	if (copy_to_user((struct fsxattr __user *)arg, &fa, sizeof(fa)))
		return -EFAULT;
	return 0;
}

static int f2fs_ioctl_check_project(struct inode *inode, struct fsxattr *fa)
{
	/*
	 * Project Quota ID state is only allowed to change from within the init
	 * namespace. Enforce that restriction only if we are trying to change
	 * the quota ID state. Everything else is allowed in user namespaces.
	 */
	if (current_user_ns() == &init_user_ns)
		return 0;

	if (__kprojid_val(F2FS_I(inode)->i_projid) != fa->fsx_projid)
		return -EINVAL;

	if (F2FS_I(inode)->i_flags & F2FS_PROJINHERIT_FL) {
		if (!(fa->fsx_xflags & FS_XFLAG_PROJINHERIT))
			return -EINVAL;
	} else {
		if (fa->fsx_xflags & FS_XFLAG_PROJINHERIT)
			return -EINVAL;
	}

	return 0;
}

static int f2fs_ioc_fssetxattr(struct file *filp, unsigned long arg)
{
	struct inode *inode = file_inode(filp);
	struct fsxattr fa, old_fa;
	u32 iflags;
	int err;

	if (copy_from_user(&fa, (struct fsxattr __user *)arg, sizeof(fa)))
		return -EFAULT;

	/* Make sure caller has proper permission */
	if (!inode_owner_or_capable(inode))
		return -EACCES;

	if (fa.fsx_xflags & ~F2FS_SUPPORTED_XFLAGS)
		return -EOPNOTSUPP;

	iflags = f2fs_xflags_to_iflags(fa.fsx_xflags);
	if (f2fs_mask_flags(inode->i_mode, iflags) != iflags)
		return -EOPNOTSUPP;

	err = mnt_want_write_file(filp);
	if (err)
		return err;

	inode_lock(inode);
<<<<<<< HEAD

	f2fs_fill_fsxattr(inode, &old_fa);
	err = vfs_ioc_fssetxattr_check(inode, &old_fa, &fa);
	if (err)
		goto out;

	err = f2fs_setflags_common(inode, iflags,
			f2fs_xflags_to_iflags(F2FS_SUPPORTED_XFLAGS));
	if (err)
		goto out;

=======
	err = f2fs_ioctl_check_project(inode, &fa);
	if (err)
		goto out;
	flags = (fi->i_flags & ~F2FS_FL_XFLAG_VISIBLE) |
				(flags & F2FS_FL_XFLAG_VISIBLE);
	err = __f2fs_ioc_setflags(inode, flags);
	if (err)
		goto out;

>>>>>>> c63ee293
	err = f2fs_ioc_setproject(filp, fa.fsx_projid);
out:
	inode_unlock(inode);
	mnt_drop_write_file(filp);
	return err;
}

int f2fs_pin_file_control(struct inode *inode, bool inc)
{
	struct f2fs_inode_info *fi = F2FS_I(inode);
	struct f2fs_sb_info *sbi = F2FS_I_SB(inode);

	/* Use i_gc_failures for normal file as a risk signal. */
	if (inc)
		f2fs_i_gc_failures_write(inode,
				fi->i_gc_failures[GC_FAILURE_PIN] + 1);

	if (fi->i_gc_failures[GC_FAILURE_PIN] > sbi->gc_pin_file_threshold) {
		f2fs_warn(sbi, "%s: Enable GC = ino %lx after %x GC trials",
			  __func__, inode->i_ino,
			  fi->i_gc_failures[GC_FAILURE_PIN]);
		clear_inode_flag(inode, FI_PIN_FILE);
		return -EAGAIN;
	}
	return 0;
}

static int f2fs_ioc_set_pin_file(struct file *filp, unsigned long arg)
{
	struct inode *inode = file_inode(filp);
	__u32 pin;
	int ret = 0;

	if (get_user(pin, (__u32 __user *)arg))
		return -EFAULT;

	if (!S_ISREG(inode->i_mode))
		return -EINVAL;

	if (f2fs_readonly(F2FS_I_SB(inode)->sb))
		return -EROFS;

	ret = mnt_want_write_file(filp);
	if (ret)
		return ret;

	inode_lock(inode);

	if (f2fs_should_update_outplace(inode, NULL)) {
		ret = -EINVAL;
		goto out;
	}

	if (!pin) {
		clear_inode_flag(inode, FI_PIN_FILE);
		f2fs_i_gc_failures_write(inode, 0);
		goto done;
	}

	if (f2fs_pin_file_control(inode, false)) {
		ret = -EAGAIN;
		goto out;
	}
	ret = f2fs_convert_inline_inode(inode);
	if (ret)
		goto out;

	set_inode_flag(inode, FI_PIN_FILE);
	ret = F2FS_I(inode)->i_gc_failures[GC_FAILURE_PIN];
done:
	f2fs_update_time(F2FS_I_SB(inode), REQ_TIME);
out:
	inode_unlock(inode);
	mnt_drop_write_file(filp);
	return ret;
}

static int f2fs_ioc_get_pin_file(struct file *filp, unsigned long arg)
{
	struct inode *inode = file_inode(filp);
	__u32 pin = 0;

	if (is_inode_flag_set(inode, FI_PIN_FILE))
		pin = F2FS_I(inode)->i_gc_failures[GC_FAILURE_PIN];
	return put_user(pin, (u32 __user *)arg);
}

int f2fs_precache_extents(struct inode *inode)
{
	struct f2fs_inode_info *fi = F2FS_I(inode);
	struct f2fs_map_blocks map;
	pgoff_t m_next_extent;
	loff_t end;
	int err;

	if (is_inode_flag_set(inode, FI_NO_EXTENT))
		return -EOPNOTSUPP;

	map.m_lblk = 0;
	map.m_next_pgofs = NULL;
	map.m_next_extent = &m_next_extent;
	map.m_seg_type = NO_CHECK_TYPE;
	map.m_may_create = false;
	end = F2FS_I_SB(inode)->max_file_blocks;

	while (map.m_lblk < end) {
		map.m_len = end - map.m_lblk;

		down_write(&fi->i_gc_rwsem[WRITE]);
		err = f2fs_map_blocks(inode, &map, 0, F2FS_GET_BLOCK_PRECACHE);
		up_write(&fi->i_gc_rwsem[WRITE]);
		if (err)
			return err;

		map.m_lblk = m_next_extent;
	}

	return err;
}

static int f2fs_ioc_precache_extents(struct file *filp, unsigned long arg)
{
	return f2fs_precache_extents(file_inode(filp));
}

static int f2fs_ioc_resize_fs(struct file *filp, unsigned long arg)
{
	struct f2fs_sb_info *sbi = F2FS_I_SB(file_inode(filp));
	__u64 block_count;
	int ret;

	if (!capable(CAP_SYS_ADMIN))
		return -EPERM;

	if (f2fs_readonly(sbi->sb))
		return -EROFS;

	if (copy_from_user(&block_count, (void __user *)arg,
			   sizeof(block_count)))
		return -EFAULT;

	ret = f2fs_resize_fs(sbi, block_count);

	return ret;
}

static int f2fs_ioc_enable_verity(struct file *filp, unsigned long arg)
{
	struct inode *inode = file_inode(filp);

	f2fs_update_time(F2FS_I_SB(inode), REQ_TIME);

	if (!f2fs_sb_has_verity(F2FS_I_SB(inode))) {
		f2fs_warn(F2FS_I_SB(inode),
			  "Can't enable fs-verity on inode %lu: the verity feature is not enabled on this filesystem.\n",
			  inode->i_ino);
		return -EOPNOTSUPP;
	}

	return fsverity_ioctl_enable(filp, (const void __user *)arg);
}

static int f2fs_ioc_measure_verity(struct file *filp, unsigned long arg)
{
	if (!f2fs_sb_has_verity(F2FS_I_SB(file_inode(filp))))
		return -EOPNOTSUPP;

	return fsverity_ioctl_measure(filp, (void __user *)arg);
}

static int f2fs_get_volume_name(struct file *filp, unsigned long arg)
{
	struct inode *inode = file_inode(filp);
	struct f2fs_sb_info *sbi = F2FS_I_SB(inode);
	char *vbuf;
	int count;
	int err = 0;

	vbuf = f2fs_kzalloc(sbi, MAX_VOLUME_NAME, GFP_KERNEL);
	if (!vbuf)
		return -ENOMEM;

	down_read(&sbi->sb_lock);
	count = utf16s_to_utf8s(sbi->raw_super->volume_name,
			ARRAY_SIZE(sbi->raw_super->volume_name),
			UTF16_LITTLE_ENDIAN, vbuf, MAX_VOLUME_NAME);
	up_read(&sbi->sb_lock);

	if (copy_to_user((char __user *)arg, vbuf,
				min(FSLABEL_MAX, count)))
		err = -EFAULT;

	kvfree(vbuf);
	return err;
}

static int f2fs_set_volume_name(struct file *filp, unsigned long arg)
{
	struct inode *inode = file_inode(filp);
	struct f2fs_sb_info *sbi = F2FS_I_SB(inode);
	char *vbuf;
	int err = 0;

	if (!capable(CAP_SYS_ADMIN))
		return -EPERM;

	vbuf = strndup_user((const char __user *)arg, FSLABEL_MAX);
	if (IS_ERR(vbuf))
		return PTR_ERR(vbuf);

	err = mnt_want_write_file(filp);
	if (err)
		goto out;

	down_write(&sbi->sb_lock);

	memset(sbi->raw_super->volume_name, 0,
			sizeof(sbi->raw_super->volume_name));
	utf8s_to_utf16s(vbuf, strlen(vbuf), UTF16_LITTLE_ENDIAN,
			sbi->raw_super->volume_name,
			ARRAY_SIZE(sbi->raw_super->volume_name));

	err = f2fs_commit_super(sbi, false);

	up_write(&sbi->sb_lock);

	mnt_drop_write_file(filp);
out:
	kfree(vbuf);
	return err;
}

long f2fs_ioctl(struct file *filp, unsigned int cmd, unsigned long arg)
{
	if (unlikely(f2fs_cp_error(F2FS_I_SB(file_inode(filp)))))
		return -EIO;
	if (!f2fs_is_checkpoint_ready(F2FS_I_SB(file_inode(filp))))
		return -ENOSPC;

	switch (cmd) {
	case F2FS_IOC_GETFLAGS:
		return f2fs_ioc_getflags(filp, arg);
	case F2FS_IOC_SETFLAGS:
		return f2fs_ioc_setflags(filp, arg);
	case F2FS_IOC_GETVERSION:
		return f2fs_ioc_getversion(filp, arg);
	case F2FS_IOC_START_ATOMIC_WRITE:
		return f2fs_ioc_start_atomic_write(filp);
	case F2FS_IOC_COMMIT_ATOMIC_WRITE:
		return f2fs_ioc_commit_atomic_write(filp);
	case F2FS_IOC_START_VOLATILE_WRITE:
		return f2fs_ioc_start_volatile_write(filp);
	case F2FS_IOC_RELEASE_VOLATILE_WRITE:
		return f2fs_ioc_release_volatile_write(filp);
	case F2FS_IOC_ABORT_VOLATILE_WRITE:
		return f2fs_ioc_abort_volatile_write(filp);
	case F2FS_IOC_SHUTDOWN:
		return f2fs_ioc_shutdown(filp, arg);
	case FITRIM:
		return f2fs_ioc_fitrim(filp, arg);
	case F2FS_IOC_SET_ENCRYPTION_POLICY:
		return f2fs_ioc_set_encryption_policy(filp, arg);
	case F2FS_IOC_GET_ENCRYPTION_POLICY:
		return f2fs_ioc_get_encryption_policy(filp, arg);
	case F2FS_IOC_GET_ENCRYPTION_PWSALT:
		return f2fs_ioc_get_encryption_pwsalt(filp, arg);
	case FS_IOC_GET_ENCRYPTION_POLICY_EX:
		return f2fs_ioc_get_encryption_policy_ex(filp, arg);
	case FS_IOC_ADD_ENCRYPTION_KEY:
		return f2fs_ioc_add_encryption_key(filp, arg);
	case FS_IOC_REMOVE_ENCRYPTION_KEY:
		return f2fs_ioc_remove_encryption_key(filp, arg);
	case FS_IOC_REMOVE_ENCRYPTION_KEY_ALL_USERS:
		return f2fs_ioc_remove_encryption_key_all_users(filp, arg);
	case FS_IOC_GET_ENCRYPTION_KEY_STATUS:
		return f2fs_ioc_get_encryption_key_status(filp, arg);
	case F2FS_IOC_GARBAGE_COLLECT:
		return f2fs_ioc_gc(filp, arg);
	case F2FS_IOC_GARBAGE_COLLECT_RANGE:
		return f2fs_ioc_gc_range(filp, arg);
	case F2FS_IOC_WRITE_CHECKPOINT:
		return f2fs_ioc_write_checkpoint(filp, arg);
	case F2FS_IOC_DEFRAGMENT:
		return f2fs_ioc_defragment(filp, arg);
	case F2FS_IOC_MOVE_RANGE:
		return f2fs_ioc_move_range(filp, arg);
	case F2FS_IOC_FLUSH_DEVICE:
		return f2fs_ioc_flush_device(filp, arg);
	case F2FS_IOC_GET_FEATURES:
		return f2fs_ioc_get_features(filp, arg);
	case F2FS_IOC_FSGETXATTR:
		return f2fs_ioc_fsgetxattr(filp, arg);
	case F2FS_IOC_FSSETXATTR:
		return f2fs_ioc_fssetxattr(filp, arg);
	case F2FS_IOC_GET_PIN_FILE:
		return f2fs_ioc_get_pin_file(filp, arg);
	case F2FS_IOC_SET_PIN_FILE:
		return f2fs_ioc_set_pin_file(filp, arg);
	case F2FS_IOC_PRECACHE_EXTENTS:
		return f2fs_ioc_precache_extents(filp, arg);
	case F2FS_IOC_RESIZE_FS:
		return f2fs_ioc_resize_fs(filp, arg);
	case FS_IOC_ENABLE_VERITY:
		return f2fs_ioc_enable_verity(filp, arg);
	case FS_IOC_MEASURE_VERITY:
		return f2fs_ioc_measure_verity(filp, arg);
	case F2FS_IOC_GET_VOLUME_NAME:
		return f2fs_get_volume_name(filp, arg);
	case F2FS_IOC_SET_VOLUME_NAME:
		return f2fs_set_volume_name(filp, arg);
	default:
		return -ENOTTY;
	}
}

static ssize_t f2fs_file_write_iter(struct kiocb *iocb, struct iov_iter *from)
{
	struct file *file = iocb->ki_filp;
	struct inode *inode = file_inode(file);
	ssize_t ret;

	if (unlikely(f2fs_cp_error(F2FS_I_SB(inode)))) {
		ret = -EIO;
		goto out;
	}

	if (iocb->ki_flags & IOCB_NOWAIT) {
		if (!inode_trylock(inode)) {
			ret = -EAGAIN;
			goto out;
		}
	} else {
		inode_lock(inode);
	}

	ret = generic_write_checks(iocb, from);
	if (ret > 0) {
		bool preallocated = false;
		size_t target_size = 0;
		int err;

		if (iov_iter_fault_in_readable(from, iov_iter_count(from)))
			set_inode_flag(inode, FI_NO_PREALLOC);

		if ((iocb->ki_flags & IOCB_NOWAIT)) {
			if (!f2fs_overwrite_io(inode, iocb->ki_pos,
						iov_iter_count(from)) ||
				f2fs_has_inline_data(inode) ||
				f2fs_force_buffered_io(inode, iocb, from)) {
				clear_inode_flag(inode, FI_NO_PREALLOC);
				inode_unlock(inode);
				ret = -EAGAIN;
				goto out;
			}
		} else {
			preallocated = true;
			target_size = iocb->ki_pos + iov_iter_count(from);

			err = f2fs_preallocate_blocks(iocb, from);
			if (err) {
				clear_inode_flag(inode, FI_NO_PREALLOC);
				inode_unlock(inode);
				ret = err;
				goto out;
			}
		}
		ret = __generic_file_write_iter(iocb, from);
		clear_inode_flag(inode, FI_NO_PREALLOC);

		/* if we couldn't write data, we should deallocate blocks. */
		if (preallocated && i_size_read(inode) < target_size)
			f2fs_truncate(inode);

		if (ret > 0)
			f2fs_update_iostat(F2FS_I_SB(inode), APP_WRITE_IO, ret);
	}
	inode_unlock(inode);
out:
	trace_f2fs_file_write_iter(inode, iocb->ki_pos,
					iov_iter_count(from), ret);
	if (ret > 0)
		ret = generic_write_sync(iocb, ret);
	return ret;
}

#ifdef CONFIG_COMPAT
long f2fs_compat_ioctl(struct file *file, unsigned int cmd, unsigned long arg)
{
	switch (cmd) {
	case F2FS_IOC32_GETFLAGS:
		cmd = F2FS_IOC_GETFLAGS;
		break;
	case F2FS_IOC32_SETFLAGS:
		cmd = F2FS_IOC_SETFLAGS;
		break;
	case F2FS_IOC32_GETVERSION:
		cmd = F2FS_IOC_GETVERSION;
		break;
	case F2FS_IOC_START_ATOMIC_WRITE:
	case F2FS_IOC_COMMIT_ATOMIC_WRITE:
	case F2FS_IOC_START_VOLATILE_WRITE:
	case F2FS_IOC_RELEASE_VOLATILE_WRITE:
	case F2FS_IOC_ABORT_VOLATILE_WRITE:
	case F2FS_IOC_SHUTDOWN:
	case F2FS_IOC_SET_ENCRYPTION_POLICY:
	case F2FS_IOC_GET_ENCRYPTION_PWSALT:
	case F2FS_IOC_GET_ENCRYPTION_POLICY:
	case FS_IOC_GET_ENCRYPTION_POLICY_EX:
	case FS_IOC_ADD_ENCRYPTION_KEY:
	case FS_IOC_REMOVE_ENCRYPTION_KEY:
	case FS_IOC_REMOVE_ENCRYPTION_KEY_ALL_USERS:
	case FS_IOC_GET_ENCRYPTION_KEY_STATUS:
	case F2FS_IOC_GARBAGE_COLLECT:
	case F2FS_IOC_GARBAGE_COLLECT_RANGE:
	case F2FS_IOC_WRITE_CHECKPOINT:
	case F2FS_IOC_DEFRAGMENT:
	case F2FS_IOC_MOVE_RANGE:
	case F2FS_IOC_FLUSH_DEVICE:
	case F2FS_IOC_GET_FEATURES:
	case F2FS_IOC_FSGETXATTR:
	case F2FS_IOC_FSSETXATTR:
	case F2FS_IOC_GET_PIN_FILE:
	case F2FS_IOC_SET_PIN_FILE:
	case F2FS_IOC_PRECACHE_EXTENTS:
	case F2FS_IOC_RESIZE_FS:
	case FS_IOC_ENABLE_VERITY:
	case FS_IOC_MEASURE_VERITY:
	case F2FS_IOC_GET_VOLUME_NAME:
	case F2FS_IOC_SET_VOLUME_NAME:
		break;
	default:
		return -ENOIOCTLCMD;
	}
	return f2fs_ioctl(file, cmd, (unsigned long) compat_ptr(arg));
}
#endif

const struct file_operations f2fs_file_operations = {
	.llseek		= f2fs_llseek,
	.read_iter	= generic_file_read_iter,
	.write_iter	= f2fs_file_write_iter,
	.open		= f2fs_file_open,
	.release	= f2fs_release_file,
	.mmap		= f2fs_file_mmap,
	.flush		= f2fs_file_flush,
	.fsync		= f2fs_sync_file,
	.fallocate	= f2fs_fallocate,
	.unlocked_ioctl	= f2fs_ioctl,
#ifdef CONFIG_COMPAT
	.compat_ioctl	= f2fs_compat_ioctl,
#endif
	.splice_read	= generic_file_splice_read,
	.splice_write	= iter_file_splice_write,
};<|MERGE_RESOLUTION|>--- conflicted
+++ resolved
@@ -118,16 +118,6 @@
 	f2fs_update_time(sbi, REQ_TIME);
 
 	trace_f2fs_vm_page_mkwrite(page, DATA);
-<<<<<<< HEAD
-=======
-mapped:
-	/* fill the page */
-	f2fs_wait_on_page_writeback(page, DATA, false);
-
-	/* wait for GCed page writeback via META_MAPPING */
-	f2fs_wait_on_block_writeback(inode, dn.data_blkaddr);
-
->>>>>>> c63ee293
 out_sem:
 	up_read(&F2FS_I(inode)->i_mmap_sem);
 
@@ -2887,11 +2877,8 @@
 	F2FS_I(inode)->i_projid = kprojid;
 	inode->i_ctime = current_time(inode);
 	f2fs_mark_inode_dirty_sync(inode, true);
-<<<<<<< HEAD
 out_unlock:
 	f2fs_unlock_op(sbi);
-=======
->>>>>>> c63ee293
 	return err;
 }
 #else
@@ -3034,7 +3021,6 @@
 		return err;
 
 	inode_lock(inode);
-<<<<<<< HEAD
 
 	f2fs_fill_fsxattr(inode, &old_fa);
 	err = vfs_ioc_fssetxattr_check(inode, &old_fa, &fa);
@@ -3046,17 +3032,6 @@
 	if (err)
 		goto out;
 
-=======
-	err = f2fs_ioctl_check_project(inode, &fa);
-	if (err)
-		goto out;
-	flags = (fi->i_flags & ~F2FS_FL_XFLAG_VISIBLE) |
-				(flags & F2FS_FL_XFLAG_VISIBLE);
-	err = __f2fs_ioc_setflags(inode, flags);
-	if (err)
-		goto out;
-
->>>>>>> c63ee293
 	err = f2fs_ioc_setproject(filp, fa.fsx_projid);
 out:
 	inode_unlock(inode);
