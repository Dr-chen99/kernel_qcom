/*
 * fs/f2fs/namei.c
 *
 * Copyright (c) 2012 Samsung Electronics Co., Ltd.
 *             http://www.samsung.com/
 *
 * This program is free software; you can redistribute it and/or modify
 * it under the terms of the GNU General Public License version 2 as
 * published by the Free Software Foundation.
 */
#include <linux/fs.h>
#include <linux/namei.h>
#include <linux/f2fs_fs.h>
#include <linux/pagemap.h>
#include <linux/sched.h>
#include <linux/ctype.h>
#include <linux/dcache.h>
#include <linux/namei.h>
#include <linux/quotaops.h>

#include "f2fs.h"
#include "node.h"
#include "xattr.h"
#include "acl.h"
#include <trace/events/f2fs.h>

static struct inode *f2fs_new_inode(struct inode *dir, umode_t mode)
{
	struct f2fs_sb_info *sbi = F2FS_I_SB(dir);
	nid_t ino;
	struct inode *inode;
	bool nid_free = false;
	int xattr_size = 0;
	int err;

	inode = new_inode(dir->i_sb);
	if (!inode)
		return ERR_PTR(-ENOMEM);

	f2fs_lock_op(sbi);
	if (!alloc_nid(sbi, &ino)) {
		f2fs_unlock_op(sbi);
		err = -ENOSPC;
		goto fail;
	}
	f2fs_unlock_op(sbi);

	nid_free = true;

	inode_init_owner(inode, dir, mode);

	inode->i_ino = ino;
	inode->i_blocks = 0;
	inode->i_mtime = inode->i_atime = inode->i_ctime =
			F2FS_I(inode)->i_crtime = current_time(inode);
	inode->i_generation = sbi->s_next_generation++;

	err = insert_inode_locked(inode);
	if (err) {
		err = -EINVAL;
		goto fail;
	}

	if (f2fs_sb_has_project_quota(sbi->sb) &&
		(F2FS_I(dir)->i_flags & FS_PROJINHERIT_FL))
		F2FS_I(inode)->i_projid = F2FS_I(dir)->i_projid;
	else
		F2FS_I(inode)->i_projid = make_kprojid(&init_user_ns,
							F2FS_DEF_PROJID);
	dquot_initialize(inode);

	err = dquot_alloc_inode(inode);
	if (err)
		goto fail_drop;

	set_inode_flag(inode, FI_NEW_INODE);

	/* If the directory encrypted, then we should encrypt the inode. */
	if ((f2fs_encrypted_inode(dir) || DUMMY_ENCRYPTION_ENABLED(sbi)) &&
				f2fs_may_encrypt(inode))
		f2fs_set_encrypted_inode(inode);

	if (f2fs_sb_has_extra_attr(sbi->sb)) {
		set_inode_flag(inode, FI_EXTRA_ATTR);
		F2FS_I(inode)->i_extra_isize = F2FS_TOTAL_EXTRA_ATTR_SIZE;
	}

	if (test_opt(sbi, INLINE_XATTR))
		set_inode_flag(inode, FI_INLINE_XATTR);

	if (test_opt(sbi, INLINE_DATA) && f2fs_may_inline_data(inode))
		set_inode_flag(inode, FI_INLINE_DATA);
	if (f2fs_may_inline_dentry(inode))
		set_inode_flag(inode, FI_INLINE_DENTRY);

	if (f2fs_sb_has_flexible_inline_xattr(sbi->sb)) {
		f2fs_bug_on(sbi, !f2fs_has_extra_attr(inode));
		if (f2fs_has_inline_xattr(inode))
			xattr_size = F2FS_OPTION(sbi).inline_xattr_size;
		/* Otherwise, will be 0 */
	} else if (f2fs_has_inline_xattr(inode) ||
				f2fs_has_inline_dentry(inode)) {
		xattr_size = DEFAULT_INLINE_XATTR_ADDRS;
	}
	F2FS_I(inode)->i_inline_xattr_size = xattr_size;

	f2fs_init_extent_tree(inode, NULL);

	stat_inc_inline_xattr(inode);
	stat_inc_inline_inode(inode);
	stat_inc_inline_dir(inode);

	F2FS_I(inode)->i_flags =
		f2fs_mask_flags(mode, F2FS_I(dir)->i_flags & F2FS_FL_INHERITED);

	if (S_ISDIR(inode->i_mode))
		F2FS_I(inode)->i_flags |= FS_INDEX_FL;

	if (F2FS_I(inode)->i_flags & FS_PROJINHERIT_FL)
		set_inode_flag(inode, FI_PROJ_INHERIT);

	trace_f2fs_new_inode(inode, 0);
	return inode;

fail:
	trace_f2fs_new_inode(inode, err);
	make_bad_inode(inode);
	if (nid_free)
		set_inode_flag(inode, FI_FREE_NID);
	iput(inode);
	return ERR_PTR(err);
fail_drop:
	trace_f2fs_new_inode(inode, err);
	dquot_drop(inode);
	inode->i_flags |= S_NOQUOTA;
	if (nid_free)
		set_inode_flag(inode, FI_FREE_NID);
	clear_nlink(inode);
	unlock_new_inode(inode);
	iput(inode);
	return ERR_PTR(err);
}

static int is_extension_exist(const unsigned char *s, const char *sub)
{
	size_t slen = strlen(s);
	size_t sublen = strlen(sub);
	int i;

	/*
	 * filename format of multimedia file should be defined as:
	 * "filename + '.' + extension + (optional: '.' + temp extension)".
	 */
	if (slen < sublen + 2)
		return 0;

	for (i = 1; i < slen - sublen; i++) {
		if (s[i] != '.')
			continue;
		if (!strncasecmp(s + i + 1, sub, sublen))
			return 1;
	}

	return 0;
}

/*
 * Set multimedia files as cold files for hot/cold data separation
 */
static inline void set_file_temperature(struct f2fs_sb_info *sbi, struct inode *inode,
		const unsigned char *name)
{
	__u8 (*extlist)[F2FS_EXTENSION_LEN] = sbi->raw_super->extension_list;
	int i, cold_count, hot_count;

	down_read(&sbi->sb_lock);

	cold_count = le32_to_cpu(sbi->raw_super->extension_count);
	hot_count = sbi->raw_super->hot_ext_count;

	for (i = 0; i < cold_count + hot_count; i++) {
		if (!is_extension_exist(name, extlist[i]))
			continue;
		if (i < cold_count)
			file_set_cold(inode);
		else
			file_set_hot(inode);
		break;
	}

	up_read(&sbi->sb_lock);
}

int update_extension_list(struct f2fs_sb_info *sbi, const char *name,
							bool hot, bool set)
{
	__u8 (*extlist)[F2FS_EXTENSION_LEN] = sbi->raw_super->extension_list;
	int cold_count = le32_to_cpu(sbi->raw_super->extension_count);
	int hot_count = sbi->raw_super->hot_ext_count;
	int total_count = cold_count + hot_count;
	int start, count;
	int i;

	if (set) {
		if (total_count == F2FS_MAX_EXTENSION)
			return -EINVAL;
	} else {
		if (!hot && !cold_count)
			return -EINVAL;
		if (hot && !hot_count)
			return -EINVAL;
	}

	if (hot) {
		start = cold_count;
		count = total_count;
	} else {
		start = 0;
		count = cold_count;
	}

	for (i = start; i < count; i++) {
		if (strcmp(name, extlist[i]))
			continue;

		if (set)
			return -EINVAL;

		memcpy(extlist[i], extlist[i + 1],
				F2FS_EXTENSION_LEN * (total_count - i - 1));
		memset(extlist[total_count - 1], 0, F2FS_EXTENSION_LEN);
		if (hot)
			sbi->raw_super->hot_ext_count = hot_count - 1;
		else
			sbi->raw_super->extension_count =
						cpu_to_le32(cold_count - 1);
		return 0;
	}

	if (!set)
		return -EINVAL;

	if (hot) {
		strncpy(extlist[count], name, strlen(name));
		sbi->raw_super->hot_ext_count = hot_count + 1;
	} else {
		char buf[F2FS_MAX_EXTENSION][F2FS_EXTENSION_LEN];

		memcpy(buf, &extlist[cold_count],
				F2FS_EXTENSION_LEN * hot_count);
		memset(extlist[cold_count], 0, F2FS_EXTENSION_LEN);
		strncpy(extlist[cold_count], name, strlen(name));
		memcpy(&extlist[cold_count + 1], buf,
				F2FS_EXTENSION_LEN * hot_count);
		sbi->raw_super->extension_count = cpu_to_le32(cold_count + 1);
	}
	return 0;
}

static int f2fs_create(struct inode *dir, struct dentry *dentry, umode_t mode,
						bool excl)
{
	struct f2fs_sb_info *sbi = F2FS_I_SB(dir);
	struct inode *inode;
	nid_t ino = 0;
	int err;

	if (unlikely(f2fs_cp_error(sbi)))
		return -EIO;

	dquot_initialize(dir);

	inode = f2fs_new_inode(dir, mode);
	if (IS_ERR(inode))
		return PTR_ERR(inode);

	if (!test_opt(sbi, DISABLE_EXT_IDENTIFY))
		set_file_temperature(sbi, inode, dentry->d_name.name);

	inode->i_op = &f2fs_file_inode_operations;
	inode->i_fop = &f2fs_file_operations;
	inode->i_mapping->a_ops = &f2fs_dblock_aops;
	ino = inode->i_ino;

	f2fs_lock_op(sbi);
	err = f2fs_add_link(dentry, inode);
	if (err)
		goto out;
	f2fs_unlock_op(sbi);

	alloc_nid_done(sbi, ino);

<<<<<<< HEAD
	unlock_new_inode(inode);
	d_instantiate(dentry, inode);

	if (IS_DIRSYNC(dir))
		f2fs_sync_fs(sbi->sb, 1);

	f2fs_balance_fs(sbi, true);
=======
	d_instantiate_new(dentry, inode);
>>>>>>> 8eb1ef07
	return 0;
out:
	handle_failed_inode(inode);
	return err;
}

static int f2fs_link(struct dentry *old_dentry, struct inode *dir,
		struct dentry *dentry)
{
	struct inode *inode = d_inode(old_dentry);
	struct f2fs_sb_info *sbi = F2FS_I_SB(dir);
	int err;

	if (unlikely(f2fs_cp_error(sbi)))
		return -EIO;

	err = fscrypt_prepare_link(old_dentry, dir, dentry);
	if (err)
		return err;

	if (is_inode_flag_set(dir, FI_PROJ_INHERIT) &&
			(!projid_eq(F2FS_I(dir)->i_projid,
			F2FS_I(old_dentry->d_inode)->i_projid)))
		return -EXDEV;

	dquot_initialize(dir);

	f2fs_balance_fs(sbi, true);

	inode->i_ctime = current_time(inode);
	ihold(inode);

	set_inode_flag(inode, FI_INC_LINK);
	f2fs_lock_op(sbi);
	err = f2fs_add_link(dentry, inode);
	if (err)
		goto out;
	f2fs_unlock_op(sbi);

	d_instantiate(dentry, inode);

	if (IS_DIRSYNC(dir))
		f2fs_sync_fs(sbi->sb, 1);
	return 0;
out:
	clear_inode_flag(inode, FI_INC_LINK);
	iput(inode);
	f2fs_unlock_op(sbi);
	return err;
}

struct dentry *f2fs_get_parent(struct dentry *child)
{
	struct qstr dotdot = QSTR_INIT("..", 2);
	struct page *page;
	unsigned long ino = f2fs_inode_by_name(d_inode(child), &dotdot, &page);
	if (!ino) {
		if (IS_ERR(page))
			return ERR_CAST(page);
		return ERR_PTR(-ENOENT);
	}
	return d_obtain_alias(f2fs_iget(child->d_sb, ino));
}

static int __recover_dot_dentries(struct inode *dir, nid_t pino)
{
	struct f2fs_sb_info *sbi = F2FS_I_SB(dir);
	struct qstr dot = QSTR_INIT(".", 1);
	struct qstr dotdot = QSTR_INIT("..", 2);
	struct f2fs_dir_entry *de;
	struct page *page;
	int err = 0;

	if (f2fs_readonly(sbi->sb)) {
		f2fs_msg(sbi->sb, KERN_INFO,
			"skip recovering inline_dots inode (ino:%lu, pino:%u) "
			"in readonly mountpoint", dir->i_ino, pino);
		return 0;
	}

	dquot_initialize(dir);

	f2fs_balance_fs(sbi, true);

	f2fs_lock_op(sbi);

	de = f2fs_find_entry(dir, &dot, &page);
	if (de) {
		f2fs_put_page(page, 0);
	} else if (IS_ERR(page)) {
		err = PTR_ERR(page);
		goto out;
	} else {
		err = __f2fs_add_link(dir, &dot, NULL, dir->i_ino, S_IFDIR);
		if (err)
			goto out;
	}

	de = f2fs_find_entry(dir, &dotdot, &page);
	if (de)
		f2fs_put_page(page, 0);
	else if (IS_ERR(page))
		err = PTR_ERR(page);
	else
		err = __f2fs_add_link(dir, &dotdot, NULL, pino, S_IFDIR);
out:
	if (!err)
		clear_inode_flag(dir, FI_INLINE_DOTS);

	f2fs_unlock_op(sbi);
	return err;
}

static struct dentry *f2fs_lookup(struct inode *dir, struct dentry *dentry,
		unsigned int flags)
{
	struct inode *inode = NULL;
	struct f2fs_dir_entry *de;
	struct page *page;
	struct dentry *new;
	nid_t ino = -1;
	int err = 0;
	unsigned int root_ino = F2FS_ROOT_INO(F2FS_I_SB(dir));

	trace_f2fs_lookup_start(dir, dentry, flags);

	err = fscrypt_prepare_lookup(dir, dentry, flags);
	if (err)
		goto out;

	if (dentry->d_name.len > F2FS_NAME_LEN) {
		err = -ENAMETOOLONG;
		goto out;
	}

	de = f2fs_find_entry(dir, &dentry->d_name, &page);
	if (!de) {
		if (IS_ERR(page)) {
			err = PTR_ERR(page);
			goto out;
		}
		goto out_splice;
	}

	ino = le32_to_cpu(de->ino);
	f2fs_put_page(page, 0);

	inode = f2fs_iget(dir->i_sb, ino);
	if (IS_ERR(inode)) {
		err = PTR_ERR(inode);
		goto out;
	}

	if ((dir->i_ino == root_ino) && f2fs_has_inline_dots(dir)) {
		err = __recover_dot_dentries(dir, root_ino);
		if (err)
			goto out_iput;
	}

	if (f2fs_has_inline_dots(inode)) {
		err = __recover_dot_dentries(inode, dir->i_ino);
		if (err)
			goto out_iput;
	}
	if (f2fs_encrypted_inode(dir) &&
	    (S_ISDIR(inode->i_mode) || S_ISLNK(inode->i_mode)) &&
	    !fscrypt_has_permitted_context(dir, inode)) {
		f2fs_msg(inode->i_sb, KERN_WARNING,
			 "Inconsistent encryption contexts: %lu/%lu",
			 dir->i_ino, inode->i_ino);
		err = -EPERM;
		goto out_iput;
	}
out_splice:
	new = d_splice_alias(inode, dentry);
	if (IS_ERR(new))
		err = PTR_ERR(new);
	trace_f2fs_lookup_end(dir, dentry, ino, err);
	return new;
out_iput:
	iput(inode);
out:
	trace_f2fs_lookup_end(dir, dentry, ino, err);
	return ERR_PTR(err);
}

static int f2fs_unlink(struct inode *dir, struct dentry *dentry)
{
	struct f2fs_sb_info *sbi = F2FS_I_SB(dir);
	struct inode *inode = d_inode(dentry);
	struct f2fs_dir_entry *de;
	struct page *page;
	int err = -ENOENT;

	trace_f2fs_unlink_enter(dir, dentry);

	if (unlikely(f2fs_cp_error(sbi)))
		return -EIO;

	dquot_initialize(dir);
	dquot_initialize(inode);

	de = f2fs_find_entry(dir, &dentry->d_name, &page);
	if (!de) {
		if (IS_ERR(page))
			err = PTR_ERR(page);
		goto fail;
	}

	f2fs_balance_fs(sbi, true);

	f2fs_lock_op(sbi);
	err = acquire_orphan_inode(sbi);
	if (err) {
		f2fs_unlock_op(sbi);
		f2fs_put_page(page, 0);
		goto fail;
	}
	f2fs_delete_entry(de, page, dir, inode);
	f2fs_unlock_op(sbi);

	if (IS_DIRSYNC(dir))
		f2fs_sync_fs(sbi->sb, 1);
fail:
	trace_f2fs_unlink_exit(inode, err);
	return err;
}

static void *f2fs_follow_link(struct dentry *dentry, struct nameidata *nd)
{
	struct page *page;
	char *link;

	page = page_follow_link_light(dentry, nd);
	if (IS_ERR(page))
		return page;

	link = nd_get_link(nd);
	if (IS_ERR(link))
		return link;

	/* this is broken symlink case */
	if (*link == 0) {
		kunmap(page);
		page_cache_release(page);
		return ERR_PTR(-ENOENT);
	}
	return page;
}

static int f2fs_symlink(struct inode *dir, struct dentry *dentry,
					const char *symname)
{
	struct f2fs_sb_info *sbi = F2FS_I_SB(dir);
	struct inode *inode;
	size_t len = strlen(symname);
	struct fscrypt_str disk_link;
	int err;

	if (unlikely(f2fs_cp_error(sbi)))
		return -EIO;

	err = fscrypt_prepare_symlink(dir, symname, len, dir->i_sb->s_blocksize,
				      &disk_link);
	if (err)
		return err;

	dquot_initialize(dir);

	inode = f2fs_new_inode(dir, S_IFLNK | S_IRWXUGO);
	if (IS_ERR(inode))
		return PTR_ERR(inode);

	if (IS_ENCRYPTED(inode))
		inode->i_op = &f2fs_encrypted_symlink_inode_operations;
	else
		inode->i_op = &f2fs_symlink_inode_operations;
	inode_nohighmem(inode);
	inode->i_mapping->a_ops = &f2fs_dblock_aops;

	f2fs_lock_op(sbi);
	err = f2fs_add_link(dentry, inode);
	if (err)
		goto out_handle_failed_inode;
	f2fs_unlock_op(sbi);
	alloc_nid_done(sbi, inode->i_ino);

<<<<<<< HEAD
	err = fscrypt_encrypt_symlink(inode, symname, len, &disk_link);
	if (err)
		goto err_out;

	err = page_symlink(inode, disk_link.name, disk_link.len);

err_out:
	unlock_new_inode(inode);
	d_instantiate(dentry, inode);

	/*
	 * Let's flush symlink data in order to avoid broken symlink as much as
	 * possible. Nevertheless, fsyncing is the best way, but there is no
	 * way to get a file descriptor in order to flush that.
	 *
	 * Note that, it needs to do dir->fsync to make this recoverable.
	 * If the symlink path is stored into inline_data, there is no
	 * performance regression.
	 */
	if (!err) {
		filemap_write_and_wait_range(inode->i_mapping, 0,
							disk_link.len - 1);

		if (IS_DIRSYNC(dir))
			f2fs_sync_fs(sbi->sb, 1);
	} else {
		f2fs_unlink(dir, dentry);
	}

	f2fs_balance_fs(sbi, true);
	goto out_free_encrypted_link;

out_handle_failed_inode:
=======
	d_instantiate_new(dentry, inode);
	return err;
out:
>>>>>>> 8eb1ef07
	handle_failed_inode(inode);
out_free_encrypted_link:
	if (disk_link.name != (unsigned char *)symname)
		kfree(disk_link.name);
	return err;
}

static int f2fs_mkdir(struct inode *dir, struct dentry *dentry, umode_t mode)
{
	struct f2fs_sb_info *sbi = F2FS_I_SB(dir);
	struct inode *inode;
	int err;

	if (unlikely(f2fs_cp_error(sbi)))
		return -EIO;

	dquot_initialize(dir);

	inode = f2fs_new_inode(dir, S_IFDIR | mode);
	if (IS_ERR(inode))
		return PTR_ERR(inode);

	inode->i_op = &f2fs_dir_inode_operations;
	inode->i_fop = &f2fs_dir_operations;
	inode->i_mapping->a_ops = &f2fs_dblock_aops;
	inode_nohighmem(inode);

	set_inode_flag(inode, FI_INC_LINK);
	f2fs_lock_op(sbi);
	err = f2fs_add_link(dentry, inode);
	if (err)
		goto out_fail;
	f2fs_unlock_op(sbi);

	alloc_nid_done(sbi, inode->i_ino);

<<<<<<< HEAD
	unlock_new_inode(inode);
	d_instantiate(dentry, inode);
=======
	d_instantiate_new(dentry, inode);
>>>>>>> 8eb1ef07

	if (IS_DIRSYNC(dir))
		f2fs_sync_fs(sbi->sb, 1);

	f2fs_balance_fs(sbi, true);
	return 0;

out_fail:
	clear_inode_flag(inode, FI_INC_LINK);
	handle_failed_inode(inode);
	return err;
}

static int f2fs_rmdir(struct inode *dir, struct dentry *dentry)
{
	struct inode *inode = d_inode(dentry);
	if (f2fs_empty_dir(inode))
		return f2fs_unlink(dir, dentry);
	return -ENOTEMPTY;
}

static int f2fs_mknod(struct inode *dir, struct dentry *dentry,
				umode_t mode, dev_t rdev)
{
	struct f2fs_sb_info *sbi = F2FS_I_SB(dir);
	struct inode *inode;
	int err = 0;

	if (unlikely(f2fs_cp_error(sbi)))
		return -EIO;
	if (!new_valid_dev(rdev))
		return -EINVAL;

	dquot_initialize(dir);

	inode = f2fs_new_inode(dir, mode);
	if (IS_ERR(inode))
		return PTR_ERR(inode);

	init_special_inode(inode, inode->i_mode, rdev);
	inode->i_op = &f2fs_special_inode_operations;

	f2fs_lock_op(sbi);
	err = f2fs_add_link(dentry, inode);
	if (err)
		goto out;
	f2fs_unlock_op(sbi);

	alloc_nid_done(sbi, inode->i_ino);
<<<<<<< HEAD

	unlock_new_inode(inode);
	d_instantiate(dentry, inode);

	if (IS_DIRSYNC(dir))
		f2fs_sync_fs(sbi->sb, 1);

	f2fs_balance_fs(sbi, true);
	return 0;
out:
	handle_failed_inode(inode);
	return err;
}

static int __f2fs_tmpfile(struct inode *dir, struct dentry *dentry,
					umode_t mode, struct inode **whiteout)
{
	struct f2fs_sb_info *sbi = F2FS_I_SB(dir);
	struct inode *inode;
	int err;

	dquot_initialize(dir);

	inode = f2fs_new_inode(dir, mode);
	if (IS_ERR(inode))
		return PTR_ERR(inode);

	if (whiteout) {
		init_special_inode(inode, inode->i_mode, WHITEOUT_DEV);
		inode->i_op = &f2fs_special_inode_operations;
	} else {
		inode->i_op = &f2fs_file_inode_operations;
		inode->i_fop = &f2fs_file_operations;
		inode->i_mapping->a_ops = &f2fs_dblock_aops;
	}

	f2fs_lock_op(sbi);
	err = acquire_orphan_inode(sbi);
	if (err)
		goto out;

	err = f2fs_do_tmpfile(inode, dir);
	if (err)
		goto release_out;

	/*
	 * add this non-linked tmpfile to orphan list, in this way we could
	 * remove all unused data of tmpfile after abnormal power-off.
	 */
	add_orphan_inode(inode);
	alloc_nid_done(sbi, inode->i_ino);

	if (whiteout) {
		f2fs_i_links_write(inode, false);
		*whiteout = inode;
	} else {
		d_tmpfile(dentry, inode);
	}
	/* link_count was changed by d_tmpfile as well. */
	f2fs_unlock_op(sbi);
	unlock_new_inode(inode);

	f2fs_balance_fs(sbi, true);
=======
	d_instantiate_new(dentry, inode);
>>>>>>> 8eb1ef07
	return 0;

release_out:
	release_orphan_inode(sbi);
out:
	handle_failed_inode(inode);
	return err;
}

static int f2fs_tmpfile(struct inode *dir, struct dentry *dentry, umode_t mode)
{
	struct f2fs_sb_info *sbi = F2FS_I_SB(dir);

	if (unlikely(f2fs_cp_error(sbi)))
		return -EIO;

	if (f2fs_encrypted_inode(dir) || DUMMY_ENCRYPTION_ENABLED(sbi)) {
		int err = fscrypt_get_encryption_info(dir);
		if (err)
			return err;
	}

	return __f2fs_tmpfile(dir, dentry, mode, NULL);
}

static int f2fs_create_whiteout(struct inode *dir, struct inode **whiteout)
{
	if (unlikely(f2fs_cp_error(F2FS_I_SB(dir))))
		return -EIO;

	return __f2fs_tmpfile(dir, NULL, S_IFCHR | WHITEOUT_MODE, whiteout);
}

static int f2fs_rename(struct inode *old_dir, struct dentry *old_dentry,
			struct inode *new_dir, struct dentry *new_dentry,
			unsigned int flags)
{
	struct f2fs_sb_info *sbi = F2FS_I_SB(old_dir);
	struct inode *old_inode = d_inode(old_dentry);
	struct inode *new_inode = d_inode(new_dentry);
	struct inode *whiteout = NULL;
	struct page *old_dir_page;
	struct page *old_page, *new_page = NULL;
	struct f2fs_dir_entry *old_dir_entry = NULL;
	struct f2fs_dir_entry *old_entry;
	struct f2fs_dir_entry *new_entry;
	bool is_old_inline = f2fs_has_inline_dentry(old_dir);
	int err = -ENOENT;

	if (unlikely(f2fs_cp_error(sbi)))
		return -EIO;

	if (is_inode_flag_set(new_dir, FI_PROJ_INHERIT) &&
			(!projid_eq(F2FS_I(new_dir)->i_projid,
			F2FS_I(old_dentry->d_inode)->i_projid)))
		return -EXDEV;

	dquot_initialize(old_dir);

	dquot_initialize(new_dir);

	if (new_inode)
		dquot_initialize(new_inode);

	old_entry = f2fs_find_entry(old_dir, &old_dentry->d_name, &old_page);
	if (!old_entry) {
		if (IS_ERR(old_page))
			err = PTR_ERR(old_page);
		goto out;
	}

	if (S_ISDIR(old_inode->i_mode)) {
		old_dir_entry = f2fs_parent_dir(old_inode, &old_dir_page);
		if (!old_dir_entry) {
			if (IS_ERR(old_dir_page))
				err = PTR_ERR(old_dir_page);
			goto out_old;
		}
	}

	if (flags & RENAME_WHITEOUT) {
		err = f2fs_create_whiteout(old_dir, &whiteout);
		if (err)
			goto out_dir;
	}

	if (new_inode) {

		err = -ENOTEMPTY;
		if (old_dir_entry && !f2fs_empty_dir(new_inode))
			goto out_whiteout;

		err = -ENOENT;
		new_entry = f2fs_find_entry(new_dir, &new_dentry->d_name,
						&new_page);
		if (!new_entry) {
			if (IS_ERR(new_page))
				err = PTR_ERR(new_page);
			goto out_whiteout;
		}

		f2fs_balance_fs(sbi, true);

		f2fs_lock_op(sbi);

		err = acquire_orphan_inode(sbi);
		if (err)
			goto put_out_dir;

		f2fs_set_link(new_dir, new_entry, new_page, old_inode);

		new_inode->i_ctime = current_time(new_inode);
		down_write(&F2FS_I(new_inode)->i_sem);
		if (old_dir_entry)
			f2fs_i_links_write(new_inode, false);
		f2fs_i_links_write(new_inode, false);
		up_write(&F2FS_I(new_inode)->i_sem);

		if (!new_inode->i_nlink)
			add_orphan_inode(new_inode);
		else
			release_orphan_inode(sbi);
	} else {
		f2fs_balance_fs(sbi, true);

		f2fs_lock_op(sbi);

		err = f2fs_add_link(new_dentry, old_inode);
		if (err) {
			f2fs_unlock_op(sbi);
			goto out_whiteout;
		}

		if (old_dir_entry)
			f2fs_i_links_write(new_dir, true);

		/*
		 * old entry and new entry can locate in the same inline
		 * dentry in inode, when attaching new entry in inline dentry,
		 * it could force inline dentry conversion, after that,
		 * old_entry and old_page will point to wrong address, in
		 * order to avoid this, let's do the check and update here.
		 */
		if (is_old_inline && !f2fs_has_inline_dentry(old_dir)) {
			f2fs_put_page(old_page, 0);
			old_page = NULL;

			old_entry = f2fs_find_entry(old_dir,
						&old_dentry->d_name, &old_page);
			if (!old_entry) {
				err = -ENOENT;
				if (IS_ERR(old_page))
					err = PTR_ERR(old_page);
				f2fs_unlock_op(sbi);
				goto out_dir;
			}
		}
	}

	down_write(&F2FS_I(old_inode)->i_sem);
	if (!old_dir_entry || whiteout)
		file_lost_pino(old_inode);
	else
		F2FS_I(old_inode)->i_pino = new_dir->i_ino;
	up_write(&F2FS_I(old_inode)->i_sem);

	old_inode->i_ctime = current_time(old_inode);
	f2fs_mark_inode_dirty_sync(old_inode, false);

	f2fs_delete_entry(old_entry, old_page, old_dir, NULL);

	if (whiteout) {
		whiteout->i_state |= I_LINKABLE;
		set_inode_flag(whiteout, FI_INC_LINK);
		err = f2fs_add_link(old_dentry, whiteout);
		if (err)
			goto put_out_dir;
		whiteout->i_state &= ~I_LINKABLE;
		iput(whiteout);
	}

	if (old_dir_entry) {
		if (old_dir != new_dir && !whiteout)
			f2fs_set_link(old_inode, old_dir_entry,
						old_dir_page, new_dir);
		else
			f2fs_put_page(old_dir_page, 0);
		f2fs_i_links_write(old_dir, false);
	}
	if (F2FS_OPTION(sbi).fsync_mode == FSYNC_MODE_STRICT)
		add_ino_entry(sbi, new_dir->i_ino, TRANS_DIR_INO);

	f2fs_unlock_op(sbi);

	if (IS_DIRSYNC(old_dir) || IS_DIRSYNC(new_dir))
		f2fs_sync_fs(sbi->sb, 1);
	return 0;

put_out_dir:
	f2fs_unlock_op(sbi);
	if (new_page)
		f2fs_put_page(new_page, 0);
out_whiteout:
	if (whiteout)
		iput(whiteout);
out_dir:
	if (old_dir_entry)
		f2fs_put_page(old_dir_page, 0);
out_old:
	f2fs_put_page(old_page, 0);
out:
	return err;
}

static int f2fs_cross_rename(struct inode *old_dir, struct dentry *old_dentry,
			     struct inode *new_dir, struct dentry *new_dentry)
{
	struct f2fs_sb_info *sbi = F2FS_I_SB(old_dir);
	struct inode *old_inode = d_inode(old_dentry);
	struct inode *new_inode = d_inode(new_dentry);
	struct page *old_dir_page, *new_dir_page;
	struct page *old_page, *new_page;
	struct f2fs_dir_entry *old_dir_entry = NULL, *new_dir_entry = NULL;
	struct f2fs_dir_entry *old_entry, *new_entry;
	int old_nlink = 0, new_nlink = 0;
	int err = -ENOENT;

	if (unlikely(f2fs_cp_error(sbi)))
		return -EIO;

	if ((is_inode_flag_set(new_dir, FI_PROJ_INHERIT) &&
			!projid_eq(F2FS_I(new_dir)->i_projid,
			F2FS_I(old_dentry->d_inode)->i_projid)) ||
	    (is_inode_flag_set(new_dir, FI_PROJ_INHERIT) &&
			!projid_eq(F2FS_I(old_dir)->i_projid,
			F2FS_I(new_dentry->d_inode)->i_projid)))
		return -EXDEV;

	dquot_initialize(old_dir);

	dquot_initialize(new_dir);

	old_entry = f2fs_find_entry(old_dir, &old_dentry->d_name, &old_page);
	if (!old_entry) {
		if (IS_ERR(old_page))
			err = PTR_ERR(old_page);
		goto out;
	}

	new_entry = f2fs_find_entry(new_dir, &new_dentry->d_name, &new_page);
	if (!new_entry) {
		if (IS_ERR(new_page))
			err = PTR_ERR(new_page);
		goto out_old;
	}

	/* prepare for updating ".." directory entry info later */
	if (old_dir != new_dir) {
		if (S_ISDIR(old_inode->i_mode)) {
			old_dir_entry = f2fs_parent_dir(old_inode,
							&old_dir_page);
			if (!old_dir_entry) {
				if (IS_ERR(old_dir_page))
					err = PTR_ERR(old_dir_page);
				goto out_new;
			}
		}

		if (S_ISDIR(new_inode->i_mode)) {
			new_dir_entry = f2fs_parent_dir(new_inode,
							&new_dir_page);
			if (!new_dir_entry) {
				if (IS_ERR(new_dir_page))
					err = PTR_ERR(new_dir_page);
				goto out_old_dir;
			}
		}
	}

	/*
	 * If cross rename between file and directory those are not
	 * in the same directory, we will inc nlink of file's parent
	 * later, so we should check upper boundary of its nlink.
	 */
	if ((!old_dir_entry || !new_dir_entry) &&
				old_dir_entry != new_dir_entry) {
		old_nlink = old_dir_entry ? -1 : 1;
		new_nlink = -old_nlink;
		err = -EMLINK;
		if ((old_nlink > 0 && old_dir->i_nlink >= F2FS_LINK_MAX) ||
			(new_nlink > 0 && new_dir->i_nlink >= F2FS_LINK_MAX))
			goto out_new_dir;
	}

	f2fs_balance_fs(sbi, true);

	f2fs_lock_op(sbi);

	/* update ".." directory entry info of old dentry */
	if (old_dir_entry)
		f2fs_set_link(old_inode, old_dir_entry, old_dir_page, new_dir);

	/* update ".." directory entry info of new dentry */
	if (new_dir_entry)
		f2fs_set_link(new_inode, new_dir_entry, new_dir_page, old_dir);

	/* update directory entry info of old dir inode */
	f2fs_set_link(old_dir, old_entry, old_page, new_inode);

	down_write(&F2FS_I(old_inode)->i_sem);
	file_lost_pino(old_inode);
	up_write(&F2FS_I(old_inode)->i_sem);

	old_dir->i_ctime = current_time(old_dir);
	if (old_nlink) {
		down_write(&F2FS_I(old_dir)->i_sem);
		f2fs_i_links_write(old_dir, old_nlink > 0);
		up_write(&F2FS_I(old_dir)->i_sem);
	}
	f2fs_mark_inode_dirty_sync(old_dir, false);

	/* update directory entry info of new dir inode */
	f2fs_set_link(new_dir, new_entry, new_page, old_inode);

	down_write(&F2FS_I(new_inode)->i_sem);
	file_lost_pino(new_inode);
	up_write(&F2FS_I(new_inode)->i_sem);

	new_dir->i_ctime = current_time(new_dir);
	if (new_nlink) {
		down_write(&F2FS_I(new_dir)->i_sem);
		f2fs_i_links_write(new_dir, new_nlink > 0);
		up_write(&F2FS_I(new_dir)->i_sem);
	}
	f2fs_mark_inode_dirty_sync(new_dir, false);

	if (F2FS_OPTION(sbi).fsync_mode == FSYNC_MODE_STRICT) {
		add_ino_entry(sbi, old_dir->i_ino, TRANS_DIR_INO);
		add_ino_entry(sbi, new_dir->i_ino, TRANS_DIR_INO);
	}

	f2fs_unlock_op(sbi);

	if (IS_DIRSYNC(old_dir) || IS_DIRSYNC(new_dir))
		f2fs_sync_fs(sbi->sb, 1);
	return 0;
out_new_dir:
	if (new_dir_entry) {
		f2fs_put_page(new_dir_page, 0);
	}
out_old_dir:
	if (old_dir_entry) {
		f2fs_put_page(old_dir_page, 0);
	}
out_new:
	f2fs_put_page(new_page, 0);
out_old:
	f2fs_put_page(old_page, 0);
out:
	return err;
}

static int f2fs_rename2(struct inode *old_dir, struct dentry *old_dentry,
			struct inode *new_dir, struct dentry *new_dentry,
			unsigned int flags)
{
	int err;

	if (flags & ~(RENAME_NOREPLACE | RENAME_EXCHANGE | RENAME_WHITEOUT))
		return -EINVAL;

	err = fscrypt_prepare_rename(old_dir, old_dentry, new_dir, new_dentry,
				     flags);
	if (err)
		return err;

	if (flags & RENAME_EXCHANGE) {
		return f2fs_cross_rename(old_dir, old_dentry,
					 new_dir, new_dentry);
	}
	/*
	 * VFS has already handled the new dentry existence case,
	 * here, we just deal with "RENAME_NOREPLACE" as regular rename.
	 */
	return f2fs_rename(old_dir, old_dentry, new_dir, new_dentry, flags);
}

static void *f2fs_encrypted_follow_link(struct dentry *dentry,
						struct nameidata *nd)
{
	struct inode *inode = d_inode(dentry);
	struct page *page;
	void *target;

	if (!dentry)
		return ERR_PTR(-ECHILD);

	page = read_mapping_page(inode->i_mapping, 0, NULL);
	if (IS_ERR(page))
		return ERR_CAST(page);

	target = fscrypt_get_symlink(inode, page_address(page),
				     inode->i_sb->s_blocksize, nd);
	put_page(page);
	return target;
}

const struct inode_operations f2fs_encrypted_symlink_inode_operations = {
	.readlink       = generic_readlink,
	.follow_link    = f2fs_encrypted_follow_link,
	.put_link       = kfree_put_link,
	.getattr	= f2fs_getattr,
	.setattr	= f2fs_setattr,
#ifdef CONFIG_F2FS_FS_XATTR
	.setxattr	= generic_setxattr,
	.getxattr	= generic_getxattr,
	.listxattr	= f2fs_listxattr,
	.removexattr	= generic_removexattr,
#endif
};

const struct inode_operations f2fs_dir_inode_operations = {
	.create		= f2fs_create,
	.lookup		= f2fs_lookup,
	.link		= f2fs_link,
	.unlink		= f2fs_unlink,
	.symlink	= f2fs_symlink,
	.mkdir		= f2fs_mkdir,
	.rmdir		= f2fs_rmdir,
	.mknod		= f2fs_mknod,
	.rename2	= f2fs_rename2,
	.tmpfile	= f2fs_tmpfile,
	.getattr	= f2fs_getattr,
	.setattr	= f2fs_setattr,
	.get_acl	= f2fs_get_acl,
	.set_acl	= f2fs_set_acl,
#ifdef CONFIG_F2FS_FS_XATTR
	.setxattr	= generic_setxattr,
	.getxattr	= generic_getxattr,
	.listxattr	= f2fs_listxattr,
	.removexattr	= generic_removexattr,
#endif
};

const struct inode_operations f2fs_symlink_inode_operations = {
	.readlink       = generic_readlink,
	.follow_link    = f2fs_follow_link,
	.put_link       = page_put_link,
	.getattr	= f2fs_getattr,
	.setattr	= f2fs_setattr,
#ifdef CONFIG_F2FS_FS_XATTR
	.setxattr	= generic_setxattr,
	.getxattr	= generic_getxattr,
	.listxattr	= f2fs_listxattr,
	.removexattr	= generic_removexattr,
#endif
};

const struct inode_operations f2fs_special_inode_operations = {
	.getattr	= f2fs_getattr,
	.setattr        = f2fs_setattr,
	.get_acl	= f2fs_get_acl,
	.set_acl	= f2fs_set_acl,
#ifdef CONFIG_F2FS_FS_XATTR
	.setxattr       = generic_setxattr,
	.getxattr       = generic_getxattr,
	.listxattr	= f2fs_listxattr,
	.removexattr    = generic_removexattr,
#endif
};<|MERGE_RESOLUTION|>--- conflicted
+++ resolved
@@ -290,17 +290,12 @@
 
 	alloc_nid_done(sbi, ino);
 
-<<<<<<< HEAD
-	unlock_new_inode(inode);
-	d_instantiate(dentry, inode);
+	d_instantiate_new(dentry, inode);
 
 	if (IS_DIRSYNC(dir))
 		f2fs_sync_fs(sbi->sb, 1);
 
 	f2fs_balance_fs(sbi, true);
-=======
-	d_instantiate_new(dentry, inode);
->>>>>>> 8eb1ef07
 	return 0;
 out:
 	handle_failed_inode(inode);
@@ -588,7 +583,6 @@
 	f2fs_unlock_op(sbi);
 	alloc_nid_done(sbi, inode->i_ino);
 
-<<<<<<< HEAD
 	err = fscrypt_encrypt_symlink(inode, symname, len, &disk_link);
 	if (err)
 		goto err_out;
@@ -596,8 +590,7 @@
 	err = page_symlink(inode, disk_link.name, disk_link.len);
 
 err_out:
-	unlock_new_inode(inode);
-	d_instantiate(dentry, inode);
+	d_instantiate_new(dentry, inode);
 
 	/*
 	 * Let's flush symlink data in order to avoid broken symlink as much as
@@ -622,11 +615,6 @@
 	goto out_free_encrypted_link;
 
 out_handle_failed_inode:
-=======
-	d_instantiate_new(dentry, inode);
-	return err;
-out:
->>>>>>> 8eb1ef07
 	handle_failed_inode(inode);
 out_free_encrypted_link:
 	if (disk_link.name != (unsigned char *)symname)
@@ -663,12 +651,7 @@
 
 	alloc_nid_done(sbi, inode->i_ino);
 
-<<<<<<< HEAD
-	unlock_new_inode(inode);
-	d_instantiate(dentry, inode);
-=======
 	d_instantiate_new(dentry, inode);
->>>>>>> 8eb1ef07
 
 	if (IS_DIRSYNC(dir))
 		f2fs_sync_fs(sbi->sb, 1);
@@ -718,10 +701,8 @@
 	f2fs_unlock_op(sbi);
 
 	alloc_nid_done(sbi, inode->i_ino);
-<<<<<<< HEAD
-
-	unlock_new_inode(inode);
-	d_instantiate(dentry, inode);
+
+	d_instantiate_new(dentry, inode);
 
 	if (IS_DIRSYNC(dir))
 		f2fs_sync_fs(sbi->sb, 1);
@@ -782,9 +763,6 @@
 	unlock_new_inode(inode);
 
 	f2fs_balance_fs(sbi, true);
-=======
-	d_instantiate_new(dentry, inode);
->>>>>>> 8eb1ef07
 	return 0;
 
 release_out:
