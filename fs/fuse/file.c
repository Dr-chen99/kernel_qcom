/*
  FUSE: Filesystem in Userspace
  Copyright (C) 2001-2008  Miklos Szeredi <miklos@szeredi.hu>

  This program can be distributed under the terms of the GNU GPL.
  See the file COPYING.
*/

#include "fuse_i.h"

#include <linux/pagemap.h>
#include <linux/slab.h>
#include <linux/kernel.h>
#include <linux/sched.h>
#include <linux/sched/signal.h>
#include <linux/module.h>
#include <linux/swap.h>
#include <linux/falloc.h>
#include <linux/uio.h>
#include <linux/fs.h>
#include <linux/filelock.h>
#include <linux/splice.h>
#include <linux/task_io_accounting_ops.h>

static int fuse_send_open(struct fuse_mount *fm, u64 nodeid,
			  unsigned int open_flags, int opcode,
			  struct fuse_open_out *outargp)
{
	struct fuse_open_in inarg;
	FUSE_ARGS(args);

	memset(&inarg, 0, sizeof(inarg));
	inarg.flags = open_flags & ~(O_CREAT | O_EXCL | O_NOCTTY);
	if (!fm->fc->atomic_o_trunc)
		inarg.flags &= ~O_TRUNC;

	if (fm->fc->handle_killpriv_v2 &&
	    (inarg.flags & O_TRUNC) && !capable(CAP_FSETID)) {
		inarg.open_flags |= FUSE_OPEN_KILL_SUIDGID;
	}

	args.opcode = opcode;
	args.nodeid = nodeid;
	args.in_numargs = 1;
	args.in_args[0].size = sizeof(inarg);
	args.in_args[0].value = &inarg;
	args.out_numargs = 1;
	args.out_args[0].size = sizeof(*outargp);
	args.out_args[0].value = outargp;

	return fuse_simple_request(fm, &args);
}

struct fuse_file *fuse_file_alloc(struct fuse_mount *fm, bool release)
{
	struct fuse_file *ff;

	ff = kzalloc(sizeof(struct fuse_file), GFP_KERNEL_ACCOUNT);
	if (unlikely(!ff))
		return NULL;

	ff->fm = fm;
	if (release) {
		ff->args = kzalloc(sizeof(*ff->args), GFP_KERNEL_ACCOUNT);
		if (!ff->args) {
			kfree(ff);
			return NULL;
		}
	}

	INIT_LIST_HEAD(&ff->write_entry);
	refcount_set(&ff->count, 1);
	RB_CLEAR_NODE(&ff->polled_node);
	init_waitqueue_head(&ff->poll_wait);

	ff->kh = atomic64_inc_return(&fm->fc->khctr);

	return ff;
}

void fuse_file_free(struct fuse_file *ff)
{
	kfree(ff->args);
	kfree(ff);
}

static struct fuse_file *fuse_file_get(struct fuse_file *ff)
{
	refcount_inc(&ff->count);
	return ff;
}

static void fuse_release_end(struct fuse_mount *fm, struct fuse_args *args,
			     int error)
{
	struct fuse_release_args *ra = container_of(args, typeof(*ra), args);

	iput(ra->inode);
	kfree(ra);
}

static void fuse_file_put(struct fuse_file *ff, bool sync)
{
	if (refcount_dec_and_test(&ff->count)) {
		struct fuse_release_args *ra = &ff->args->release_args;
		struct fuse_args *args = (ra ? &ra->args : NULL);

		if (ra && ra->inode)
			fuse_file_io_release(ff, ra->inode);

		if (!args) {
			/* Do nothing when server does not implement 'open' */
		} else if (sync) {
			fuse_simple_request(ff->fm, args);
			fuse_release_end(ff->fm, args, 0);
		} else {
			args->end = fuse_release_end;
			if (fuse_simple_background(ff->fm, args,
						   GFP_KERNEL | __GFP_NOFAIL))
				fuse_release_end(ff->fm, args, -ENOTCONN);
		}
		kfree(ff);
	}
}

struct fuse_file *fuse_file_open(struct fuse_mount *fm, u64 nodeid,
				 unsigned int open_flags, bool isdir)
{
	struct fuse_conn *fc = fm->fc;
	struct fuse_file *ff;
	int opcode = isdir ? FUSE_OPENDIR : FUSE_OPEN;
	bool open = isdir ? !fc->no_opendir : !fc->no_open;

	ff = fuse_file_alloc(fm, open);
	if (!ff)
		return ERR_PTR(-ENOMEM);

	ff->fh = 0;
	/* Default for no-open */
	ff->open_flags = FOPEN_KEEP_CACHE | (isdir ? FOPEN_CACHE_DIR : 0);
	if (open) {
		/* Store outarg for fuse_finish_open() */
		struct fuse_open_out *outargp = &ff->args->open_outarg;
		int err;

		err = fuse_send_open(fm, nodeid, open_flags, opcode, outargp);
		if (!err) {
<<<<<<< HEAD
			ff->fh = outarg.fh;
			ff->open_flags = outarg.open_flags;
			fuse_passthrough_setup(fc, ff, &outarg);
=======
			ff->fh = outargp->fh;
			ff->open_flags = outargp->open_flags;
>>>>>>> 6ce8b2ce
		} else if (err != -ENOSYS) {
			fuse_file_free(ff);
			return ERR_PTR(err);
		} else {
			/* No release needed */
			kfree(ff->args);
			ff->args = NULL;
			if (isdir)
				fc->no_opendir = 1;
			else
				fc->no_open = 1;
		}
	}

	if (isdir)
		ff->open_flags &= ~FOPEN_DIRECT_IO;

	ff->nodeid = nodeid;

	return ff;
}

int fuse_do_open(struct fuse_mount *fm, u64 nodeid, struct file *file,
		 bool isdir)
{
	struct fuse_file *ff = fuse_file_open(fm, nodeid, file->f_flags, isdir);

	if (!IS_ERR(ff))
		file->private_data = ff;

	return PTR_ERR_OR_ZERO(ff);
}
EXPORT_SYMBOL_GPL(fuse_do_open);

static void fuse_link_write_file(struct file *file)
{
	struct inode *inode = file_inode(file);
	struct fuse_inode *fi = get_fuse_inode(inode);
	struct fuse_file *ff = file->private_data;
	/*
	 * file may be written through mmap, so chain it onto the
	 * inodes's write_file list
	 */
	spin_lock(&fi->lock);
	if (list_empty(&ff->write_entry))
		list_add(&ff->write_entry, &fi->write_files);
	spin_unlock(&fi->lock);
}

int fuse_finish_open(struct inode *inode, struct file *file)
{
	struct fuse_file *ff = file->private_data;
	struct fuse_conn *fc = get_fuse_conn(inode);
	int err;

	err = fuse_file_io_open(file, inode);
	if (err)
		return err;

	if (ff->open_flags & FOPEN_STREAM)
		stream_open(inode, file);
	else if (ff->open_flags & FOPEN_NONSEEKABLE)
		nonseekable_open(inode, file);

	if ((file->f_mode & FMODE_WRITE) && fc->writeback_cache)
		fuse_link_write_file(file);

	return 0;
}

static void fuse_truncate_update_attr(struct inode *inode, struct file *file)
{
	struct fuse_conn *fc = get_fuse_conn(inode);
	struct fuse_inode *fi = get_fuse_inode(inode);

	spin_lock(&fi->lock);
	fi->attr_version = atomic64_inc_return(&fc->attr_version);
	i_size_write(inode, 0);
	spin_unlock(&fi->lock);
	file_update_time(file);
	fuse_invalidate_attr_mask(inode, FUSE_STATX_MODSIZE);
}

static int fuse_open(struct inode *inode, struct file *file)
{
	struct fuse_mount *fm = get_fuse_mount(inode);
	struct fuse_inode *fi = get_fuse_inode(inode);
	struct fuse_conn *fc = fm->fc;
	struct fuse_file *ff;
	int err;
	bool is_truncate = (file->f_flags & O_TRUNC) && fc->atomic_o_trunc;
	bool is_wb_truncate = is_truncate && fc->writeback_cache;
	bool dax_truncate = is_truncate && FUSE_IS_DAX(inode);

	if (fuse_is_bad(inode))
		return -EIO;

	err = generic_file_open(inode, file);
	if (err)
		return err;

	if (is_wb_truncate || dax_truncate)
		inode_lock(inode);

	if (dax_truncate) {
		filemap_invalidate_lock(inode->i_mapping);
		err = fuse_dax_break_layouts(inode, 0, 0);
		if (err)
			goto out_inode_unlock;
	}

	if (is_wb_truncate || dax_truncate)
		fuse_set_nowrite(inode);

	err = fuse_do_open(fm, get_node_id(inode), file, false);
	if (!err) {
		ff = file->private_data;
		err = fuse_finish_open(inode, file);
		if (err)
			fuse_sync_release(fi, ff, file->f_flags);
		else if (is_truncate)
			fuse_truncate_update_attr(inode, file);
	}

	if (is_wb_truncate || dax_truncate)
		fuse_release_nowrite(inode);
	if (!err) {
		if (is_truncate)
			truncate_pagecache(inode, 0);
		else if (!(ff->open_flags & FOPEN_KEEP_CACHE))
			invalidate_inode_pages2(inode->i_mapping);
	}
	if (dax_truncate)
		filemap_invalidate_unlock(inode->i_mapping);
out_inode_unlock:
	if (is_wb_truncate || dax_truncate)
		inode_unlock(inode);

	return err;
}

static void fuse_prepare_release(struct fuse_inode *fi, struct fuse_file *ff,
				 unsigned int flags, int opcode, bool sync)
{
	struct fuse_conn *fc = ff->fm->fc;
	struct fuse_release_args *ra = &ff->args->release_args;

	if (fuse_file_passthrough(ff))
		fuse_passthrough_release(ff, fuse_inode_backing(fi));

	/* Inode is NULL on error path of fuse_create_open() */
	if (likely(fi)) {
		spin_lock(&fi->lock);
		list_del(&ff->write_entry);
		spin_unlock(&fi->lock);
	}
	spin_lock(&fc->lock);
	if (!RB_EMPTY_NODE(&ff->polled_node))
		rb_erase(&ff->polled_node, &fc->polled_files);
	spin_unlock(&fc->lock);

	wake_up_interruptible_all(&ff->poll_wait);

	if (!ra)
		return;

	/* ff->args was used for open outarg */
	memset(ff->args, 0, sizeof(*ff->args));
	ra->inarg.fh = ff->fh;
	ra->inarg.flags = flags;
	ra->args.in_numargs = 1;
	ra->args.in_args[0].size = sizeof(struct fuse_release_in);
	ra->args.in_args[0].value = &ra->inarg;
	ra->args.opcode = opcode;
	ra->args.nodeid = ff->nodeid;
	ra->args.force = true;
	ra->args.nocreds = true;

	/*
	 * Hold inode until release is finished.
	 * From fuse_sync_release() the refcount is 1 and everything's
	 * synchronous, so we are fine with not doing igrab() here.
	 */
	ra->inode = sync ? NULL : igrab(&fi->inode);
}

void fuse_file_release(struct inode *inode, struct fuse_file *ff,
		       unsigned int open_flags, fl_owner_t id, bool isdir)
{
	struct fuse_inode *fi = get_fuse_inode(inode);
	struct fuse_release_args *ra = &ff->args->release_args;
	int opcode = isdir ? FUSE_RELEASEDIR : FUSE_RELEASE;

<<<<<<< HEAD
	fuse_passthrough_release(&ff->passthrough);

	fuse_prepare_release(fi, ff, open_flags, opcode);
=======
	fuse_prepare_release(fi, ff, open_flags, opcode, false);
>>>>>>> 6ce8b2ce

	if (ra && ff->flock) {
		ra->inarg.release_flags |= FUSE_RELEASE_FLOCK_UNLOCK;
		ra->inarg.lock_owner = fuse_lock_owner_id(ff->fm->fc, id);
	}

	/*
	 * Normally this will send the RELEASE request, however if
	 * some asynchronous READ or WRITE requests are outstanding,
	 * the sending will be delayed.
	 *
	 * Make the release synchronous if this is a fuseblk mount,
	 * synchronous RELEASE is allowed (and desirable) in this case
	 * because the server can be trusted not to screw up.
	 */
	fuse_file_put(ff, ff->fm->fc->destroy);
}

void fuse_release_common(struct file *file, bool isdir)
{
	fuse_file_release(file_inode(file), file->private_data, file->f_flags,
			  (fl_owner_t) file, isdir);
}

static int fuse_release(struct inode *inode, struct file *file)
{
	struct fuse_conn *fc = get_fuse_conn(inode);

	/*
	 * Dirty pages might remain despite write_inode_now() call from
	 * fuse_flush() due to writes racing with the close.
	 */
	if (fc->writeback_cache)
		write_inode_now(inode, 1);

	fuse_release_common(file, false);

	/* return value is ignored by VFS */
	return 0;
}

void fuse_sync_release(struct fuse_inode *fi, struct fuse_file *ff,
		       unsigned int flags)
{
	WARN_ON(refcount_read(&ff->count) > 1);
	fuse_prepare_release(fi, ff, flags, FUSE_RELEASE, true);
	fuse_file_put(ff, true);
}
EXPORT_SYMBOL_GPL(fuse_sync_release);

/*
 * Scramble the ID space with XTEA, so that the value of the files_struct
 * pointer is not exposed to userspace.
 */
u64 fuse_lock_owner_id(struct fuse_conn *fc, fl_owner_t id)
{
	u32 *k = fc->scramble_key;
	u64 v = (unsigned long) id;
	u32 v0 = v;
	u32 v1 = v >> 32;
	u32 sum = 0;
	int i;

	for (i = 0; i < 32; i++) {
		v0 += ((v1 << 4 ^ v1 >> 5) + v1) ^ (sum + k[sum & 3]);
		sum += 0x9E3779B9;
		v1 += ((v0 << 4 ^ v0 >> 5) + v0) ^ (sum + k[sum>>11 & 3]);
	}

	return (u64) v0 + ((u64) v1 << 32);
}

struct fuse_writepage_args {
	struct fuse_io_args ia;
	struct rb_node writepages_entry;
	struct list_head queue_entry;
	struct fuse_writepage_args *next;
	struct inode *inode;
	struct fuse_sync_bucket *bucket;
};

static struct fuse_writepage_args *fuse_find_writeback(struct fuse_inode *fi,
					    pgoff_t idx_from, pgoff_t idx_to)
{
	struct rb_node *n;

	n = fi->writepages.rb_node;

	while (n) {
		struct fuse_writepage_args *wpa;
		pgoff_t curr_index;

		wpa = rb_entry(n, struct fuse_writepage_args, writepages_entry);
		WARN_ON(get_fuse_inode(wpa->inode) != fi);
		curr_index = wpa->ia.write.in.offset >> PAGE_SHIFT;
		if (idx_from >= curr_index + wpa->ia.ap.num_pages)
			n = n->rb_right;
		else if (idx_to < curr_index)
			n = n->rb_left;
		else
			return wpa;
	}
	return NULL;
}

/*
 * Check if any page in a range is under writeback
 *
 * This is currently done by walking the list of writepage requests
 * for the inode, which can be pretty inefficient.
 */
static bool fuse_range_is_writeback(struct inode *inode, pgoff_t idx_from,
				   pgoff_t idx_to)
{
	struct fuse_inode *fi = get_fuse_inode(inode);
	bool found;

	spin_lock(&fi->lock);
	found = fuse_find_writeback(fi, idx_from, idx_to);
	spin_unlock(&fi->lock);

	return found;
}

static inline bool fuse_page_is_writeback(struct inode *inode, pgoff_t index)
{
	return fuse_range_is_writeback(inode, index, index);
}

/*
 * Wait for page writeback to be completed.
 *
 * Since fuse doesn't rely on the VM writeback tracking, this has to
 * use some other means.
 */
static void fuse_wait_on_page_writeback(struct inode *inode, pgoff_t index)
{
	struct fuse_inode *fi = get_fuse_inode(inode);

	wait_event(fi->page_waitq, !fuse_page_is_writeback(inode, index));
}

/*
 * Wait for all pending writepages on the inode to finish.
 *
 * This is currently done by blocking further writes with FUSE_NOWRITE
 * and waiting for all sent writes to complete.
 *
 * This must be called under i_mutex, otherwise the FUSE_NOWRITE usage
 * could conflict with truncation.
 */
static void fuse_sync_writes(struct inode *inode)
{
	fuse_set_nowrite(inode);
	fuse_release_nowrite(inode);
}

static int fuse_flush(struct file *file, fl_owner_t id)
{
	struct inode *inode = file_inode(file);
	struct fuse_mount *fm = get_fuse_mount(inode);
	struct fuse_file *ff = file->private_data;
	struct fuse_flush_in inarg;
	FUSE_ARGS(args);
	int err;

	if (fuse_is_bad(inode))
		return -EIO;

	if (ff->open_flags & FOPEN_NOFLUSH && !fm->fc->writeback_cache)
		return 0;

	err = write_inode_now(inode, 1);
	if (err)
		return err;

	inode_lock(inode);
	fuse_sync_writes(inode);
	inode_unlock(inode);

	err = filemap_check_errors(file->f_mapping);
	if (err)
		return err;

	err = 0;
	if (fm->fc->no_flush)
		goto inval_attr_out;

	memset(&inarg, 0, sizeof(inarg));
	inarg.fh = ff->fh;
	inarg.lock_owner = fuse_lock_owner_id(fm->fc, id);
	args.opcode = FUSE_FLUSH;
	args.nodeid = get_node_id(inode);
	args.in_numargs = 1;
	args.in_args[0].size = sizeof(inarg);
	args.in_args[0].value = &inarg;
	args.force = true;

	err = fuse_simple_request(fm, &args);
	if (err == -ENOSYS) {
		fm->fc->no_flush = 1;
		err = 0;
	}

inval_attr_out:
	/*
	 * In memory i_blocks is not maintained by fuse, if writeback cache is
	 * enabled, i_blocks from cached attr may not be accurate.
	 */
	if (!err && fm->fc->writeback_cache)
		fuse_invalidate_attr_mask(inode, STATX_BLOCKS);
	return err;
}

int fuse_fsync_common(struct file *file, loff_t start, loff_t end,
		      int datasync, int opcode)
{
	struct inode *inode = file->f_mapping->host;
	struct fuse_mount *fm = get_fuse_mount(inode);
	struct fuse_file *ff = file->private_data;
	FUSE_ARGS(args);
	struct fuse_fsync_in inarg;

	memset(&inarg, 0, sizeof(inarg));
	inarg.fh = ff->fh;
	inarg.fsync_flags = datasync ? FUSE_FSYNC_FDATASYNC : 0;
	args.opcode = opcode;
	args.nodeid = get_node_id(inode);
	args.in_numargs = 1;
	args.in_args[0].size = sizeof(inarg);
	args.in_args[0].value = &inarg;
	return fuse_simple_request(fm, &args);
}

static int fuse_fsync(struct file *file, loff_t start, loff_t end,
		      int datasync)
{
	struct inode *inode = file->f_mapping->host;
	struct fuse_conn *fc = get_fuse_conn(inode);
	int err;

	if (fuse_is_bad(inode))
		return -EIO;

	inode_lock(inode);

	/*
	 * Start writeback against all dirty pages of the inode, then
	 * wait for all outstanding writes, before sending the FSYNC
	 * request.
	 */
	err = file_write_and_wait_range(file, start, end);
	if (err)
		goto out;

	fuse_sync_writes(inode);

	/*
	 * Due to implementation of fuse writeback
	 * file_write_and_wait_range() does not catch errors.
	 * We have to do this directly after fuse_sync_writes()
	 */
	err = file_check_and_advance_wb_err(file);
	if (err)
		goto out;

	err = sync_inode_metadata(inode, 1);
	if (err)
		goto out;

	if (fc->no_fsync)
		goto out;

	err = fuse_fsync_common(file, start, end, datasync, FUSE_FSYNC);
	if (err == -ENOSYS) {
		fc->no_fsync = 1;
		err = 0;
	}
out:
	inode_unlock(inode);

	return err;
}

void fuse_read_args_fill(struct fuse_io_args *ia, struct file *file, loff_t pos,
			 size_t count, int opcode)
{
	struct fuse_file *ff = file->private_data;
	struct fuse_args *args = &ia->ap.args;

	ia->read.in.fh = ff->fh;
	ia->read.in.offset = pos;
	ia->read.in.size = count;
	ia->read.in.flags = file->f_flags;
	args->opcode = opcode;
	args->nodeid = ff->nodeid;
	args->in_numargs = 1;
	args->in_args[0].size = sizeof(ia->read.in);
	args->in_args[0].value = &ia->read.in;
	args->out_argvar = true;
	args->out_numargs = 1;
	args->out_args[0].size = count;
}

static void fuse_release_user_pages(struct fuse_args_pages *ap,
				    bool should_dirty)
{
	unsigned int i;

	for (i = 0; i < ap->num_pages; i++) {
		if (should_dirty)
			set_page_dirty_lock(ap->pages[i]);
		if (ap->args.is_pinned)
			unpin_user_page(ap->pages[i]);
	}
}

static void fuse_io_release(struct kref *kref)
{
	kfree(container_of(kref, struct fuse_io_priv, refcnt));
}

static ssize_t fuse_get_res_by_io(struct fuse_io_priv *io)
{
	if (io->err)
		return io->err;

	if (io->bytes >= 0 && io->write)
		return -EIO;

	return io->bytes < 0 ? io->size : io->bytes;
}

/*
 * In case of short read, the caller sets 'pos' to the position of
 * actual end of fuse request in IO request. Otherwise, if bytes_requested
 * == bytes_transferred or rw == WRITE, the caller sets 'pos' to -1.
 *
 * An example:
 * User requested DIO read of 64K. It was split into two 32K fuse requests,
 * both submitted asynchronously. The first of them was ACKed by userspace as
 * fully completed (req->out.args[0].size == 32K) resulting in pos == -1. The
 * second request was ACKed as short, e.g. only 1K was read, resulting in
 * pos == 33K.
 *
 * Thus, when all fuse requests are completed, the minimal non-negative 'pos'
 * will be equal to the length of the longest contiguous fragment of
 * transferred data starting from the beginning of IO request.
 */
static void fuse_aio_complete(struct fuse_io_priv *io, int err, ssize_t pos)
{
	int left;

	spin_lock(&io->lock);
	if (err)
		io->err = io->err ? : err;
	else if (pos >= 0 && (io->bytes < 0 || pos < io->bytes))
		io->bytes = pos;

	left = --io->reqs;
	if (!left && io->blocking)
		complete(io->done);
	spin_unlock(&io->lock);

	if (!left && !io->blocking) {
		ssize_t res = fuse_get_res_by_io(io);

		if (res >= 0) {
			struct inode *inode = file_inode(io->iocb->ki_filp);
			struct fuse_conn *fc = get_fuse_conn(inode);
			struct fuse_inode *fi = get_fuse_inode(inode);

			spin_lock(&fi->lock);
			fi->attr_version = atomic64_inc_return(&fc->attr_version);
			spin_unlock(&fi->lock);
		}

		io->iocb->ki_complete(io->iocb, res);
	}

	kref_put(&io->refcnt, fuse_io_release);
}

static struct fuse_io_args *fuse_io_alloc(struct fuse_io_priv *io,
					  unsigned int npages)
{
	struct fuse_io_args *ia;

	ia = kzalloc(sizeof(*ia), GFP_KERNEL);
	if (ia) {
		ia->io = io;
		ia->ap.pages = fuse_pages_alloc(npages, GFP_KERNEL,
						&ia->ap.descs);
		if (!ia->ap.pages) {
			kfree(ia);
			ia = NULL;
		}
	}
	return ia;
}

static void fuse_io_free(struct fuse_io_args *ia)
{
	kfree(ia->ap.pages);
	kfree(ia);
}

static void fuse_aio_complete_req(struct fuse_mount *fm, struct fuse_args *args,
				  int err)
{
	struct fuse_io_args *ia = container_of(args, typeof(*ia), ap.args);
	struct fuse_io_priv *io = ia->io;
	ssize_t pos = -1;

	fuse_release_user_pages(&ia->ap, io->should_dirty);

	if (err) {
		/* Nothing */
	} else if (io->write) {
		if (ia->write.out.size > ia->write.in.size) {
			err = -EIO;
		} else if (ia->write.in.size != ia->write.out.size) {
			pos = ia->write.in.offset - io->offset +
				ia->write.out.size;
		}
	} else {
		u32 outsize = args->out_args[0].size;

		if (ia->read.in.size != outsize)
			pos = ia->read.in.offset - io->offset + outsize;
	}

	fuse_aio_complete(io, err, pos);
	fuse_io_free(ia);
}

static ssize_t fuse_async_req_send(struct fuse_mount *fm,
				   struct fuse_io_args *ia, size_t num_bytes)
{
	ssize_t err;
	struct fuse_io_priv *io = ia->io;

	spin_lock(&io->lock);
	kref_get(&io->refcnt);
	io->size += num_bytes;
	io->reqs++;
	spin_unlock(&io->lock);

	ia->ap.args.end = fuse_aio_complete_req;
	ia->ap.args.may_block = io->should_dirty;
	err = fuse_simple_background(fm, &ia->ap.args, GFP_KERNEL);
	if (err)
		fuse_aio_complete_req(fm, &ia->ap.args, err);

	return num_bytes;
}

static ssize_t fuse_send_read(struct fuse_io_args *ia, loff_t pos, size_t count,
			      fl_owner_t owner)
{
	struct file *file = ia->io->iocb->ki_filp;
	struct fuse_file *ff = file->private_data;
	struct fuse_mount *fm = ff->fm;

	fuse_read_args_fill(ia, file, pos, count, FUSE_READ);
	if (owner != NULL) {
		ia->read.in.read_flags |= FUSE_READ_LOCKOWNER;
		ia->read.in.lock_owner = fuse_lock_owner_id(fm->fc, owner);
	}

	if (ia->io->async)
		return fuse_async_req_send(fm, ia, count);

	return fuse_simple_request(fm, &ia->ap.args);
}

static void fuse_read_update_size(struct inode *inode, loff_t size,
				  u64 attr_ver)
{
	struct fuse_conn *fc = get_fuse_conn(inode);
	struct fuse_inode *fi = get_fuse_inode(inode);

	spin_lock(&fi->lock);
	if (attr_ver >= fi->attr_version && size < inode->i_size &&
	    !test_bit(FUSE_I_SIZE_UNSTABLE, &fi->state)) {
		fi->attr_version = atomic64_inc_return(&fc->attr_version);
		i_size_write(inode, size);
	}
	spin_unlock(&fi->lock);
}

static void fuse_short_read(struct inode *inode, u64 attr_ver, size_t num_read,
			    struct fuse_args_pages *ap)
{
	struct fuse_conn *fc = get_fuse_conn(inode);

	/*
	 * If writeback_cache is enabled, a short read means there's a hole in
	 * the file.  Some data after the hole is in page cache, but has not
	 * reached the client fs yet.  So the hole is not present there.
	 */
	if (!fc->writeback_cache) {
		loff_t pos = page_offset(ap->pages[0]) + num_read;
		fuse_read_update_size(inode, pos, attr_ver);
	}
}

static int fuse_do_readpage(struct file *file, struct page *page)
{
	struct inode *inode = page->mapping->host;
	struct fuse_mount *fm = get_fuse_mount(inode);
	loff_t pos = page_offset(page);
	struct fuse_page_desc desc = { .length = PAGE_SIZE };
	struct fuse_io_args ia = {
		.ap.args.page_zeroing = true,
		.ap.args.out_pages = true,
		.ap.num_pages = 1,
		.ap.pages = &page,
		.ap.descs = &desc,
	};
	ssize_t res;
	u64 attr_ver;

	/*
	 * Page writeback can extend beyond the lifetime of the
	 * page-cache page, so make sure we read a properly synced
	 * page.
	 */
	fuse_wait_on_page_writeback(inode, page->index);

	attr_ver = fuse_get_attr_version(fm->fc);

	/* Don't overflow end offset */
	if (pos + (desc.length - 1) == LLONG_MAX)
		desc.length--;

	fuse_read_args_fill(&ia, file, pos, desc.length, FUSE_READ);
	res = fuse_simple_request(fm, &ia.ap.args);
	if (res < 0)
		return res;
	/*
	 * Short read means EOF.  If file size is larger, truncate it
	 */
	if (res < desc.length)
		fuse_short_read(inode, attr_ver, res, &ia.ap);

	SetPageUptodate(page);

	return 0;
}

static int fuse_read_folio(struct file *file, struct folio *folio)
{
	struct page *page = &folio->page;
	struct inode *inode = page->mapping->host;
	int err;

	err = -EIO;
	if (fuse_is_bad(inode))
		goto out;

	err = fuse_do_readpage(file, page);
	fuse_invalidate_atime(inode);
 out:
	unlock_page(page);
	return err;
}

static void fuse_readpages_end(struct fuse_mount *fm, struct fuse_args *args,
			       int err)
{
	int i;
	struct fuse_io_args *ia = container_of(args, typeof(*ia), ap.args);
	struct fuse_args_pages *ap = &ia->ap;
	size_t count = ia->read.in.size;
	size_t num_read = args->out_args[0].size;
	struct address_space *mapping = NULL;

	for (i = 0; mapping == NULL && i < ap->num_pages; i++)
		mapping = ap->pages[i]->mapping;

	if (mapping) {
		struct inode *inode = mapping->host;

		/*
		 * Short read means EOF. If file size is larger, truncate it
		 */
		if (!err && num_read < count)
			fuse_short_read(inode, ia->read.attr_ver, num_read, ap);

		fuse_invalidate_atime(inode);
	}

	for (i = 0; i < ap->num_pages; i++) {
		struct page *page = ap->pages[i];

		if (!err)
			SetPageUptodate(page);
		else
			SetPageError(page);
		unlock_page(page);
		put_page(page);
	}
	if (ia->ff)
		fuse_file_put(ia->ff, false);

	fuse_io_free(ia);
}

static void fuse_send_readpages(struct fuse_io_args *ia, struct file *file)
{
	struct fuse_file *ff = file->private_data;
	struct fuse_mount *fm = ff->fm;
	struct fuse_args_pages *ap = &ia->ap;
	loff_t pos = page_offset(ap->pages[0]);
	size_t count = ap->num_pages << PAGE_SHIFT;
	ssize_t res;
	int err;

	ap->args.out_pages = true;
	ap->args.page_zeroing = true;
	ap->args.page_replace = true;

	/* Don't overflow end offset */
	if (pos + (count - 1) == LLONG_MAX) {
		count--;
		ap->descs[ap->num_pages - 1].length--;
	}
	WARN_ON((loff_t) (pos + count) < 0);

	fuse_read_args_fill(ia, file, pos, count, FUSE_READ);
	ia->read.attr_ver = fuse_get_attr_version(fm->fc);
	if (fm->fc->async_read) {
		ia->ff = fuse_file_get(ff);
		ap->args.end = fuse_readpages_end;
		err = fuse_simple_background(fm, &ap->args, GFP_KERNEL);
		if (!err)
			return;
	} else {
		res = fuse_simple_request(fm, &ap->args);
		err = res < 0 ? res : 0;
	}
	fuse_readpages_end(fm, &ap->args, err);
}

static void fuse_readahead(struct readahead_control *rac)
{
	struct inode *inode = rac->mapping->host;
	struct fuse_conn *fc = get_fuse_conn(inode);
	unsigned int i, max_pages, nr_pages = 0;

	if (fuse_is_bad(inode))
		return;

	max_pages = min_t(unsigned int, fc->max_pages,
			fc->max_read / PAGE_SIZE);

	for (;;) {
		struct fuse_io_args *ia;
		struct fuse_args_pages *ap;

		if (fc->num_background >= fc->congestion_threshold &&
		    rac->ra->async_size >= readahead_count(rac))
			/*
			 * Congested and only async pages left, so skip the
			 * rest.
			 */
			break;

		nr_pages = readahead_count(rac) - nr_pages;
		if (nr_pages > max_pages)
			nr_pages = max_pages;
		if (nr_pages == 0)
			break;
		ia = fuse_io_alloc(NULL, nr_pages);
		if (!ia)
			return;
		ap = &ia->ap;
		nr_pages = __readahead_batch(rac, ap->pages, nr_pages);
		for (i = 0; i < nr_pages; i++) {
			fuse_wait_on_page_writeback(inode,
						    readahead_index(rac) + i);
			ap->descs[i].length = PAGE_SIZE;
		}
		ap->num_pages = nr_pages;
		fuse_send_readpages(ia, rac->file);
	}
}

static ssize_t fuse_cache_read_iter(struct kiocb *iocb, struct iov_iter *to)
{
	struct inode *inode = iocb->ki_filp->f_mapping->host;
	struct fuse_conn *fc = get_fuse_conn(inode);

	/*
	 * In auto invalidate mode, always update attributes on read.
	 * Otherwise, only update if we attempt to read past EOF (to ensure
	 * i_size is up to date).
	 */
	if (fc->auto_inval_data ||
	    (iocb->ki_pos + iov_iter_count(to) > i_size_read(inode))) {
		int err;
		err = fuse_update_attributes(inode, iocb->ki_filp, STATX_SIZE);
		if (err)
			return err;
	}

	return generic_file_read_iter(iocb, to);
}

static void fuse_write_args_fill(struct fuse_io_args *ia, struct fuse_file *ff,
				 loff_t pos, size_t count)
{
	struct fuse_args *args = &ia->ap.args;

	ia->write.in.fh = ff->fh;
	ia->write.in.offset = pos;
	ia->write.in.size = count;
	args->opcode = FUSE_WRITE;
	args->nodeid = ff->nodeid;
	args->in_numargs = 2;
	if (ff->fm->fc->minor < 9)
		args->in_args[0].size = FUSE_COMPAT_WRITE_IN_SIZE;
	else
		args->in_args[0].size = sizeof(ia->write.in);
	args->in_args[0].value = &ia->write.in;
	args->in_args[1].size = count;
	args->out_numargs = 1;
	args->out_args[0].size = sizeof(ia->write.out);
	args->out_args[0].value = &ia->write.out;
}

static unsigned int fuse_write_flags(struct kiocb *iocb)
{
	unsigned int flags = iocb->ki_filp->f_flags;

	if (iocb_is_dsync(iocb))
		flags |= O_DSYNC;
	if (iocb->ki_flags & IOCB_SYNC)
		flags |= O_SYNC;

	return flags;
}

static ssize_t fuse_send_write(struct fuse_io_args *ia, loff_t pos,
			       size_t count, fl_owner_t owner)
{
	struct kiocb *iocb = ia->io->iocb;
	struct file *file = iocb->ki_filp;
	struct fuse_file *ff = file->private_data;
	struct fuse_mount *fm = ff->fm;
	struct fuse_write_in *inarg = &ia->write.in;
	ssize_t err;

	fuse_write_args_fill(ia, ff, pos, count);
	inarg->flags = fuse_write_flags(iocb);
	if (owner != NULL) {
		inarg->write_flags |= FUSE_WRITE_LOCKOWNER;
		inarg->lock_owner = fuse_lock_owner_id(fm->fc, owner);
	}

	if (ia->io->async)
		return fuse_async_req_send(fm, ia, count);

	err = fuse_simple_request(fm, &ia->ap.args);
	if (!err && ia->write.out.size > count)
		err = -EIO;

	return err ?: ia->write.out.size;
}

bool fuse_write_update_attr(struct inode *inode, loff_t pos, ssize_t written)
{
	struct fuse_conn *fc = get_fuse_conn(inode);
	struct fuse_inode *fi = get_fuse_inode(inode);
	bool ret = false;

	spin_lock(&fi->lock);
	fi->attr_version = atomic64_inc_return(&fc->attr_version);
	if (written > 0 && pos > inode->i_size) {
		i_size_write(inode, pos);
		ret = true;
	}
	spin_unlock(&fi->lock);

	fuse_invalidate_attr_mask(inode, FUSE_STATX_MODSIZE);

	return ret;
}

static ssize_t fuse_send_write_pages(struct fuse_io_args *ia,
				     struct kiocb *iocb, struct inode *inode,
				     loff_t pos, size_t count)
{
	struct fuse_args_pages *ap = &ia->ap;
	struct file *file = iocb->ki_filp;
	struct fuse_file *ff = file->private_data;
	struct fuse_mount *fm = ff->fm;
	unsigned int offset, i;
	bool short_write;
	int err;

	for (i = 0; i < ap->num_pages; i++)
		fuse_wait_on_page_writeback(inode, ap->pages[i]->index);

	fuse_write_args_fill(ia, ff, pos, count);
	ia->write.in.flags = fuse_write_flags(iocb);
	if (fm->fc->handle_killpriv_v2 && !capable(CAP_FSETID))
		ia->write.in.write_flags |= FUSE_WRITE_KILL_SUIDGID;

	err = fuse_simple_request(fm, &ap->args);
	if (!err && ia->write.out.size > count)
		err = -EIO;

	short_write = ia->write.out.size < count;
	offset = ap->descs[0].offset;
	count = ia->write.out.size;
	for (i = 0; i < ap->num_pages; i++) {
		struct page *page = ap->pages[i];

		if (err) {
			ClearPageUptodate(page);
		} else {
			if (count >= PAGE_SIZE - offset)
				count -= PAGE_SIZE - offset;
			else {
				if (short_write)
					ClearPageUptodate(page);
				count = 0;
			}
			offset = 0;
		}
		if (ia->write.page_locked && (i == ap->num_pages - 1))
			unlock_page(page);
		put_page(page);
	}

	return err;
}

static ssize_t fuse_fill_write_pages(struct fuse_io_args *ia,
				     struct address_space *mapping,
				     struct iov_iter *ii, loff_t pos,
				     unsigned int max_pages)
{
	struct fuse_args_pages *ap = &ia->ap;
	struct fuse_conn *fc = get_fuse_conn(mapping->host);
	unsigned offset = pos & (PAGE_SIZE - 1);
	size_t count = 0;
	int err;

	ap->args.in_pages = true;
	ap->descs[0].offset = offset;

	do {
		size_t tmp;
		struct page *page;
		pgoff_t index = pos >> PAGE_SHIFT;
		size_t bytes = min_t(size_t, PAGE_SIZE - offset,
				     iov_iter_count(ii));

		bytes = min_t(size_t, bytes, fc->max_write - count);

 again:
		err = -EFAULT;
		if (fault_in_iov_iter_readable(ii, bytes))
			break;

		err = -ENOMEM;
		page = grab_cache_page_write_begin(mapping, index);
		if (!page)
			break;

		if (mapping_writably_mapped(mapping))
			flush_dcache_page(page);

		tmp = copy_page_from_iter_atomic(page, offset, bytes, ii);
		flush_dcache_page(page);

		if (!tmp) {
			unlock_page(page);
			put_page(page);
			goto again;
		}

		err = 0;
		ap->pages[ap->num_pages] = page;
		ap->descs[ap->num_pages].length = tmp;
		ap->num_pages++;

		count += tmp;
		pos += tmp;
		offset += tmp;
		if (offset == PAGE_SIZE)
			offset = 0;

		/* If we copied full page, mark it uptodate */
		if (tmp == PAGE_SIZE)
			SetPageUptodate(page);

		if (PageUptodate(page)) {
			unlock_page(page);
		} else {
			ia->write.page_locked = true;
			break;
		}
		if (!fc->big_writes)
			break;
	} while (iov_iter_count(ii) && count < fc->max_write &&
		 ap->num_pages < max_pages && offset == 0);

	return count > 0 ? count : err;
}

static inline unsigned int fuse_wr_pages(loff_t pos, size_t len,
				     unsigned int max_pages)
{
	return min_t(unsigned int,
		     ((pos + len - 1) >> PAGE_SHIFT) -
		     (pos >> PAGE_SHIFT) + 1,
		     max_pages);
}

static ssize_t fuse_perform_write(struct kiocb *iocb, struct iov_iter *ii)
{
	struct address_space *mapping = iocb->ki_filp->f_mapping;
	struct inode *inode = mapping->host;
	struct fuse_conn *fc = get_fuse_conn(inode);
	struct fuse_inode *fi = get_fuse_inode(inode);
	loff_t pos = iocb->ki_pos;
	int err = 0;
	ssize_t res = 0;

	if (inode->i_size < pos + iov_iter_count(ii))
		set_bit(FUSE_I_SIZE_UNSTABLE, &fi->state);

	do {
		ssize_t count;
		struct fuse_io_args ia = {};
		struct fuse_args_pages *ap = &ia.ap;
		unsigned int nr_pages = fuse_wr_pages(pos, iov_iter_count(ii),
						      fc->max_pages);

		ap->pages = fuse_pages_alloc(nr_pages, GFP_KERNEL, &ap->descs);
		if (!ap->pages) {
			err = -ENOMEM;
			break;
		}

		count = fuse_fill_write_pages(&ia, mapping, ii, pos, nr_pages);
		if (count <= 0) {
			err = count;
		} else {
			err = fuse_send_write_pages(&ia, iocb, inode,
						    pos, count);
			if (!err) {
				size_t num_written = ia.write.out.size;

				res += num_written;
				pos += num_written;

				/* break out of the loop on short write */
				if (num_written != count)
					err = -EIO;
			}
		}
		kfree(ap->pages);
	} while (!err && iov_iter_count(ii));

	fuse_write_update_attr(inode, pos, res);
	clear_bit(FUSE_I_SIZE_UNSTABLE, &fi->state);

	if (!res)
		return err;
	iocb->ki_pos += res;
	return res;
}

static bool fuse_io_past_eof(struct kiocb *iocb, struct iov_iter *iter)
{
	struct inode *inode = file_inode(iocb->ki_filp);

	return iocb->ki_pos + iov_iter_count(iter) > i_size_read(inode);
}

/*
 * @return true if an exclusive lock for direct IO writes is needed
 */
static bool fuse_dio_wr_exclusive_lock(struct kiocb *iocb, struct iov_iter *from)
{
	struct file *file = iocb->ki_filp;
	struct fuse_file *ff = file->private_data;
	struct inode *inode = file_inode(iocb->ki_filp);
	struct fuse_inode *fi = get_fuse_inode(inode);

	/* Server side has to advise that it supports parallel dio writes. */
	if (!(ff->open_flags & FOPEN_PARALLEL_DIRECT_WRITES))
		return true;

	/*
	 * Append will need to know the eventual EOF - always needs an
	 * exclusive lock.
	 */
	if (iocb->ki_flags & IOCB_APPEND)
		return true;

	/* shared locks are not allowed with parallel page cache IO */
	if (test_bit(FUSE_I_CACHE_IO_MODE, &fi->state))
		return false;

	/* Parallel dio beyond EOF is not supported, at least for now. */
	if (fuse_io_past_eof(iocb, from))
		return true;

	return false;
}

static void fuse_dio_lock(struct kiocb *iocb, struct iov_iter *from,
			  bool *exclusive)
{
	struct inode *inode = file_inode(iocb->ki_filp);
	struct fuse_file *ff = iocb->ki_filp->private_data;

	*exclusive = fuse_dio_wr_exclusive_lock(iocb, from);
	if (*exclusive) {
		inode_lock(inode);
	} else {
		inode_lock_shared(inode);
		/*
		 * New parallal dio allowed only if inode is not in caching
		 * mode and denies new opens in caching mode. This check
		 * should be performed only after taking shared inode lock.
		 * Previous past eof check was without inode lock and might
		 * have raced, so check it again.
		 */
		if (fuse_io_past_eof(iocb, from) ||
		    fuse_file_uncached_io_start(inode, ff, NULL) != 0) {
			inode_unlock_shared(inode);
			inode_lock(inode);
			*exclusive = true;
		}
	}
}

static void fuse_dio_unlock(struct kiocb *iocb, bool exclusive)
{
	struct inode *inode = file_inode(iocb->ki_filp);
	struct fuse_file *ff = iocb->ki_filp->private_data;

	if (exclusive) {
		inode_unlock(inode);
	} else {
		/* Allow opens in caching mode after last parallel dio end */
		fuse_file_uncached_io_end(inode, ff);
		inode_unlock_shared(inode);
	}
}

static ssize_t fuse_cache_write_iter(struct kiocb *iocb, struct iov_iter *from)
{
	struct file *file = iocb->ki_filp;
	struct address_space *mapping = file->f_mapping;
	ssize_t written = 0;
	struct inode *inode = mapping->host;
	ssize_t err, count;
	struct fuse_conn *fc = get_fuse_conn(inode);

	if (fc->writeback_cache) {
		/* Update size (EOF optimization) and mode (SUID clearing) */
		err = fuse_update_attributes(mapping->host, file,
					     STATX_SIZE | STATX_MODE);
		if (err)
			return err;

		if (fc->handle_killpriv_v2 &&
		    setattr_should_drop_suidgid(&nop_mnt_idmap,
						file_inode(file))) {
			goto writethrough;
		}

		return generic_file_write_iter(iocb, from);
	}

writethrough:
	inode_lock(inode);

	err = count = generic_write_checks(iocb, from);
	if (err <= 0)
		goto out;

	task_io_account_write(count);

	err = file_remove_privs(file);
	if (err)
		goto out;

	err = file_update_time(file);
	if (err)
		goto out;

	if (iocb->ki_flags & IOCB_DIRECT) {
		written = generic_file_direct_write(iocb, from);
		if (written < 0 || !iov_iter_count(from))
			goto out;
		written = direct_write_fallback(iocb, from, written,
				fuse_perform_write(iocb, from));
	} else {
		written = fuse_perform_write(iocb, from);
	}
out:
	inode_unlock(inode);
	if (written > 0)
		written = generic_write_sync(iocb, written);

	return written ? written : err;
}

static inline unsigned long fuse_get_user_addr(const struct iov_iter *ii)
{
	return (unsigned long)iter_iov(ii)->iov_base + ii->iov_offset;
}

static inline size_t fuse_get_frag_size(const struct iov_iter *ii,
					size_t max_size)
{
	return min(iov_iter_single_seg_count(ii), max_size);
}

static int fuse_get_user_pages(struct fuse_args_pages *ap, struct iov_iter *ii,
			       size_t *nbytesp, int write,
			       unsigned int max_pages)
{
	size_t nbytes = 0;  /* # bytes already packed in req */
	ssize_t ret = 0;

	/* Special case for kernel I/O: can copy directly into the buffer */
	if (iov_iter_is_kvec(ii)) {
		unsigned long user_addr = fuse_get_user_addr(ii);
		size_t frag_size = fuse_get_frag_size(ii, *nbytesp);

		if (write)
			ap->args.in_args[1].value = (void *) user_addr;
		else
			ap->args.out_args[0].value = (void *) user_addr;

		iov_iter_advance(ii, frag_size);
		*nbytesp = frag_size;
		return 0;
	}

	while (nbytes < *nbytesp && ap->num_pages < max_pages) {
		unsigned npages;
		size_t start;
		struct page **pt_pages;

		pt_pages = &ap->pages[ap->num_pages];
		ret = iov_iter_extract_pages(ii, &pt_pages,
					     *nbytesp - nbytes,
					     max_pages - ap->num_pages,
					     0, &start);
		if (ret < 0)
			break;

		nbytes += ret;

		ret += start;
		npages = DIV_ROUND_UP(ret, PAGE_SIZE);

		ap->descs[ap->num_pages].offset = start;
		fuse_page_descs_length_init(ap->descs, ap->num_pages, npages);

		ap->num_pages += npages;
		ap->descs[ap->num_pages - 1].length -=
			(PAGE_SIZE - ret) & (PAGE_SIZE - 1);
	}

	ap->args.is_pinned = iov_iter_extract_will_pin(ii);
	ap->args.user_pages = true;
	if (write)
		ap->args.in_pages = true;
	else
		ap->args.out_pages = true;

	*nbytesp = nbytes;

	return ret < 0 ? ret : 0;
}

ssize_t fuse_direct_io(struct fuse_io_priv *io, struct iov_iter *iter,
		       loff_t *ppos, int flags)
{
	int write = flags & FUSE_DIO_WRITE;
	int cuse = flags & FUSE_DIO_CUSE;
	struct file *file = io->iocb->ki_filp;
	struct address_space *mapping = file->f_mapping;
	struct inode *inode = mapping->host;
	struct fuse_file *ff = file->private_data;
	struct fuse_conn *fc = ff->fm->fc;
	size_t nmax = write ? fc->max_write : fc->max_read;
	loff_t pos = *ppos;
	size_t count = iov_iter_count(iter);
	pgoff_t idx_from = pos >> PAGE_SHIFT;
	pgoff_t idx_to = (pos + count - 1) >> PAGE_SHIFT;
	ssize_t res = 0;
	int err = 0;
	struct fuse_io_args *ia;
	unsigned int max_pages;
	bool fopen_direct_io = ff->open_flags & FOPEN_DIRECT_IO;

	max_pages = iov_iter_npages(iter, fc->max_pages);
	ia = fuse_io_alloc(io, max_pages);
	if (!ia)
		return -ENOMEM;

	if (fopen_direct_io && fc->direct_io_allow_mmap) {
		res = filemap_write_and_wait_range(mapping, pos, pos + count - 1);
		if (res) {
			fuse_io_free(ia);
			return res;
		}
	}
	if (!cuse && fuse_range_is_writeback(inode, idx_from, idx_to)) {
		if (!write)
			inode_lock(inode);
		fuse_sync_writes(inode);
		if (!write)
			inode_unlock(inode);
	}

	if (fopen_direct_io && write) {
		res = invalidate_inode_pages2_range(mapping, idx_from, idx_to);
		if (res) {
			fuse_io_free(ia);
			return res;
		}
	}

	io->should_dirty = !write && user_backed_iter(iter);
	while (count) {
		ssize_t nres;
		fl_owner_t owner = current->files;
		size_t nbytes = min(count, nmax);

		err = fuse_get_user_pages(&ia->ap, iter, &nbytes, write,
					  max_pages);
		if (err && !nbytes)
			break;

		if (write) {
			if (!capable(CAP_FSETID))
				ia->write.in.write_flags |= FUSE_WRITE_KILL_SUIDGID;

			nres = fuse_send_write(ia, pos, nbytes, owner);
		} else {
			nres = fuse_send_read(ia, pos, nbytes, owner);
		}

		if (!io->async || nres < 0) {
			fuse_release_user_pages(&ia->ap, io->should_dirty);
			fuse_io_free(ia);
		}
		ia = NULL;
		if (nres < 0) {
			iov_iter_revert(iter, nbytes);
			err = nres;
			break;
		}
		WARN_ON(nres > nbytes);

		count -= nres;
		res += nres;
		pos += nres;
		if (nres != nbytes) {
			iov_iter_revert(iter, nbytes - nres);
			break;
		}
		if (count) {
			max_pages = iov_iter_npages(iter, fc->max_pages);
			ia = fuse_io_alloc(io, max_pages);
			if (!ia)
				break;
		}
	}
	if (ia)
		fuse_io_free(ia);
	if (res > 0)
		*ppos = pos;

	return res > 0 ? res : err;
}
EXPORT_SYMBOL_GPL(fuse_direct_io);

static ssize_t __fuse_direct_read(struct fuse_io_priv *io,
				  struct iov_iter *iter,
				  loff_t *ppos)
{
	ssize_t res;
	struct inode *inode = file_inode(io->iocb->ki_filp);

	res = fuse_direct_io(io, iter, ppos, 0);

	fuse_invalidate_atime(inode);

	return res;
}

static ssize_t fuse_direct_IO(struct kiocb *iocb, struct iov_iter *iter);

static ssize_t fuse_direct_read_iter(struct kiocb *iocb, struct iov_iter *to)
{
	ssize_t res;

	if (!is_sync_kiocb(iocb) && iocb->ki_flags & IOCB_DIRECT) {
		res = fuse_direct_IO(iocb, to);
	} else {
		struct fuse_io_priv io = FUSE_IO_PRIV_SYNC(iocb);

		res = __fuse_direct_read(&io, to, &iocb->ki_pos);
	}

	return res;
}

static ssize_t fuse_direct_write_iter(struct kiocb *iocb, struct iov_iter *from)
{
	struct inode *inode = file_inode(iocb->ki_filp);
	struct fuse_io_priv io = FUSE_IO_PRIV_SYNC(iocb);
	ssize_t res;
	bool exclusive;

	fuse_dio_lock(iocb, from, &exclusive);
	res = generic_write_checks(iocb, from);
	if (res > 0) {
		task_io_account_write(res);
		if (!is_sync_kiocb(iocb) && iocb->ki_flags & IOCB_DIRECT) {
			res = fuse_direct_IO(iocb, from);
		} else {
			res = fuse_direct_io(&io, from, &iocb->ki_pos,
					     FUSE_DIO_WRITE);
			fuse_write_update_attr(inode, iocb->ki_pos, res);
		}
	}
	fuse_dio_unlock(iocb, exclusive);

	return res;
}

static ssize_t fuse_file_read_iter(struct kiocb *iocb, struct iov_iter *to)
{
	struct file *file = iocb->ki_filp;
	struct fuse_file *ff = file->private_data;
	struct inode *inode = file_inode(file);

	if (fuse_is_bad(inode))
		return -EIO;

	if (FUSE_IS_DAX(inode))
		return fuse_dax_read_iter(iocb, to);

<<<<<<< HEAD
	if (ff->passthrough.filp)
		return fuse_passthrough_read_iter(iocb, to);
	else if (!(ff->open_flags & FOPEN_DIRECT_IO))
		return fuse_cache_read_iter(iocb, to);
	else
=======
	/* FOPEN_DIRECT_IO overrides FOPEN_PASSTHROUGH */
	if (ff->open_flags & FOPEN_DIRECT_IO)
>>>>>>> 6ce8b2ce
		return fuse_direct_read_iter(iocb, to);
	else if (fuse_file_passthrough(ff))
		return fuse_passthrough_read_iter(iocb, to);
	else
		return fuse_cache_read_iter(iocb, to);
}

static ssize_t fuse_file_write_iter(struct kiocb *iocb, struct iov_iter *from)
{
	struct file *file = iocb->ki_filp;
	struct fuse_file *ff = file->private_data;
	struct inode *inode = file_inode(file);

	if (fuse_is_bad(inode))
		return -EIO;

	if (FUSE_IS_DAX(inode))
		return fuse_dax_write_iter(iocb, from);

<<<<<<< HEAD
	if (ff->passthrough.filp)
		return fuse_passthrough_write_iter(iocb, from);
	else if (!(ff->open_flags & FOPEN_DIRECT_IO))
=======
	/* FOPEN_DIRECT_IO overrides FOPEN_PASSTHROUGH */
	if (ff->open_flags & FOPEN_DIRECT_IO)
		return fuse_direct_write_iter(iocb, from);
	else if (fuse_file_passthrough(ff))
		return fuse_passthrough_write_iter(iocb, from);
	else
>>>>>>> 6ce8b2ce
		return fuse_cache_write_iter(iocb, from);
}

static ssize_t fuse_splice_read(struct file *in, loff_t *ppos,
				struct pipe_inode_info *pipe, size_t len,
				unsigned int flags)
{
	struct fuse_file *ff = in->private_data;

	/* FOPEN_DIRECT_IO overrides FOPEN_PASSTHROUGH */
	if (fuse_file_passthrough(ff) && !(ff->open_flags & FOPEN_DIRECT_IO))
		return fuse_passthrough_splice_read(in, ppos, pipe, len, flags);
	else
		return filemap_splice_read(in, ppos, pipe, len, flags);
}

static ssize_t fuse_splice_write(struct pipe_inode_info *pipe, struct file *out,
				 loff_t *ppos, size_t len, unsigned int flags)
{
	struct fuse_file *ff = out->private_data;

	/* FOPEN_DIRECT_IO overrides FOPEN_PASSTHROUGH */
	if (fuse_file_passthrough(ff) && !(ff->open_flags & FOPEN_DIRECT_IO))
		return fuse_passthrough_splice_write(pipe, out, ppos, len, flags);
	else
		return iter_file_splice_write(pipe, out, ppos, len, flags);
}

static void fuse_writepage_free(struct fuse_writepage_args *wpa)
{
	struct fuse_args_pages *ap = &wpa->ia.ap;
	int i;

	if (wpa->bucket)
		fuse_sync_bucket_dec(wpa->bucket);

	for (i = 0; i < ap->num_pages; i++)
		__free_page(ap->pages[i]);

	if (wpa->ia.ff)
		fuse_file_put(wpa->ia.ff, false);

	kfree(ap->pages);
	kfree(wpa);
}

static void fuse_writepage_finish(struct fuse_mount *fm,
				  struct fuse_writepage_args *wpa)
{
	struct fuse_args_pages *ap = &wpa->ia.ap;
	struct inode *inode = wpa->inode;
	struct fuse_inode *fi = get_fuse_inode(inode);
	struct backing_dev_info *bdi = inode_to_bdi(inode);
	int i;

	for (i = 0; i < ap->num_pages; i++) {
		dec_wb_stat(&bdi->wb, WB_WRITEBACK);
		dec_node_page_state(ap->pages[i], NR_WRITEBACK_TEMP);
		wb_writeout_inc(&bdi->wb);
	}
	wake_up(&fi->page_waitq);
}

/* Called under fi->lock, may release and reacquire it */
static void fuse_send_writepage(struct fuse_mount *fm,
				struct fuse_writepage_args *wpa, loff_t size)
__releases(fi->lock)
__acquires(fi->lock)
{
	struct fuse_writepage_args *aux, *next;
	struct fuse_inode *fi = get_fuse_inode(wpa->inode);
	struct fuse_write_in *inarg = &wpa->ia.write.in;
	struct fuse_args *args = &wpa->ia.ap.args;
	__u64 data_size = wpa->ia.ap.num_pages * PAGE_SIZE;
	int err;

	fi->writectr++;
	if (inarg->offset + data_size <= size) {
		inarg->size = data_size;
	} else if (inarg->offset < size) {
		inarg->size = size - inarg->offset;
	} else {
		/* Got truncated off completely */
		goto out_free;
	}

	args->in_args[1].size = inarg->size;
	args->force = true;
	args->nocreds = true;

	err = fuse_simple_background(fm, args, GFP_ATOMIC);
	if (err == -ENOMEM) {
		spin_unlock(&fi->lock);
		err = fuse_simple_background(fm, args, GFP_NOFS | __GFP_NOFAIL);
		spin_lock(&fi->lock);
	}

	/* Fails on broken connection only */
	if (unlikely(err))
		goto out_free;

	return;

 out_free:
	fi->writectr--;
	rb_erase(&wpa->writepages_entry, &fi->writepages);
	fuse_writepage_finish(fm, wpa);
	spin_unlock(&fi->lock);

	/* After fuse_writepage_finish() aux request list is private */
	for (aux = wpa->next; aux; aux = next) {
		next = aux->next;
		aux->next = NULL;
		fuse_writepage_free(aux);
	}

	fuse_writepage_free(wpa);
	spin_lock(&fi->lock);
}

/*
 * If fi->writectr is positive (no truncate or fsync going on) send
 * all queued writepage requests.
 *
 * Called with fi->lock
 */
void fuse_flush_writepages(struct inode *inode)
__releases(fi->lock)
__acquires(fi->lock)
{
	struct fuse_mount *fm = get_fuse_mount(inode);
	struct fuse_inode *fi = get_fuse_inode(inode);
	loff_t crop = i_size_read(inode);
	struct fuse_writepage_args *wpa;

	while (fi->writectr >= 0 && !list_empty(&fi->queued_writes)) {
		wpa = list_entry(fi->queued_writes.next,
				 struct fuse_writepage_args, queue_entry);
		list_del_init(&wpa->queue_entry);
		fuse_send_writepage(fm, wpa, crop);
	}
}

static struct fuse_writepage_args *fuse_insert_writeback(struct rb_root *root,
						struct fuse_writepage_args *wpa)
{
	pgoff_t idx_from = wpa->ia.write.in.offset >> PAGE_SHIFT;
	pgoff_t idx_to = idx_from + wpa->ia.ap.num_pages - 1;
	struct rb_node **p = &root->rb_node;
	struct rb_node  *parent = NULL;

	WARN_ON(!wpa->ia.ap.num_pages);
	while (*p) {
		struct fuse_writepage_args *curr;
		pgoff_t curr_index;

		parent = *p;
		curr = rb_entry(parent, struct fuse_writepage_args,
				writepages_entry);
		WARN_ON(curr->inode != wpa->inode);
		curr_index = curr->ia.write.in.offset >> PAGE_SHIFT;

		if (idx_from >= curr_index + curr->ia.ap.num_pages)
			p = &(*p)->rb_right;
		else if (idx_to < curr_index)
			p = &(*p)->rb_left;
		else
			return curr;
	}

	rb_link_node(&wpa->writepages_entry, parent, p);
	rb_insert_color(&wpa->writepages_entry, root);
	return NULL;
}

static void tree_insert(struct rb_root *root, struct fuse_writepage_args *wpa)
{
	WARN_ON(fuse_insert_writeback(root, wpa));
}

static void fuse_writepage_end(struct fuse_mount *fm, struct fuse_args *args,
			       int error)
{
	struct fuse_writepage_args *wpa =
		container_of(args, typeof(*wpa), ia.ap.args);
	struct inode *inode = wpa->inode;
	struct fuse_inode *fi = get_fuse_inode(inode);
	struct fuse_conn *fc = get_fuse_conn(inode);

	mapping_set_error(inode->i_mapping, error);
	/*
	 * A writeback finished and this might have updated mtime/ctime on
	 * server making local mtime/ctime stale.  Hence invalidate attrs.
	 * Do this only if writeback_cache is not enabled.  If writeback_cache
	 * is enabled, we trust local ctime/mtime.
	 */
	if (!fc->writeback_cache)
		fuse_invalidate_attr_mask(inode, FUSE_STATX_MODIFY);
	spin_lock(&fi->lock);
	rb_erase(&wpa->writepages_entry, &fi->writepages);
	while (wpa->next) {
		struct fuse_mount *fm = get_fuse_mount(inode);
		struct fuse_write_in *inarg = &wpa->ia.write.in;
		struct fuse_writepage_args *next = wpa->next;

		wpa->next = next->next;
		next->next = NULL;
		next->ia.ff = fuse_file_get(wpa->ia.ff);
		tree_insert(&fi->writepages, next);

		/*
		 * Skip fuse_flush_writepages() to make it easy to crop requests
		 * based on primary request size.
		 *
		 * 1st case (trivial): there are no concurrent activities using
		 * fuse_set/release_nowrite.  Then we're on safe side because
		 * fuse_flush_writepages() would call fuse_send_writepage()
		 * anyway.
		 *
		 * 2nd case: someone called fuse_set_nowrite and it is waiting
		 * now for completion of all in-flight requests.  This happens
		 * rarely and no more than once per page, so this should be
		 * okay.
		 *
		 * 3rd case: someone (e.g. fuse_do_setattr()) is in the middle
		 * of fuse_set_nowrite..fuse_release_nowrite section.  The fact
		 * that fuse_set_nowrite returned implies that all in-flight
		 * requests were completed along with all of their secondary
		 * requests.  Further primary requests are blocked by negative
		 * writectr.  Hence there cannot be any in-flight requests and
		 * no invocations of fuse_writepage_end() while we're in
		 * fuse_set_nowrite..fuse_release_nowrite section.
		 */
		fuse_send_writepage(fm, next, inarg->offset + inarg->size);
	}
	fi->writectr--;
	fuse_writepage_finish(fm, wpa);
	spin_unlock(&fi->lock);
	fuse_writepage_free(wpa);
}

static struct fuse_file *__fuse_write_file_get(struct fuse_inode *fi)
{
	struct fuse_file *ff;

	spin_lock(&fi->lock);
	ff = list_first_entry_or_null(&fi->write_files, struct fuse_file,
				      write_entry);
	if (ff)
		fuse_file_get(ff);
	spin_unlock(&fi->lock);

	return ff;
}

static struct fuse_file *fuse_write_file_get(struct fuse_inode *fi)
{
	struct fuse_file *ff = __fuse_write_file_get(fi);
	WARN_ON(!ff);
	return ff;
}

int fuse_write_inode(struct inode *inode, struct writeback_control *wbc)
{
	struct fuse_inode *fi = get_fuse_inode(inode);
	struct fuse_file *ff;
	int err;

	/*
	 * Inode is always written before the last reference is dropped and
	 * hence this should not be reached from reclaim.
	 *
	 * Writing back the inode from reclaim can deadlock if the request
	 * processing itself needs an allocation.  Allocations triggering
	 * reclaim while serving a request can't be prevented, because it can
	 * involve any number of unrelated userspace processes.
	 */
	WARN_ON(wbc->for_reclaim);

	ff = __fuse_write_file_get(fi);
	err = fuse_flush_times(inode, ff);
	if (ff)
		fuse_file_put(ff, false);

	return err;
}

static struct fuse_writepage_args *fuse_writepage_args_alloc(void)
{
	struct fuse_writepage_args *wpa;
	struct fuse_args_pages *ap;

	wpa = kzalloc(sizeof(*wpa), GFP_NOFS);
	if (wpa) {
		ap = &wpa->ia.ap;
		ap->num_pages = 0;
		ap->pages = fuse_pages_alloc(1, GFP_NOFS, &ap->descs);
		if (!ap->pages) {
			kfree(wpa);
			wpa = NULL;
		}
	}
	return wpa;

}

static void fuse_writepage_add_to_bucket(struct fuse_conn *fc,
					 struct fuse_writepage_args *wpa)
{
	if (!fc->sync_fs)
		return;

	rcu_read_lock();
	/* Prevent resurrection of dead bucket in unlikely race with syncfs */
	do {
		wpa->bucket = rcu_dereference(fc->curr_bucket);
	} while (unlikely(!atomic_inc_not_zero(&wpa->bucket->count)));
	rcu_read_unlock();
}

static int fuse_writepage_locked(struct folio *folio)
{
	struct address_space *mapping = folio->mapping;
	struct inode *inode = mapping->host;
	struct fuse_conn *fc = get_fuse_conn(inode);
	struct fuse_inode *fi = get_fuse_inode(inode);
	struct fuse_writepage_args *wpa;
	struct fuse_args_pages *ap;
	struct folio *tmp_folio;
	int error = -ENOMEM;

	folio_start_writeback(folio);

	wpa = fuse_writepage_args_alloc();
	if (!wpa)
		goto err;
	ap = &wpa->ia.ap;

	tmp_folio = folio_alloc(GFP_NOFS | __GFP_HIGHMEM, 0);
	if (!tmp_folio)
		goto err_free;

	error = -EIO;
	wpa->ia.ff = fuse_write_file_get(fi);
	if (!wpa->ia.ff)
		goto err_nofile;

	fuse_writepage_add_to_bucket(fc, wpa);
	fuse_write_args_fill(&wpa->ia, wpa->ia.ff, folio_pos(folio), 0);

	folio_copy(tmp_folio, folio);
	wpa->ia.write.in.write_flags |= FUSE_WRITE_CACHE;
	wpa->next = NULL;
	ap->args.in_pages = true;
	ap->num_pages = 1;
	ap->pages[0] = &tmp_folio->page;
	ap->descs[0].offset = 0;
	ap->descs[0].length = PAGE_SIZE;
	ap->args.end = fuse_writepage_end;
	wpa->inode = inode;

	inc_wb_stat(&inode_to_bdi(inode)->wb, WB_WRITEBACK);
	node_stat_add_folio(tmp_folio, NR_WRITEBACK_TEMP);

	spin_lock(&fi->lock);
	tree_insert(&fi->writepages, wpa);
	list_add_tail(&wpa->queue_entry, &fi->queued_writes);
	fuse_flush_writepages(inode);
	spin_unlock(&fi->lock);

	folio_end_writeback(folio);

	return 0;

err_nofile:
	folio_put(tmp_folio);
err_free:
	kfree(wpa);
err:
	mapping_set_error(folio->mapping, error);
	folio_end_writeback(folio);
	return error;
}

struct fuse_fill_wb_data {
	struct fuse_writepage_args *wpa;
	struct fuse_file *ff;
	struct inode *inode;
	struct page **orig_pages;
	unsigned int max_pages;
};

static bool fuse_pages_realloc(struct fuse_fill_wb_data *data)
{
	struct fuse_args_pages *ap = &data->wpa->ia.ap;
	struct fuse_conn *fc = get_fuse_conn(data->inode);
	struct page **pages;
	struct fuse_page_desc *descs;
	unsigned int npages = min_t(unsigned int,
				    max_t(unsigned int, data->max_pages * 2,
					  FUSE_DEFAULT_MAX_PAGES_PER_REQ),
				    fc->max_pages);
	WARN_ON(npages <= data->max_pages);

	pages = fuse_pages_alloc(npages, GFP_NOFS, &descs);
	if (!pages)
		return false;

	memcpy(pages, ap->pages, sizeof(struct page *) * ap->num_pages);
	memcpy(descs, ap->descs, sizeof(struct fuse_page_desc) * ap->num_pages);
	kfree(ap->pages);
	ap->pages = pages;
	ap->descs = descs;
	data->max_pages = npages;

	return true;
}

static void fuse_writepages_send(struct fuse_fill_wb_data *data)
{
	struct fuse_writepage_args *wpa = data->wpa;
	struct inode *inode = data->inode;
	struct fuse_inode *fi = get_fuse_inode(inode);
	int num_pages = wpa->ia.ap.num_pages;
	int i;

	wpa->ia.ff = fuse_file_get(data->ff);
	spin_lock(&fi->lock);
	list_add_tail(&wpa->queue_entry, &fi->queued_writes);
	fuse_flush_writepages(inode);
	spin_unlock(&fi->lock);

	for (i = 0; i < num_pages; i++)
		end_page_writeback(data->orig_pages[i]);
}

/*
 * Check under fi->lock if the page is under writeback, and insert it onto the
 * rb_tree if not. Otherwise iterate auxiliary write requests, to see if there's
 * one already added for a page at this offset.  If there's none, then insert
 * this new request onto the auxiliary list, otherwise reuse the existing one by
 * swapping the new temp page with the old one.
 */
static bool fuse_writepage_add(struct fuse_writepage_args *new_wpa,
			       struct page *page)
{
	struct fuse_inode *fi = get_fuse_inode(new_wpa->inode);
	struct fuse_writepage_args *tmp;
	struct fuse_writepage_args *old_wpa;
	struct fuse_args_pages *new_ap = &new_wpa->ia.ap;

	WARN_ON(new_ap->num_pages != 0);
	new_ap->num_pages = 1;

	spin_lock(&fi->lock);
	old_wpa = fuse_insert_writeback(&fi->writepages, new_wpa);
	if (!old_wpa) {
		spin_unlock(&fi->lock);
		return true;
	}

	for (tmp = old_wpa->next; tmp; tmp = tmp->next) {
		pgoff_t curr_index;

		WARN_ON(tmp->inode != new_wpa->inode);
		curr_index = tmp->ia.write.in.offset >> PAGE_SHIFT;
		if (curr_index == page->index) {
			WARN_ON(tmp->ia.ap.num_pages != 1);
			swap(tmp->ia.ap.pages[0], new_ap->pages[0]);
			break;
		}
	}

	if (!tmp) {
		new_wpa->next = old_wpa->next;
		old_wpa->next = new_wpa;
	}

	spin_unlock(&fi->lock);

	if (tmp) {
		struct backing_dev_info *bdi = inode_to_bdi(new_wpa->inode);

		dec_wb_stat(&bdi->wb, WB_WRITEBACK);
		dec_node_page_state(new_ap->pages[0], NR_WRITEBACK_TEMP);
		wb_writeout_inc(&bdi->wb);
		fuse_writepage_free(new_wpa);
	}

	return false;
}

static bool fuse_writepage_need_send(struct fuse_conn *fc, struct page *page,
				     struct fuse_args_pages *ap,
				     struct fuse_fill_wb_data *data)
{
	WARN_ON(!ap->num_pages);

	/*
	 * Being under writeback is unlikely but possible.  For example direct
	 * read to an mmaped fuse file will set the page dirty twice; once when
	 * the pages are faulted with get_user_pages(), and then after the read
	 * completed.
	 */
	if (fuse_page_is_writeback(data->inode, page->index))
		return true;

	/* Reached max pages */
	if (ap->num_pages == fc->max_pages)
		return true;

	/* Reached max write bytes */
	if ((ap->num_pages + 1) * PAGE_SIZE > fc->max_write)
		return true;

	/* Discontinuity */
	if (data->orig_pages[ap->num_pages - 1]->index + 1 != page->index)
		return true;

	/* Need to grow the pages array?  If so, did the expansion fail? */
	if (ap->num_pages == data->max_pages && !fuse_pages_realloc(data))
		return true;

	return false;
}

static int fuse_writepages_fill(struct folio *folio,
		struct writeback_control *wbc, void *_data)
{
	struct fuse_fill_wb_data *data = _data;
	struct fuse_writepage_args *wpa = data->wpa;
	struct fuse_args_pages *ap = &wpa->ia.ap;
	struct inode *inode = data->inode;
	struct fuse_inode *fi = get_fuse_inode(inode);
	struct fuse_conn *fc = get_fuse_conn(inode);
	struct page *tmp_page;
	int err;

	if (!data->ff) {
		err = -EIO;
		data->ff = fuse_write_file_get(fi);
		if (!data->ff)
			goto out_unlock;
	}

	if (wpa && fuse_writepage_need_send(fc, &folio->page, ap, data)) {
		fuse_writepages_send(data);
		data->wpa = NULL;
	}

	err = -ENOMEM;
	tmp_page = alloc_page(GFP_NOFS | __GFP_HIGHMEM);
	if (!tmp_page)
		goto out_unlock;

	/*
	 * The page must not be redirtied until the writeout is completed
	 * (i.e. userspace has sent a reply to the write request).  Otherwise
	 * there could be more than one temporary page instance for each real
	 * page.
	 *
	 * This is ensured by holding the page lock in page_mkwrite() while
	 * checking fuse_page_is_writeback().  We already hold the page lock
	 * since clear_page_dirty_for_io() and keep it held until we add the
	 * request to the fi->writepages list and increment ap->num_pages.
	 * After this fuse_page_is_writeback() will indicate that the page is
	 * under writeback, so we can release the page lock.
	 */
	if (data->wpa == NULL) {
		err = -ENOMEM;
		wpa = fuse_writepage_args_alloc();
		if (!wpa) {
			__free_page(tmp_page);
			goto out_unlock;
		}
		fuse_writepage_add_to_bucket(fc, wpa);

		data->max_pages = 1;

		ap = &wpa->ia.ap;
		fuse_write_args_fill(&wpa->ia, data->ff, folio_pos(folio), 0);
		wpa->ia.write.in.write_flags |= FUSE_WRITE_CACHE;
		wpa->next = NULL;
		ap->args.in_pages = true;
		ap->args.end = fuse_writepage_end;
		ap->num_pages = 0;
		wpa->inode = inode;
	}
	folio_start_writeback(folio);

	copy_highpage(tmp_page, &folio->page);
	ap->pages[ap->num_pages] = tmp_page;
	ap->descs[ap->num_pages].offset = 0;
	ap->descs[ap->num_pages].length = PAGE_SIZE;
	data->orig_pages[ap->num_pages] = &folio->page;

	inc_wb_stat(&inode_to_bdi(inode)->wb, WB_WRITEBACK);
	inc_node_page_state(tmp_page, NR_WRITEBACK_TEMP);

	err = 0;
	if (data->wpa) {
		/*
		 * Protected by fi->lock against concurrent access by
		 * fuse_page_is_writeback().
		 */
		spin_lock(&fi->lock);
		ap->num_pages++;
		spin_unlock(&fi->lock);
	} else if (fuse_writepage_add(wpa, &folio->page)) {
		data->wpa = wpa;
	} else {
		folio_end_writeback(folio);
	}
out_unlock:
	folio_unlock(folio);

	return err;
}

static int fuse_writepages(struct address_space *mapping,
			   struct writeback_control *wbc)
{
	struct inode *inode = mapping->host;
	struct fuse_conn *fc = get_fuse_conn(inode);
	struct fuse_fill_wb_data data;
	int err;

	err = -EIO;
	if (fuse_is_bad(inode))
		goto out;

	if (wbc->sync_mode == WB_SYNC_NONE &&
	    fc->num_background >= fc->congestion_threshold)
		return 0;

	data.inode = inode;
	data.wpa = NULL;
	data.ff = NULL;

	err = -ENOMEM;
	data.orig_pages = kcalloc(fc->max_pages,
				  sizeof(struct page *),
				  GFP_NOFS);
	if (!data.orig_pages)
		goto out;

	err = write_cache_pages(mapping, wbc, fuse_writepages_fill, &data);
	if (data.wpa) {
		WARN_ON(!data.wpa->ia.ap.num_pages);
		fuse_writepages_send(&data);
	}
	if (data.ff)
		fuse_file_put(data.ff, false);

	kfree(data.orig_pages);
out:
	return err;
}

/*
 * It's worthy to make sure that space is reserved on disk for the write,
 * but how to implement it without killing performance need more thinking.
 */
static int fuse_write_begin(struct file *file, struct address_space *mapping,
		loff_t pos, unsigned len, struct page **pagep, void **fsdata)
{
	pgoff_t index = pos >> PAGE_SHIFT;
	struct fuse_conn *fc = get_fuse_conn(file_inode(file));
	struct page *page;
	loff_t fsize;
	int err = -ENOMEM;

	WARN_ON(!fc->writeback_cache);

	page = grab_cache_page_write_begin(mapping, index);
	if (!page)
		goto error;

	fuse_wait_on_page_writeback(mapping->host, page->index);

	if (PageUptodate(page) || len == PAGE_SIZE)
		goto success;
	/*
	 * Check if the start this page comes after the end of file, in which
	 * case the readpage can be optimized away.
	 */
	fsize = i_size_read(mapping->host);
	if (fsize <= (pos & PAGE_MASK)) {
		size_t off = pos & ~PAGE_MASK;
		if (off)
			zero_user_segment(page, 0, off);
		goto success;
	}
	err = fuse_do_readpage(file, page);
	if (err)
		goto cleanup;
success:
	*pagep = page;
	return 0;

cleanup:
	unlock_page(page);
	put_page(page);
error:
	return err;
}

static int fuse_write_end(struct file *file, struct address_space *mapping,
		loff_t pos, unsigned len, unsigned copied,
		struct page *page, void *fsdata)
{
	struct inode *inode = page->mapping->host;

	/* Haven't copied anything?  Skip zeroing, size extending, dirtying. */
	if (!copied)
		goto unlock;

	pos += copied;
	if (!PageUptodate(page)) {
		/* Zero any unwritten bytes at the end of the page */
		size_t endoff = pos & ~PAGE_MASK;
		if (endoff)
			zero_user_segment(page, endoff, PAGE_SIZE);
		SetPageUptodate(page);
	}

	if (pos > inode->i_size)
		i_size_write(inode, pos);

	set_page_dirty(page);

unlock:
	unlock_page(page);
	put_page(page);

	return copied;
}

static int fuse_launder_folio(struct folio *folio)
{
	int err = 0;
	if (folio_clear_dirty_for_io(folio)) {
		struct inode *inode = folio->mapping->host;

		/* Serialize with pending writeback for the same page */
		fuse_wait_on_page_writeback(inode, folio->index);
		err = fuse_writepage_locked(folio);
		if (!err)
			fuse_wait_on_page_writeback(inode, folio->index);
	}
	return err;
}

/*
 * Write back dirty data/metadata now (there may not be any suitable
 * open files later for data)
 */
static void fuse_vma_close(struct vm_area_struct *vma)
{
	int err;

	err = write_inode_now(vma->vm_file->f_mapping->host, 1);
	mapping_set_error(vma->vm_file->f_mapping, err);
}

/*
 * Wait for writeback against this page to complete before allowing it
 * to be marked dirty again, and hence written back again, possibly
 * before the previous writepage completed.
 *
 * Block here, instead of in ->writepage(), so that the userspace fs
 * can only block processes actually operating on the filesystem.
 *
 * Otherwise unprivileged userspace fs would be able to block
 * unrelated:
 *
 * - page migration
 * - sync(2)
 * - try_to_free_pages() with order > PAGE_ALLOC_COSTLY_ORDER
 */
static vm_fault_t fuse_page_mkwrite(struct vm_fault *vmf)
{
	struct page *page = vmf->page;
	struct inode *inode = file_inode(vmf->vma->vm_file);

	file_update_time(vmf->vma->vm_file);
	lock_page(page);
	if (page->mapping != inode->i_mapping) {
		unlock_page(page);
		return VM_FAULT_NOPAGE;
	}

	fuse_wait_on_page_writeback(inode, page->index);
	return VM_FAULT_LOCKED;
}

static const struct vm_operations_struct fuse_file_vm_ops = {
	.close		= fuse_vma_close,
	.fault		= filemap_fault,
	.map_pages	= filemap_map_pages,
	.page_mkwrite	= fuse_page_mkwrite,
};

static int fuse_file_mmap(struct file *file, struct vm_area_struct *vma)
{
	struct fuse_file *ff = file->private_data;
	struct fuse_conn *fc = ff->fm->fc;
	struct inode *inode = file_inode(file);
	int rc;

	/* DAX mmap is superior to direct_io mmap */
	if (FUSE_IS_DAX(inode))
		return fuse_dax_mmap(file, vma);

<<<<<<< HEAD
	if (ff->passthrough.filp)
		return fuse_passthrough_mmap(file, vma);

=======
	/*
	 * If inode is in passthrough io mode, because it has some file open
	 * in passthrough mode, either mmap to backing file or fail mmap,
	 * because mixing cached mmap and passthrough io mode is not allowed.
	 */
	if (fuse_file_passthrough(ff))
		return fuse_passthrough_mmap(file, vma);
	else if (fuse_inode_backing(get_fuse_inode(inode)))
		return -ENODEV;

	/*
	 * FOPEN_DIRECT_IO handling is special compared to O_DIRECT,
	 * as does not allow MAP_SHARED mmap without FUSE_DIRECT_IO_ALLOW_MMAP.
	 */
>>>>>>> 6ce8b2ce
	if (ff->open_flags & FOPEN_DIRECT_IO) {
		/*
		 * Can't provide the coherency needed for MAP_SHARED
		 * if FUSE_DIRECT_IO_ALLOW_MMAP isn't set.
		 */
		if ((vma->vm_flags & VM_MAYSHARE) && !fc->direct_io_allow_mmap)
			return -ENODEV;

		invalidate_inode_pages2(file->f_mapping);

		if (!(vma->vm_flags & VM_MAYSHARE)) {
			/* MAP_PRIVATE */
			return generic_file_mmap(file, vma);
		}

		/*
		 * First mmap of direct_io file enters caching inode io mode.
		 * Also waits for parallel dio writers to go into serial mode
		 * (exclusive instead of shared lock).
		 */
		rc = fuse_file_cached_io_start(inode, ff);
		if (rc)
			return rc;
	}

	if ((vma->vm_flags & VM_SHARED) && (vma->vm_flags & VM_MAYWRITE))
		fuse_link_write_file(file);

	file_accessed(file);
	vma->vm_ops = &fuse_file_vm_ops;
	return 0;
}

static int convert_fuse_file_lock(struct fuse_conn *fc,
				  const struct fuse_file_lock *ffl,
				  struct file_lock *fl)
{
	switch (ffl->type) {
	case F_UNLCK:
		break;

	case F_RDLCK:
	case F_WRLCK:
		if (ffl->start > OFFSET_MAX || ffl->end > OFFSET_MAX ||
		    ffl->end < ffl->start)
			return -EIO;

		fl->fl_start = ffl->start;
		fl->fl_end = ffl->end;

		/*
		 * Convert pid into init's pid namespace.  The locks API will
		 * translate it into the caller's pid namespace.
		 */
		rcu_read_lock();
		fl->c.flc_pid = pid_nr_ns(find_pid_ns(ffl->pid, fc->pid_ns), &init_pid_ns);
		rcu_read_unlock();
		break;

	default:
		return -EIO;
	}
	fl->c.flc_type = ffl->type;
	return 0;
}

static void fuse_lk_fill(struct fuse_args *args, struct file *file,
			 const struct file_lock *fl, int opcode, pid_t pid,
			 int flock, struct fuse_lk_in *inarg)
{
	struct inode *inode = file_inode(file);
	struct fuse_conn *fc = get_fuse_conn(inode);
	struct fuse_file *ff = file->private_data;

	memset(inarg, 0, sizeof(*inarg));
	inarg->fh = ff->fh;
	inarg->owner = fuse_lock_owner_id(fc, fl->c.flc_owner);
	inarg->lk.start = fl->fl_start;
	inarg->lk.end = fl->fl_end;
	inarg->lk.type = fl->c.flc_type;
	inarg->lk.pid = pid;
	if (flock)
		inarg->lk_flags |= FUSE_LK_FLOCK;
	args->opcode = opcode;
	args->nodeid = get_node_id(inode);
	args->in_numargs = 1;
	args->in_args[0].size = sizeof(*inarg);
	args->in_args[0].value = inarg;
}

static int fuse_getlk(struct file *file, struct file_lock *fl)
{
	struct inode *inode = file_inode(file);
	struct fuse_mount *fm = get_fuse_mount(inode);
	FUSE_ARGS(args);
	struct fuse_lk_in inarg;
	struct fuse_lk_out outarg;
	int err;

	fuse_lk_fill(&args, file, fl, FUSE_GETLK, 0, 0, &inarg);
	args.out_numargs = 1;
	args.out_args[0].size = sizeof(outarg);
	args.out_args[0].value = &outarg;
	err = fuse_simple_request(fm, &args);
	if (!err)
		err = convert_fuse_file_lock(fm->fc, &outarg.lk, fl);

	return err;
}

static int fuse_setlk(struct file *file, struct file_lock *fl, int flock)
{
	struct inode *inode = file_inode(file);
	struct fuse_mount *fm = get_fuse_mount(inode);
	FUSE_ARGS(args);
	struct fuse_lk_in inarg;
	int opcode = (fl->c.flc_flags & FL_SLEEP) ? FUSE_SETLKW : FUSE_SETLK;
	struct pid *pid = fl->c.flc_type != F_UNLCK ? task_tgid(current) : NULL;
	pid_t pid_nr = pid_nr_ns(pid, fm->fc->pid_ns);
	int err;

	if (fl->fl_lmops && fl->fl_lmops->lm_grant) {
		/* NLM needs asynchronous locks, which we don't support yet */
		return -ENOLCK;
	}

	fuse_lk_fill(&args, file, fl, opcode, pid_nr, flock, &inarg);
	err = fuse_simple_request(fm, &args);

	/* locking is restartable */
	if (err == -EINTR)
		err = -ERESTARTSYS;

	return err;
}

static int fuse_file_lock(struct file *file, int cmd, struct file_lock *fl)
{
	struct inode *inode = file_inode(file);
	struct fuse_conn *fc = get_fuse_conn(inode);
	int err;

	if (cmd == F_CANCELLK) {
		err = 0;
	} else if (cmd == F_GETLK) {
		if (fc->no_lock) {
			posix_test_lock(file, fl);
			err = 0;
		} else
			err = fuse_getlk(file, fl);
	} else {
		if (fc->no_lock)
			err = posix_lock_file(file, fl, NULL);
		else
			err = fuse_setlk(file, fl, 0);
	}
	return err;
}

static int fuse_file_flock(struct file *file, int cmd, struct file_lock *fl)
{
	struct inode *inode = file_inode(file);
	struct fuse_conn *fc = get_fuse_conn(inode);
	int err;

	if (fc->no_flock) {
		err = locks_lock_file_wait(file, fl);
	} else {
		struct fuse_file *ff = file->private_data;

		/* emulate flock with POSIX locks */
		ff->flock = true;
		err = fuse_setlk(file, fl, 1);
	}

	return err;
}

static sector_t fuse_bmap(struct address_space *mapping, sector_t block)
{
	struct inode *inode = mapping->host;
	struct fuse_mount *fm = get_fuse_mount(inode);
	FUSE_ARGS(args);
	struct fuse_bmap_in inarg;
	struct fuse_bmap_out outarg;
	int err;

	if (!inode->i_sb->s_bdev || fm->fc->no_bmap)
		return 0;

	memset(&inarg, 0, sizeof(inarg));
	inarg.block = block;
	inarg.blocksize = inode->i_sb->s_blocksize;
	args.opcode = FUSE_BMAP;
	args.nodeid = get_node_id(inode);
	args.in_numargs = 1;
	args.in_args[0].size = sizeof(inarg);
	args.in_args[0].value = &inarg;
	args.out_numargs = 1;
	args.out_args[0].size = sizeof(outarg);
	args.out_args[0].value = &outarg;
	err = fuse_simple_request(fm, &args);
	if (err == -ENOSYS)
		fm->fc->no_bmap = 1;

	return err ? 0 : outarg.block;
}

static loff_t fuse_lseek(struct file *file, loff_t offset, int whence)
{
	struct inode *inode = file->f_mapping->host;
	struct fuse_mount *fm = get_fuse_mount(inode);
	struct fuse_file *ff = file->private_data;
	FUSE_ARGS(args);
	struct fuse_lseek_in inarg = {
		.fh = ff->fh,
		.offset = offset,
		.whence = whence
	};
	struct fuse_lseek_out outarg;
	int err;

	if (fm->fc->no_lseek)
		goto fallback;

	args.opcode = FUSE_LSEEK;
	args.nodeid = ff->nodeid;
	args.in_numargs = 1;
	args.in_args[0].size = sizeof(inarg);
	args.in_args[0].value = &inarg;
	args.out_numargs = 1;
	args.out_args[0].size = sizeof(outarg);
	args.out_args[0].value = &outarg;
	err = fuse_simple_request(fm, &args);
	if (err) {
		if (err == -ENOSYS) {
			fm->fc->no_lseek = 1;
			goto fallback;
		}
		return err;
	}

	return vfs_setpos(file, outarg.offset, inode->i_sb->s_maxbytes);

fallback:
	err = fuse_update_attributes(inode, file, STATX_SIZE);
	if (!err)
		return generic_file_llseek(file, offset, whence);
	else
		return err;
}

static loff_t fuse_file_llseek(struct file *file, loff_t offset, int whence)
{
	loff_t retval;
	struct inode *inode = file_inode(file);

	switch (whence) {
	case SEEK_SET:
	case SEEK_CUR:
		 /* No i_mutex protection necessary for SEEK_CUR and SEEK_SET */
		retval = generic_file_llseek(file, offset, whence);
		break;
	case SEEK_END:
		inode_lock(inode);
		retval = fuse_update_attributes(inode, file, STATX_SIZE);
		if (!retval)
			retval = generic_file_llseek(file, offset, whence);
		inode_unlock(inode);
		break;
	case SEEK_HOLE:
	case SEEK_DATA:
		inode_lock(inode);
		retval = fuse_lseek(file, offset, whence);
		inode_unlock(inode);
		break;
	default:
		retval = -EINVAL;
	}

	return retval;
}

/*
 * All files which have been polled are linked to RB tree
 * fuse_conn->polled_files which is indexed by kh.  Walk the tree and
 * find the matching one.
 */
static struct rb_node **fuse_find_polled_node(struct fuse_conn *fc, u64 kh,
					      struct rb_node **parent_out)
{
	struct rb_node **link = &fc->polled_files.rb_node;
	struct rb_node *last = NULL;

	while (*link) {
		struct fuse_file *ff;

		last = *link;
		ff = rb_entry(last, struct fuse_file, polled_node);

		if (kh < ff->kh)
			link = &last->rb_left;
		else if (kh > ff->kh)
			link = &last->rb_right;
		else
			return link;
	}

	if (parent_out)
		*parent_out = last;
	return link;
}

/*
 * The file is about to be polled.  Make sure it's on the polled_files
 * RB tree.  Note that files once added to the polled_files tree are
 * not removed before the file is released.  This is because a file
 * polled once is likely to be polled again.
 */
static void fuse_register_polled_file(struct fuse_conn *fc,
				      struct fuse_file *ff)
{
	spin_lock(&fc->lock);
	if (RB_EMPTY_NODE(&ff->polled_node)) {
		struct rb_node **link, *parent;

		link = fuse_find_polled_node(fc, ff->kh, &parent);
		BUG_ON(*link);
		rb_link_node(&ff->polled_node, parent, link);
		rb_insert_color(&ff->polled_node, &fc->polled_files);
	}
	spin_unlock(&fc->lock);
}

__poll_t fuse_file_poll(struct file *file, poll_table *wait)
{
	struct fuse_file *ff = file->private_data;
	struct fuse_mount *fm = ff->fm;
	struct fuse_poll_in inarg = { .fh = ff->fh, .kh = ff->kh };
	struct fuse_poll_out outarg;
	FUSE_ARGS(args);
	int err;

	if (fm->fc->no_poll)
		return DEFAULT_POLLMASK;

	poll_wait(file, &ff->poll_wait, wait);
	inarg.events = mangle_poll(poll_requested_events(wait));

	/*
	 * Ask for notification iff there's someone waiting for it.
	 * The client may ignore the flag and always notify.
	 */
	if (waitqueue_active(&ff->poll_wait)) {
		inarg.flags |= FUSE_POLL_SCHEDULE_NOTIFY;
		fuse_register_polled_file(fm->fc, ff);
	}

	args.opcode = FUSE_POLL;
	args.nodeid = ff->nodeid;
	args.in_numargs = 1;
	args.in_args[0].size = sizeof(inarg);
	args.in_args[0].value = &inarg;
	args.out_numargs = 1;
	args.out_args[0].size = sizeof(outarg);
	args.out_args[0].value = &outarg;
	err = fuse_simple_request(fm, &args);

	if (!err)
		return demangle_poll(outarg.revents);
	if (err == -ENOSYS) {
		fm->fc->no_poll = 1;
		return DEFAULT_POLLMASK;
	}
	return EPOLLERR;
}
EXPORT_SYMBOL_GPL(fuse_file_poll);

/*
 * This is called from fuse_handle_notify() on FUSE_NOTIFY_POLL and
 * wakes up the poll waiters.
 */
int fuse_notify_poll_wakeup(struct fuse_conn *fc,
			    struct fuse_notify_poll_wakeup_out *outarg)
{
	u64 kh = outarg->kh;
	struct rb_node **link;

	spin_lock(&fc->lock);

	link = fuse_find_polled_node(fc, kh, NULL);
	if (*link) {
		struct fuse_file *ff;

		ff = rb_entry(*link, struct fuse_file, polled_node);
		wake_up_interruptible_sync(&ff->poll_wait);
	}

	spin_unlock(&fc->lock);
	return 0;
}

static void fuse_do_truncate(struct file *file)
{
	struct inode *inode = file->f_mapping->host;
	struct iattr attr;

	attr.ia_valid = ATTR_SIZE;
	attr.ia_size = i_size_read(inode);

	attr.ia_file = file;
	attr.ia_valid |= ATTR_FILE;

	fuse_do_setattr(file_dentry(file), &attr, file);
}

static inline loff_t fuse_round_up(struct fuse_conn *fc, loff_t off)
{
	return round_up(off, fc->max_pages << PAGE_SHIFT);
}

static ssize_t
fuse_direct_IO(struct kiocb *iocb, struct iov_iter *iter)
{
	DECLARE_COMPLETION_ONSTACK(wait);
	ssize_t ret = 0;
	struct file *file = iocb->ki_filp;
	struct fuse_file *ff = file->private_data;
	loff_t pos = 0;
	struct inode *inode;
	loff_t i_size;
	size_t count = iov_iter_count(iter), shortened = 0;
	loff_t offset = iocb->ki_pos;
	struct fuse_io_priv *io;

	pos = offset;
	inode = file->f_mapping->host;
	i_size = i_size_read(inode);

	if ((iov_iter_rw(iter) == READ) && (offset >= i_size))
		return 0;

	io = kmalloc(sizeof(struct fuse_io_priv), GFP_KERNEL);
	if (!io)
		return -ENOMEM;
	spin_lock_init(&io->lock);
	kref_init(&io->refcnt);
	io->reqs = 1;
	io->bytes = -1;
	io->size = 0;
	io->offset = offset;
	io->write = (iov_iter_rw(iter) == WRITE);
	io->err = 0;
	/*
	 * By default, we want to optimize all I/Os with async request
	 * submission to the client filesystem if supported.
	 */
	io->async = ff->fm->fc->async_dio;
	io->iocb = iocb;
	io->blocking = is_sync_kiocb(iocb);

	/* optimization for short read */
	if (io->async && !io->write && offset + count > i_size) {
		iov_iter_truncate(iter, fuse_round_up(ff->fm->fc, i_size - offset));
		shortened = count - iov_iter_count(iter);
		count -= shortened;
	}

	/*
	 * We cannot asynchronously extend the size of a file.
	 * In such case the aio will behave exactly like sync io.
	 */
	if ((offset + count > i_size) && io->write)
		io->blocking = true;

	if (io->async && io->blocking) {
		/*
		 * Additional reference to keep io around after
		 * calling fuse_aio_complete()
		 */
		kref_get(&io->refcnt);
		io->done = &wait;
	}

	if (iov_iter_rw(iter) == WRITE) {
		ret = fuse_direct_io(io, iter, &pos, FUSE_DIO_WRITE);
		fuse_invalidate_attr_mask(inode, FUSE_STATX_MODSIZE);
	} else {
		ret = __fuse_direct_read(io, iter, &pos);
	}
	iov_iter_reexpand(iter, iov_iter_count(iter) + shortened);

	if (io->async) {
		bool blocking = io->blocking;

		fuse_aio_complete(io, ret < 0 ? ret : 0, -1);

		/* we have a non-extending, async request, so return */
		if (!blocking)
			return -EIOCBQUEUED;

		wait_for_completion(&wait);
		ret = fuse_get_res_by_io(io);
	}

	kref_put(&io->refcnt, fuse_io_release);

	if (iov_iter_rw(iter) == WRITE) {
		fuse_write_update_attr(inode, pos, ret);
		/* For extending writes we already hold exclusive lock */
		if (ret < 0 && offset + count > i_size)
			fuse_do_truncate(file);
	}

	return ret;
}

static int fuse_writeback_range(struct inode *inode, loff_t start, loff_t end)
{
	int err = filemap_write_and_wait_range(inode->i_mapping, start, LLONG_MAX);

	if (!err)
		fuse_sync_writes(inode);

	return err;
}

static long fuse_file_fallocate(struct file *file, int mode, loff_t offset,
				loff_t length)
{
	struct fuse_file *ff = file->private_data;
	struct inode *inode = file_inode(file);
	struct fuse_inode *fi = get_fuse_inode(inode);
	struct fuse_mount *fm = ff->fm;
	FUSE_ARGS(args);
	struct fuse_fallocate_in inarg = {
		.fh = ff->fh,
		.offset = offset,
		.length = length,
		.mode = mode
	};
	int err;
	bool block_faults = FUSE_IS_DAX(inode) &&
		(!(mode & FALLOC_FL_KEEP_SIZE) ||
		 (mode & (FALLOC_FL_PUNCH_HOLE | FALLOC_FL_ZERO_RANGE)));

	if (mode & ~(FALLOC_FL_KEEP_SIZE | FALLOC_FL_PUNCH_HOLE |
		     FALLOC_FL_ZERO_RANGE))
		return -EOPNOTSUPP;

	if (fm->fc->no_fallocate)
		return -EOPNOTSUPP;

	inode_lock(inode);
	if (block_faults) {
		filemap_invalidate_lock(inode->i_mapping);
		err = fuse_dax_break_layouts(inode, 0, 0);
		if (err)
			goto out;
	}

	if (mode & (FALLOC_FL_PUNCH_HOLE | FALLOC_FL_ZERO_RANGE)) {
		loff_t endbyte = offset + length - 1;

		err = fuse_writeback_range(inode, offset, endbyte);
		if (err)
			goto out;
	}

	if (!(mode & FALLOC_FL_KEEP_SIZE) &&
	    offset + length > i_size_read(inode)) {
		err = inode_newsize_ok(inode, offset + length);
		if (err)
			goto out;
	}

	err = file_modified(file);
	if (err)
		goto out;

	if (!(mode & FALLOC_FL_KEEP_SIZE))
		set_bit(FUSE_I_SIZE_UNSTABLE, &fi->state);

	args.opcode = FUSE_FALLOCATE;
	args.nodeid = ff->nodeid;
	args.in_numargs = 1;
	args.in_args[0].size = sizeof(inarg);
	args.in_args[0].value = &inarg;
	err = fuse_simple_request(fm, &args);
	if (err == -ENOSYS) {
		fm->fc->no_fallocate = 1;
		err = -EOPNOTSUPP;
	}
	if (err)
		goto out;

	/* we could have extended the file */
	if (!(mode & FALLOC_FL_KEEP_SIZE)) {
		if (fuse_write_update_attr(inode, offset + length, length))
			file_update_time(file);
	}

	if (mode & (FALLOC_FL_PUNCH_HOLE | FALLOC_FL_ZERO_RANGE))
		truncate_pagecache_range(inode, offset, offset + length - 1);

	fuse_invalidate_attr_mask(inode, FUSE_STATX_MODSIZE);

out:
	if (!(mode & FALLOC_FL_KEEP_SIZE))
		clear_bit(FUSE_I_SIZE_UNSTABLE, &fi->state);

	if (block_faults)
		filemap_invalidate_unlock(inode->i_mapping);

	inode_unlock(inode);

	fuse_flush_time_update(inode);

	return err;
}

static ssize_t __fuse_copy_file_range(struct file *file_in, loff_t pos_in,
				      struct file *file_out, loff_t pos_out,
				      size_t len, unsigned int flags)
{
	struct fuse_file *ff_in = file_in->private_data;
	struct fuse_file *ff_out = file_out->private_data;
	struct inode *inode_in = file_inode(file_in);
	struct inode *inode_out = file_inode(file_out);
	struct fuse_inode *fi_out = get_fuse_inode(inode_out);
	struct fuse_mount *fm = ff_in->fm;
	struct fuse_conn *fc = fm->fc;
	FUSE_ARGS(args);
	struct fuse_copy_file_range_in inarg = {
		.fh_in = ff_in->fh,
		.off_in = pos_in,
		.nodeid_out = ff_out->nodeid,
		.fh_out = ff_out->fh,
		.off_out = pos_out,
		.len = len,
		.flags = flags
	};
	struct fuse_write_out outarg;
	ssize_t err;
	/* mark unstable when write-back is not used, and file_out gets
	 * extended */
	bool is_unstable = (!fc->writeback_cache) &&
			   ((pos_out + len) > inode_out->i_size);

	if (fc->no_copy_file_range)
		return -EOPNOTSUPP;

	if (file_inode(file_in)->i_sb != file_inode(file_out)->i_sb)
		return -EXDEV;

	inode_lock(inode_in);
	err = fuse_writeback_range(inode_in, pos_in, pos_in + len - 1);
	inode_unlock(inode_in);
	if (err)
		return err;

	inode_lock(inode_out);

	err = file_modified(file_out);
	if (err)
		goto out;

	/*
	 * Write out dirty pages in the destination file before sending the COPY
	 * request to userspace.  After the request is completed, truncate off
	 * pages (including partial ones) from the cache that have been copied,
	 * since these contain stale data at that point.
	 *
	 * This should be mostly correct, but if the COPY writes to partial
	 * pages (at the start or end) and the parts not covered by the COPY are
	 * written through a memory map after calling fuse_writeback_range(),
	 * then these partial page modifications will be lost on truncation.
	 *
	 * It is unlikely that someone would rely on such mixed style
	 * modifications.  Yet this does give less guarantees than if the
	 * copying was performed with write(2).
	 *
	 * To fix this a mapping->invalidate_lock could be used to prevent new
	 * faults while the copy is ongoing.
	 */
	err = fuse_writeback_range(inode_out, pos_out, pos_out + len - 1);
	if (err)
		goto out;

	if (is_unstable)
		set_bit(FUSE_I_SIZE_UNSTABLE, &fi_out->state);

	args.opcode = FUSE_COPY_FILE_RANGE;
	args.nodeid = ff_in->nodeid;
	args.in_numargs = 1;
	args.in_args[0].size = sizeof(inarg);
	args.in_args[0].value = &inarg;
	args.out_numargs = 1;
	args.out_args[0].size = sizeof(outarg);
	args.out_args[0].value = &outarg;
	err = fuse_simple_request(fm, &args);
	if (err == -ENOSYS) {
		fc->no_copy_file_range = 1;
		err = -EOPNOTSUPP;
	}
	if (err)
		goto out;

	truncate_inode_pages_range(inode_out->i_mapping,
				   ALIGN_DOWN(pos_out, PAGE_SIZE),
				   ALIGN(pos_out + outarg.size, PAGE_SIZE) - 1);

	file_update_time(file_out);
	fuse_write_update_attr(inode_out, pos_out + outarg.size, outarg.size);

	err = outarg.size;
out:
	if (is_unstable)
		clear_bit(FUSE_I_SIZE_UNSTABLE, &fi_out->state);

	inode_unlock(inode_out);
	file_accessed(file_in);

	fuse_flush_time_update(inode_out);

	return err;
}

static ssize_t fuse_copy_file_range(struct file *src_file, loff_t src_off,
				    struct file *dst_file, loff_t dst_off,
				    size_t len, unsigned int flags)
{
	ssize_t ret;

	ret = __fuse_copy_file_range(src_file, src_off, dst_file, dst_off,
				     len, flags);

	if (ret == -EOPNOTSUPP || ret == -EXDEV)
		ret = splice_copy_file_range(src_file, src_off, dst_file,
					     dst_off, len);
	return ret;
}

static const struct file_operations fuse_file_operations = {
	.llseek		= fuse_file_llseek,
	.read_iter	= fuse_file_read_iter,
	.write_iter	= fuse_file_write_iter,
	.mmap		= fuse_file_mmap,
	.open		= fuse_open,
	.flush		= fuse_flush,
	.release	= fuse_release,
	.fsync		= fuse_fsync,
	.lock		= fuse_file_lock,
	.get_unmapped_area = thp_get_unmapped_area,
	.flock		= fuse_file_flock,
	.splice_read	= fuse_splice_read,
	.splice_write	= fuse_splice_write,
	.unlocked_ioctl	= fuse_file_ioctl,
	.compat_ioctl	= fuse_file_compat_ioctl,
	.poll		= fuse_file_poll,
	.fallocate	= fuse_file_fallocate,
	.copy_file_range = fuse_copy_file_range,
};

static const struct address_space_operations fuse_file_aops  = {
	.read_folio	= fuse_read_folio,
	.readahead	= fuse_readahead,
	.writepages	= fuse_writepages,
	.launder_folio	= fuse_launder_folio,
	.dirty_folio	= filemap_dirty_folio,
	.migrate_folio	= filemap_migrate_folio,
	.bmap		= fuse_bmap,
	.direct_IO	= fuse_direct_IO,
	.write_begin	= fuse_write_begin,
	.write_end	= fuse_write_end,
};

void fuse_init_file_inode(struct inode *inode, unsigned int flags)
{
	struct fuse_inode *fi = get_fuse_inode(inode);

	inode->i_fop = &fuse_file_operations;
	inode->i_data.a_ops = &fuse_file_aops;

	INIT_LIST_HEAD(&fi->write_files);
	INIT_LIST_HEAD(&fi->queued_writes);
	fi->writectr = 0;
	fi->iocachectr = 0;
	init_waitqueue_head(&fi->page_waitq);
	init_waitqueue_head(&fi->direct_io_waitq);
	fi->writepages = RB_ROOT;

	if (IS_ENABLED(CONFIG_FUSE_DAX))
		fuse_dax_inode_init(inode, flags);
}<|MERGE_RESOLUTION|>--- conflicted
+++ resolved
@@ -145,14 +145,8 @@
 
 		err = fuse_send_open(fm, nodeid, open_flags, opcode, outargp);
 		if (!err) {
-<<<<<<< HEAD
-			ff->fh = outarg.fh;
-			ff->open_flags = outarg.open_flags;
-			fuse_passthrough_setup(fc, ff, &outarg);
-=======
 			ff->fh = outargp->fh;
 			ff->open_flags = outargp->open_flags;
->>>>>>> 6ce8b2ce
 		} else if (err != -ENOSYS) {
 			fuse_file_free(ff);
 			return ERR_PTR(err);
@@ -346,13 +340,7 @@
 	struct fuse_release_args *ra = &ff->args->release_args;
 	int opcode = isdir ? FUSE_RELEASEDIR : FUSE_RELEASE;
 
-<<<<<<< HEAD
-	fuse_passthrough_release(&ff->passthrough);
-
-	fuse_prepare_release(fi, ff, open_flags, opcode);
-=======
 	fuse_prepare_release(fi, ff, open_flags, opcode, false);
->>>>>>> 6ce8b2ce
 
 	if (ra && ff->flock) {
 		ra->inarg.release_flags |= FUSE_RELEASE_FLOCK_UNLOCK;
@@ -1712,16 +1700,8 @@
 	if (FUSE_IS_DAX(inode))
 		return fuse_dax_read_iter(iocb, to);
 
-<<<<<<< HEAD
-	if (ff->passthrough.filp)
-		return fuse_passthrough_read_iter(iocb, to);
-	else if (!(ff->open_flags & FOPEN_DIRECT_IO))
-		return fuse_cache_read_iter(iocb, to);
-	else
-=======
 	/* FOPEN_DIRECT_IO overrides FOPEN_PASSTHROUGH */
 	if (ff->open_flags & FOPEN_DIRECT_IO)
->>>>>>> 6ce8b2ce
 		return fuse_direct_read_iter(iocb, to);
 	else if (fuse_file_passthrough(ff))
 		return fuse_passthrough_read_iter(iocb, to);
@@ -1741,18 +1721,12 @@
 	if (FUSE_IS_DAX(inode))
 		return fuse_dax_write_iter(iocb, from);
 
-<<<<<<< HEAD
-	if (ff->passthrough.filp)
-		return fuse_passthrough_write_iter(iocb, from);
-	else if (!(ff->open_flags & FOPEN_DIRECT_IO))
-=======
 	/* FOPEN_DIRECT_IO overrides FOPEN_PASSTHROUGH */
 	if (ff->open_flags & FOPEN_DIRECT_IO)
 		return fuse_direct_write_iter(iocb, from);
 	else if (fuse_file_passthrough(ff))
 		return fuse_passthrough_write_iter(iocb, from);
 	else
->>>>>>> 6ce8b2ce
 		return fuse_cache_write_iter(iocb, from);
 }
 
@@ -2567,11 +2541,6 @@
 	if (FUSE_IS_DAX(inode))
 		return fuse_dax_mmap(file, vma);
 
-<<<<<<< HEAD
-	if (ff->passthrough.filp)
-		return fuse_passthrough_mmap(file, vma);
-
-=======
 	/*
 	 * If inode is in passthrough io mode, because it has some file open
 	 * in passthrough mode, either mmap to backing file or fail mmap,
@@ -2586,7 +2555,6 @@
 	 * FOPEN_DIRECT_IO handling is special compared to O_DIRECT,
 	 * as does not allow MAP_SHARED mmap without FUSE_DIRECT_IO_ALLOW_MMAP.
 	 */
->>>>>>> 6ce8b2ce
 	if (ff->open_flags & FOPEN_DIRECT_IO) {
 		/*
 		 * Can't provide the coherency needed for MAP_SHARED
