--- conflicted
+++ resolved
@@ -1158,11 +1158,7 @@
 		struct __test_metadata *t)
 {
 	struct __test_xfail *xfail;
-<<<<<<< HEAD
-	char test_name[2048];
-=======
 	char *test_name;
->>>>>>> e67572cd
 	const char *diagnostic;
 
 	/* reset test struct */
