--- conflicted
+++ resolved
@@ -2084,7 +2084,6 @@
 	mutex_unlock(&cpuset_mutex);
 }
 
-<<<<<<< HEAD
 static int cpuset_allow_attach(struct cgroup_taskset *tset)
 {
 	const struct cred *cred = current_cred(), *tcred;
@@ -2100,7 +2099,8 @@
 	}
 
 	return 0;
-=======
+}
+
 /*
  * Make sure the new task conform to the current state of its parent,
  * which could have been changed by cpuset just after it inherits the
@@ -2113,7 +2113,6 @@
 
 	set_cpus_allowed_ptr(task, &current->cpus_allowed);
 	task->mems_allowed = current->mems_allowed;
->>>>>>> 8d5e93bb
 }
 
 struct cgroup_subsys cpuset_cgrp_subsys = {
