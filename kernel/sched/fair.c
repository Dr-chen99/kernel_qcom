// SPDX-License-Identifier: GPL-2.0
/*
 * Completely Fair Scheduling (CFS) Class (SCHED_NORMAL/SCHED_BATCH)
 *
 *  Copyright (C) 2007 Red Hat, Inc., Ingo Molnar <mingo@redhat.com>
 *
 *  Interactivity improvements by Mike Galbraith
 *  (C) 2007 Mike Galbraith <efault@gmx.de>
 *
 *  Various enhancements by Dmitry Adamushko.
 *  (C) 2007 Dmitry Adamushko <dmitry.adamushko@gmail.com>
 *
 *  Group scheduling enhancements by Srivatsa Vaddagiri
 *  Copyright IBM Corporation, 2007
 *  Author: Srivatsa Vaddagiri <vatsa@linux.vnet.ibm.com>
 *
 *  Scaled math optimizations by Thomas Gleixner
 *  Copyright (C) 2007, Thomas Gleixner <tglx@linutronix.de>
 *
 *  Adaptive scheduling granularity, math enhancements by Peter Zijlstra
 *  Copyright (C) 2007 Red Hat, Inc., Peter Zijlstra
 */
#include "sched.h"

#include <trace/hooks/sched.h>

EXPORT_TRACEPOINT_SYMBOL_GPL(sched_stat_runtime);

/*
 * Targeted preemption latency for CPU-bound tasks:
 *
 * NOTE: this latency value is not the same as the concept of
 * 'timeslice length' - timeslices in CFS are of variable length
 * and have no persistent notion like in traditional, time-slice
 * based scheduling concepts.
 *
 * (to see the precise effective timeslice length of your workload,
 *  run vmstat and monitor the context-switches (cs) field)
 *
 * (default: 6ms * (1 + ilog(ncpus)), units: nanoseconds)
 */
unsigned int sysctl_sched_latency			= 6000000ULL;
EXPORT_SYMBOL_GPL(sysctl_sched_latency);
static unsigned int normalized_sysctl_sched_latency	= 6000000ULL;

/*
 * The initial- and re-scaling of tunables is configurable
 *
 * Options are:
 *
 *   SCHED_TUNABLESCALING_NONE - unscaled, always *1
 *   SCHED_TUNABLESCALING_LOG - scaled logarithmical, *1+ilog(ncpus)
 *   SCHED_TUNABLESCALING_LINEAR - scaled linear, *ncpus
 *
 * (default SCHED_TUNABLESCALING_LOG = *(1+ilog(ncpus))
 */
unsigned int sysctl_sched_tunable_scaling = SCHED_TUNABLESCALING_LOG;

/*
 * Minimal preemption granularity for CPU-bound tasks:
 *
 * (default: 0.75 msec * (1 + ilog(ncpus)), units: nanoseconds)
 */
unsigned int sysctl_sched_min_granularity			= 750000ULL;
static unsigned int normalized_sysctl_sched_min_granularity	= 750000ULL;

/*
 * This value is kept at sysctl_sched_latency/sysctl_sched_min_granularity
 */
static unsigned int sched_nr_latency = 8;

/*
 * After fork, child runs first. If set to 0 (default) then
 * parent will (try to) run first.
 */
unsigned int sysctl_sched_child_runs_first __read_mostly;

/*
 * SCHED_OTHER wake-up granularity.
 *
 * This option delays the preemption effects of decoupled workloads
 * and reduces their over-scheduling. Synchronous workloads will still
 * have immediate wakeup/sleep latencies.
 *
 * (default: 1 msec * (1 + ilog(ncpus)), units: nanoseconds)
 */
unsigned int sysctl_sched_wakeup_granularity			= 1000000UL;
static unsigned int normalized_sysctl_sched_wakeup_granularity	= 1000000UL;

const_debug unsigned int sysctl_sched_migration_cost	= 500000UL;

int sched_thermal_decay_shift;
static int __init setup_sched_thermal_decay_shift(char *str)
{
	int _shift = 0;

	if (kstrtoint(str, 0, &_shift))
		pr_warn("Unable to set scheduler thermal pressure decay shift parameter\n");

	sched_thermal_decay_shift = clamp(_shift, 0, 10);
	return 1;
}
__setup("sched_thermal_decay_shift=", setup_sched_thermal_decay_shift);

#ifdef CONFIG_SMP
/*
 * For asym packing, by default the lower numbered CPU has higher priority.
 */
int __weak arch_asym_cpu_priority(int cpu)
{
	return -cpu;
}

/*
 * The margin used when comparing utilization with CPU capacity.
 *
 * (default: ~20%)
 */
#define fits_capacity(cap, max)	((cap) * 1280 < (max) * 1024)

/*
 * The margin used when comparing CPU capacities.
 * is 'cap1' noticeably greater than 'cap2'
 *
 * (default: ~5%)
 */
#define capacity_greater(cap1, cap2) ((cap1) * 1024 > (cap2) * 1078)
#endif

#ifdef CONFIG_CFS_BANDWIDTH
/*
 * Amount of runtime to allocate from global (tg) to local (per-cfs_rq) pool
 * each time a cfs_rq requests quota.
 *
 * Note: in the case that the slice exceeds the runtime remaining (either due
 * to consumption or the quota being specified to be smaller than the slice)
 * we will always only issue the remaining available time.
 *
 * (default: 5 msec, units: microseconds)
 */
unsigned int sysctl_sched_cfs_bandwidth_slice		= 5000UL;
#endif

static inline void update_load_add(struct load_weight *lw, unsigned long inc)
{
	lw->weight += inc;
	lw->inv_weight = 0;
}

static inline void update_load_sub(struct load_weight *lw, unsigned long dec)
{
	lw->weight -= dec;
	lw->inv_weight = 0;
}

static inline void update_load_set(struct load_weight *lw, unsigned long w)
{
	lw->weight = w;
	lw->inv_weight = 0;
}

/*
 * Increase the granularity value when there are more CPUs,
 * because with more CPUs the 'effective latency' as visible
 * to users decreases. But the relationship is not linear,
 * so pick a second-best guess by going with the log2 of the
 * number of CPUs.
 *
 * This idea comes from the SD scheduler of Con Kolivas:
 */
static unsigned int get_update_sysctl_factor(void)
{
	unsigned int cpus = min_t(unsigned int, num_online_cpus(), 8);
	unsigned int factor;

	switch (sysctl_sched_tunable_scaling) {
	case SCHED_TUNABLESCALING_NONE:
		factor = 1;
		break;
	case SCHED_TUNABLESCALING_LINEAR:
		factor = cpus;
		break;
	case SCHED_TUNABLESCALING_LOG:
	default:
		factor = 1 + ilog2(cpus);
		break;
	}

	return factor;
}

static void update_sysctl(void)
{
	unsigned int factor = get_update_sysctl_factor();

#define SET_SYSCTL(name) \
	(sysctl_##name = (factor) * normalized_sysctl_##name)
	SET_SYSCTL(sched_min_granularity);
	SET_SYSCTL(sched_latency);
	SET_SYSCTL(sched_wakeup_granularity);
#undef SET_SYSCTL
}

void __init sched_init_granularity(void)
{
	update_sysctl();
}

#define WMULT_CONST	(~0U)
#define WMULT_SHIFT	32

static void __update_inv_weight(struct load_weight *lw)
{
	unsigned long w;

	if (likely(lw->inv_weight))
		return;

	w = scale_load_down(lw->weight);

	if (BITS_PER_LONG > 32 && unlikely(w >= WMULT_CONST))
		lw->inv_weight = 1;
	else if (unlikely(!w))
		lw->inv_weight = WMULT_CONST;
	else
		lw->inv_weight = WMULT_CONST / w;
}

/*
 * delta_exec * weight / lw.weight
 *   OR
 * (delta_exec * (weight * lw->inv_weight)) >> WMULT_SHIFT
 *
 * Either weight := NICE_0_LOAD and lw \e sched_prio_to_wmult[], in which case
 * we're guaranteed shift stays positive because inv_weight is guaranteed to
 * fit 32 bits, and NICE_0_LOAD gives another 10 bits; therefore shift >= 22.
 *
 * Or, weight =< lw.weight (because lw.weight is the runqueue weight), thus
 * weight/lw.weight <= 1, and therefore our shift will also be positive.
 */
static u64 __calc_delta(u64 delta_exec, unsigned long weight, struct load_weight *lw)
{
	u64 fact = scale_load_down(weight);
	u32 fact_hi = (u32)(fact >> 32);
	int shift = WMULT_SHIFT;
	int fs;

	__update_inv_weight(lw);

	if (unlikely(fact_hi)) {
		fs = fls(fact_hi);
		shift -= fs;
		fact >>= fs;
	}

	fact = mul_u32_u32(fact, lw->inv_weight);

	fact_hi = (u32)(fact >> 32);
	if (fact_hi) {
		fs = fls(fact_hi);
		shift -= fs;
		fact >>= fs;
	}

	return mul_u64_u32_shr(delta_exec, fact, shift);
}


const struct sched_class fair_sched_class;

/**************************************************************
 * CFS operations on generic schedulable entities:
 */

#ifdef CONFIG_FAIR_GROUP_SCHED

/* Walk up scheduling entities hierarchy */
#define for_each_sched_entity(se) \
		for (; se; se = se->parent)

static inline void cfs_rq_tg_path(struct cfs_rq *cfs_rq, char *path, int len)
{
	if (!path)
		return;

	if (cfs_rq && task_group_is_autogroup(cfs_rq->tg))
		autogroup_path(cfs_rq->tg, path, len);
	else if (cfs_rq && cfs_rq->tg->css.cgroup)
		cgroup_path(cfs_rq->tg->css.cgroup, path, len);
	else
		strlcpy(path, "(null)", len);
}

static inline bool list_add_leaf_cfs_rq(struct cfs_rq *cfs_rq)
{
	struct rq *rq = rq_of(cfs_rq);
	int cpu = cpu_of(rq);

	if (cfs_rq->on_list)
		return rq->tmp_alone_branch == &rq->leaf_cfs_rq_list;

	cfs_rq->on_list = 1;

	/*
	 * Ensure we either appear before our parent (if already
	 * enqueued) or force our parent to appear after us when it is
	 * enqueued. The fact that we always enqueue bottom-up
	 * reduces this to two cases and a special case for the root
	 * cfs_rq. Furthermore, it also means that we will always reset
	 * tmp_alone_branch either when the branch is connected
	 * to a tree or when we reach the top of the tree
	 */
	if (cfs_rq->tg->parent &&
	    cfs_rq->tg->parent->cfs_rq[cpu]->on_list) {
		/*
		 * If parent is already on the list, we add the child
		 * just before. Thanks to circular linked property of
		 * the list, this means to put the child at the tail
		 * of the list that starts by parent.
		 */
		list_add_tail_rcu(&cfs_rq->leaf_cfs_rq_list,
			&(cfs_rq->tg->parent->cfs_rq[cpu]->leaf_cfs_rq_list));
		/*
		 * The branch is now connected to its tree so we can
		 * reset tmp_alone_branch to the beginning of the
		 * list.
		 */
		rq->tmp_alone_branch = &rq->leaf_cfs_rq_list;
		return true;
	}

	if (!cfs_rq->tg->parent) {
		/*
		 * cfs rq without parent should be put
		 * at the tail of the list.
		 */
		list_add_tail_rcu(&cfs_rq->leaf_cfs_rq_list,
			&rq->leaf_cfs_rq_list);
		/*
		 * We have reach the top of a tree so we can reset
		 * tmp_alone_branch to the beginning of the list.
		 */
		rq->tmp_alone_branch = &rq->leaf_cfs_rq_list;
		return true;
	}

	/*
	 * The parent has not already been added so we want to
	 * make sure that it will be put after us.
	 * tmp_alone_branch points to the begin of the branch
	 * where we will add parent.
	 */
	list_add_rcu(&cfs_rq->leaf_cfs_rq_list, rq->tmp_alone_branch);
	/*
	 * update tmp_alone_branch to points to the new begin
	 * of the branch
	 */
	rq->tmp_alone_branch = &cfs_rq->leaf_cfs_rq_list;
	return false;
}

static inline void list_del_leaf_cfs_rq(struct cfs_rq *cfs_rq)
{
	if (cfs_rq->on_list) {
		struct rq *rq = rq_of(cfs_rq);

		/*
		 * With cfs_rq being unthrottled/throttled during an enqueue,
		 * it can happen the tmp_alone_branch points the a leaf that
		 * we finally want to del. In this case, tmp_alone_branch moves
		 * to the prev element but it will point to rq->leaf_cfs_rq_list
		 * at the end of the enqueue.
		 */
		if (rq->tmp_alone_branch == &cfs_rq->leaf_cfs_rq_list)
			rq->tmp_alone_branch = cfs_rq->leaf_cfs_rq_list.prev;

		list_del_rcu(&cfs_rq->leaf_cfs_rq_list);
		cfs_rq->on_list = 0;
	}
}

static inline void assert_list_leaf_cfs_rq(struct rq *rq)
{
	SCHED_WARN_ON(rq->tmp_alone_branch != &rq->leaf_cfs_rq_list);
}

/* Iterate thr' all leaf cfs_rq's on a runqueue */
#define for_each_leaf_cfs_rq_safe(rq, cfs_rq, pos)			\
	list_for_each_entry_safe(cfs_rq, pos, &rq->leaf_cfs_rq_list,	\
				 leaf_cfs_rq_list)

/* Do the two (enqueued) entities belong to the same group ? */
static inline struct cfs_rq *
is_same_group(struct sched_entity *se, struct sched_entity *pse)
{
	if (se->cfs_rq == pse->cfs_rq)
		return se->cfs_rq;

	return NULL;
}

static inline struct sched_entity *parent_entity(struct sched_entity *se)
{
	return se->parent;
}

static void
find_matching_se(struct sched_entity **se, struct sched_entity **pse)
{
	int se_depth, pse_depth;

	/*
	 * preemption test can be made between sibling entities who are in the
	 * same cfs_rq i.e who have a common parent. Walk up the hierarchy of
	 * both tasks until we find their ancestors who are siblings of common
	 * parent.
	 */

	/* First walk up until both entities are at same depth */
	se_depth = (*se)->depth;
	pse_depth = (*pse)->depth;

	while (se_depth > pse_depth) {
		se_depth--;
		*se = parent_entity(*se);
	}

	while (pse_depth > se_depth) {
		pse_depth--;
		*pse = parent_entity(*pse);
	}

	while (!is_same_group(*se, *pse)) {
		*se = parent_entity(*se);
		*pse = parent_entity(*pse);
	}
}

static int tg_is_idle(struct task_group *tg)
{
	return tg->idle > 0;
}

static int cfs_rq_is_idle(struct cfs_rq *cfs_rq)
{
	return cfs_rq->idle > 0;
}

static int se_is_idle(struct sched_entity *se)
{
	if (entity_is_task(se))
		return task_has_idle_policy(task_of(se));
	return cfs_rq_is_idle(group_cfs_rq(se));
}

#else	/* !CONFIG_FAIR_GROUP_SCHED */

#define for_each_sched_entity(se) \
		for (; se; se = NULL)

static inline void cfs_rq_tg_path(struct cfs_rq *cfs_rq, char *path, int len)
{
	if (path)
		strlcpy(path, "(null)", len);
}

static inline bool list_add_leaf_cfs_rq(struct cfs_rq *cfs_rq)
{
	return true;
}

static inline void list_del_leaf_cfs_rq(struct cfs_rq *cfs_rq)
{
}

static inline void assert_list_leaf_cfs_rq(struct rq *rq)
{
}

#define for_each_leaf_cfs_rq_safe(rq, cfs_rq, pos)	\
		for (cfs_rq = &rq->cfs, pos = NULL; cfs_rq; cfs_rq = pos)

static inline struct sched_entity *parent_entity(struct sched_entity *se)
{
	return NULL;
}

static inline void
find_matching_se(struct sched_entity **se, struct sched_entity **pse)
{
}

static inline int tg_is_idle(struct task_group *tg)
{
	return 0;
}

static int cfs_rq_is_idle(struct cfs_rq *cfs_rq)
{
	return 0;
}

static int se_is_idle(struct sched_entity *se)
{
	return 0;
}

#endif	/* CONFIG_FAIR_GROUP_SCHED */

static __always_inline
void account_cfs_rq_runtime(struct cfs_rq *cfs_rq, u64 delta_exec);

/**************************************************************
 * Scheduling class tree data structure manipulation methods:
 */

static inline u64 max_vruntime(u64 max_vruntime, u64 vruntime)
{
	s64 delta = (s64)(vruntime - max_vruntime);
	if (delta > 0)
		max_vruntime = vruntime;

	return max_vruntime;
}

static inline u64 min_vruntime(u64 min_vruntime, u64 vruntime)
{
	s64 delta = (s64)(vruntime - min_vruntime);
	if (delta < 0)
		min_vruntime = vruntime;

	return min_vruntime;
}

static inline bool entity_before(struct sched_entity *a,
				struct sched_entity *b)
{
	return (s64)(a->vruntime - b->vruntime) < 0;
}

#define __node_2_se(node) \
	rb_entry((node), struct sched_entity, run_node)

static void update_min_vruntime(struct cfs_rq *cfs_rq)
{
	struct sched_entity *curr = cfs_rq->curr;
	struct rb_node *leftmost = rb_first_cached(&cfs_rq->tasks_timeline);

	u64 vruntime = cfs_rq->min_vruntime;

	if (curr) {
		if (curr->on_rq)
			vruntime = curr->vruntime;
		else
			curr = NULL;
	}

	if (leftmost) { /* non-empty tree */
		struct sched_entity *se = __node_2_se(leftmost);

		if (!curr)
			vruntime = se->vruntime;
		else
			vruntime = min_vruntime(vruntime, se->vruntime);
	}

	/* ensure we never gain time by being placed backwards. */
	cfs_rq->min_vruntime = max_vruntime(cfs_rq->min_vruntime, vruntime);
#ifndef CONFIG_64BIT
	smp_wmb();
	cfs_rq->min_vruntime_copy = cfs_rq->min_vruntime;
#endif
}

static inline bool __entity_less(struct rb_node *a, const struct rb_node *b)
{
	return entity_before(__node_2_se(a), __node_2_se(b));
}

/*
 * Enqueue an entity into the rb-tree:
 */
static void __enqueue_entity(struct cfs_rq *cfs_rq, struct sched_entity *se)
{
	trace_android_rvh_enqueue_entity(cfs_rq, se);
	rb_add_cached(&se->run_node, &cfs_rq->tasks_timeline, __entity_less);
}

static void __dequeue_entity(struct cfs_rq *cfs_rq, struct sched_entity *se)
{
	trace_android_rvh_dequeue_entity(cfs_rq, se);
	rb_erase_cached(&se->run_node, &cfs_rq->tasks_timeline);
}

struct sched_entity *__pick_first_entity(struct cfs_rq *cfs_rq)
{
	struct rb_node *left = rb_first_cached(&cfs_rq->tasks_timeline);

	if (!left)
		return NULL;

	return __node_2_se(left);
}

static struct sched_entity *__pick_next_entity(struct sched_entity *se)
{
	struct rb_node *next = rb_next(&se->run_node);

	if (!next)
		return NULL;

	return __node_2_se(next);
}

#ifdef CONFIG_SCHED_DEBUG
struct sched_entity *__pick_last_entity(struct cfs_rq *cfs_rq)
{
	struct rb_node *last = rb_last(&cfs_rq->tasks_timeline.rb_root);

	if (!last)
		return NULL;

	return __node_2_se(last);
}

/**************************************************************
 * Scheduling class statistics methods:
 */

int sched_update_scaling(void)
{
	unsigned int factor = get_update_sysctl_factor();

	sched_nr_latency = DIV_ROUND_UP(sysctl_sched_latency,
					sysctl_sched_min_granularity);

#define WRT_SYSCTL(name) \
	(normalized_sysctl_##name = sysctl_##name / (factor))
	WRT_SYSCTL(sched_min_granularity);
	WRT_SYSCTL(sched_latency);
	WRT_SYSCTL(sched_wakeup_granularity);
#undef WRT_SYSCTL

	return 0;
}
#endif

/*
 * delta /= w
 */
static inline u64 calc_delta_fair(u64 delta, struct sched_entity *se)
{
	if (unlikely(se->load.weight != NICE_0_LOAD))
		delta = __calc_delta(delta, NICE_0_LOAD, &se->load);

	return delta;
}

/*
 * The idea is to set a period in which each task runs once.
 *
 * When there are too many tasks (sched_nr_latency) we have to stretch
 * this period because otherwise the slices get too small.
 *
 * p = (nr <= nl) ? l : l*nr/nl
 */
static u64 __sched_period(unsigned long nr_running)
{
	if (unlikely(nr_running > sched_nr_latency))
		return nr_running * sysctl_sched_min_granularity;
	else
		return sysctl_sched_latency;
}

/*
 * We calculate the wall-time slice from the period by taking a part
 * proportional to the weight.
 *
 * s = p*P[w/rw]
 */
static u64 sched_slice(struct cfs_rq *cfs_rq, struct sched_entity *se)
{
	unsigned int nr_running = cfs_rq->nr_running;
	u64 slice;

	if (sched_feat(ALT_PERIOD))
		nr_running = rq_of(cfs_rq)->cfs.h_nr_running;

	slice = __sched_period(nr_running + !se->on_rq);

	for_each_sched_entity(se) {
		struct load_weight *load;
		struct load_weight lw;

		cfs_rq = cfs_rq_of(se);
		load = &cfs_rq->load;

		if (unlikely(!se->on_rq)) {
			lw = cfs_rq->load;

			update_load_add(&lw, se->load.weight);
			load = &lw;
		}
		slice = __calc_delta(slice, se->load.weight, load);
	}

	if (sched_feat(BASE_SLICE))
		slice = max(slice, (u64)sysctl_sched_min_granularity);

	return slice;
}

/*
 * We calculate the vruntime slice of a to-be-inserted task.
 *
 * vs = s/w
 */
static u64 sched_vslice(struct cfs_rq *cfs_rq, struct sched_entity *se)
{
	return calc_delta_fair(sched_slice(cfs_rq, se), se);
}

#include "pelt.h"
#ifdef CONFIG_SMP

static int select_idle_sibling(struct task_struct *p, int prev_cpu, int cpu);
static unsigned long task_h_load(struct task_struct *p);
static unsigned long capacity_of(int cpu);

/* Give new sched_entity start runnable values to heavy its load in infant time */
void init_entity_runnable_average(struct sched_entity *se)
{
	struct sched_avg *sa = &se->avg;

	memset(sa, 0, sizeof(*sa));

	/*
	 * Tasks are initialized with full load to be seen as heavy tasks until
	 * they get a chance to stabilize to their real load level.
	 * Group entities are initialized with zero load to reflect the fact that
	 * nothing has been attached to the task group yet.
	 */
	if (entity_is_task(se))
		sa->load_avg = scale_load_down(se->load.weight);

	/* when this task enqueue'ed, it will contribute to its cfs_rq's load_avg */
}

static void attach_entity_cfs_rq(struct sched_entity *se);

/*
 * With new tasks being created, their initial util_avgs are extrapolated
 * based on the cfs_rq's current util_avg:
 *
 *   util_avg = cfs_rq->util_avg / (cfs_rq->load_avg + 1) * se.load.weight
 *
 * However, in many cases, the above util_avg does not give a desired
 * value. Moreover, the sum of the util_avgs may be divergent, such
 * as when the series is a harmonic series.
 *
 * To solve this problem, we also cap the util_avg of successive tasks to
 * only 1/2 of the left utilization budget:
 *
 *   util_avg_cap = (cpu_scale - cfs_rq->avg.util_avg) / 2^n
 *
 * where n denotes the nth task and cpu_scale the CPU capacity.
 *
 * For example, for a CPU with 1024 of capacity, a simplest series from
 * the beginning would be like:
 *
 *  task  util_avg: 512, 256, 128,  64,  32,   16,    8, ...
 * cfs_rq util_avg: 512, 768, 896, 960, 992, 1008, 1016, ...
 *
 * Finally, that extrapolated util_avg is clamped to the cap (util_avg_cap)
 * if util_avg > util_avg_cap.
 */
void post_init_entity_util_avg(struct task_struct *p)
{
	struct sched_entity *se = &p->se;
	struct cfs_rq *cfs_rq = cfs_rq_of(se);
	struct sched_avg *sa = &se->avg;
	long cpu_scale = arch_scale_cpu_capacity(cpu_of(rq_of(cfs_rq)));
	long cap = (long)(cpu_scale - cfs_rq->avg.util_avg) / 2;

	if (cap > 0) {
		if (cfs_rq->avg.util_avg != 0) {
			sa->util_avg  = cfs_rq->avg.util_avg * se->load.weight;
			sa->util_avg /= (cfs_rq->avg.load_avg + 1);

			if (sa->util_avg > cap)
				sa->util_avg = cap;
		} else {
			sa->util_avg = cap;
		}
	}

	sa->runnable_avg = sa->util_avg;

	if (p->sched_class != &fair_sched_class) {
		/*
		 * For !fair tasks do:
		 *
		update_cfs_rq_load_avg(now, cfs_rq);
		attach_entity_load_avg(cfs_rq, se);
		switched_from_fair(rq, p);
		 *
		 * such that the next switched_to_fair() has the
		 * expected state.
		 */
		se->avg.last_update_time = cfs_rq_clock_pelt(cfs_rq);
		return;
	}

	/* Hook before this se's util is attached to cfs_rq's util */
	trace_android_rvh_post_init_entity_util_avg(se);
	attach_entity_cfs_rq(se);
}

#else /* !CONFIG_SMP */
void init_entity_runnable_average(struct sched_entity *se)
{
}
void post_init_entity_util_avg(struct task_struct *p)
{
}
static void update_tg_load_avg(struct cfs_rq *cfs_rq)
{
}
#endif /* CONFIG_SMP */

/*
 * Update the current task's runtime statistics.
 */
static void update_curr(struct cfs_rq *cfs_rq)
{
	struct sched_entity *curr = cfs_rq->curr;
	u64 now = rq_clock_task(rq_of(cfs_rq));
	u64 delta_exec;

	if (unlikely(!curr))
		return;

	delta_exec = now - curr->exec_start;
	if (unlikely((s64)delta_exec <= 0))
		return;

	curr->exec_start = now;

	schedstat_set(curr->statistics.exec_max,
		      max(delta_exec, curr->statistics.exec_max));

	curr->sum_exec_runtime += delta_exec;
	schedstat_add(cfs_rq->exec_clock, delta_exec);

	curr->vruntime += calc_delta_fair(delta_exec, curr);
	update_min_vruntime(cfs_rq);

	if (entity_is_task(curr)) {
		struct task_struct *curtask = task_of(curr);

		trace_sched_stat_runtime(curtask, delta_exec, curr->vruntime);
		cgroup_account_cputime(curtask, delta_exec);
		account_group_exec_runtime(curtask, delta_exec);
	}

	account_cfs_rq_runtime(cfs_rq, delta_exec);
}

static void update_curr_fair(struct rq *rq)
{
	update_curr(cfs_rq_of(&rq->curr->se));
}

static inline void
update_stats_wait_start(struct cfs_rq *cfs_rq, struct sched_entity *se)
{
	u64 wait_start, prev_wait_start;

	if (!schedstat_enabled())
		return;

	wait_start = rq_clock(rq_of(cfs_rq));
	prev_wait_start = schedstat_val(se->statistics.wait_start);

	if (entity_is_task(se) && task_on_rq_migrating(task_of(se)) &&
	    likely(wait_start > prev_wait_start))
		wait_start -= prev_wait_start;

	__schedstat_set(se->statistics.wait_start, wait_start);
}

static inline void
update_stats_wait_end(struct cfs_rq *cfs_rq, struct sched_entity *se)
{
	struct task_struct *p;
	u64 delta;

	if (!schedstat_enabled())
		return;

	/*
	 * When the sched_schedstat changes from 0 to 1, some sched se
	 * maybe already in the runqueue, the se->statistics.wait_start
	 * will be 0.So it will let the delta wrong. We need to avoid this
	 * scenario.
	 */
	if (unlikely(!schedstat_val(se->statistics.wait_start)))
		return;

	delta = rq_clock(rq_of(cfs_rq)) - schedstat_val(se->statistics.wait_start);

	if (entity_is_task(se)) {
		p = task_of(se);
		if (task_on_rq_migrating(p)) {
			/*
			 * Preserve migrating task's wait time so wait_start
			 * time stamp can be adjusted to accumulate wait time
			 * prior to migration.
			 */
			__schedstat_set(se->statistics.wait_start, delta);
			return;
		}
		trace_sched_stat_wait(p, delta);
	}

	__schedstat_set(se->statistics.wait_max,
		      max(schedstat_val(se->statistics.wait_max), delta));
	__schedstat_inc(se->statistics.wait_count);
	__schedstat_add(se->statistics.wait_sum, delta);
	__schedstat_set(se->statistics.wait_start, 0);
}

static inline void
update_stats_enqueue_sleeper(struct cfs_rq *cfs_rq, struct sched_entity *se)
{
	struct task_struct *tsk = NULL;
	u64 sleep_start, block_start;

	if (!schedstat_enabled())
		return;

	sleep_start = schedstat_val(se->statistics.sleep_start);
	block_start = schedstat_val(se->statistics.block_start);

	if (entity_is_task(se))
		tsk = task_of(se);

	if (sleep_start) {
		u64 delta = rq_clock(rq_of(cfs_rq)) - sleep_start;

		if ((s64)delta < 0)
			delta = 0;

		if (unlikely(delta > schedstat_val(se->statistics.sleep_max)))
			__schedstat_set(se->statistics.sleep_max, delta);

		__schedstat_set(se->statistics.sleep_start, 0);
		__schedstat_add(se->statistics.sum_sleep_runtime, delta);

		if (tsk) {
			account_scheduler_latency(tsk, delta >> 10, 1);
			trace_sched_stat_sleep(tsk, delta);
		}
	}
	if (block_start) {
		u64 delta = rq_clock(rq_of(cfs_rq)) - block_start;

		if ((s64)delta < 0)
			delta = 0;

		if (unlikely(delta > schedstat_val(se->statistics.block_max)))
			__schedstat_set(se->statistics.block_max, delta);

		__schedstat_set(se->statistics.block_start, 0);
		__schedstat_add(se->statistics.sum_sleep_runtime, delta);

		if (tsk) {
			if (tsk->in_iowait) {
				__schedstat_add(se->statistics.iowait_sum, delta);
				__schedstat_inc(se->statistics.iowait_count);
				trace_sched_stat_iowait(tsk, delta);
			}

			trace_sched_stat_blocked(tsk, delta);

			/*
			 * Blocking time is in units of nanosecs, so shift by
			 * 20 to get a milliseconds-range estimation of the
			 * amount of time that the task spent sleeping:
			 */
			if (unlikely(prof_on == SLEEP_PROFILING)) {
				profile_hits(SLEEP_PROFILING,
						(void *)get_wchan(tsk),
						delta >> 20);
			}
			account_scheduler_latency(tsk, delta >> 10, 0);
		}
	}
}

/*
 * Task is being enqueued - update stats:
 */
static inline void
update_stats_enqueue(struct cfs_rq *cfs_rq, struct sched_entity *se, int flags)
{
	if (!schedstat_enabled())
		return;

	/*
	 * Are we enqueueing a waiting task? (for current tasks
	 * a dequeue/enqueue event is a NOP)
	 */
	if (se != cfs_rq->curr)
		update_stats_wait_start(cfs_rq, se);

	if (flags & ENQUEUE_WAKEUP)
		update_stats_enqueue_sleeper(cfs_rq, se);
}

static inline void
update_stats_dequeue(struct cfs_rq *cfs_rq, struct sched_entity *se, int flags)
{

	if (!schedstat_enabled())
		return;

	/*
	 * Mark the end of the wait period if dequeueing a
	 * waiting task:
	 */
	if (se != cfs_rq->curr)
		update_stats_wait_end(cfs_rq, se);

	if ((flags & DEQUEUE_SLEEP) && entity_is_task(se)) {
		struct task_struct *tsk = task_of(se);
		unsigned int state;

		/* XXX racy against TTWU */
		state = READ_ONCE(tsk->__state);
		if (state & TASK_INTERRUPTIBLE)
			__schedstat_set(se->statistics.sleep_start,
				      rq_clock(rq_of(cfs_rq)));
		if (state & TASK_UNINTERRUPTIBLE)
			__schedstat_set(se->statistics.block_start,
				      rq_clock(rq_of(cfs_rq)));
	}
}

/*
 * We are picking a new current task - update its stats:
 */
static inline void
update_stats_curr_start(struct cfs_rq *cfs_rq, struct sched_entity *se)
{
	/*
	 * We are starting a new run period:
	 */
	se->exec_start = rq_clock_task(rq_of(cfs_rq));
}

/**************************************************
 * Scheduling class queueing methods:
 */

#ifdef CONFIG_NUMA_BALANCING
/*
 * Approximate time to scan a full NUMA task in ms. The task scan period is
 * calculated based on the tasks virtual memory size and
 * numa_balancing_scan_size.
 */
unsigned int sysctl_numa_balancing_scan_period_min = 1000;
unsigned int sysctl_numa_balancing_scan_period_max = 60000;

/* Portion of address space to scan in MB */
unsigned int sysctl_numa_balancing_scan_size = 256;

/* Scan @scan_size MB every @scan_period after an initial @scan_delay in ms */
unsigned int sysctl_numa_balancing_scan_delay = 1000;

struct numa_group {
	refcount_t refcount;

	spinlock_t lock; /* nr_tasks, tasks */
	int nr_tasks;
	pid_t gid;
	int active_nodes;

	struct rcu_head rcu;
	unsigned long total_faults;
	unsigned long max_faults_cpu;
	/*
	 * Faults_cpu is used to decide whether memory should move
	 * towards the CPU. As a consequence, these stats are weighted
	 * more by CPU use than by memory faults.
	 */
	unsigned long *faults_cpu;
	unsigned long faults[];
};

/*
 * For functions that can be called in multiple contexts that permit reading
 * ->numa_group (see struct task_struct for locking rules).
 */
static struct numa_group *deref_task_numa_group(struct task_struct *p)
{
	return rcu_dereference_check(p->numa_group, p == current ||
		(lockdep_is_held(__rq_lockp(task_rq(p))) && !READ_ONCE(p->on_cpu)));
}

static struct numa_group *deref_curr_numa_group(struct task_struct *p)
{
	return rcu_dereference_protected(p->numa_group, p == current);
}

static inline unsigned long group_faults_priv(struct numa_group *ng);
static inline unsigned long group_faults_shared(struct numa_group *ng);

static unsigned int task_nr_scan_windows(struct task_struct *p)
{
	unsigned long rss = 0;
	unsigned long nr_scan_pages;

	/*
	 * Calculations based on RSS as non-present and empty pages are skipped
	 * by the PTE scanner and NUMA hinting faults should be trapped based
	 * on resident pages
	 */
	nr_scan_pages = sysctl_numa_balancing_scan_size << (20 - PAGE_SHIFT);
	rss = get_mm_rss(p->mm);
	if (!rss)
		rss = nr_scan_pages;

	rss = round_up(rss, nr_scan_pages);
	return rss / nr_scan_pages;
}

/* For sanity's sake, never scan more PTEs than MAX_SCAN_WINDOW MB/sec. */
#define MAX_SCAN_WINDOW 2560

static unsigned int task_scan_min(struct task_struct *p)
{
	unsigned int scan_size = READ_ONCE(sysctl_numa_balancing_scan_size);
	unsigned int scan, floor;
	unsigned int windows = 1;

	if (scan_size < MAX_SCAN_WINDOW)
		windows = MAX_SCAN_WINDOW / scan_size;
	floor = 1000 / windows;

	scan = sysctl_numa_balancing_scan_period_min / task_nr_scan_windows(p);
	return max_t(unsigned int, floor, scan);
}

static unsigned int task_scan_start(struct task_struct *p)
{
	unsigned long smin = task_scan_min(p);
	unsigned long period = smin;
	struct numa_group *ng;

	/* Scale the maximum scan period with the amount of shared memory. */
	rcu_read_lock();
	ng = rcu_dereference(p->numa_group);
	if (ng) {
		unsigned long shared = group_faults_shared(ng);
		unsigned long private = group_faults_priv(ng);

		period *= refcount_read(&ng->refcount);
		period *= shared + 1;
		period /= private + shared + 1;
	}
	rcu_read_unlock();

	return max(smin, period);
}

static unsigned int task_scan_max(struct task_struct *p)
{
	unsigned long smin = task_scan_min(p);
	unsigned long smax;
	struct numa_group *ng;

	/* Watch for min being lower than max due to floor calculations */
	smax = sysctl_numa_balancing_scan_period_max / task_nr_scan_windows(p);

	/* Scale the maximum scan period with the amount of shared memory. */
	ng = deref_curr_numa_group(p);
	if (ng) {
		unsigned long shared = group_faults_shared(ng);
		unsigned long private = group_faults_priv(ng);
		unsigned long period = smax;

		period *= refcount_read(&ng->refcount);
		period *= shared + 1;
		period /= private + shared + 1;

		smax = max(smax, period);
	}

	return max(smin, smax);
}

static void account_numa_enqueue(struct rq *rq, struct task_struct *p)
{
	rq->nr_numa_running += (p->numa_preferred_nid != NUMA_NO_NODE);
	rq->nr_preferred_running += (p->numa_preferred_nid == task_node(p));
}

static void account_numa_dequeue(struct rq *rq, struct task_struct *p)
{
	rq->nr_numa_running -= (p->numa_preferred_nid != NUMA_NO_NODE);
	rq->nr_preferred_running -= (p->numa_preferred_nid == task_node(p));
}

/* Shared or private faults. */
#define NR_NUMA_HINT_FAULT_TYPES 2

/* Memory and CPU locality */
#define NR_NUMA_HINT_FAULT_STATS (NR_NUMA_HINT_FAULT_TYPES * 2)

/* Averaged statistics, and temporary buffers. */
#define NR_NUMA_HINT_FAULT_BUCKETS (NR_NUMA_HINT_FAULT_STATS * 2)

pid_t task_numa_group_id(struct task_struct *p)
{
	struct numa_group *ng;
	pid_t gid = 0;

	rcu_read_lock();
	ng = rcu_dereference(p->numa_group);
	if (ng)
		gid = ng->gid;
	rcu_read_unlock();

	return gid;
}

/*
 * The averaged statistics, shared & private, memory & CPU,
 * occupy the first half of the array. The second half of the
 * array is for current counters, which are averaged into the
 * first set by task_numa_placement.
 */
static inline int task_faults_idx(enum numa_faults_stats s, int nid, int priv)
{
	return NR_NUMA_HINT_FAULT_TYPES * (s * nr_node_ids + nid) + priv;
}

static inline unsigned long task_faults(struct task_struct *p, int nid)
{
	if (!p->numa_faults)
		return 0;

	return p->numa_faults[task_faults_idx(NUMA_MEM, nid, 0)] +
		p->numa_faults[task_faults_idx(NUMA_MEM, nid, 1)];
}

static inline unsigned long group_faults(struct task_struct *p, int nid)
{
	struct numa_group *ng = deref_task_numa_group(p);

	if (!ng)
		return 0;

	return ng->faults[task_faults_idx(NUMA_MEM, nid, 0)] +
		ng->faults[task_faults_idx(NUMA_MEM, nid, 1)];
}

static inline unsigned long group_faults_cpu(struct numa_group *group, int nid)
{
	return group->faults_cpu[task_faults_idx(NUMA_MEM, nid, 0)] +
		group->faults_cpu[task_faults_idx(NUMA_MEM, nid, 1)];
}

static inline unsigned long group_faults_priv(struct numa_group *ng)
{
	unsigned long faults = 0;
	int node;

	for_each_online_node(node) {
		faults += ng->faults[task_faults_idx(NUMA_MEM, node, 1)];
	}

	return faults;
}

static inline unsigned long group_faults_shared(struct numa_group *ng)
{
	unsigned long faults = 0;
	int node;

	for_each_online_node(node) {
		faults += ng->faults[task_faults_idx(NUMA_MEM, node, 0)];
	}

	return faults;
}

/*
 * A node triggering more than 1/3 as many NUMA faults as the maximum is
 * considered part of a numa group's pseudo-interleaving set. Migrations
 * between these nodes are slowed down, to allow things to settle down.
 */
#define ACTIVE_NODE_FRACTION 3

static bool numa_is_active_node(int nid, struct numa_group *ng)
{
	return group_faults_cpu(ng, nid) * ACTIVE_NODE_FRACTION > ng->max_faults_cpu;
}

/* Handle placement on systems where not all nodes are directly connected. */
static unsigned long score_nearby_nodes(struct task_struct *p, int nid,
					int maxdist, bool task)
{
	unsigned long score = 0;
	int node;

	/*
	 * All nodes are directly connected, and the same distance
	 * from each other. No need for fancy placement algorithms.
	 */
	if (sched_numa_topology_type == NUMA_DIRECT)
		return 0;

	/*
	 * This code is called for each node, introducing N^2 complexity,
	 * which should be ok given the number of nodes rarely exceeds 8.
	 */
	for_each_online_node(node) {
		unsigned long faults;
		int dist = node_distance(nid, node);

		/*
		 * The furthest away nodes in the system are not interesting
		 * for placement; nid was already counted.
		 */
		if (dist == sched_max_numa_distance || node == nid)
			continue;

		/*
		 * On systems with a backplane NUMA topology, compare groups
		 * of nodes, and move tasks towards the group with the most
		 * memory accesses. When comparing two nodes at distance
		 * "hoplimit", only nodes closer by than "hoplimit" are part
		 * of each group. Skip other nodes.
		 */
		if (sched_numa_topology_type == NUMA_BACKPLANE &&
					dist >= maxdist)
			continue;

		/* Add up the faults from nearby nodes. */
		if (task)
			faults = task_faults(p, node);
		else
			faults = group_faults(p, node);

		/*
		 * On systems with a glueless mesh NUMA topology, there are
		 * no fixed "groups of nodes". Instead, nodes that are not
		 * directly connected bounce traffic through intermediate
		 * nodes; a numa_group can occupy any set of nodes.
		 * The further away a node is, the less the faults count.
		 * This seems to result in good task placement.
		 */
		if (sched_numa_topology_type == NUMA_GLUELESS_MESH) {
			faults *= (sched_max_numa_distance - dist);
			faults /= (sched_max_numa_distance - LOCAL_DISTANCE);
		}

		score += faults;
	}

	return score;
}

/*
 * These return the fraction of accesses done by a particular task, or
 * task group, on a particular numa node.  The group weight is given a
 * larger multiplier, in order to group tasks together that are almost
 * evenly spread out between numa nodes.
 */
static inline unsigned long task_weight(struct task_struct *p, int nid,
					int dist)
{
	unsigned long faults, total_faults;

	if (!p->numa_faults)
		return 0;

	total_faults = p->total_numa_faults;

	if (!total_faults)
		return 0;

	faults = task_faults(p, nid);
	faults += score_nearby_nodes(p, nid, dist, true);

	return 1000 * faults / total_faults;
}

static inline unsigned long group_weight(struct task_struct *p, int nid,
					 int dist)
{
	struct numa_group *ng = deref_task_numa_group(p);
	unsigned long faults, total_faults;

	if (!ng)
		return 0;

	total_faults = ng->total_faults;

	if (!total_faults)
		return 0;

	faults = group_faults(p, nid);
	faults += score_nearby_nodes(p, nid, dist, false);

	return 1000 * faults / total_faults;
}

bool should_numa_migrate_memory(struct task_struct *p, struct page * page,
				int src_nid, int dst_cpu)
{
	struct numa_group *ng = deref_curr_numa_group(p);
	int dst_nid = cpu_to_node(dst_cpu);
	int last_cpupid, this_cpupid;

	this_cpupid = cpu_pid_to_cpupid(dst_cpu, current->pid);
	last_cpupid = page_cpupid_xchg_last(page, this_cpupid);

	/*
	 * Allow first faults or private faults to migrate immediately early in
	 * the lifetime of a task. The magic number 4 is based on waiting for
	 * two full passes of the "multi-stage node selection" test that is
	 * executed below.
	 */
	if ((p->numa_preferred_nid == NUMA_NO_NODE || p->numa_scan_seq <= 4) &&
	    (cpupid_pid_unset(last_cpupid) || cpupid_match_pid(p, last_cpupid)))
		return true;

	/*
	 * Multi-stage node selection is used in conjunction with a periodic
	 * migration fault to build a temporal task<->page relation. By using
	 * a two-stage filter we remove short/unlikely relations.
	 *
	 * Using P(p) ~ n_p / n_t as per frequentist probability, we can equate
	 * a task's usage of a particular page (n_p) per total usage of this
	 * page (n_t) (in a given time-span) to a probability.
	 *
	 * Our periodic faults will sample this probability and getting the
	 * same result twice in a row, given these samples are fully
	 * independent, is then given by P(n)^2, provided our sample period
	 * is sufficiently short compared to the usage pattern.
	 *
	 * This quadric squishes small probabilities, making it less likely we
	 * act on an unlikely task<->page relation.
	 */
	if (!cpupid_pid_unset(last_cpupid) &&
				cpupid_to_nid(last_cpupid) != dst_nid)
		return false;

	/* Always allow migrate on private faults */
	if (cpupid_match_pid(p, last_cpupid))
		return true;

	/* A shared fault, but p->numa_group has not been set up yet. */
	if (!ng)
		return true;

	/*
	 * Destination node is much more heavily used than the source
	 * node? Allow migration.
	 */
	if (group_faults_cpu(ng, dst_nid) > group_faults_cpu(ng, src_nid) *
					ACTIVE_NODE_FRACTION)
		return true;

	/*
	 * Distribute memory according to CPU & memory use on each node,
	 * with 3/4 hysteresis to avoid unnecessary memory migrations:
	 *
	 * faults_cpu(dst)   3   faults_cpu(src)
	 * --------------- * - > ---------------
	 * faults_mem(dst)   4   faults_mem(src)
	 */
	return group_faults_cpu(ng, dst_nid) * group_faults(p, src_nid) * 3 >
	       group_faults_cpu(ng, src_nid) * group_faults(p, dst_nid) * 4;
}

/*
 * 'numa_type' describes the node at the moment of load balancing.
 */
enum numa_type {
	/* The node has spare capacity that can be used to run more tasks.  */
	node_has_spare = 0,
	/*
	 * The node is fully used and the tasks don't compete for more CPU
	 * cycles. Nevertheless, some tasks might wait before running.
	 */
	node_fully_busy,
	/*
	 * The node is overloaded and can't provide expected CPU cycles to all
	 * tasks.
	 */
	node_overloaded
};

/* Cached statistics for all CPUs within a node */
struct numa_stats {
	unsigned long load;
	unsigned long runnable;
	unsigned long util;
	/* Total compute capacity of CPUs on a node */
	unsigned long compute_capacity;
	unsigned int nr_running;
	unsigned int weight;
	enum numa_type node_type;
	int idle_cpu;
};

static inline bool is_core_idle(int cpu)
{
#ifdef CONFIG_SCHED_SMT
	int sibling;

	for_each_cpu(sibling, cpu_smt_mask(cpu)) {
		if (cpu == sibling)
			continue;

		if (!idle_cpu(sibling))
			return false;
	}
#endif

	return true;
}

struct task_numa_env {
	struct task_struct *p;

	int src_cpu, src_nid;
	int dst_cpu, dst_nid;

	struct numa_stats src_stats, dst_stats;

	int imbalance_pct;
	int dist;

	struct task_struct *best_task;
	long best_imp;
	int best_cpu;
};

static unsigned long cpu_load(struct rq *rq);
static unsigned long cpu_runnable(struct rq *rq);
static unsigned long cpu_util(int cpu);
static inline long adjust_numa_imbalance(int imbalance,
					int dst_running, int dst_weight);

static inline enum
numa_type numa_classify(unsigned int imbalance_pct,
			 struct numa_stats *ns)
{
	if ((ns->nr_running > ns->weight) &&
	    (((ns->compute_capacity * 100) < (ns->util * imbalance_pct)) ||
	     ((ns->compute_capacity * imbalance_pct) < (ns->runnable * 100))))
		return node_overloaded;

	if ((ns->nr_running < ns->weight) ||
	    (((ns->compute_capacity * 100) > (ns->util * imbalance_pct)) &&
	     ((ns->compute_capacity * imbalance_pct) > (ns->runnable * 100))))
		return node_has_spare;

	return node_fully_busy;
}

#ifdef CONFIG_SCHED_SMT
/* Forward declarations of select_idle_sibling helpers */
static inline bool test_idle_cores(int cpu, bool def);
static inline int numa_idle_core(int idle_core, int cpu)
{
	if (!static_branch_likely(&sched_smt_present) ||
	    idle_core >= 0 || !test_idle_cores(cpu, false))
		return idle_core;

	/*
	 * Prefer cores instead of packing HT siblings
	 * and triggering future load balancing.
	 */
	if (is_core_idle(cpu))
		idle_core = cpu;

	return idle_core;
}
#else
static inline int numa_idle_core(int idle_core, int cpu)
{
	return idle_core;
}
#endif

/*
 * Gather all necessary information to make NUMA balancing placement
 * decisions that are compatible with standard load balancer. This
 * borrows code and logic from update_sg_lb_stats but sharing a
 * common implementation is impractical.
 */
static void update_numa_stats(struct task_numa_env *env,
			      struct numa_stats *ns, int nid,
			      bool find_idle)
{
	int cpu, idle_core = -1;

	memset(ns, 0, sizeof(*ns));
	ns->idle_cpu = -1;

	rcu_read_lock();
	for_each_cpu(cpu, cpumask_of_node(nid)) {
		struct rq *rq = cpu_rq(cpu);

		ns->load += cpu_load(rq);
		ns->runnable += cpu_runnable(rq);
		ns->util += cpu_util(cpu);
		ns->nr_running += rq->cfs.h_nr_running;
		ns->compute_capacity += capacity_of(cpu);

		if (find_idle && !rq->nr_running && idle_cpu(cpu)) {
			if (READ_ONCE(rq->numa_migrate_on) ||
			    !cpumask_test_cpu(cpu, env->p->cpus_ptr))
				continue;

			if (ns->idle_cpu == -1)
				ns->idle_cpu = cpu;

			idle_core = numa_idle_core(idle_core, cpu);
		}
	}
	rcu_read_unlock();

	ns->weight = cpumask_weight(cpumask_of_node(nid));

	ns->node_type = numa_classify(env->imbalance_pct, ns);

	if (idle_core >= 0)
		ns->idle_cpu = idle_core;
}

static void task_numa_assign(struct task_numa_env *env,
			     struct task_struct *p, long imp)
{
	struct rq *rq = cpu_rq(env->dst_cpu);

	/* Check if run-queue part of active NUMA balance. */
	if (env->best_cpu != env->dst_cpu && xchg(&rq->numa_migrate_on, 1)) {
		int cpu;
		int start = env->dst_cpu;

		/* Find alternative idle CPU. */
		for_each_cpu_wrap(cpu, cpumask_of_node(env->dst_nid), start) {
			if (cpu == env->best_cpu || !idle_cpu(cpu) ||
			    !cpumask_test_cpu(cpu, env->p->cpus_ptr)) {
				continue;
			}

			env->dst_cpu = cpu;
			rq = cpu_rq(env->dst_cpu);
			if (!xchg(&rq->numa_migrate_on, 1))
				goto assign;
		}

		/* Failed to find an alternative idle CPU */
		return;
	}

assign:
	/*
	 * Clear previous best_cpu/rq numa-migrate flag, since task now
	 * found a better CPU to move/swap.
	 */
	if (env->best_cpu != -1 && env->best_cpu != env->dst_cpu) {
		rq = cpu_rq(env->best_cpu);
		WRITE_ONCE(rq->numa_migrate_on, 0);
	}

	if (env->best_task)
		put_task_struct(env->best_task);
	if (p)
		get_task_struct(p);

	env->best_task = p;
	env->best_imp = imp;
	env->best_cpu = env->dst_cpu;
}

static bool load_too_imbalanced(long src_load, long dst_load,
				struct task_numa_env *env)
{
	long imb, old_imb;
	long orig_src_load, orig_dst_load;
	long src_capacity, dst_capacity;

	/*
	 * The load is corrected for the CPU capacity available on each node.
	 *
	 * src_load        dst_load
	 * ------------ vs ---------
	 * src_capacity    dst_capacity
	 */
	src_capacity = env->src_stats.compute_capacity;
	dst_capacity = env->dst_stats.compute_capacity;

	imb = abs(dst_load * src_capacity - src_load * dst_capacity);

	orig_src_load = env->src_stats.load;
	orig_dst_load = env->dst_stats.load;

	old_imb = abs(orig_dst_load * src_capacity - orig_src_load * dst_capacity);

	/* Would this change make things worse? */
	return (imb > old_imb);
}

/*
 * Maximum NUMA importance can be 1998 (2*999);
 * SMALLIMP @ 30 would be close to 1998/64.
 * Used to deter task migration.
 */
#define SMALLIMP	30

/*
 * This checks if the overall compute and NUMA accesses of the system would
 * be improved if the source tasks was migrated to the target dst_cpu taking
 * into account that it might be best if task running on the dst_cpu should
 * be exchanged with the source task
 */
static bool task_numa_compare(struct task_numa_env *env,
			      long taskimp, long groupimp, bool maymove)
{
	struct numa_group *cur_ng, *p_ng = deref_curr_numa_group(env->p);
	struct rq *dst_rq = cpu_rq(env->dst_cpu);
	long imp = p_ng ? groupimp : taskimp;
	struct task_struct *cur;
	long src_load, dst_load;
	int dist = env->dist;
	long moveimp = imp;
	long load;
	bool stopsearch = false;

	if (READ_ONCE(dst_rq->numa_migrate_on))
		return false;

	rcu_read_lock();
	cur = rcu_dereference(dst_rq->curr);
	if (cur && ((cur->flags & PF_EXITING) || is_idle_task(cur)))
		cur = NULL;

	/*
	 * Because we have preemption enabled we can get migrated around and
	 * end try selecting ourselves (current == env->p) as a swap candidate.
	 */
	if (cur == env->p) {
		stopsearch = true;
		goto unlock;
	}

	if (!cur) {
		if (maymove && moveimp >= env->best_imp)
			goto assign;
		else
			goto unlock;
	}

	/* Skip this swap candidate if cannot move to the source cpu. */
	if (!cpumask_test_cpu(env->src_cpu, cur->cpus_ptr))
		goto unlock;

	/*
	 * Skip this swap candidate if it is not moving to its preferred
	 * node and the best task is.
	 */
	if (env->best_task &&
	    env->best_task->numa_preferred_nid == env->src_nid &&
	    cur->numa_preferred_nid != env->src_nid) {
		goto unlock;
	}

	/*
	 * "imp" is the fault differential for the source task between the
	 * source and destination node. Calculate the total differential for
	 * the source task and potential destination task. The more negative
	 * the value is, the more remote accesses that would be expected to
	 * be incurred if the tasks were swapped.
	 *
	 * If dst and source tasks are in the same NUMA group, or not
	 * in any group then look only at task weights.
	 */
	cur_ng = rcu_dereference(cur->numa_group);
	if (cur_ng == p_ng) {
		imp = taskimp + task_weight(cur, env->src_nid, dist) -
		      task_weight(cur, env->dst_nid, dist);
		/*
		 * Add some hysteresis to prevent swapping the
		 * tasks within a group over tiny differences.
		 */
		if (cur_ng)
			imp -= imp / 16;
	} else {
		/*
		 * Compare the group weights. If a task is all by itself
		 * (not part of a group), use the task weight instead.
		 */
		if (cur_ng && p_ng)
			imp += group_weight(cur, env->src_nid, dist) -
			       group_weight(cur, env->dst_nid, dist);
		else
			imp += task_weight(cur, env->src_nid, dist) -
			       task_weight(cur, env->dst_nid, dist);
	}

	/* Discourage picking a task already on its preferred node */
	if (cur->numa_preferred_nid == env->dst_nid)
		imp -= imp / 16;

	/*
	 * Encourage picking a task that moves to its preferred node.
	 * This potentially makes imp larger than it's maximum of
	 * 1998 (see SMALLIMP and task_weight for why) but in this
	 * case, it does not matter.
	 */
	if (cur->numa_preferred_nid == env->src_nid)
		imp += imp / 8;

	if (maymove && moveimp > imp && moveimp > env->best_imp) {
		imp = moveimp;
		cur = NULL;
		goto assign;
	}

	/*
	 * Prefer swapping with a task moving to its preferred node over a
	 * task that is not.
	 */
	if (env->best_task && cur->numa_preferred_nid == env->src_nid &&
	    env->best_task->numa_preferred_nid != env->src_nid) {
		goto assign;
	}

	/*
	 * If the NUMA importance is less than SMALLIMP,
	 * task migration might only result in ping pong
	 * of tasks and also hurt performance due to cache
	 * misses.
	 */
	if (imp < SMALLIMP || imp <= env->best_imp + SMALLIMP / 2)
		goto unlock;

	/*
	 * In the overloaded case, try and keep the load balanced.
	 */
	load = task_h_load(env->p) - task_h_load(cur);
	if (!load)
		goto assign;

	dst_load = env->dst_stats.load + load;
	src_load = env->src_stats.load - load;

	if (load_too_imbalanced(src_load, dst_load, env))
		goto unlock;

assign:
	/* Evaluate an idle CPU for a task numa move. */
	if (!cur) {
		int cpu = env->dst_stats.idle_cpu;

		/* Nothing cached so current CPU went idle since the search. */
		if (cpu < 0)
			cpu = env->dst_cpu;

		/*
		 * If the CPU is no longer truly idle and the previous best CPU
		 * is, keep using it.
		 */
		if (!idle_cpu(cpu) && env->best_cpu >= 0 &&
		    idle_cpu(env->best_cpu)) {
			cpu = env->best_cpu;
		}

		env->dst_cpu = cpu;
	}

	task_numa_assign(env, cur, imp);

	/*
	 * If a move to idle is allowed because there is capacity or load
	 * balance improves then stop the search. While a better swap
	 * candidate may exist, a search is not free.
	 */
	if (maymove && !cur && env->best_cpu >= 0 && idle_cpu(env->best_cpu))
		stopsearch = true;

	/*
	 * If a swap candidate must be identified and the current best task
	 * moves its preferred node then stop the search.
	 */
	if (!maymove && env->best_task &&
	    env->best_task->numa_preferred_nid == env->src_nid) {
		stopsearch = true;
	}
unlock:
	rcu_read_unlock();

	return stopsearch;
}

static void task_numa_find_cpu(struct task_numa_env *env,
				long taskimp, long groupimp)
{
	bool maymove = false;
	int cpu;

	/*
	 * If dst node has spare capacity, then check if there is an
	 * imbalance that would be overruled by the load balancer.
	 */
	if (env->dst_stats.node_type == node_has_spare) {
		unsigned int imbalance;
		int src_running, dst_running;

		/*
		 * Would movement cause an imbalance? Note that if src has
		 * more running tasks that the imbalance is ignored as the
		 * move improves the imbalance from the perspective of the
		 * CPU load balancer.
		 * */
		src_running = env->src_stats.nr_running - 1;
		dst_running = env->dst_stats.nr_running + 1;
		imbalance = max(0, dst_running - src_running);
		imbalance = adjust_numa_imbalance(imbalance, dst_running,
							env->dst_stats.weight);

		/* Use idle CPU if there is no imbalance */
		if (!imbalance) {
			maymove = true;
			if (env->dst_stats.idle_cpu >= 0) {
				env->dst_cpu = env->dst_stats.idle_cpu;
				task_numa_assign(env, NULL, 0);
				return;
			}
		}
	} else {
		long src_load, dst_load, load;
		/*
		 * If the improvement from just moving env->p direction is better
		 * than swapping tasks around, check if a move is possible.
		 */
		load = task_h_load(env->p);
		dst_load = env->dst_stats.load + load;
		src_load = env->src_stats.load - load;
		maymove = !load_too_imbalanced(src_load, dst_load, env);
	}

	for_each_cpu(cpu, cpumask_of_node(env->dst_nid)) {
		/* Skip this CPU if the source task cannot migrate */
		if (!cpumask_test_cpu(cpu, env->p->cpus_ptr))
			continue;

		env->dst_cpu = cpu;
		if (task_numa_compare(env, taskimp, groupimp, maymove))
			break;
	}
}

static int task_numa_migrate(struct task_struct *p)
{
	struct task_numa_env env = {
		.p = p,

		.src_cpu = task_cpu(p),
		.src_nid = task_node(p),

		.imbalance_pct = 112,

		.best_task = NULL,
		.best_imp = 0,
		.best_cpu = -1,
	};
	unsigned long taskweight, groupweight;
	struct sched_domain *sd;
	long taskimp, groupimp;
	struct numa_group *ng;
	struct rq *best_rq;
	int nid, ret, dist;

	/*
	 * Pick the lowest SD_NUMA domain, as that would have the smallest
	 * imbalance and would be the first to start moving tasks about.
	 *
	 * And we want to avoid any moving of tasks about, as that would create
	 * random movement of tasks -- counter the numa conditions we're trying
	 * to satisfy here.
	 */
	rcu_read_lock();
	sd = rcu_dereference(per_cpu(sd_numa, env.src_cpu));
	if (sd)
		env.imbalance_pct = 100 + (sd->imbalance_pct - 100) / 2;
	rcu_read_unlock();

	/*
	 * Cpusets can break the scheduler domain tree into smaller
	 * balance domains, some of which do not cross NUMA boundaries.
	 * Tasks that are "trapped" in such domains cannot be migrated
	 * elsewhere, so there is no point in (re)trying.
	 */
	if (unlikely(!sd)) {
		sched_setnuma(p, task_node(p));
		return -EINVAL;
	}

	env.dst_nid = p->numa_preferred_nid;
	dist = env.dist = node_distance(env.src_nid, env.dst_nid);
	taskweight = task_weight(p, env.src_nid, dist);
	groupweight = group_weight(p, env.src_nid, dist);
	update_numa_stats(&env, &env.src_stats, env.src_nid, false);
	taskimp = task_weight(p, env.dst_nid, dist) - taskweight;
	groupimp = group_weight(p, env.dst_nid, dist) - groupweight;
	update_numa_stats(&env, &env.dst_stats, env.dst_nid, true);

	/* Try to find a spot on the preferred nid. */
	task_numa_find_cpu(&env, taskimp, groupimp);

	/*
	 * Look at other nodes in these cases:
	 * - there is no space available on the preferred_nid
	 * - the task is part of a numa_group that is interleaved across
	 *   multiple NUMA nodes; in order to better consolidate the group,
	 *   we need to check other locations.
	 */
	ng = deref_curr_numa_group(p);
	if (env.best_cpu == -1 || (ng && ng->active_nodes > 1)) {
		for_each_online_node(nid) {
			if (nid == env.src_nid || nid == p->numa_preferred_nid)
				continue;

			dist = node_distance(env.src_nid, env.dst_nid);
			if (sched_numa_topology_type == NUMA_BACKPLANE &&
						dist != env.dist) {
				taskweight = task_weight(p, env.src_nid, dist);
				groupweight = group_weight(p, env.src_nid, dist);
			}

			/* Only consider nodes where both task and groups benefit */
			taskimp = task_weight(p, nid, dist) - taskweight;
			groupimp = group_weight(p, nid, dist) - groupweight;
			if (taskimp < 0 && groupimp < 0)
				continue;

			env.dist = dist;
			env.dst_nid = nid;
			update_numa_stats(&env, &env.dst_stats, env.dst_nid, true);
			task_numa_find_cpu(&env, taskimp, groupimp);
		}
	}

	/*
	 * If the task is part of a workload that spans multiple NUMA nodes,
	 * and is migrating into one of the workload's active nodes, remember
	 * this node as the task's preferred numa node, so the workload can
	 * settle down.
	 * A task that migrated to a second choice node will be better off
	 * trying for a better one later. Do not set the preferred node here.
	 */
	if (ng) {
		if (env.best_cpu == -1)
			nid = env.src_nid;
		else
			nid = cpu_to_node(env.best_cpu);

		if (nid != p->numa_preferred_nid)
			sched_setnuma(p, nid);
	}

	/* No better CPU than the current one was found. */
	if (env.best_cpu == -1) {
		trace_sched_stick_numa(p, env.src_cpu, NULL, -1);
		return -EAGAIN;
	}

	best_rq = cpu_rq(env.best_cpu);
	if (env.best_task == NULL) {
		ret = migrate_task_to(p, env.best_cpu);
		WRITE_ONCE(best_rq->numa_migrate_on, 0);
		if (ret != 0)
			trace_sched_stick_numa(p, env.src_cpu, NULL, env.best_cpu);
		return ret;
	}

	ret = migrate_swap(p, env.best_task, env.best_cpu, env.src_cpu);
	WRITE_ONCE(best_rq->numa_migrate_on, 0);

	if (ret != 0)
		trace_sched_stick_numa(p, env.src_cpu, env.best_task, env.best_cpu);
	put_task_struct(env.best_task);
	return ret;
}

/* Attempt to migrate a task to a CPU on the preferred node. */
static void numa_migrate_preferred(struct task_struct *p)
{
	unsigned long interval = HZ;

	/* This task has no NUMA fault statistics yet */
	if (unlikely(p->numa_preferred_nid == NUMA_NO_NODE || !p->numa_faults))
		return;

	/* Periodically retry migrating the task to the preferred node */
	interval = min(interval, msecs_to_jiffies(p->numa_scan_period) / 16);
	p->numa_migrate_retry = jiffies + interval;

	/* Success if task is already running on preferred CPU */
	if (task_node(p) == p->numa_preferred_nid)
		return;

	/* Otherwise, try migrate to a CPU on the preferred node */
	task_numa_migrate(p);
}

/*
 * Find out how many nodes on the workload is actively running on. Do this by
 * tracking the nodes from which NUMA hinting faults are triggered. This can
 * be different from the set of nodes where the workload's memory is currently
 * located.
 */
static void numa_group_count_active_nodes(struct numa_group *numa_group)
{
	unsigned long faults, max_faults = 0;
	int nid, active_nodes = 0;

	for_each_online_node(nid) {
		faults = group_faults_cpu(numa_group, nid);
		if (faults > max_faults)
			max_faults = faults;
	}

	for_each_online_node(nid) {
		faults = group_faults_cpu(numa_group, nid);
		if (faults * ACTIVE_NODE_FRACTION > max_faults)
			active_nodes++;
	}

	numa_group->max_faults_cpu = max_faults;
	numa_group->active_nodes = active_nodes;
}

/*
 * When adapting the scan rate, the period is divided into NUMA_PERIOD_SLOTS
 * increments. The more local the fault statistics are, the higher the scan
 * period will be for the next scan window. If local/(local+remote) ratio is
 * below NUMA_PERIOD_THRESHOLD (where range of ratio is 1..NUMA_PERIOD_SLOTS)
 * the scan period will decrease. Aim for 70% local accesses.
 */
#define NUMA_PERIOD_SLOTS 10
#define NUMA_PERIOD_THRESHOLD 7

/*
 * Increase the scan period (slow down scanning) if the majority of
 * our memory is already on our local node, or if the majority of
 * the page accesses are shared with other processes.
 * Otherwise, decrease the scan period.
 */
static void update_task_scan_period(struct task_struct *p,
			unsigned long shared, unsigned long private)
{
	unsigned int period_slot;
	int lr_ratio, ps_ratio;
	int diff;

	unsigned long remote = p->numa_faults_locality[0];
	unsigned long local = p->numa_faults_locality[1];

	/*
	 * If there were no record hinting faults then either the task is
	 * completely idle or all activity is areas that are not of interest
	 * to automatic numa balancing. Related to that, if there were failed
	 * migration then it implies we are migrating too quickly or the local
	 * node is overloaded. In either case, scan slower
	 */
	if (local + shared == 0 || p->numa_faults_locality[2]) {
		p->numa_scan_period = min(p->numa_scan_period_max,
			p->numa_scan_period << 1);

		p->mm->numa_next_scan = jiffies +
			msecs_to_jiffies(p->numa_scan_period);

		return;
	}

	/*
	 * Prepare to scale scan period relative to the current period.
	 *	 == NUMA_PERIOD_THRESHOLD scan period stays the same
	 *       <  NUMA_PERIOD_THRESHOLD scan period decreases (scan faster)
	 *	 >= NUMA_PERIOD_THRESHOLD scan period increases (scan slower)
	 */
	period_slot = DIV_ROUND_UP(p->numa_scan_period, NUMA_PERIOD_SLOTS);
	lr_ratio = (local * NUMA_PERIOD_SLOTS) / (local + remote);
	ps_ratio = (private * NUMA_PERIOD_SLOTS) / (private + shared);

	if (ps_ratio >= NUMA_PERIOD_THRESHOLD) {
		/*
		 * Most memory accesses are local. There is no need to
		 * do fast NUMA scanning, since memory is already local.
		 */
		int slot = ps_ratio - NUMA_PERIOD_THRESHOLD;
		if (!slot)
			slot = 1;
		diff = slot * period_slot;
	} else if (lr_ratio >= NUMA_PERIOD_THRESHOLD) {
		/*
		 * Most memory accesses are shared with other tasks.
		 * There is no point in continuing fast NUMA scanning,
		 * since other tasks may just move the memory elsewhere.
		 */
		int slot = lr_ratio - NUMA_PERIOD_THRESHOLD;
		if (!slot)
			slot = 1;
		diff = slot * period_slot;
	} else {
		/*
		 * Private memory faults exceed (SLOTS-THRESHOLD)/SLOTS,
		 * yet they are not on the local NUMA node. Speed up
		 * NUMA scanning to get the memory moved over.
		 */
		int ratio = max(lr_ratio, ps_ratio);
		diff = -(NUMA_PERIOD_THRESHOLD - ratio) * period_slot;
	}

	p->numa_scan_period = clamp(p->numa_scan_period + diff,
			task_scan_min(p), task_scan_max(p));
	memset(p->numa_faults_locality, 0, sizeof(p->numa_faults_locality));
}

/*
 * Get the fraction of time the task has been running since the last
 * NUMA placement cycle. The scheduler keeps similar statistics, but
 * decays those on a 32ms period, which is orders of magnitude off
 * from the dozens-of-seconds NUMA balancing period. Use the scheduler
 * stats only if the task is so new there are no NUMA statistics yet.
 */
static u64 numa_get_avg_runtime(struct task_struct *p, u64 *period)
{
	u64 runtime, delta, now;
	/* Use the start of this time slice to avoid calculations. */
	now = p->se.exec_start;
	runtime = p->se.sum_exec_runtime;

	if (p->last_task_numa_placement) {
		delta = runtime - p->last_sum_exec_runtime;
		*period = now - p->last_task_numa_placement;

		/* Avoid time going backwards, prevent potential divide error: */
		if (unlikely((s64)*period < 0))
			*period = 0;
	} else {
		delta = p->se.avg.load_sum;
		*period = LOAD_AVG_MAX;
	}

	p->last_sum_exec_runtime = runtime;
	p->last_task_numa_placement = now;

	return delta;
}

/*
 * Determine the preferred nid for a task in a numa_group. This needs to
 * be done in a way that produces consistent results with group_weight,
 * otherwise workloads might not converge.
 */
static int preferred_group_nid(struct task_struct *p, int nid)
{
	nodemask_t nodes;
	int dist;

	/* Direct connections between all NUMA nodes. */
	if (sched_numa_topology_type == NUMA_DIRECT)
		return nid;

	/*
	 * On a system with glueless mesh NUMA topology, group_weight
	 * scores nodes according to the number of NUMA hinting faults on
	 * both the node itself, and on nearby nodes.
	 */
	if (sched_numa_topology_type == NUMA_GLUELESS_MESH) {
		unsigned long score, max_score = 0;
		int node, max_node = nid;

		dist = sched_max_numa_distance;

		for_each_online_node(node) {
			score = group_weight(p, node, dist);
			if (score > max_score) {
				max_score = score;
				max_node = node;
			}
		}
		return max_node;
	}

	/*
	 * Finding the preferred nid in a system with NUMA backplane
	 * interconnect topology is more involved. The goal is to locate
	 * tasks from numa_groups near each other in the system, and
	 * untangle workloads from different sides of the system. This requires
	 * searching down the hierarchy of node groups, recursively searching
	 * inside the highest scoring group of nodes. The nodemask tricks
	 * keep the complexity of the search down.
	 */
	nodes = node_online_map;
	for (dist = sched_max_numa_distance; dist > LOCAL_DISTANCE; dist--) {
		unsigned long max_faults = 0;
		nodemask_t max_group = NODE_MASK_NONE;
		int a, b;

		/* Are there nodes at this distance from each other? */
		if (!find_numa_distance(dist))
			continue;

		for_each_node_mask(a, nodes) {
			unsigned long faults = 0;
			nodemask_t this_group;
			nodes_clear(this_group);

			/* Sum group's NUMA faults; includes a==b case. */
			for_each_node_mask(b, nodes) {
				if (node_distance(a, b) < dist) {
					faults += group_faults(p, b);
					node_set(b, this_group);
					node_clear(b, nodes);
				}
			}

			/* Remember the top group. */
			if (faults > max_faults) {
				max_faults = faults;
				max_group = this_group;
				/*
				 * subtle: at the smallest distance there is
				 * just one node left in each "group", the
				 * winner is the preferred nid.
				 */
				nid = a;
			}
		}
		/* Next round, evaluate the nodes within max_group. */
		if (!max_faults)
			break;
		nodes = max_group;
	}
	return nid;
}

static void task_numa_placement(struct task_struct *p)
{
	int seq, nid, max_nid = NUMA_NO_NODE;
	unsigned long max_faults = 0;
	unsigned long fault_types[2] = { 0, 0 };
	unsigned long total_faults;
	u64 runtime, period;
	spinlock_t *group_lock = NULL;
	struct numa_group *ng;

	/*
	 * The p->mm->numa_scan_seq field gets updated without
	 * exclusive access. Use READ_ONCE() here to ensure
	 * that the field is read in a single access:
	 */
	seq = READ_ONCE(p->mm->numa_scan_seq);
	if (p->numa_scan_seq == seq)
		return;
	p->numa_scan_seq = seq;
	p->numa_scan_period_max = task_scan_max(p);

	total_faults = p->numa_faults_locality[0] +
		       p->numa_faults_locality[1];
	runtime = numa_get_avg_runtime(p, &period);

	/* If the task is part of a group prevent parallel updates to group stats */
	ng = deref_curr_numa_group(p);
	if (ng) {
		group_lock = &ng->lock;
		spin_lock_irq(group_lock);
	}

	/* Find the node with the highest number of faults */
	for_each_online_node(nid) {
		/* Keep track of the offsets in numa_faults array */
		int mem_idx, membuf_idx, cpu_idx, cpubuf_idx;
		unsigned long faults = 0, group_faults = 0;
		int priv;

		for (priv = 0; priv < NR_NUMA_HINT_FAULT_TYPES; priv++) {
			long diff, f_diff, f_weight;

			mem_idx = task_faults_idx(NUMA_MEM, nid, priv);
			membuf_idx = task_faults_idx(NUMA_MEMBUF, nid, priv);
			cpu_idx = task_faults_idx(NUMA_CPU, nid, priv);
			cpubuf_idx = task_faults_idx(NUMA_CPUBUF, nid, priv);

			/* Decay existing window, copy faults since last scan */
			diff = p->numa_faults[membuf_idx] - p->numa_faults[mem_idx] / 2;
			fault_types[priv] += p->numa_faults[membuf_idx];
			p->numa_faults[membuf_idx] = 0;

			/*
			 * Normalize the faults_from, so all tasks in a group
			 * count according to CPU use, instead of by the raw
			 * number of faults. Tasks with little runtime have
			 * little over-all impact on throughput, and thus their
			 * faults are less important.
			 */
			f_weight = div64_u64(runtime << 16, period + 1);
			f_weight = (f_weight * p->numa_faults[cpubuf_idx]) /
				   (total_faults + 1);
			f_diff = f_weight - p->numa_faults[cpu_idx] / 2;
			p->numa_faults[cpubuf_idx] = 0;

			p->numa_faults[mem_idx] += diff;
			p->numa_faults[cpu_idx] += f_diff;
			faults += p->numa_faults[mem_idx];
			p->total_numa_faults += diff;
			if (ng) {
				/*
				 * safe because we can only change our own group
				 *
				 * mem_idx represents the offset for a given
				 * nid and priv in a specific region because it
				 * is at the beginning of the numa_faults array.
				 */
				ng->faults[mem_idx] += diff;
				ng->faults_cpu[mem_idx] += f_diff;
				ng->total_faults += diff;
				group_faults += ng->faults[mem_idx];
			}
		}

		if (!ng) {
			if (faults > max_faults) {
				max_faults = faults;
				max_nid = nid;
			}
		} else if (group_faults > max_faults) {
			max_faults = group_faults;
			max_nid = nid;
		}
	}

	if (ng) {
		numa_group_count_active_nodes(ng);
		spin_unlock_irq(group_lock);
		max_nid = preferred_group_nid(p, max_nid);
	}

	if (max_faults) {
		/* Set the new preferred node */
		if (max_nid != p->numa_preferred_nid)
			sched_setnuma(p, max_nid);
	}

	update_task_scan_period(p, fault_types[0], fault_types[1]);
}

static inline int get_numa_group(struct numa_group *grp)
{
	return refcount_inc_not_zero(&grp->refcount);
}

static inline void put_numa_group(struct numa_group *grp)
{
	if (refcount_dec_and_test(&grp->refcount))
		kfree_rcu(grp, rcu);
}

static void task_numa_group(struct task_struct *p, int cpupid, int flags,
			int *priv)
{
	struct numa_group *grp, *my_grp;
	struct task_struct *tsk;
	bool join = false;
	int cpu = cpupid_to_cpu(cpupid);
	int i;

	if (unlikely(!deref_curr_numa_group(p))) {
		unsigned int size = sizeof(struct numa_group) +
				    4*nr_node_ids*sizeof(unsigned long);

		grp = kzalloc(size, GFP_KERNEL | __GFP_NOWARN);
		if (!grp)
			return;

		refcount_set(&grp->refcount, 1);
		grp->active_nodes = 1;
		grp->max_faults_cpu = 0;
		spin_lock_init(&grp->lock);
		grp->gid = p->pid;
		/* Second half of the array tracks nids where faults happen */
		grp->faults_cpu = grp->faults + NR_NUMA_HINT_FAULT_TYPES *
						nr_node_ids;

		for (i = 0; i < NR_NUMA_HINT_FAULT_STATS * nr_node_ids; i++)
			grp->faults[i] = p->numa_faults[i];

		grp->total_faults = p->total_numa_faults;

		grp->nr_tasks++;
		rcu_assign_pointer(p->numa_group, grp);
	}

	rcu_read_lock();
	tsk = READ_ONCE(cpu_rq(cpu)->curr);

	if (!cpupid_match_pid(tsk, cpupid))
		goto no_join;

	grp = rcu_dereference(tsk->numa_group);
	if (!grp)
		goto no_join;

	my_grp = deref_curr_numa_group(p);
	if (grp == my_grp)
		goto no_join;

	/*
	 * Only join the other group if its bigger; if we're the bigger group,
	 * the other task will join us.
	 */
	if (my_grp->nr_tasks > grp->nr_tasks)
		goto no_join;

	/*
	 * Tie-break on the grp address.
	 */
	if (my_grp->nr_tasks == grp->nr_tasks && my_grp > grp)
		goto no_join;

	/* Always join threads in the same process. */
	if (tsk->mm == current->mm)
		join = true;

	/* Simple filter to avoid false positives due to PID collisions */
	if (flags & TNF_SHARED)
		join = true;

	/* Update priv based on whether false sharing was detected */
	*priv = !join;

	if (join && !get_numa_group(grp))
		goto no_join;

	rcu_read_unlock();

	if (!join)
		return;

	BUG_ON(irqs_disabled());
	double_lock_irq(&my_grp->lock, &grp->lock);

	for (i = 0; i < NR_NUMA_HINT_FAULT_STATS * nr_node_ids; i++) {
		my_grp->faults[i] -= p->numa_faults[i];
		grp->faults[i] += p->numa_faults[i];
	}
	my_grp->total_faults -= p->total_numa_faults;
	grp->total_faults += p->total_numa_faults;

	my_grp->nr_tasks--;
	grp->nr_tasks++;

	spin_unlock(&my_grp->lock);
	spin_unlock_irq(&grp->lock);

	rcu_assign_pointer(p->numa_group, grp);

	put_numa_group(my_grp);
	return;

no_join:
	rcu_read_unlock();
	return;
}

/*
 * Get rid of NUMA statistics associated with a task (either current or dead).
 * If @final is set, the task is dead and has reached refcount zero, so we can
 * safely free all relevant data structures. Otherwise, there might be
 * concurrent reads from places like load balancing and procfs, and we should
 * reset the data back to default state without freeing ->numa_faults.
 */
void task_numa_free(struct task_struct *p, bool final)
{
	/* safe: p either is current or is being freed by current */
	struct numa_group *grp = rcu_dereference_raw(p->numa_group);
	unsigned long *numa_faults = p->numa_faults;
	unsigned long flags;
	int i;

	if (!numa_faults)
		return;

	if (grp) {
		spin_lock_irqsave(&grp->lock, flags);
		for (i = 0; i < NR_NUMA_HINT_FAULT_STATS * nr_node_ids; i++)
			grp->faults[i] -= p->numa_faults[i];
		grp->total_faults -= p->total_numa_faults;

		grp->nr_tasks--;
		spin_unlock_irqrestore(&grp->lock, flags);
		RCU_INIT_POINTER(p->numa_group, NULL);
		put_numa_group(grp);
	}

	if (final) {
		p->numa_faults = NULL;
		kfree(numa_faults);
	} else {
		p->total_numa_faults = 0;
		for (i = 0; i < NR_NUMA_HINT_FAULT_STATS * nr_node_ids; i++)
			numa_faults[i] = 0;
	}
}

/*
 * Got a PROT_NONE fault for a page on @node.
 */
void task_numa_fault(int last_cpupid, int mem_node, int pages, int flags)
{
	struct task_struct *p = current;
	bool migrated = flags & TNF_MIGRATED;
	int cpu_node = task_node(current);
	int local = !!(flags & TNF_FAULT_LOCAL);
	struct numa_group *ng;
	int priv;

	if (!static_branch_likely(&sched_numa_balancing))
		return;

	/* for example, ksmd faulting in a user's mm */
	if (!p->mm)
		return;

	/* Allocate buffer to track faults on a per-node basis */
	if (unlikely(!p->numa_faults)) {
		int size = sizeof(*p->numa_faults) *
			   NR_NUMA_HINT_FAULT_BUCKETS * nr_node_ids;

		p->numa_faults = kzalloc(size, GFP_KERNEL|__GFP_NOWARN);
		if (!p->numa_faults)
			return;

		p->total_numa_faults = 0;
		memset(p->numa_faults_locality, 0, sizeof(p->numa_faults_locality));
	}

	/*
	 * First accesses are treated as private, otherwise consider accesses
	 * to be private if the accessing pid has not changed
	 */
	if (unlikely(last_cpupid == (-1 & LAST_CPUPID_MASK))) {
		priv = 1;
	} else {
		priv = cpupid_match_pid(p, last_cpupid);
		if (!priv && !(flags & TNF_NO_GROUP))
			task_numa_group(p, last_cpupid, flags, &priv);
	}

	/*
	 * If a workload spans multiple NUMA nodes, a shared fault that
	 * occurs wholly within the set of nodes that the workload is
	 * actively using should be counted as local. This allows the
	 * scan rate to slow down when a workload has settled down.
	 */
	ng = deref_curr_numa_group(p);
	if (!priv && !local && ng && ng->active_nodes > 1 &&
				numa_is_active_node(cpu_node, ng) &&
				numa_is_active_node(mem_node, ng))
		local = 1;

	/*
	 * Retry to migrate task to preferred node periodically, in case it
	 * previously failed, or the scheduler moved us.
	 */
	if (time_after(jiffies, p->numa_migrate_retry)) {
		task_numa_placement(p);
		numa_migrate_preferred(p);
	}

	if (migrated)
		p->numa_pages_migrated += pages;
	if (flags & TNF_MIGRATE_FAIL)
		p->numa_faults_locality[2] += pages;

	p->numa_faults[task_faults_idx(NUMA_MEMBUF, mem_node, priv)] += pages;
	p->numa_faults[task_faults_idx(NUMA_CPUBUF, cpu_node, priv)] += pages;
	p->numa_faults_locality[local] += pages;
}

static void reset_ptenuma_scan(struct task_struct *p)
{
	/*
	 * We only did a read acquisition of the mmap sem, so
	 * p->mm->numa_scan_seq is written to without exclusive access
	 * and the update is not guaranteed to be atomic. That's not
	 * much of an issue though, since this is just used for
	 * statistical sampling. Use READ_ONCE/WRITE_ONCE, which are not
	 * expensive, to avoid any form of compiler optimizations:
	 */
	WRITE_ONCE(p->mm->numa_scan_seq, READ_ONCE(p->mm->numa_scan_seq) + 1);
	p->mm->numa_scan_offset = 0;
}

/*
 * The expensive part of numa migration is done from task_work context.
 * Triggered from task_tick_numa().
 */
static void task_numa_work(struct callback_head *work)
{
	unsigned long migrate, next_scan, now = jiffies;
	struct task_struct *p = current;
	struct mm_struct *mm = p->mm;
	u64 runtime = p->se.sum_exec_runtime;
	struct vm_area_struct *vma;
	unsigned long start, end;
	unsigned long nr_pte_updates = 0;
	long pages, virtpages;

	SCHED_WARN_ON(p != container_of(work, struct task_struct, numa_work));

	work->next = work;
	/*
	 * Who cares about NUMA placement when they're dying.
	 *
	 * NOTE: make sure not to dereference p->mm before this check,
	 * exit_task_work() happens _after_ exit_mm() so we could be called
	 * without p->mm even though we still had it when we enqueued this
	 * work.
	 */
	if (p->flags & PF_EXITING)
		return;

	if (!mm->numa_next_scan) {
		mm->numa_next_scan = now +
			msecs_to_jiffies(sysctl_numa_balancing_scan_delay);
	}

	/*
	 * Enforce maximal scan/migration frequency..
	 */
	migrate = mm->numa_next_scan;
	if (time_before(now, migrate))
		return;

	if (p->numa_scan_period == 0) {
		p->numa_scan_period_max = task_scan_max(p);
		p->numa_scan_period = task_scan_start(p);
	}

	next_scan = now + msecs_to_jiffies(p->numa_scan_period);
	if (cmpxchg(&mm->numa_next_scan, migrate, next_scan) != migrate)
		return;

	/*
	 * Delay this task enough that another task of this mm will likely win
	 * the next time around.
	 */
	p->node_stamp += 2 * TICK_NSEC;

	start = mm->numa_scan_offset;
	pages = sysctl_numa_balancing_scan_size;
	pages <<= 20 - PAGE_SHIFT; /* MB in pages */
	virtpages = pages * 8;	   /* Scan up to this much virtual space */
	if (!pages)
		return;


	if (!mmap_read_trylock(mm))
		return;
	vma = find_vma(mm, start);
	if (!vma) {
		reset_ptenuma_scan(p);
		start = 0;
		vma = mm->mmap;
	}
	for (; vma; vma = vma->vm_next) {
		if (!vma_migratable(vma) || !vma_policy_mof(vma) ||
			is_vm_hugetlb_page(vma) || (vma->vm_flags & VM_MIXEDMAP)) {
			continue;
		}

		/*
		 * Shared library pages mapped by multiple processes are not
		 * migrated as it is expected they are cache replicated. Avoid
		 * hinting faults in read-only file-backed mappings or the vdso
		 * as migrating the pages will be of marginal benefit.
		 */
		if (!vma->vm_mm ||
		    (vma->vm_file && (vma->vm_flags & (VM_READ|VM_WRITE)) == (VM_READ)))
			continue;

		/*
		 * Skip inaccessible VMAs to avoid any confusion between
		 * PROT_NONE and NUMA hinting ptes
		 */
		if (!vma_is_accessible(vma))
			continue;

		do {
			start = max(start, vma->vm_start);
			end = ALIGN(start + (pages << PAGE_SHIFT), HPAGE_SIZE);
			end = min(end, vma->vm_end);
			nr_pte_updates = change_prot_numa(vma, start, end);

			/*
			 * Try to scan sysctl_numa_balancing_size worth of
			 * hpages that have at least one present PTE that
			 * is not already pte-numa. If the VMA contains
			 * areas that are unused or already full of prot_numa
			 * PTEs, scan up to virtpages, to skip through those
			 * areas faster.
			 */
			if (nr_pte_updates)
				pages -= (end - start) >> PAGE_SHIFT;
			virtpages -= (end - start) >> PAGE_SHIFT;

			start = end;
			if (pages <= 0 || virtpages <= 0)
				goto out;

			cond_resched();
		} while (end != vma->vm_end);
	}

out:
	/*
	 * It is possible to reach the end of the VMA list but the last few
	 * VMAs are not guaranteed to the vma_migratable. If they are not, we
	 * would find the !migratable VMA on the next scan but not reset the
	 * scanner to the start so check it now.
	 */
	if (vma)
		mm->numa_scan_offset = start;
	else
		reset_ptenuma_scan(p);
	mmap_read_unlock(mm);

	/*
	 * Make sure tasks use at least 32x as much time to run other code
	 * than they used here, to limit NUMA PTE scanning overhead to 3% max.
	 * Usually update_task_scan_period slows down scanning enough; on an
	 * overloaded system we need to limit overhead on a per task basis.
	 */
	if (unlikely(p->se.sum_exec_runtime != runtime)) {
		u64 diff = p->se.sum_exec_runtime - runtime;
		p->node_stamp += 32 * diff;
	}
}

void init_numa_balancing(unsigned long clone_flags, struct task_struct *p)
{
	int mm_users = 0;
	struct mm_struct *mm = p->mm;

	if (mm) {
		mm_users = atomic_read(&mm->mm_users);
		if (mm_users == 1) {
			mm->numa_next_scan = jiffies + msecs_to_jiffies(sysctl_numa_balancing_scan_delay);
			mm->numa_scan_seq = 0;
		}
	}
	p->node_stamp			= 0;
	p->numa_scan_seq		= mm ? mm->numa_scan_seq : 0;
	p->numa_scan_period		= sysctl_numa_balancing_scan_delay;
	/* Protect against double add, see task_tick_numa and task_numa_work */
	p->numa_work.next		= &p->numa_work;
	p->numa_faults			= NULL;
	RCU_INIT_POINTER(p->numa_group, NULL);
	p->last_task_numa_placement	= 0;
	p->last_sum_exec_runtime	= 0;

	init_task_work(&p->numa_work, task_numa_work);

	/* New address space, reset the preferred nid */
	if (!(clone_flags & CLONE_VM)) {
		p->numa_preferred_nid = NUMA_NO_NODE;
		return;
	}

	/*
	 * New thread, keep existing numa_preferred_nid which should be copied
	 * already by arch_dup_task_struct but stagger when scans start.
	 */
	if (mm) {
		unsigned int delay;

		delay = min_t(unsigned int, task_scan_max(current),
			current->numa_scan_period * mm_users * NSEC_PER_MSEC);
		delay += 2 * TICK_NSEC;
		p->node_stamp = delay;
	}
}

/*
 * Drive the periodic memory faults..
 */
static void task_tick_numa(struct rq *rq, struct task_struct *curr)
{
	struct callback_head *work = &curr->numa_work;
	u64 period, now;

	/*
	 * We don't care about NUMA placement if we don't have memory.
	 */
	if ((curr->flags & (PF_EXITING | PF_KTHREAD)) || work->next != work)
		return;

	/*
	 * Using runtime rather than walltime has the dual advantage that
	 * we (mostly) drive the selection from busy threads and that the
	 * task needs to have done some actual work before we bother with
	 * NUMA placement.
	 */
	now = curr->se.sum_exec_runtime;
	period = (u64)curr->numa_scan_period * NSEC_PER_MSEC;

	if (now > curr->node_stamp + period) {
		if (!curr->node_stamp)
			curr->numa_scan_period = task_scan_start(curr);
		curr->node_stamp += period;

		if (!time_before(jiffies, curr->mm->numa_next_scan))
			task_work_add(curr, work, TWA_RESUME);
	}
}

static void update_scan_period(struct task_struct *p, int new_cpu)
{
	int src_nid = cpu_to_node(task_cpu(p));
	int dst_nid = cpu_to_node(new_cpu);

	if (!static_branch_likely(&sched_numa_balancing))
		return;

	if (!p->mm || !p->numa_faults || (p->flags & PF_EXITING))
		return;

	if (src_nid == dst_nid)
		return;

	/*
	 * Allow resets if faults have been trapped before one scan
	 * has completed. This is most likely due to a new task that
	 * is pulled cross-node due to wakeups or load balancing.
	 */
	if (p->numa_scan_seq) {
		/*
		 * Avoid scan adjustments if moving to the preferred
		 * node or if the task was not previously running on
		 * the preferred node.
		 */
		if (dst_nid == p->numa_preferred_nid ||
		    (p->numa_preferred_nid != NUMA_NO_NODE &&
			src_nid != p->numa_preferred_nid))
			return;
	}

	p->numa_scan_period = task_scan_start(p);
}

#else
static void task_tick_numa(struct rq *rq, struct task_struct *curr)
{
}

static inline void account_numa_enqueue(struct rq *rq, struct task_struct *p)
{
}

static inline void account_numa_dequeue(struct rq *rq, struct task_struct *p)
{
}

static inline void update_scan_period(struct task_struct *p, int new_cpu)
{
}

#endif /* CONFIG_NUMA_BALANCING */

static void
account_entity_enqueue(struct cfs_rq *cfs_rq, struct sched_entity *se)
{
	update_load_add(&cfs_rq->load, se->load.weight);
#ifdef CONFIG_SMP
	if (entity_is_task(se)) {
		struct rq *rq = rq_of(cfs_rq);

		account_numa_enqueue(rq, task_of(se));
		list_add(&se->group_node, &rq->cfs_tasks);
	}
#endif
	cfs_rq->nr_running++;
}

static void
account_entity_dequeue(struct cfs_rq *cfs_rq, struct sched_entity *se)
{
	update_load_sub(&cfs_rq->load, se->load.weight);
#ifdef CONFIG_SMP
	if (entity_is_task(se)) {
		account_numa_dequeue(rq_of(cfs_rq), task_of(se));
		list_del_init(&se->group_node);
	}
#endif
	cfs_rq->nr_running--;
}

/*
 * Signed add and clamp on underflow.
 *
 * Explicitly do a load-store to ensure the intermediate value never hits
 * memory. This allows lockless observations without ever seeing the negative
 * values.
 */
#define add_positive(_ptr, _val) do {                           \
	typeof(_ptr) ptr = (_ptr);                              \
	typeof(_val) val = (_val);                              \
	typeof(*ptr) res, var = READ_ONCE(*ptr);                \
								\
	res = var + val;                                        \
								\
	if (val < 0 && res > var)                               \
		res = 0;                                        \
								\
	WRITE_ONCE(*ptr, res);                                  \
} while (0)

/*
 * Unsigned subtract and clamp on underflow.
 *
 * Explicitly do a load-store to ensure the intermediate value never hits
 * memory. This allows lockless observations without ever seeing the negative
 * values.
 */
#define sub_positive(_ptr, _val) do {				\
	typeof(_ptr) ptr = (_ptr);				\
	typeof(*ptr) val = (_val);				\
	typeof(*ptr) res, var = READ_ONCE(*ptr);		\
	res = var - val;					\
	if (res > var)						\
		res = 0;					\
	WRITE_ONCE(*ptr, res);					\
} while (0)

/*
 * Remove and clamp on negative, from a local variable.
 *
 * A variant of sub_positive(), which does not use explicit load-store
 * and is thus optimized for local variable updates.
 */
#define lsub_positive(_ptr, _val) do {				\
	typeof(_ptr) ptr = (_ptr);				\
	*ptr -= min_t(typeof(*ptr), *ptr, _val);		\
} while (0)

#ifdef CONFIG_SMP
static inline void
enqueue_load_avg(struct cfs_rq *cfs_rq, struct sched_entity *se)
{
	cfs_rq->avg.load_avg += se->avg.load_avg;
	cfs_rq->avg.load_sum += se_weight(se) * se->avg.load_sum;
}

static inline void
dequeue_load_avg(struct cfs_rq *cfs_rq, struct sched_entity *se)
{
	u32 divider = get_pelt_divider(&se->avg);
	sub_positive(&cfs_rq->avg.load_avg, se->avg.load_avg);
	cfs_rq->avg.load_sum = cfs_rq->avg.load_avg * divider;
}
#else
static inline void
enqueue_load_avg(struct cfs_rq *cfs_rq, struct sched_entity *se) { }
static inline void
dequeue_load_avg(struct cfs_rq *cfs_rq, struct sched_entity *se) { }
#endif

static void reweight_entity(struct cfs_rq *cfs_rq, struct sched_entity *se,
			    unsigned long weight)
{
	if (se->on_rq) {
		/* commit outstanding execution time */
		if (cfs_rq->curr == se)
			update_curr(cfs_rq);
		update_load_sub(&cfs_rq->load, se->load.weight);
	}
	dequeue_load_avg(cfs_rq, se);

	update_load_set(&se->load, weight);

#ifdef CONFIG_SMP
	do {
		u32 divider = get_pelt_divider(&se->avg);

		se->avg.load_avg = div_u64(se_weight(se) * se->avg.load_sum, divider);
	} while (0);
#endif

	enqueue_load_avg(cfs_rq, se);
	if (se->on_rq)
		update_load_add(&cfs_rq->load, se->load.weight);

}

void reweight_task(struct task_struct *p, int prio)
{
	struct sched_entity *se = &p->se;
	struct cfs_rq *cfs_rq = cfs_rq_of(se);
	struct load_weight *load = &se->load;
	unsigned long weight = scale_load(sched_prio_to_weight[prio]);

	reweight_entity(cfs_rq, se, weight);
	load->inv_weight = sched_prio_to_wmult[prio];
}

#ifdef CONFIG_FAIR_GROUP_SCHED
#ifdef CONFIG_SMP
/*
 * All this does is approximate the hierarchical proportion which includes that
 * global sum we all love to hate.
 *
 * That is, the weight of a group entity, is the proportional share of the
 * group weight based on the group runqueue weights. That is:
 *
 *                     tg->weight * grq->load.weight
 *   ge->load.weight = -----------------------------               (1)
 *                       \Sum grq->load.weight
 *
 * Now, because computing that sum is prohibitively expensive to compute (been
 * there, done that) we approximate it with this average stuff. The average
 * moves slower and therefore the approximation is cheaper and more stable.
 *
 * So instead of the above, we substitute:
 *
 *   grq->load.weight -> grq->avg.load_avg                         (2)
 *
 * which yields the following:
 *
 *                     tg->weight * grq->avg.load_avg
 *   ge->load.weight = ------------------------------              (3)
 *                             tg->load_avg
 *
 * Where: tg->load_avg ~= \Sum grq->avg.load_avg
 *
 * That is shares_avg, and it is right (given the approximation (2)).
 *
 * The problem with it is that because the average is slow -- it was designed
 * to be exactly that of course -- this leads to transients in boundary
 * conditions. In specific, the case where the group was idle and we start the
 * one task. It takes time for our CPU's grq->avg.load_avg to build up,
 * yielding bad latency etc..
 *
 * Now, in that special case (1) reduces to:
 *
 *                     tg->weight * grq->load.weight
 *   ge->load.weight = ----------------------------- = tg->weight   (4)
 *                         grp->load.weight
 *
 * That is, the sum collapses because all other CPUs are idle; the UP scenario.
 *
 * So what we do is modify our approximation (3) to approach (4) in the (near)
 * UP case, like:
 *
 *   ge->load.weight =
 *
 *              tg->weight * grq->load.weight
 *     ---------------------------------------------------         (5)
 *     tg->load_avg - grq->avg.load_avg + grq->load.weight
 *
 * But because grq->load.weight can drop to 0, resulting in a divide by zero,
 * we need to use grq->avg.load_avg as its lower bound, which then gives:
 *
 *
 *                     tg->weight * grq->load.weight
 *   ge->load.weight = -----------------------------		   (6)
 *                             tg_load_avg'
 *
 * Where:
 *
 *   tg_load_avg' = tg->load_avg - grq->avg.load_avg +
 *                  max(grq->load.weight, grq->avg.load_avg)
 *
 * And that is shares_weight and is icky. In the (near) UP case it approaches
 * (4) while in the normal case it approaches (3). It consistently
 * overestimates the ge->load.weight and therefore:
 *
 *   \Sum ge->load.weight >= tg->weight
 *
 * hence icky!
 */
static long calc_group_shares(struct cfs_rq *cfs_rq)
{
	long tg_weight, tg_shares, load, shares;
	struct task_group *tg = cfs_rq->tg;

	tg_shares = READ_ONCE(tg->shares);

	load = max(scale_load_down(cfs_rq->load.weight), cfs_rq->avg.load_avg);

	tg_weight = atomic_long_read(&tg->load_avg);

	/* Ensure tg_weight >= load */
	tg_weight -= cfs_rq->tg_load_avg_contrib;
	tg_weight += load;

	shares = (tg_shares * load);
	if (tg_weight)
		shares /= tg_weight;

	/*
	 * MIN_SHARES has to be unscaled here to support per-CPU partitioning
	 * of a group with small tg->shares value. It is a floor value which is
	 * assigned as a minimum load.weight to the sched_entity representing
	 * the group on a CPU.
	 *
	 * E.g. on 64-bit for a group with tg->shares of scale_load(15)=15*1024
	 * on an 8-core system with 8 tasks each runnable on one CPU shares has
	 * to be 15*1024*1/8=1920 instead of scale_load(MIN_SHARES)=2*1024. In
	 * case no task is runnable on a CPU MIN_SHARES=2 should be returned
	 * instead of 0.
	 */
	return clamp_t(long, shares, MIN_SHARES, tg_shares);
}
#endif /* CONFIG_SMP */

static inline int throttled_hierarchy(struct cfs_rq *cfs_rq);

/*
 * Recomputes the group entity based on the current state of its group
 * runqueue.
 */
static void update_cfs_group(struct sched_entity *se)
{
	struct cfs_rq *gcfs_rq = group_cfs_rq(se);
	long shares;

	if (!gcfs_rq)
		return;

	if (throttled_hierarchy(gcfs_rq))
		return;

#ifndef CONFIG_SMP
	shares = READ_ONCE(gcfs_rq->tg->shares);

	if (likely(se->load.weight == shares))
		return;
#else
	shares   = calc_group_shares(gcfs_rq);
#endif

	reweight_entity(cfs_rq_of(se), se, shares);
}

#else /* CONFIG_FAIR_GROUP_SCHED */
static inline void update_cfs_group(struct sched_entity *se)
{
}
#endif /* CONFIG_FAIR_GROUP_SCHED */

static inline void cfs_rq_util_change(struct cfs_rq *cfs_rq, int flags)
{
	struct rq *rq = rq_of(cfs_rq);

	if (&rq->cfs == cfs_rq) {
		/*
		 * There are a few boundary cases this might miss but it should
		 * get called often enough that that should (hopefully) not be
		 * a real problem.
		 *
		 * It will not get called when we go idle, because the idle
		 * thread is a different class (!fair), nor will the utilization
		 * number include things like RT tasks.
		 *
		 * As is, the util number is not freq-invariant (we'd have to
		 * implement arch_scale_freq_capacity() for that).
		 *
		 * See cpu_util().
		 */
		cpufreq_update_util(rq, flags);
	}
}

#ifdef CONFIG_SMP
#ifdef CONFIG_FAIR_GROUP_SCHED
/*
 * Because list_add_leaf_cfs_rq always places a child cfs_rq on the list
 * immediately before a parent cfs_rq, and cfs_rqs are removed from the list
 * bottom-up, we only have to test whether the cfs_rq before us on the list
 * is our child.
 * If cfs_rq is not on the list, test whether a child needs its to be added to
 * connect a branch to the tree  * (see list_add_leaf_cfs_rq() for details).
 */
static inline bool child_cfs_rq_on_list(struct cfs_rq *cfs_rq)
{
	struct cfs_rq *prev_cfs_rq;
	struct list_head *prev;

	if (cfs_rq->on_list) {
		prev = cfs_rq->leaf_cfs_rq_list.prev;
	} else {
		struct rq *rq = rq_of(cfs_rq);

		prev = rq->tmp_alone_branch;
	}

	prev_cfs_rq = container_of(prev, struct cfs_rq, leaf_cfs_rq_list);

	return (prev_cfs_rq->tg->parent == cfs_rq->tg);
}

static inline bool cfs_rq_is_decayed(struct cfs_rq *cfs_rq)
{
	if (cfs_rq->load.weight)
		return false;

	if (cfs_rq->avg.load_sum)
		return false;

	if (cfs_rq->avg.util_sum)
		return false;

	if (cfs_rq->avg.runnable_sum)
		return false;

	if (child_cfs_rq_on_list(cfs_rq))
		return false;

	/*
	 * _avg must be null when _sum are null because _avg = _sum / divider
	 * Make sure that rounding and/or propagation of PELT values never
	 * break this.
	 */
	SCHED_WARN_ON(cfs_rq->avg.load_avg ||
		      cfs_rq->avg.util_avg ||
		      cfs_rq->avg.runnable_avg);

	return true;
}

/**
 * update_tg_load_avg - update the tg's load avg
 * @cfs_rq: the cfs_rq whose avg changed
 *
 * This function 'ensures': tg->load_avg := \Sum tg->cfs_rq[]->avg.load.
 * However, because tg->load_avg is a global value there are performance
 * considerations.
 *
 * In order to avoid having to look at the other cfs_rq's, we use a
 * differential update where we store the last value we propagated. This in
 * turn allows skipping updates if the differential is 'small'.
 *
 * Updating tg's load_avg is necessary before update_cfs_share().
 */
static inline void update_tg_load_avg(struct cfs_rq *cfs_rq)
{
	long delta = cfs_rq->avg.load_avg - cfs_rq->tg_load_avg_contrib;

	/*
	 * No need to update load_avg for root_task_group as it is not used.
	 */
	if (cfs_rq->tg == &root_task_group)
		return;

	if (abs(delta) > cfs_rq->tg_load_avg_contrib / 64) {
		atomic_long_add(delta, &cfs_rq->tg->load_avg);
		cfs_rq->tg_load_avg_contrib = cfs_rq->avg.load_avg;
	}
}

/*
 * Called within set_task_rq() right before setting a task's CPU. The
 * caller only guarantees p->pi_lock is held; no other assumptions,
 * including the state of rq->lock, should be made.
 */
void set_task_rq_fair(struct sched_entity *se,
		      struct cfs_rq *prev, struct cfs_rq *next)
{
	u64 p_last_update_time;
	u64 n_last_update_time;

	if (!sched_feat(ATTACH_AGE_LOAD))
		return;

	/*
	 * We are supposed to update the task to "current" time, then its up to
	 * date and ready to go to new CPU/cfs_rq. But we have difficulty in
	 * getting what current time is, so simply throw away the out-of-date
	 * time. This will result in the wakee task is less decayed, but giving
	 * the wakee more load sounds not bad.
	 */
	if (!(se->avg.last_update_time && prev))
		return;

#ifndef CONFIG_64BIT
	{
		u64 p_last_update_time_copy;
		u64 n_last_update_time_copy;

		do {
			p_last_update_time_copy = prev->load_last_update_time_copy;
			n_last_update_time_copy = next->load_last_update_time_copy;

			smp_rmb();

			p_last_update_time = prev->avg.last_update_time;
			n_last_update_time = next->avg.last_update_time;

		} while (p_last_update_time != p_last_update_time_copy ||
			 n_last_update_time != n_last_update_time_copy);
	}
#else
	p_last_update_time = prev->avg.last_update_time;
	n_last_update_time = next->avg.last_update_time;
#endif
	__update_load_avg_blocked_se(p_last_update_time, se);
	se->avg.last_update_time = n_last_update_time;
}

/*
 * When on migration a sched_entity joins/leaves the PELT hierarchy, we need to
 * propagate its contribution. The key to this propagation is the invariant
 * that for each group:
 *
 *   ge->avg == grq->avg						(1)
 *
 * _IFF_ we look at the pure running and runnable sums. Because they
 * represent the very same entity, just at different points in the hierarchy.
 *
 * Per the above update_tg_cfs_util() and update_tg_cfs_runnable() are trivial
 * and simply copies the running/runnable sum over (but still wrong, because
 * the group entity and group rq do not have their PELT windows aligned).
 *
 * However, update_tg_cfs_load() is more complex. So we have:
 *
 *   ge->avg.load_avg = ge->load.weight * ge->avg.runnable_avg		(2)
 *
 * And since, like util, the runnable part should be directly transferable,
 * the following would _appear_ to be the straight forward approach:
 *
 *   grq->avg.load_avg = grq->load.weight * grq->avg.runnable_avg	(3)
 *
 * And per (1) we have:
 *
 *   ge->avg.runnable_avg == grq->avg.runnable_avg
 *
 * Which gives:
 *
 *                      ge->load.weight * grq->avg.load_avg
 *   ge->avg.load_avg = -----------------------------------		(4)
 *                               grq->load.weight
 *
 * Except that is wrong!
 *
 * Because while for entities historical weight is not important and we
 * really only care about our future and therefore can consider a pure
 * runnable sum, runqueues can NOT do this.
 *
 * We specifically want runqueues to have a load_avg that includes
 * historical weights. Those represent the blocked load, the load we expect
 * to (shortly) return to us. This only works by keeping the weights as
 * integral part of the sum. We therefore cannot decompose as per (3).
 *
 * Another reason this doesn't work is that runnable isn't a 0-sum entity.
 * Imagine a rq with 2 tasks that each are runnable 2/3 of the time. Then the
 * rq itself is runnable anywhere between 2/3 and 1 depending on how the
 * runnable section of these tasks overlap (or not). If they were to perfectly
 * align the rq as a whole would be runnable 2/3 of the time. If however we
 * always have at least 1 runnable task, the rq as a whole is always runnable.
 *
 * So we'll have to approximate.. :/
 *
 * Given the constraint:
 *
 *   ge->avg.running_sum <= ge->avg.runnable_sum <= LOAD_AVG_MAX
 *
 * We can construct a rule that adds runnable to a rq by assuming minimal
 * overlap.
 *
 * On removal, we'll assume each task is equally runnable; which yields:
 *
 *   grq->avg.runnable_sum = grq->avg.load_sum / grq->load.weight
 *
 * XXX: only do this for the part of runnable > running ?
 *
 */
static inline void
update_tg_cfs_util(struct cfs_rq *cfs_rq, struct sched_entity *se, struct cfs_rq *gcfs_rq)
{
	long delta = gcfs_rq->avg.util_avg - se->avg.util_avg;
	u32 divider;

	/* Nothing to update */
	if (!delta)
		return;

	/*
	 * cfs_rq->avg.period_contrib can be used for both cfs_rq and se.
	 * See ___update_load_avg() for details.
	 */
	divider = get_pelt_divider(&cfs_rq->avg);

	/* Set new sched_entity's utilization */
	se->avg.util_avg = gcfs_rq->avg.util_avg;
	se->avg.util_sum = se->avg.util_avg * divider;

	/* Update parent cfs_rq utilization */
	add_positive(&cfs_rq->avg.util_avg, delta);
	cfs_rq->avg.util_sum = cfs_rq->avg.util_avg * divider;
}

static inline void
update_tg_cfs_runnable(struct cfs_rq *cfs_rq, struct sched_entity *se, struct cfs_rq *gcfs_rq)
{
	long delta = gcfs_rq->avg.runnable_avg - se->avg.runnable_avg;
	u32 divider;

	/* Nothing to update */
	if (!delta)
		return;

	/*
	 * cfs_rq->avg.period_contrib can be used for both cfs_rq and se.
	 * See ___update_load_avg() for details.
	 */
	divider = get_pelt_divider(&cfs_rq->avg);

	/* Set new sched_entity's runnable */
	se->avg.runnable_avg = gcfs_rq->avg.runnable_avg;
	se->avg.runnable_sum = se->avg.runnable_avg * divider;

	/* Update parent cfs_rq runnable */
	add_positive(&cfs_rq->avg.runnable_avg, delta);
	cfs_rq->avg.runnable_sum = cfs_rq->avg.runnable_avg * divider;
}

static inline void
update_tg_cfs_load(struct cfs_rq *cfs_rq, struct sched_entity *se, struct cfs_rq *gcfs_rq)
{
	long delta, running_sum, runnable_sum = gcfs_rq->prop_runnable_sum;
	unsigned long load_avg;
	u64 load_sum = 0;
	u32 divider;

	if (!runnable_sum)
		return;

	gcfs_rq->prop_runnable_sum = 0;

	/*
	 * cfs_rq->avg.period_contrib can be used for both cfs_rq and se.
	 * See ___update_load_avg() for details.
	 */
	divider = get_pelt_divider(&cfs_rq->avg);

	if (runnable_sum >= 0) {
		/*
		 * Add runnable; clip at LOAD_AVG_MAX. Reflects that until
		 * the CPU is saturated running == runnable.
		 */
		runnable_sum += se->avg.load_sum;
		runnable_sum = min_t(long, runnable_sum, divider);
	} else {
		/*
		 * Estimate the new unweighted runnable_sum of the gcfs_rq by
		 * assuming all tasks are equally runnable.
		 */
		if (scale_load_down(gcfs_rq->load.weight)) {
			load_sum = div_s64(gcfs_rq->avg.load_sum,
				scale_load_down(gcfs_rq->load.weight));
		}

		/* But make sure to not inflate se's runnable */
		runnable_sum = min(se->avg.load_sum, load_sum);
	}

	/*
	 * runnable_sum can't be lower than running_sum
	 * Rescale running sum to be in the same range as runnable sum
	 * running_sum is in [0 : LOAD_AVG_MAX <<  SCHED_CAPACITY_SHIFT]
	 * runnable_sum is in [0 : LOAD_AVG_MAX]
	 */
	running_sum = se->avg.util_sum >> SCHED_CAPACITY_SHIFT;
	runnable_sum = max(runnable_sum, running_sum);

	load_sum = (s64)se_weight(se) * runnable_sum;
	load_avg = div_s64(load_sum, divider);

	se->avg.load_sum = runnable_sum;

	delta = load_avg - se->avg.load_avg;
	if (!delta)
		return;

	se->avg.load_avg = load_avg;

	add_positive(&cfs_rq->avg.load_avg, delta);
	cfs_rq->avg.load_sum = cfs_rq->avg.load_avg * divider;
}

static inline void add_tg_cfs_propagate(struct cfs_rq *cfs_rq, long runnable_sum)
{
	cfs_rq->propagate = 1;
	cfs_rq->prop_runnable_sum += runnable_sum;
}

/* Update task and its cfs_rq load average */
static inline int propagate_entity_load_avg(struct sched_entity *se)
{
	struct cfs_rq *cfs_rq, *gcfs_rq;

	if (entity_is_task(se))
		return 0;

	gcfs_rq = group_cfs_rq(se);
	if (!gcfs_rq->propagate)
		return 0;

	gcfs_rq->propagate = 0;

	cfs_rq = cfs_rq_of(se);

	add_tg_cfs_propagate(cfs_rq, gcfs_rq->prop_runnable_sum);

	update_tg_cfs_util(cfs_rq, se, gcfs_rq);
	update_tg_cfs_runnable(cfs_rq, se, gcfs_rq);
	update_tg_cfs_load(cfs_rq, se, gcfs_rq);

	trace_pelt_cfs_tp(cfs_rq);
	trace_pelt_se_tp(se);

	return 1;
}

/*
 * Check if we need to update the load and the utilization of a blocked
 * group_entity:
 */
static inline bool skip_blocked_update(struct sched_entity *se)
{
	struct cfs_rq *gcfs_rq = group_cfs_rq(se);

	/*
	 * If sched_entity still have not zero load or utilization, we have to
	 * decay it:
	 */
	if (se->avg.load_avg || se->avg.util_avg)
		return false;

	/*
	 * If there is a pending propagation, we have to update the load and
	 * the utilization of the sched_entity:
	 */
	if (gcfs_rq->propagate)
		return false;

	/*
	 * Otherwise, the load and the utilization of the sched_entity is
	 * already zero and there is no pending propagation, so it will be a
	 * waste of time to try to decay it:
	 */
	return true;
}

#else /* CONFIG_FAIR_GROUP_SCHED */

static inline void update_tg_load_avg(struct cfs_rq *cfs_rq) {}

static inline int propagate_entity_load_avg(struct sched_entity *se)
{
	return 0;
}

static inline void add_tg_cfs_propagate(struct cfs_rq *cfs_rq, long runnable_sum) {}

#endif /* CONFIG_FAIR_GROUP_SCHED */

/**
 * update_cfs_rq_load_avg - update the cfs_rq's load/util averages
 * @now: current time, as per cfs_rq_clock_pelt()
 * @cfs_rq: cfs_rq to update
 *
 * The cfs_rq avg is the direct sum of all its entities (blocked and runnable)
 * avg. The immediate corollary is that all (fair) tasks must be attached, see
 * post_init_entity_util_avg().
 *
 * cfs_rq->avg is used for task_h_load() and update_cfs_share() for example.
 *
 * Returns true if the load decayed or we removed load.
 *
 * Since both these conditions indicate a changed cfs_rq->avg.load we should
 * call update_tg_load_avg() when this function returns true.
 */
static inline int
update_cfs_rq_load_avg(u64 now, struct cfs_rq *cfs_rq)
{
	unsigned long removed_load = 0, removed_util = 0, removed_runnable = 0;
	struct sched_avg *sa = &cfs_rq->avg;
	int decayed = 0;

	if (cfs_rq->removed.nr) {
		unsigned long r;
		u32 divider = get_pelt_divider(&cfs_rq->avg);

		raw_spin_lock(&cfs_rq->removed.lock);
		swap(cfs_rq->removed.util_avg, removed_util);
		swap(cfs_rq->removed.load_avg, removed_load);
		swap(cfs_rq->removed.runnable_avg, removed_runnable);
		cfs_rq->removed.nr = 0;
		raw_spin_unlock(&cfs_rq->removed.lock);

		r = removed_load;
		sub_positive(&sa->load_avg, r);
		sa->load_sum = sa->load_avg * divider;

		r = removed_util;
		sub_positive(&sa->util_avg, r);
		sub_positive(&sa->util_sum, r * divider);
		/*
		 * Because of rounding, se->util_sum might ends up being +1 more than
		 * cfs->util_sum. Although this is not a problem by itself, detaching
		 * a lot of tasks with the rounding problem between 2 updates of
		 * util_avg (~1ms) can make cfs->util_sum becoming null whereas
		 * cfs_util_avg is not.
		 * Check that util_sum is still above its lower bound for the new
		 * util_avg. Given that period_contrib might have moved since the last
		 * sync, we are only sure that util_sum must be above or equal to
		 *    util_avg * minimum possible divider
		 */
		sa->util_sum = max_t(u32, sa->util_sum, sa->util_avg * PELT_MIN_DIVIDER);

		r = removed_runnable;
		sub_positive(&sa->runnable_avg, r);
		sa->runnable_sum = sa->runnable_avg * divider;

		/*
		 * removed_runnable is the unweighted version of removed_load so we
		 * can use it to estimate removed_load_sum.
		 */
		add_tg_cfs_propagate(cfs_rq,
			-(long)(removed_runnable * divider) >> SCHED_CAPACITY_SHIFT);

		decayed = 1;
	}

	decayed |= __update_load_avg_cfs_rq(now, cfs_rq);

#ifndef CONFIG_64BIT
	smp_wmb();
	cfs_rq->load_last_update_time_copy = sa->last_update_time;
#endif

	return decayed;
}

/**
 * attach_entity_load_avg - attach this entity to its cfs_rq load avg
 * @cfs_rq: cfs_rq to attach to
 * @se: sched_entity to attach
 *
 * Must call update_cfs_rq_load_avg() before this, since we rely on
 * cfs_rq->avg.last_update_time being current.
 */
static void attach_entity_load_avg(struct cfs_rq *cfs_rq, struct sched_entity *se)
{
	/*
	 * cfs_rq->avg.period_contrib can be used for both cfs_rq and se.
	 * See ___update_load_avg() for details.
	 */
	u32 divider = get_pelt_divider(&cfs_rq->avg);

	/*
	 * When we attach the @se to the @cfs_rq, we must align the decay
	 * window because without that, really weird and wonderful things can
	 * happen.
	 *
	 * XXX illustrate
	 */
	se->avg.last_update_time = cfs_rq->avg.last_update_time;
	se->avg.period_contrib = cfs_rq->avg.period_contrib;

	/*
	 * Hell(o) Nasty stuff.. we need to recompute _sum based on the new
	 * period_contrib. This isn't strictly correct, but since we're
	 * entirely outside of the PELT hierarchy, nobody cares if we truncate
	 * _sum a little.
	 */
	se->avg.util_sum = se->avg.util_avg * divider;

	se->avg.runnable_sum = se->avg.runnable_avg * divider;

	se->avg.load_sum = se->avg.load_avg * divider;
	if (se_weight(se) < se->avg.load_sum)
		se->avg.load_sum = div_u64(se->avg.load_sum, se_weight(se));
	else
		se->avg.load_sum = 1;

	enqueue_load_avg(cfs_rq, se);
	cfs_rq->avg.util_avg += se->avg.util_avg;
	cfs_rq->avg.util_sum += se->avg.util_sum;
	cfs_rq->avg.runnable_avg += se->avg.runnable_avg;
	cfs_rq->avg.runnable_sum += se->avg.runnable_sum;

	add_tg_cfs_propagate(cfs_rq, se->avg.load_sum);

	cfs_rq_util_change(cfs_rq, 0);

	trace_pelt_cfs_tp(cfs_rq);
}

/**
 * detach_entity_load_avg - detach this entity from its cfs_rq load avg
 * @cfs_rq: cfs_rq to detach from
 * @se: sched_entity to detach
 *
 * Must call update_cfs_rq_load_avg() before this, since we rely on
 * cfs_rq->avg.last_update_time being current.
 */
static void detach_entity_load_avg(struct cfs_rq *cfs_rq, struct sched_entity *se)
{
	/*
	 * cfs_rq->avg.period_contrib can be used for both cfs_rq and se.
	 * See ___update_load_avg() for details.
	 */
	u32 divider = get_pelt_divider(&cfs_rq->avg);

	dequeue_load_avg(cfs_rq, se);
	sub_positive(&cfs_rq->avg.util_avg, se->avg.util_avg);
	cfs_rq->avg.util_sum = cfs_rq->avg.util_avg * divider;
	sub_positive(&cfs_rq->avg.runnable_avg, se->avg.runnable_avg);
	cfs_rq->avg.runnable_sum = cfs_rq->avg.runnable_avg * divider;

	add_tg_cfs_propagate(cfs_rq, -se->avg.load_sum);

	cfs_rq_util_change(cfs_rq, 0);

	trace_pelt_cfs_tp(cfs_rq);
}

/*
 * Optional action to be done while updating the load average
 */
#define UPDATE_TG	0x1
#define SKIP_AGE_LOAD	0x2
#define DO_ATTACH	0x4

/* Update task and its cfs_rq load average */
static inline void update_load_avg(struct cfs_rq *cfs_rq, struct sched_entity *se, int flags)
{
	u64 now = cfs_rq_clock_pelt(cfs_rq);
	int decayed;

	/*
	 * Track task load average for carrying it to new CPU after migrated, and
	 * track group sched_entity load average for task_h_load calc in migration
	 */
	if (se->avg.last_update_time && !(flags & SKIP_AGE_LOAD))
		__update_load_avg_se(now, cfs_rq, se);

	decayed  = update_cfs_rq_load_avg(now, cfs_rq);
	decayed |= propagate_entity_load_avg(se);

	if (!se->avg.last_update_time && (flags & DO_ATTACH)) {

		/*
		 * DO_ATTACH means we're here from enqueue_entity().
		 * !last_update_time means we've passed through
		 * migrate_task_rq_fair() indicating we migrated.
		 *
		 * IOW we're enqueueing a task on a new CPU.
		 */
		attach_entity_load_avg(cfs_rq, se);
		update_tg_load_avg(cfs_rq);

	} else if (decayed) {
		cfs_rq_util_change(cfs_rq, 0);

		if (flags & UPDATE_TG)
			update_tg_load_avg(cfs_rq);
	}
}

#ifndef CONFIG_64BIT
static inline u64 cfs_rq_last_update_time(struct cfs_rq *cfs_rq)
{
	u64 last_update_time_copy;
	u64 last_update_time;

	do {
		last_update_time_copy = cfs_rq->load_last_update_time_copy;
		smp_rmb();
		last_update_time = cfs_rq->avg.last_update_time;
	} while (last_update_time != last_update_time_copy);

	return last_update_time;
}
#else
static inline u64 cfs_rq_last_update_time(struct cfs_rq *cfs_rq)
{
	return cfs_rq->avg.last_update_time;
}
#endif

/*
 * Synchronize entity load avg of dequeued entity without locking
 * the previous rq.
 */
static void sync_entity_load_avg(struct sched_entity *se)
{
	struct cfs_rq *cfs_rq = cfs_rq_of(se);
	u64 last_update_time;

	last_update_time = cfs_rq_last_update_time(cfs_rq);
	__update_load_avg_blocked_se(last_update_time, se);
}

/*
 * Task first catches up with cfs_rq, and then subtract
 * itself from the cfs_rq (task must be off the queue now).
 */
static void remove_entity_load_avg(struct sched_entity *se)
{
	struct cfs_rq *cfs_rq = cfs_rq_of(se);
	unsigned long flags;

	/*
	 * tasks cannot exit without having gone through wake_up_new_task() ->
	 * post_init_entity_util_avg() which will have added things to the
	 * cfs_rq, so we can remove unconditionally.
	 */

	sync_entity_load_avg(se);

	raw_spin_lock_irqsave(&cfs_rq->removed.lock, flags);
	++cfs_rq->removed.nr;
	cfs_rq->removed.util_avg	+= se->avg.util_avg;
	cfs_rq->removed.load_avg	+= se->avg.load_avg;
	cfs_rq->removed.runnable_avg	+= se->avg.runnable_avg;
	raw_spin_unlock_irqrestore(&cfs_rq->removed.lock, flags);
}

static inline unsigned long cfs_rq_runnable_avg(struct cfs_rq *cfs_rq)
{
	return cfs_rq->avg.runnable_avg;
}

static inline unsigned long cfs_rq_load_avg(struct cfs_rq *cfs_rq)
{
	return cfs_rq->avg.load_avg;
}

static int newidle_balance(struct rq *this_rq, struct rq_flags *rf);

static inline unsigned long task_util(struct task_struct *p)
{
	return READ_ONCE(p->se.avg.util_avg);
}

static inline unsigned long _task_util_est(struct task_struct *p)
{
	struct util_est ue = READ_ONCE(p->se.avg.util_est);

	return max(ue.ewma, (ue.enqueued & ~UTIL_AVG_UNCHANGED));
}

static inline unsigned long task_util_est(struct task_struct *p)
{
	return max(task_util(p), _task_util_est(p));
}

#ifdef CONFIG_UCLAMP_TASK
static inline unsigned long uclamp_task_util(struct task_struct *p)
{
	return clamp(task_util_est(p),
		     uclamp_eff_value(p, UCLAMP_MIN),
		     uclamp_eff_value(p, UCLAMP_MAX));
}
#else
static inline unsigned long uclamp_task_util(struct task_struct *p)
{
	return task_util_est(p);
}
#endif

static inline void util_est_enqueue(struct cfs_rq *cfs_rq,
				    struct task_struct *p)
{
	unsigned int enqueued;

	if (!sched_feat(UTIL_EST))
		return;

	/* Update root cfs_rq's estimated utilization */
	enqueued  = cfs_rq->avg.util_est.enqueued;
	enqueued += _task_util_est(p);
	WRITE_ONCE(cfs_rq->avg.util_est.enqueued, enqueued);

	trace_sched_util_est_cfs_tp(cfs_rq);
}

static inline void util_est_dequeue(struct cfs_rq *cfs_rq,
				    struct task_struct *p)
{
	unsigned int enqueued;

	if (!sched_feat(UTIL_EST))
		return;

	/* Update root cfs_rq's estimated utilization */
	enqueued  = cfs_rq->avg.util_est.enqueued;
	enqueued -= min_t(unsigned int, enqueued, _task_util_est(p));
	WRITE_ONCE(cfs_rq->avg.util_est.enqueued, enqueued);

	trace_sched_util_est_cfs_tp(cfs_rq);
}

#define UTIL_EST_MARGIN (SCHED_CAPACITY_SCALE / 100)

/*
 * Check if a (signed) value is within a specified (unsigned) margin,
 * based on the observation that:
 *
 *     abs(x) < y := (unsigned)(x + y - 1) < (2 * y - 1)
 *
 * NOTE: this only works when value + margin < INT_MAX.
 */
static inline bool within_margin(int value, int margin)
{
	return ((unsigned int)(value + margin - 1) < (2 * margin - 1));
}

static inline void util_est_update(struct cfs_rq *cfs_rq,
				   struct task_struct *p,
				   bool task_sleep)
{
	long last_ewma_diff, last_enqueued_diff;
	struct util_est ue;
	int ret = 0;

	trace_android_rvh_util_est_update(cfs_rq, p, task_sleep, &ret);
	if (ret)
		return;

	if (!sched_feat(UTIL_EST))
		return;

	/*
	 * Skip update of task's estimated utilization when the task has not
	 * yet completed an activation, e.g. being migrated.
	 */
	if (!task_sleep)
		return;

	/*
	 * If the PELT values haven't changed since enqueue time,
	 * skip the util_est update.
	 */
	ue = p->se.avg.util_est;
	if (ue.enqueued & UTIL_AVG_UNCHANGED)
		return;

	last_enqueued_diff = ue.enqueued;

	/*
	 * Reset EWMA on utilization increases, the moving average is used only
	 * to smooth utilization decreases.
	 */
	ue.enqueued = task_util(p);
	if (sched_feat(UTIL_EST_FASTUP)) {
		if (ue.ewma < ue.enqueued) {
			ue.ewma = ue.enqueued;
			goto done;
		}
	}

	/*
	 * Skip update of task's estimated utilization when its members are
	 * already ~1% close to its last activation value.
	 */
	last_ewma_diff = ue.enqueued - ue.ewma;
	last_enqueued_diff -= ue.enqueued;
	if (within_margin(last_ewma_diff, UTIL_EST_MARGIN)) {
		if (!within_margin(last_enqueued_diff, UTIL_EST_MARGIN))
			goto done;

		return;
	}

	/*
	 * To avoid overestimation of actual task utilization, skip updates if
	 * we cannot grant there is idle time in this CPU.
	 */
	if (task_util(p) > capacity_orig_of(cpu_of(rq_of(cfs_rq))))
		return;

	/*
	 * Update Task's estimated utilization
	 *
	 * When *p completes an activation we can consolidate another sample
	 * of the task size. This is done by storing the current PELT value
	 * as ue.enqueued and by using this value to update the Exponential
	 * Weighted Moving Average (EWMA):
	 *
	 *  ewma(t) = w *  task_util(p) + (1-w) * ewma(t-1)
	 *          = w *  task_util(p) +         ewma(t-1)  - w * ewma(t-1)
	 *          = w * (task_util(p) -         ewma(t-1)) +     ewma(t-1)
	 *          = w * (      last_ewma_diff            ) +     ewma(t-1)
	 *          = w * (last_ewma_diff  +  ewma(t-1) / w)
	 *
	 * Where 'w' is the weight of new samples, which is configured to be
	 * 0.25, thus making w=1/4 ( >>= UTIL_EST_WEIGHT_SHIFT)
	 */
	ue.ewma <<= UTIL_EST_WEIGHT_SHIFT;
	ue.ewma  += last_ewma_diff;
	ue.ewma >>= UTIL_EST_WEIGHT_SHIFT;
done:
	ue.enqueued |= UTIL_AVG_UNCHANGED;
	WRITE_ONCE(p->se.avg.util_est, ue);

	trace_sched_util_est_se_tp(&p->se);
}

static inline int util_fits_cpu(unsigned long util,
				unsigned long uclamp_min,
				unsigned long uclamp_max,
				int cpu)
{
	unsigned long capacity_orig, capacity_orig_thermal;
	unsigned long capacity = capacity_of(cpu);
	bool fits, uclamp_max_fits;

	/*
	 * Check if the real util fits without any uclamp boost/cap applied.
	 */
	fits = fits_capacity(util, capacity);

	if (!uclamp_is_used())
		return fits;

	/*
	 * We must use capacity_orig_of() for comparing against uclamp_min and
	 * uclamp_max. We only care about capacity pressure (by using
	 * capacity_of()) for comparing against the real util.
	 *
	 * If a task is boosted to 1024 for example, we don't want a tiny
	 * pressure to skew the check whether it fits a CPU or not.
	 *
	 * Similarly if a task is capped to capacity_orig_of(little_cpu), it
	 * should fit a little cpu even if there's some pressure.
	 *
	 * Only exception is for thermal pressure since it has a direct impact
	 * on available OPP of the system.
	 *
	 * We honour it for uclamp_min only as a drop in performance level
	 * could result in not getting the requested minimum performance level.
	 *
	 * For uclamp_max, we can tolerate a drop in performance level as the
	 * goal is to cap the task. So it's okay if it's getting less.
	 *
	 * In case of capacity inversion, which is not handled yet, we should
	 * honour the inverted capacity for both uclamp_min and uclamp_max all
	 * the time.
	 */
	capacity_orig = capacity_orig_of(cpu);
	capacity_orig_thermal = capacity_orig - arch_scale_thermal_pressure(cpu);

	/*
	 * We want to force a task to fit a cpu as implied by uclamp_max.
	 * But we do have some corner cases to cater for..
	 *
	 *
	 *                                 C=z
	 *   |                             ___
	 *   |                  C=y       |   |
	 *   |_ _ _ _ _ _ _ _ _ ___ _ _ _ | _ | _ _ _ _ _  uclamp_max
	 *   |      C=x        |   |      |   |
	 *   |      ___        |   |      |   |
	 *   |     |   |       |   |      |   |    (util somewhere in this region)
	 *   |     |   |       |   |      |   |
	 *   |     |   |       |   |      |   |
	 *   +----------------------------------------
	 *         cpu0        cpu1       cpu2
	 *
	 *   In the above example if a task is capped to a specific performance
	 *   point, y, then when:
	 *
	 *   * util = 80% of x then it does not fit on cpu0 and should migrate
	 *     to cpu1
	 *   * util = 80% of y then it is forced to fit on cpu1 to honour
	 *     uclamp_max request.
	 *
	 *   which is what we're enforcing here. A task always fits if
	 *   uclamp_max <= capacity_orig. But when uclamp_max > capacity_orig,
	 *   the normal upmigration rules should withhold still.
	 *
	 *   Only exception is when we are on max capacity, then we need to be
	 *   careful not to block overutilized state. This is so because:
	 *
	 *     1. There's no concept of capping at max_capacity! We can't go
	 *        beyond this performance level anyway.
	 *     2. The system is being saturated when we're operating near
	 *        max capacity, it doesn't make sense to block overutilized.
	 */
	uclamp_max_fits = (capacity_orig == SCHED_CAPACITY_SCALE) && (uclamp_max == SCHED_CAPACITY_SCALE);
	uclamp_max_fits = !uclamp_max_fits && (uclamp_max <= capacity_orig);
	fits = fits || uclamp_max_fits;

	/*
	 *
	 *                                 C=z
	 *   |                             ___       (region a, capped, util >= uclamp_max)
	 *   |                  C=y       |   |
	 *   |_ _ _ _ _ _ _ _ _ ___ _ _ _ | _ | _ _ _ _ _ uclamp_max
	 *   |      C=x        |   |      |   |
	 *   |      ___        |   |      |   |      (region b, uclamp_min <= util <= uclamp_max)
	 *   |_ _ _|_ _|_ _ _ _| _ | _ _ _| _ | _ _ _ _ _ uclamp_min
	 *   |     |   |       |   |      |   |
	 *   |     |   |       |   |      |   |      (region c, boosted, util < uclamp_min)
	 *   +----------------------------------------
	 *         cpu0        cpu1       cpu2
	 *
	 * a) If util > uclamp_max, then we're capped, we don't care about
	 *    actual fitness value here. We only care if uclamp_max fits
	 *    capacity without taking margin/pressure into account.
	 *    See comment above.
	 *
	 * b) If uclamp_min <= util <= uclamp_max, then the normal
	 *    fits_capacity() rules apply. Except we need to ensure that we
	 *    enforce we remain within uclamp_max, see comment above.
	 *
	 * c) If util < uclamp_min, then we are boosted. Same as (b) but we
	 *    need to take into account the boosted value fits the CPU without
	 *    taking margin/pressure into account.
	 *
	 * Cases (a) and (b) are handled in the 'fits' variable already. We
	 * just need to consider an extra check for case (c) after ensuring we
	 * handle the case uclamp_min > uclamp_max.
	 */
	uclamp_min = min(uclamp_min, uclamp_max);
	if (util < uclamp_min && capacity_orig != SCHED_CAPACITY_SCALE)
		fits = fits && (uclamp_min <= capacity_orig_thermal);

	return fits;
}

static inline int task_fits_cpu(struct task_struct *p, int cpu)
{
	unsigned long uclamp_min = uclamp_eff_value(p, UCLAMP_MIN);
	unsigned long uclamp_max = uclamp_eff_value(p, UCLAMP_MAX);
	unsigned long util = task_util_est(p);
	return util_fits_cpu(util, uclamp_min, uclamp_max, cpu);
}

static inline void update_misfit_status(struct task_struct *p, struct rq *rq)
{
	bool need_update = true;

	trace_android_rvh_update_misfit_status(p, rq, &need_update);
	if (!sched_asym_cpucap_active() || !need_update)
		return;

	if (!p || p->nr_cpus_allowed == 1) {
		rq->misfit_task_load = 0;
		return;
	}

	if (task_fits_cpu(p, cpu_of(rq))) {
		rq->misfit_task_load = 0;
		return;
	}

	/*
	 * Make sure that misfit_task_load will not be null even if
	 * task_h_load() returns 0.
	 */
	rq->misfit_task_load = max_t(unsigned long, task_h_load(p), 1);
}

#else /* CONFIG_SMP */

static inline bool cfs_rq_is_decayed(struct cfs_rq *cfs_rq)
{
	return true;
}

#define UPDATE_TG	0x0
#define SKIP_AGE_LOAD	0x0
#define DO_ATTACH	0x0

static inline void update_load_avg(struct cfs_rq *cfs_rq, struct sched_entity *se, int not_used1)
{
	cfs_rq_util_change(cfs_rq, 0);
}

static inline void remove_entity_load_avg(struct sched_entity *se) {}

static inline void
attach_entity_load_avg(struct cfs_rq *cfs_rq, struct sched_entity *se) {}
static inline void
detach_entity_load_avg(struct cfs_rq *cfs_rq, struct sched_entity *se) {}

static inline int newidle_balance(struct rq *rq, struct rq_flags *rf)
{
	return 0;
}

static inline void
util_est_enqueue(struct cfs_rq *cfs_rq, struct task_struct *p) {}

static inline void
util_est_dequeue(struct cfs_rq *cfs_rq, struct task_struct *p) {}

static inline void
util_est_update(struct cfs_rq *cfs_rq, struct task_struct *p,
		bool task_sleep) {}
static inline void update_misfit_status(struct task_struct *p, struct rq *rq) {}

#endif /* CONFIG_SMP */

static void check_spread(struct cfs_rq *cfs_rq, struct sched_entity *se)
{
#ifdef CONFIG_SCHED_DEBUG
	s64 d = se->vruntime - cfs_rq->min_vruntime;

	if (d < 0)
		d = -d;

	if (d > 3*sysctl_sched_latency)
		schedstat_inc(cfs_rq->nr_spread_over);
#endif
}

static inline bool entity_is_long_sleeper(struct sched_entity *se)
{
	struct cfs_rq *cfs_rq;
	u64 sleep_time;

	if (se->exec_start == 0)
		return false;

	cfs_rq = cfs_rq_of(se);

	sleep_time = rq_clock_task(rq_of(cfs_rq));

	/* Happen while migrating because of clock task divergence */
	if (sleep_time <= se->exec_start)
		return false;

	sleep_time -= se->exec_start;
	if (sleep_time > ((1ULL << 63) / scale_load_down(NICE_0_LOAD)))
		return true;

	return false;
}

static void
place_entity(struct cfs_rq *cfs_rq, struct sched_entity *se, int initial)
{
	u64 vruntime = cfs_rq->min_vruntime;

	/*
	 * The 'current' period is already promised to the current tasks,
	 * however the extra weight of the new task will slow them down a
	 * little, place the new task so that it fits in the slot that
	 * stays open at the end.
	 */
	if (initial && sched_feat(START_DEBIT))
		vruntime += sched_vslice(cfs_rq, se);

	/* sleeps up to a single latency don't count. */
	if (!initial) {
		unsigned long thresh = sysctl_sched_latency;

		/*
		 * Halve their sleep time's effect, to allow
		 * for a gentler effect of sleepers:
		 */
		if (sched_feat(GENTLE_FAIR_SLEEPERS))
			thresh >>= 1;

		vruntime -= thresh;
	}

<<<<<<< HEAD
	/* ensure we never gain time by being placed backwards. */
	se->vruntime = max_vruntime(se->vruntime, vruntime);
	trace_android_rvh_place_entity(cfs_rq, se, initial, &vruntime);
=======
	/*
	 * Pull vruntime of the entity being placed to the base level of
	 * cfs_rq, to prevent boosting it if placed backwards.
	 * However, min_vruntime can advance much faster than real time, with
	 * the extreme being when an entity with the minimal weight always runs
	 * on the cfs_rq. If the waking entity slept for a long time, its
	 * vruntime difference from min_vruntime may overflow s64 and their
	 * comparison may get inversed, so ignore the entity's original
	 * vruntime in that case.
	 * The maximal vruntime speedup is given by the ratio of normal to
	 * minimal weight: scale_load_down(NICE_0_LOAD) / MIN_SHARES.
	 * When placing a migrated waking entity, its exec_start has been set
	 * from a different rq. In order to take into account a possible
	 * divergence between new and prev rq's clocks task because of irq and
	 * stolen time, we take an additional margin.
	 * So, cutting off on the sleep time of
	 *     2^63 / scale_load_down(NICE_0_LOAD) ~ 104 days
	 * should be safe.
	 */
	if (entity_is_long_sleeper(se))
		se->vruntime = vruntime;
	else
		se->vruntime = max_vruntime(se->vruntime, vruntime);
>>>>>>> c957cbb8
}

static void check_enqueue_throttle(struct cfs_rq *cfs_rq);

static inline void check_schedstat_required(void)
{
#ifdef CONFIG_SCHEDSTATS
	if (schedstat_enabled())
		return;

	/* Force schedstat enabled if a dependent tracepoint is active */
	if (trace_sched_stat_wait_enabled()    ||
			trace_sched_stat_sleep_enabled()   ||
			trace_sched_stat_iowait_enabled()  ||
			trace_sched_stat_blocked_enabled() ||
			trace_sched_stat_runtime_enabled())  {
		printk_deferred_once("Scheduler tracepoints stat_sleep, stat_iowait, "
			     "stat_blocked and stat_runtime require the "
			     "kernel parameter schedstats=enable or "
			     "kernel.sched_schedstats=1\n");
	}
#endif
}

static inline bool cfs_bandwidth_used(void);

/*
 * MIGRATION
 *
 *	dequeue
 *	  update_curr()
 *	    update_min_vruntime()
 *	  vruntime -= min_vruntime
 *
 *	enqueue
 *	  update_curr()
 *	    update_min_vruntime()
 *	  vruntime += min_vruntime
 *
 * this way the vruntime transition between RQs is done when both
 * min_vruntime are up-to-date.
 *
 * WAKEUP (remote)
 *
 *	->migrate_task_rq_fair() (p->state == TASK_WAKING)
 *	  vruntime -= min_vruntime
 *
 *	enqueue
 *	  update_curr()
 *	    update_min_vruntime()
 *	  vruntime += min_vruntime
 *
 * this way we don't have the most up-to-date min_vruntime on the originating
 * CPU and an up-to-date min_vruntime on the destination CPU.
 */

static void
enqueue_entity(struct cfs_rq *cfs_rq, struct sched_entity *se, int flags)
{
	bool renorm = !(flags & ENQUEUE_WAKEUP) || (flags & ENQUEUE_MIGRATED);
	bool curr = cfs_rq->curr == se;

	/*
	 * If we're the current task, we must renormalise before calling
	 * update_curr().
	 */
	if (renorm && curr)
		se->vruntime += cfs_rq->min_vruntime;

	update_curr(cfs_rq);

	/*
	 * Otherwise, renormalise after, such that we're placed at the current
	 * moment in time, instead of some random moment in the past. Being
	 * placed in the past could significantly boost this task to the
	 * fairness detriment of existing tasks.
	 */
	if (renorm && !curr)
		se->vruntime += cfs_rq->min_vruntime;

	/*
	 * When enqueuing a sched_entity, we must:
	 *   - Update loads to have both entity and cfs_rq synced with now.
	 *   - Add its load to cfs_rq->runnable_avg
	 *   - For group_entity, update its weight to reflect the new share of
	 *     its group cfs_rq
	 *   - Add its new weight to cfs_rq->load.weight
	 */
	update_load_avg(cfs_rq, se, UPDATE_TG | DO_ATTACH);
	se_update_runnable(se);
	update_cfs_group(se);
	account_entity_enqueue(cfs_rq, se);

	if (flags & ENQUEUE_WAKEUP)
		place_entity(cfs_rq, se, 0);
	/* Entity has migrated, no longer consider this task hot */
	if (flags & ENQUEUE_MIGRATED)
		se->exec_start = 0;

	check_schedstat_required();
	update_stats_enqueue(cfs_rq, se, flags);
	check_spread(cfs_rq, se);
	if (!curr)
		__enqueue_entity(cfs_rq, se);
	se->on_rq = 1;

	/*
	 * When bandwidth control is enabled, cfs might have been removed
	 * because of a parent been throttled but cfs->nr_running > 1. Try to
	 * add it unconditionally.
	 */
	if (cfs_rq->nr_running == 1 || cfs_bandwidth_used())
		list_add_leaf_cfs_rq(cfs_rq);

	if (cfs_rq->nr_running == 1)
		check_enqueue_throttle(cfs_rq);
}

static void __clear_buddies_last(struct sched_entity *se)
{
	for_each_sched_entity(se) {
		struct cfs_rq *cfs_rq = cfs_rq_of(se);
		if (cfs_rq->last != se)
			break;

		cfs_rq->last = NULL;
	}
}

static void __clear_buddies_next(struct sched_entity *se)
{
	for_each_sched_entity(se) {
		struct cfs_rq *cfs_rq = cfs_rq_of(se);
		if (cfs_rq->next != se)
			break;

		cfs_rq->next = NULL;
	}
}

static void __clear_buddies_skip(struct sched_entity *se)
{
	for_each_sched_entity(se) {
		struct cfs_rq *cfs_rq = cfs_rq_of(se);
		if (cfs_rq->skip != se)
			break;

		cfs_rq->skip = NULL;
	}
}

static void clear_buddies(struct cfs_rq *cfs_rq, struct sched_entity *se)
{
	if (cfs_rq->last == se)
		__clear_buddies_last(se);

	if (cfs_rq->next == se)
		__clear_buddies_next(se);

	if (cfs_rq->skip == se)
		__clear_buddies_skip(se);
}

static __always_inline void return_cfs_rq_runtime(struct cfs_rq *cfs_rq);

static void
dequeue_entity(struct cfs_rq *cfs_rq, struct sched_entity *se, int flags)
{
	/*
	 * Update run-time statistics of the 'current'.
	 */
	update_curr(cfs_rq);

	/*
	 * When dequeuing a sched_entity, we must:
	 *   - Update loads to have both entity and cfs_rq synced with now.
	 *   - Subtract its load from the cfs_rq->runnable_avg.
	 *   - Subtract its previous weight from cfs_rq->load.weight.
	 *   - For group entity, update its weight to reflect the new share
	 *     of its group cfs_rq.
	 */
	update_load_avg(cfs_rq, se, UPDATE_TG);
	se_update_runnable(se);

	update_stats_dequeue(cfs_rq, se, flags);

	clear_buddies(cfs_rq, se);

	if (se != cfs_rq->curr)
		__dequeue_entity(cfs_rq, se);
	se->on_rq = 0;
	account_entity_dequeue(cfs_rq, se);

	/*
	 * Normalize after update_curr(); which will also have moved
	 * min_vruntime if @se is the one holding it back. But before doing
	 * update_min_vruntime() again, which will discount @se's position and
	 * can move min_vruntime forward still more.
	 */
	if (!(flags & DEQUEUE_SLEEP))
		se->vruntime -= cfs_rq->min_vruntime;

	/* return excess runtime on last dequeue */
	return_cfs_rq_runtime(cfs_rq);

	update_cfs_group(se);

	/*
	 * Now advance min_vruntime if @se was the entity holding it back,
	 * except when: DEQUEUE_SAVE && !DEQUEUE_MOVE, in this case we'll be
	 * put back on, and if we advance min_vruntime, we'll be placed back
	 * further than we started -- ie. we'll be penalized.
	 */
	if ((flags & (DEQUEUE_SAVE | DEQUEUE_MOVE)) != DEQUEUE_SAVE)
		update_min_vruntime(cfs_rq);
}

/*
 * Preempt the current task with a newly woken task if needed:
 */
static void
check_preempt_tick(struct cfs_rq *cfs_rq, struct sched_entity *curr)
{
	unsigned long ideal_runtime, delta_exec;
	struct sched_entity *se;
	s64 delta;
	bool skip_preempt = false;

	ideal_runtime = sched_slice(cfs_rq, curr);
	delta_exec = curr->sum_exec_runtime - curr->prev_sum_exec_runtime;
	trace_android_rvh_check_preempt_tick(current, &ideal_runtime, &skip_preempt,
			delta_exec, cfs_rq, curr, sysctl_sched_min_granularity);
	if (skip_preempt)
		return;
	if (delta_exec > ideal_runtime) {
		resched_curr(rq_of(cfs_rq));
		/*
		 * The current task ran long enough, ensure it doesn't get
		 * re-elected due to buddy favours.
		 */
		clear_buddies(cfs_rq, curr);
		return;
	}

	/*
	 * Ensure that a task that missed wakeup preemption by a
	 * narrow margin doesn't have to wait for a full slice.
	 * This also mitigates buddy induced latencies under load.
	 */
	if (delta_exec < sysctl_sched_min_granularity)
		return;

	se = __pick_first_entity(cfs_rq);
	delta = curr->vruntime - se->vruntime;

	if (delta < 0)
		return;

	if (delta > ideal_runtime)
		resched_curr(rq_of(cfs_rq));
}

void set_next_entity(struct cfs_rq *cfs_rq, struct sched_entity *se)
{
	clear_buddies(cfs_rq, se);

	/* 'current' is not kept within the tree. */
	if (se->on_rq) {
		/*
		 * Any task has to be enqueued before it get to execute on
		 * a CPU. So account for the time it spent waiting on the
		 * runqueue.
		 */
		update_stats_wait_end(cfs_rq, se);
		__dequeue_entity(cfs_rq, se);
		update_load_avg(cfs_rq, se, UPDATE_TG);
	}

	update_stats_curr_start(cfs_rq, se);
	cfs_rq->curr = se;

	/*
	 * Track our maximum slice length, if the CPU's load is at
	 * least twice that of our own weight (i.e. dont track it
	 * when there are only lesser-weight tasks around):
	 */
	if (schedstat_enabled() &&
	    rq_of(cfs_rq)->cfs.load.weight >= 2*se->load.weight) {
		schedstat_set(se->statistics.slice_max,
			max((u64)schedstat_val(se->statistics.slice_max),
			    se->sum_exec_runtime - se->prev_sum_exec_runtime));
	}

	se->prev_sum_exec_runtime = se->sum_exec_runtime;
}
EXPORT_SYMBOL_GPL(set_next_entity);

static int
wakeup_preempt_entity(struct sched_entity *curr, struct sched_entity *se);

/*
 * Pick the next process, keeping these things in mind, in this order:
 * 1) keep things fair between processes/task groups
 * 2) pick the "next" process, since someone really wants that to run
 * 3) pick the "last" process, for cache locality
 * 4) do not run the "skip" process, if something else is available
 */
static struct sched_entity *
pick_next_entity(struct cfs_rq *cfs_rq, struct sched_entity *curr)
{
	struct sched_entity *left = __pick_first_entity(cfs_rq);
	struct sched_entity *se = NULL;

	trace_android_rvh_pick_next_entity(cfs_rq, curr, &se);
	if (se)
		goto done;

	/*
	 * If curr is set we have to see if its left of the leftmost entity
	 * still in the tree, provided there was anything in the tree at all.
	 */
	if (!left || (curr && entity_before(curr, left)))
		left = curr;

	se = left; /* ideally we run the leftmost entity */

	/*
	 * Avoid running the skip buddy, if running something else can
	 * be done without getting too unfair.
	 */
	if (cfs_rq->skip && cfs_rq->skip == se) {
		struct sched_entity *second;

		if (se == curr) {
			second = __pick_first_entity(cfs_rq);
		} else {
			second = __pick_next_entity(se);
			if (!second || (curr && entity_before(curr, second)))
				second = curr;
		}

		if (second && wakeup_preempt_entity(second, left) < 1)
			se = second;
	}

	if (cfs_rq->next && wakeup_preempt_entity(cfs_rq->next, left) < 1) {
		/*
		 * Someone really wants this to run. If it's not unfair, run it.
		 */
		se = cfs_rq->next;
	} else if (cfs_rq->last && wakeup_preempt_entity(cfs_rq->last, left) < 1) {
		/*
		 * Prefer last buddy, try to return the CPU to a preempted task.
		 */
		se = cfs_rq->last;
	}

done:
	return se;
}

static bool check_cfs_rq_runtime(struct cfs_rq *cfs_rq);

static void put_prev_entity(struct cfs_rq *cfs_rq, struct sched_entity *prev)
{
	/*
	 * If still on the runqueue then deactivate_task()
	 * was not called and update_curr() has to be done:
	 */
	if (prev->on_rq)
		update_curr(cfs_rq);

	/* throttle cfs_rqs exceeding runtime */
	check_cfs_rq_runtime(cfs_rq);

	check_spread(cfs_rq, prev);

	if (prev->on_rq) {
		update_stats_wait_start(cfs_rq, prev);
		/* Put 'current' back into the tree. */
		__enqueue_entity(cfs_rq, prev);
		/* in !on_rq case, update occurred at dequeue */
		update_load_avg(cfs_rq, prev, 0);
	}
	cfs_rq->curr = NULL;
}

static void
entity_tick(struct cfs_rq *cfs_rq, struct sched_entity *curr, int queued)
{
	/*
	 * Update run-time statistics of the 'current'.
	 */
	update_curr(cfs_rq);

	/*
	 * Ensure that runnable average is periodically updated.
	 */
	update_load_avg(cfs_rq, curr, UPDATE_TG);
	update_cfs_group(curr);

#ifdef CONFIG_SCHED_HRTICK
	/*
	 * queued ticks are scheduled to match the slice, so don't bother
	 * validating it and just reschedule.
	 */
	if (queued) {
		resched_curr(rq_of(cfs_rq));
		return;
	}
	/*
	 * don't let the period tick interfere with the hrtick preemption
	 */
	if (!sched_feat(DOUBLE_TICK) &&
			hrtimer_active(&rq_of(cfs_rq)->hrtick_timer))
		return;
#endif

	if (cfs_rq->nr_running > 1)
		check_preempt_tick(cfs_rq, curr);
	trace_android_rvh_entity_tick(cfs_rq, curr);
}


/**************************************************
 * CFS bandwidth control machinery
 */

#ifdef CONFIG_CFS_BANDWIDTH

#ifdef CONFIG_JUMP_LABEL
static struct static_key __cfs_bandwidth_used;

static inline bool cfs_bandwidth_used(void)
{
	return static_key_false(&__cfs_bandwidth_used);
}

void cfs_bandwidth_usage_inc(void)
{
	static_key_slow_inc_cpuslocked(&__cfs_bandwidth_used);
}

void cfs_bandwidth_usage_dec(void)
{
	static_key_slow_dec_cpuslocked(&__cfs_bandwidth_used);
}
#else /* CONFIG_JUMP_LABEL */
static bool cfs_bandwidth_used(void)
{
	return true;
}

void cfs_bandwidth_usage_inc(void) {}
void cfs_bandwidth_usage_dec(void) {}
#endif /* CONFIG_JUMP_LABEL */

/*
 * default period for cfs group bandwidth.
 * default: 0.1s, units: nanoseconds
 */
static inline u64 default_cfs_period(void)
{
	return 100000000ULL;
}

static inline u64 sched_cfs_bandwidth_slice(void)
{
	return (u64)sysctl_sched_cfs_bandwidth_slice * NSEC_PER_USEC;
}

/*
 * Replenish runtime according to assigned quota. We use sched_clock_cpu
 * directly instead of rq->clock to avoid adding additional synchronization
 * around rq->lock.
 *
 * requires cfs_b->lock
 */
void __refill_cfs_bandwidth_runtime(struct cfs_bandwidth *cfs_b)
{
	if (unlikely(cfs_b->quota == RUNTIME_INF))
		return;

	cfs_b->runtime += cfs_b->quota;
	cfs_b->runtime = min(cfs_b->runtime, cfs_b->quota + cfs_b->burst);
}

static inline struct cfs_bandwidth *tg_cfs_bandwidth(struct task_group *tg)
{
	return &tg->cfs_bandwidth;
}

/* returns 0 on failure to allocate runtime */
static int __assign_cfs_rq_runtime(struct cfs_bandwidth *cfs_b,
				   struct cfs_rq *cfs_rq, u64 target_runtime)
{
	u64 min_amount, amount = 0;

	lockdep_assert_held(&cfs_b->lock);

	/* note: this is a positive sum as runtime_remaining <= 0 */
	min_amount = target_runtime - cfs_rq->runtime_remaining;

	if (cfs_b->quota == RUNTIME_INF)
		amount = min_amount;
	else {
		start_cfs_bandwidth(cfs_b);

		if (cfs_b->runtime > 0) {
			amount = min(cfs_b->runtime, min_amount);
			cfs_b->runtime -= amount;
			cfs_b->idle = 0;
		}
	}

	cfs_rq->runtime_remaining += amount;

	return cfs_rq->runtime_remaining > 0;
}

/* returns 0 on failure to allocate runtime */
static int assign_cfs_rq_runtime(struct cfs_rq *cfs_rq)
{
	struct cfs_bandwidth *cfs_b = tg_cfs_bandwidth(cfs_rq->tg);
	int ret;

	raw_spin_lock(&cfs_b->lock);
	ret = __assign_cfs_rq_runtime(cfs_b, cfs_rq, sched_cfs_bandwidth_slice());
	raw_spin_unlock(&cfs_b->lock);

	return ret;
}

static void __account_cfs_rq_runtime(struct cfs_rq *cfs_rq, u64 delta_exec)
{
	/* dock delta_exec before expiring quota (as it could span periods) */
	cfs_rq->runtime_remaining -= delta_exec;

	if (likely(cfs_rq->runtime_remaining > 0))
		return;

	if (cfs_rq->throttled)
		return;
	/*
	 * if we're unable to extend our runtime we resched so that the active
	 * hierarchy can be throttled
	 */
	if (!assign_cfs_rq_runtime(cfs_rq) && likely(cfs_rq->curr))
		resched_curr(rq_of(cfs_rq));
}

static __always_inline
void account_cfs_rq_runtime(struct cfs_rq *cfs_rq, u64 delta_exec)
{
	if (!cfs_bandwidth_used() || !cfs_rq->runtime_enabled)
		return;

	__account_cfs_rq_runtime(cfs_rq, delta_exec);
}

static inline int cfs_rq_throttled(struct cfs_rq *cfs_rq)
{
	return cfs_bandwidth_used() && cfs_rq->throttled;
}

/* check whether cfs_rq, or any parent, is throttled */
static inline int throttled_hierarchy(struct cfs_rq *cfs_rq)
{
	return cfs_bandwidth_used() && cfs_rq->throttle_count;
}

/*
 * Ensure that neither of the group entities corresponding to src_cpu or
 * dest_cpu are members of a throttled hierarchy when performing group
 * load-balance operations.
 */
static inline int throttled_lb_pair(struct task_group *tg,
				    int src_cpu, int dest_cpu)
{
	struct cfs_rq *src_cfs_rq, *dest_cfs_rq;

	src_cfs_rq = tg->cfs_rq[src_cpu];
	dest_cfs_rq = tg->cfs_rq[dest_cpu];

	return throttled_hierarchy(src_cfs_rq) ||
	       throttled_hierarchy(dest_cfs_rq);
}

static int tg_unthrottle_up(struct task_group *tg, void *data)
{
	struct rq *rq = data;
	struct cfs_rq *cfs_rq = tg->cfs_rq[cpu_of(rq)];

	cfs_rq->throttle_count--;
	if (!cfs_rq->throttle_count) {
		cfs_rq->throttled_clock_pelt_time += rq_clock_task_mult(rq) -
					     cfs_rq->throttled_clock_pelt;

		/* Add cfs_rq with load or one or more already running entities to the list */
		if (!cfs_rq_is_decayed(cfs_rq) || cfs_rq->nr_running)
			list_add_leaf_cfs_rq(cfs_rq);
	}

	return 0;
}

static int tg_throttle_down(struct task_group *tg, void *data)
{
	struct rq *rq = data;
	struct cfs_rq *cfs_rq = tg->cfs_rq[cpu_of(rq)];

	/* group is entering throttled state, stop time */
	if (!cfs_rq->throttle_count) {
		cfs_rq->throttled_clock_pelt = rq_clock_task_mult(rq);
		list_del_leaf_cfs_rq(cfs_rq);
	}
	cfs_rq->throttle_count++;

	return 0;
}

static bool throttle_cfs_rq(struct cfs_rq *cfs_rq)
{
	struct rq *rq = rq_of(cfs_rq);
	struct cfs_bandwidth *cfs_b = tg_cfs_bandwidth(cfs_rq->tg);
	struct sched_entity *se;
	long task_delta, idle_task_delta, dequeue = 1;

	raw_spin_lock(&cfs_b->lock);
	/* This will start the period timer if necessary */
	if (__assign_cfs_rq_runtime(cfs_b, cfs_rq, 1)) {
		/*
		 * We have raced with bandwidth becoming available, and if we
		 * actually throttled the timer might not unthrottle us for an
		 * entire period. We additionally needed to make sure that any
		 * subsequent check_cfs_rq_runtime calls agree not to throttle
		 * us, as we may commit to do cfs put_prev+pick_next, so we ask
		 * for 1ns of runtime rather than just check cfs_b.
		 */
		dequeue = 0;
	} else {
		list_add_tail_rcu(&cfs_rq->throttled_list,
				  &cfs_b->throttled_cfs_rq);
	}
	raw_spin_unlock(&cfs_b->lock);

	if (!dequeue)
		return false;  /* Throttle no longer required. */

	se = cfs_rq->tg->se[cpu_of(rq_of(cfs_rq))];

	/* freeze hierarchy runnable averages while throttled */
	rcu_read_lock();
	walk_tg_tree_from(cfs_rq->tg, tg_throttle_down, tg_nop, (void *)rq);
	rcu_read_unlock();

	task_delta = cfs_rq->h_nr_running;
	idle_task_delta = cfs_rq->idle_h_nr_running;
	for_each_sched_entity(se) {
		struct cfs_rq *qcfs_rq = cfs_rq_of(se);
		/* throttled entity or throttle-on-deactivate */
		if (!se->on_rq)
			goto done;

		dequeue_entity(qcfs_rq, se, DEQUEUE_SLEEP);

		if (cfs_rq_is_idle(group_cfs_rq(se)))
			idle_task_delta = cfs_rq->h_nr_running;

		qcfs_rq->h_nr_running -= task_delta;
		qcfs_rq->idle_h_nr_running -= idle_task_delta;

		if (qcfs_rq->load.weight) {
			/* Avoid re-evaluating load for this entity: */
			se = parent_entity(se);
			break;
		}
	}

	for_each_sched_entity(se) {
		struct cfs_rq *qcfs_rq = cfs_rq_of(se);
		/* throttled entity or throttle-on-deactivate */
		if (!se->on_rq)
			goto done;

		update_load_avg(qcfs_rq, se, 0);
		se_update_runnable(se);

		if (cfs_rq_is_idle(group_cfs_rq(se)))
			idle_task_delta = cfs_rq->h_nr_running;

		qcfs_rq->h_nr_running -= task_delta;
		qcfs_rq->idle_h_nr_running -= idle_task_delta;
	}

	/* At this point se is NULL and we are at root level*/
	sub_nr_running(rq, task_delta);

done:
	/*
	 * Note: distribution will already see us throttled via the
	 * throttled-list.  rq->lock protects completion.
	 */
	cfs_rq->throttled = 1;
	cfs_rq->throttled_clock = rq_clock(rq);
	return true;
}

void unthrottle_cfs_rq(struct cfs_rq *cfs_rq)
{
	struct rq *rq = rq_of(cfs_rq);
	struct cfs_bandwidth *cfs_b = tg_cfs_bandwidth(cfs_rq->tg);
	struct sched_entity *se;
	long task_delta, idle_task_delta;

	se = cfs_rq->tg->se[cpu_of(rq)];

	cfs_rq->throttled = 0;

	update_rq_clock(rq);

	raw_spin_lock(&cfs_b->lock);
	cfs_b->throttled_time += rq_clock(rq) - cfs_rq->throttled_clock;
	list_del_rcu(&cfs_rq->throttled_list);
	raw_spin_unlock(&cfs_b->lock);

	/* update hierarchical throttle state */
	walk_tg_tree_from(cfs_rq->tg, tg_nop, tg_unthrottle_up, (void *)rq);

	/* Nothing to run but something to decay (on_list)? Complete the branch */
	if (!cfs_rq->load.weight) {
		if (cfs_rq->on_list)
			goto unthrottle_throttle;
		return;
	}

	task_delta = cfs_rq->h_nr_running;
	idle_task_delta = cfs_rq->idle_h_nr_running;
	for_each_sched_entity(se) {
		struct cfs_rq *qcfs_rq = cfs_rq_of(se);

		if (se->on_rq)
			break;
		enqueue_entity(qcfs_rq, se, ENQUEUE_WAKEUP);

		if (cfs_rq_is_idle(group_cfs_rq(se)))
			idle_task_delta = cfs_rq->h_nr_running;

		qcfs_rq->h_nr_running += task_delta;
		qcfs_rq->idle_h_nr_running += idle_task_delta;

		/* end evaluation on encountering a throttled cfs_rq */
		if (cfs_rq_throttled(qcfs_rq))
			goto unthrottle_throttle;
	}

	for_each_sched_entity(se) {
		struct cfs_rq *qcfs_rq = cfs_rq_of(se);

		update_load_avg(qcfs_rq, se, UPDATE_TG);
		se_update_runnable(se);

		if (cfs_rq_is_idle(group_cfs_rq(se)))
			idle_task_delta = cfs_rq->h_nr_running;

		qcfs_rq->h_nr_running += task_delta;
		qcfs_rq->idle_h_nr_running += idle_task_delta;

		/* end evaluation on encountering a throttled cfs_rq */
		if (cfs_rq_throttled(qcfs_rq))
			goto unthrottle_throttle;

		/*
		 * One parent has been throttled and cfs_rq removed from the
		 * list. Add it back to not break the leaf list.
		 */
		if (throttled_hierarchy(qcfs_rq))
			list_add_leaf_cfs_rq(qcfs_rq);
	}

	/* At this point se is NULL and we are at root level*/
	add_nr_running(rq, task_delta);

unthrottle_throttle:
	/*
	 * The cfs_rq_throttled() breaks in the above iteration can result in
	 * incomplete leaf list maintenance, resulting in triggering the
	 * assertion below.
	 */
	for_each_sched_entity(se) {
		struct cfs_rq *qcfs_rq = cfs_rq_of(se);

		if (list_add_leaf_cfs_rq(qcfs_rq))
			break;
	}

	assert_list_leaf_cfs_rq(rq);

	/* Determine whether we need to wake up potentially idle CPU: */
	if (rq->curr == rq->idle && rq->cfs.nr_running)
		resched_curr(rq);
}

static void distribute_cfs_runtime(struct cfs_bandwidth *cfs_b)
{
	struct cfs_rq *cfs_rq;
	u64 runtime, remaining = 1;

	rcu_read_lock();
	list_for_each_entry_rcu(cfs_rq, &cfs_b->throttled_cfs_rq,
				throttled_list) {
		struct rq *rq = rq_of(cfs_rq);
		struct rq_flags rf;

		rq_lock_irqsave(rq, &rf);
		if (!cfs_rq_throttled(cfs_rq))
			goto next;

		/* By the above check, this should never be true */
		SCHED_WARN_ON(cfs_rq->runtime_remaining > 0);

		raw_spin_lock(&cfs_b->lock);
		runtime = -cfs_rq->runtime_remaining + 1;
		if (runtime > cfs_b->runtime)
			runtime = cfs_b->runtime;
		cfs_b->runtime -= runtime;
		remaining = cfs_b->runtime;
		raw_spin_unlock(&cfs_b->lock);

		cfs_rq->runtime_remaining += runtime;

		/* we check whether we're throttled above */
		if (cfs_rq->runtime_remaining > 0)
			unthrottle_cfs_rq(cfs_rq);

next:
		rq_unlock_irqrestore(rq, &rf);

		if (!remaining)
			break;
	}
	rcu_read_unlock();
}

/*
 * Responsible for refilling a task_group's bandwidth and unthrottling its
 * cfs_rqs as appropriate. If there has been no activity within the last
 * period the timer is deactivated until scheduling resumes; cfs_b->idle is
 * used to track this state.
 */
static int do_sched_cfs_period_timer(struct cfs_bandwidth *cfs_b, int overrun, unsigned long flags)
{
	int throttled;

	/* no need to continue the timer with no bandwidth constraint */
	if (cfs_b->quota == RUNTIME_INF)
		goto out_deactivate;

	throttled = !list_empty(&cfs_b->throttled_cfs_rq);
	cfs_b->nr_periods += overrun;

	/* Refill extra burst quota even if cfs_b->idle */
	__refill_cfs_bandwidth_runtime(cfs_b);

	/*
	 * idle depends on !throttled (for the case of a large deficit), and if
	 * we're going inactive then everything else can be deferred
	 */
	if (cfs_b->idle && !throttled)
		goto out_deactivate;

	if (!throttled) {
		/* mark as potentially idle for the upcoming period */
		cfs_b->idle = 1;
		return 0;
	}

	/* account preceding periods in which throttling occurred */
	cfs_b->nr_throttled += overrun;

	/*
	 * This check is repeated as we release cfs_b->lock while we unthrottle.
	 */
	while (throttled && cfs_b->runtime > 0) {
		raw_spin_unlock_irqrestore(&cfs_b->lock, flags);
		/* we can't nest cfs_b->lock while distributing bandwidth */
		distribute_cfs_runtime(cfs_b);
		raw_spin_lock_irqsave(&cfs_b->lock, flags);

		throttled = !list_empty(&cfs_b->throttled_cfs_rq);
	}

	/*
	 * While we are ensured activity in the period following an
	 * unthrottle, this also covers the case in which the new bandwidth is
	 * insufficient to cover the existing bandwidth deficit.  (Forcing the
	 * timer to remain active while there are any throttled entities.)
	 */
	cfs_b->idle = 0;

	return 0;

out_deactivate:
	return 1;
}

/* a cfs_rq won't donate quota below this amount */
static const u64 min_cfs_rq_runtime = 1 * NSEC_PER_MSEC;
/* minimum remaining period time to redistribute slack quota */
static const u64 min_bandwidth_expiration = 2 * NSEC_PER_MSEC;
/* how long we wait to gather additional slack before distributing */
static const u64 cfs_bandwidth_slack_period = 5 * NSEC_PER_MSEC;

/*
 * Are we near the end of the current quota period?
 *
 * Requires cfs_b->lock for hrtimer_expires_remaining to be safe against the
 * hrtimer base being cleared by hrtimer_start. In the case of
 * migrate_hrtimers, base is never cleared, so we are fine.
 */
static int runtime_refresh_within(struct cfs_bandwidth *cfs_b, u64 min_expire)
{
	struct hrtimer *refresh_timer = &cfs_b->period_timer;
	s64 remaining;

	/* if the call-back is running a quota refresh is already occurring */
	if (hrtimer_callback_running(refresh_timer))
		return 1;

	/* is a quota refresh about to occur? */
	remaining = ktime_to_ns(hrtimer_expires_remaining(refresh_timer));
	if (remaining < (s64)min_expire)
		return 1;

	return 0;
}

static void start_cfs_slack_bandwidth(struct cfs_bandwidth *cfs_b)
{
	u64 min_left = cfs_bandwidth_slack_period + min_bandwidth_expiration;

	/* if there's a quota refresh soon don't bother with slack */
	if (runtime_refresh_within(cfs_b, min_left))
		return;

	/* don't push forwards an existing deferred unthrottle */
	if (cfs_b->slack_started)
		return;
	cfs_b->slack_started = true;

	hrtimer_start(&cfs_b->slack_timer,
			ns_to_ktime(cfs_bandwidth_slack_period),
			HRTIMER_MODE_REL);
}

/* we know any runtime found here is valid as update_curr() precedes return */
static void __return_cfs_rq_runtime(struct cfs_rq *cfs_rq)
{
	struct cfs_bandwidth *cfs_b = tg_cfs_bandwidth(cfs_rq->tg);
	s64 slack_runtime = cfs_rq->runtime_remaining - min_cfs_rq_runtime;

	if (slack_runtime <= 0)
		return;

	raw_spin_lock(&cfs_b->lock);
	if (cfs_b->quota != RUNTIME_INF) {
		cfs_b->runtime += slack_runtime;

		/* we are under rq->lock, defer unthrottling using a timer */
		if (cfs_b->runtime > sched_cfs_bandwidth_slice() &&
		    !list_empty(&cfs_b->throttled_cfs_rq))
			start_cfs_slack_bandwidth(cfs_b);
	}
	raw_spin_unlock(&cfs_b->lock);

	/* even if it's not valid for return we don't want to try again */
	cfs_rq->runtime_remaining -= slack_runtime;
}

static __always_inline void return_cfs_rq_runtime(struct cfs_rq *cfs_rq)
{
	if (!cfs_bandwidth_used())
		return;

	if (!cfs_rq->runtime_enabled || cfs_rq->nr_running)
		return;

	__return_cfs_rq_runtime(cfs_rq);
}

/*
 * This is done with a timer (instead of inline with bandwidth return) since
 * it's necessary to juggle rq->locks to unthrottle their respective cfs_rqs.
 */
static void do_sched_cfs_slack_timer(struct cfs_bandwidth *cfs_b)
{
	u64 runtime = 0, slice = sched_cfs_bandwidth_slice();
	unsigned long flags;

	/* confirm we're still not at a refresh boundary */
	raw_spin_lock_irqsave(&cfs_b->lock, flags);
	cfs_b->slack_started = false;

	if (runtime_refresh_within(cfs_b, min_bandwidth_expiration)) {
		raw_spin_unlock_irqrestore(&cfs_b->lock, flags);
		return;
	}

	if (cfs_b->quota != RUNTIME_INF && cfs_b->runtime > slice)
		runtime = cfs_b->runtime;

	raw_spin_unlock_irqrestore(&cfs_b->lock, flags);

	if (!runtime)
		return;

	distribute_cfs_runtime(cfs_b);
}

/*
 * When a group wakes up we want to make sure that its quota is not already
 * expired/exceeded, otherwise it may be allowed to steal additional ticks of
 * runtime as update_curr() throttling can not trigger until it's on-rq.
 */
static void check_enqueue_throttle(struct cfs_rq *cfs_rq)
{
	if (!cfs_bandwidth_used())
		return;

	/* an active group must be handled by the update_curr()->put() path */
	if (!cfs_rq->runtime_enabled || cfs_rq->curr)
		return;

	/* ensure the group is not already throttled */
	if (cfs_rq_throttled(cfs_rq))
		return;

	/* update runtime allocation */
	account_cfs_rq_runtime(cfs_rq, 0);
	if (cfs_rq->runtime_remaining <= 0)
		throttle_cfs_rq(cfs_rq);
}

static void sync_throttle(struct task_group *tg, int cpu)
{
	struct cfs_rq *pcfs_rq, *cfs_rq;

	if (!cfs_bandwidth_used())
		return;

	if (!tg->parent)
		return;

	cfs_rq = tg->cfs_rq[cpu];
	pcfs_rq = tg->parent->cfs_rq[cpu];

	cfs_rq->throttle_count = pcfs_rq->throttle_count;
	cfs_rq->throttled_clock_pelt = rq_clock_task_mult(cpu_rq(cpu));
}

/* conditionally throttle active cfs_rq's from put_prev_entity() */
static bool check_cfs_rq_runtime(struct cfs_rq *cfs_rq)
{
	if (!cfs_bandwidth_used())
		return false;

	if (likely(!cfs_rq->runtime_enabled || cfs_rq->runtime_remaining > 0))
		return false;

	/*
	 * it's possible for a throttled entity to be forced into a running
	 * state (e.g. set_curr_task), in this case we're finished.
	 */
	if (cfs_rq_throttled(cfs_rq))
		return true;

	return throttle_cfs_rq(cfs_rq);
}

static enum hrtimer_restart sched_cfs_slack_timer(struct hrtimer *timer)
{
	struct cfs_bandwidth *cfs_b =
		container_of(timer, struct cfs_bandwidth, slack_timer);

	do_sched_cfs_slack_timer(cfs_b);

	return HRTIMER_NORESTART;
}

extern const u64 max_cfs_quota_period;

static enum hrtimer_restart sched_cfs_period_timer(struct hrtimer *timer)
{
	struct cfs_bandwidth *cfs_b =
		container_of(timer, struct cfs_bandwidth, period_timer);
	unsigned long flags;
	int overrun;
	int idle = 0;
	int count = 0;

	raw_spin_lock_irqsave(&cfs_b->lock, flags);
	for (;;) {
		overrun = hrtimer_forward_now(timer, cfs_b->period);
		if (!overrun)
			break;

		idle = do_sched_cfs_period_timer(cfs_b, overrun, flags);

		if (++count > 3) {
			u64 new, old = ktime_to_ns(cfs_b->period);

			/*
			 * Grow period by a factor of 2 to avoid losing precision.
			 * Precision loss in the quota/period ratio can cause __cfs_schedulable
			 * to fail.
			 */
			new = old * 2;
			if (new < max_cfs_quota_period) {
				cfs_b->period = ns_to_ktime(new);
				cfs_b->quota *= 2;
				cfs_b->burst *= 2;

				pr_warn_ratelimited(
	"cfs_period_timer[cpu%d]: period too short, scaling up (new cfs_period_us = %lld, cfs_quota_us = %lld)\n",
					smp_processor_id(),
					div_u64(new, NSEC_PER_USEC),
					div_u64(cfs_b->quota, NSEC_PER_USEC));
			} else {
				pr_warn_ratelimited(
	"cfs_period_timer[cpu%d]: period too short, but cannot scale up without losing precision (cfs_period_us = %lld, cfs_quota_us = %lld)\n",
					smp_processor_id(),
					div_u64(old, NSEC_PER_USEC),
					div_u64(cfs_b->quota, NSEC_PER_USEC));
			}

			/* reset count so we don't come right back in here */
			count = 0;
		}
	}
	if (idle)
		cfs_b->period_active = 0;
	raw_spin_unlock_irqrestore(&cfs_b->lock, flags);

	return idle ? HRTIMER_NORESTART : HRTIMER_RESTART;
}

void init_cfs_bandwidth(struct cfs_bandwidth *cfs_b)
{
	raw_spin_lock_init(&cfs_b->lock);
	cfs_b->runtime = 0;
	cfs_b->quota = RUNTIME_INF;
	cfs_b->period = ns_to_ktime(default_cfs_period());
	cfs_b->burst = 0;

	INIT_LIST_HEAD(&cfs_b->throttled_cfs_rq);
	hrtimer_init(&cfs_b->period_timer, CLOCK_MONOTONIC, HRTIMER_MODE_ABS_PINNED);
	cfs_b->period_timer.function = sched_cfs_period_timer;
	hrtimer_init(&cfs_b->slack_timer, CLOCK_MONOTONIC, HRTIMER_MODE_REL);
	cfs_b->slack_timer.function = sched_cfs_slack_timer;
	cfs_b->slack_started = false;
}

static void init_cfs_rq_runtime(struct cfs_rq *cfs_rq)
{
	cfs_rq->runtime_enabled = 0;
	INIT_LIST_HEAD(&cfs_rq->throttled_list);
}

void start_cfs_bandwidth(struct cfs_bandwidth *cfs_b)
{
	lockdep_assert_held(&cfs_b->lock);

	if (cfs_b->period_active)
		return;

	cfs_b->period_active = 1;
	hrtimer_forward_now(&cfs_b->period_timer, cfs_b->period);
	hrtimer_start_expires(&cfs_b->period_timer, HRTIMER_MODE_ABS_PINNED);
}

static void destroy_cfs_bandwidth(struct cfs_bandwidth *cfs_b)
{
	/* init_cfs_bandwidth() was not called */
	if (!cfs_b->throttled_cfs_rq.next)
		return;

	hrtimer_cancel(&cfs_b->period_timer);
	hrtimer_cancel(&cfs_b->slack_timer);
}

/*
 * Both these CPU hotplug callbacks race against unregister_fair_sched_group()
 *
 * The race is harmless, since modifying bandwidth settings of unhooked group
 * bits doesn't do much.
 */

/* cpu online callback */
static void __maybe_unused update_runtime_enabled(struct rq *rq)
{
	struct task_group *tg;

	lockdep_assert_rq_held(rq);

	rcu_read_lock();
	list_for_each_entry_rcu(tg, &task_groups, list) {
		struct cfs_bandwidth *cfs_b = &tg->cfs_bandwidth;
		struct cfs_rq *cfs_rq = tg->cfs_rq[cpu_of(rq)];

		raw_spin_lock(&cfs_b->lock);
		cfs_rq->runtime_enabled = cfs_b->quota != RUNTIME_INF;
		raw_spin_unlock(&cfs_b->lock);
	}
	rcu_read_unlock();
}

/* cpu offline callback */
static void __maybe_unused unthrottle_offline_cfs_rqs(struct rq *rq)
{
	struct task_group *tg;

	lockdep_assert_rq_held(rq);

	rcu_read_lock();
	list_for_each_entry_rcu(tg, &task_groups, list) {
		struct cfs_rq *cfs_rq = tg->cfs_rq[cpu_of(rq)];

		if (!cfs_rq->runtime_enabled)
			continue;

		/*
		 * clock_task is not advancing so we just need to make sure
		 * there's some valid quota amount
		 */
		cfs_rq->runtime_remaining = 1;
		/*
		 * Offline rq is schedulable till CPU is completely disabled
		 * in take_cpu_down(), so we prevent new cfs throttling here.
		 */
		cfs_rq->runtime_enabled = 0;

		if (cfs_rq_throttled(cfs_rq))
			unthrottle_cfs_rq(cfs_rq);
	}
	rcu_read_unlock();
}

#else /* CONFIG_CFS_BANDWIDTH */

static inline bool cfs_bandwidth_used(void)
{
	return false;
}

static void account_cfs_rq_runtime(struct cfs_rq *cfs_rq, u64 delta_exec) {}
static bool check_cfs_rq_runtime(struct cfs_rq *cfs_rq) { return false; }
static void check_enqueue_throttle(struct cfs_rq *cfs_rq) {}
static inline void sync_throttle(struct task_group *tg, int cpu) {}
static __always_inline void return_cfs_rq_runtime(struct cfs_rq *cfs_rq) {}

static inline int cfs_rq_throttled(struct cfs_rq *cfs_rq)
{
	return 0;
}

static inline int throttled_hierarchy(struct cfs_rq *cfs_rq)
{
	return 0;
}

static inline int throttled_lb_pair(struct task_group *tg,
				    int src_cpu, int dest_cpu)
{
	return 0;
}

void init_cfs_bandwidth(struct cfs_bandwidth *cfs_b) {}

#ifdef CONFIG_FAIR_GROUP_SCHED
static void init_cfs_rq_runtime(struct cfs_rq *cfs_rq) {}
#endif

static inline struct cfs_bandwidth *tg_cfs_bandwidth(struct task_group *tg)
{
	return NULL;
}
static inline void destroy_cfs_bandwidth(struct cfs_bandwidth *cfs_b) {}
static inline void update_runtime_enabled(struct rq *rq) {}
static inline void unthrottle_offline_cfs_rqs(struct rq *rq) {}

#endif /* CONFIG_CFS_BANDWIDTH */

/**************************************************
 * CFS operations on tasks:
 */

#ifdef CONFIG_SCHED_HRTICK
static void hrtick_start_fair(struct rq *rq, struct task_struct *p)
{
	struct sched_entity *se = &p->se;
	struct cfs_rq *cfs_rq = cfs_rq_of(se);

	SCHED_WARN_ON(task_rq(p) != rq);

	if (rq->cfs.h_nr_running > 1) {
		u64 slice = sched_slice(cfs_rq, se);
		u64 ran = se->sum_exec_runtime - se->prev_sum_exec_runtime;
		s64 delta = slice - ran;

		if (delta < 0) {
			if (task_current(rq, p))
				resched_curr(rq);
			return;
		}
		hrtick_start(rq, delta);
	}
}

/*
 * called from enqueue/dequeue and updates the hrtick when the
 * current task is from our class and nr_running is low enough
 * to matter.
 */
static void hrtick_update(struct rq *rq)
{
	struct task_struct *curr = rq->curr;

	if (!hrtick_enabled_fair(rq) || curr->sched_class != &fair_sched_class)
		return;

	if (cfs_rq_of(&curr->se)->nr_running < sched_nr_latency)
		hrtick_start_fair(rq, curr);
}
#else /* !CONFIG_SCHED_HRTICK */
static inline void
hrtick_start_fair(struct rq *rq, struct task_struct *p)
{
}

static inline void hrtick_update(struct rq *rq)
{
}
#endif

#ifdef CONFIG_SMP
static inline unsigned long cpu_util(int cpu);

static inline bool cpu_overutilized(int cpu)
{
	int overutilized = -1;

	trace_android_rvh_cpu_overutilized(cpu, &overutilized);
	if (overutilized != -1)
		return overutilized;

	return !fits_capacity(cpu_util(cpu), capacity_of(cpu));
}

static inline void update_overutilized_status(struct rq *rq)
{
	if (!READ_ONCE(rq->rd->overutilized) && cpu_overutilized(rq->cpu)) {
		WRITE_ONCE(rq->rd->overutilized, SG_OVERUTILIZED);
		trace_sched_overutilized_tp(rq->rd, SG_OVERUTILIZED);
	}
}
#else
static inline void update_overutilized_status(struct rq *rq) { }
#endif

/* Runqueue only has SCHED_IDLE tasks enqueued */
static int sched_idle_rq(struct rq *rq)
{
	return unlikely(rq->nr_running == rq->cfs.idle_h_nr_running &&
			rq->nr_running);
}

#ifdef CONFIG_SMP
static int sched_idle_cpu(int cpu)
{
	return sched_idle_rq(cpu_rq(cpu));
}
#endif

/*
 * The enqueue_task method is called before nr_running is
 * increased. Here we update the fair scheduling stats and
 * then put the task into the rbtree:
 */
static void
enqueue_task_fair(struct rq *rq, struct task_struct *p, int flags)
{
	struct cfs_rq *cfs_rq;
	struct sched_entity *se = &p->se;
	int idle_h_nr_running = task_has_idle_policy(p);
	int task_new = !(flags & ENQUEUE_WAKEUP);
	int should_iowait_boost;

	/*
	 * The code below (indirectly) updates schedutil which looks at
	 * the cfs_rq utilization to select a frequency.
	 * Let's add the task's estimated utilization to the cfs_rq's
	 * estimated utilization, before we update schedutil.
	 */
	util_est_enqueue(&rq->cfs, p);

	/*
	 * If in_iowait is set, the code below may not trigger any cpufreq
	 * utilization updates, so do it here explicitly with the IOWAIT flag
	 * passed.
	 */
	should_iowait_boost = p->in_iowait;
	trace_android_rvh_set_iowait(p, rq, &should_iowait_boost);
	if (should_iowait_boost)
		cpufreq_update_util(rq, SCHED_CPUFREQ_IOWAIT);

	for_each_sched_entity(se) {
		if (se->on_rq)
			break;
		cfs_rq = cfs_rq_of(se);
		enqueue_entity(cfs_rq, se, flags);

		cfs_rq->h_nr_running++;
		cfs_rq->idle_h_nr_running += idle_h_nr_running;

		if (cfs_rq_is_idle(cfs_rq))
			idle_h_nr_running = 1;

		/* end evaluation on encountering a throttled cfs_rq */
		if (cfs_rq_throttled(cfs_rq))
			goto enqueue_throttle;

		flags = ENQUEUE_WAKEUP;
	}

	trace_android_rvh_enqueue_task_fair(rq, p, flags);
	for_each_sched_entity(se) {
		cfs_rq = cfs_rq_of(se);

		update_load_avg(cfs_rq, se, UPDATE_TG);
		se_update_runnable(se);
		update_cfs_group(se);

		cfs_rq->h_nr_running++;
		cfs_rq->idle_h_nr_running += idle_h_nr_running;

		if (cfs_rq_is_idle(cfs_rq))
			idle_h_nr_running = 1;

		/* end evaluation on encountering a throttled cfs_rq */
		if (cfs_rq_throttled(cfs_rq))
			goto enqueue_throttle;

               /*
                * One parent has been throttled and cfs_rq removed from the
                * list. Add it back to not break the leaf list.
                */
               if (throttled_hierarchy(cfs_rq))
                       list_add_leaf_cfs_rq(cfs_rq);
	}

	/* At this point se is NULL and we are at root level*/
	add_nr_running(rq, 1);

	/*
	 * Since new tasks are assigned an initial util_avg equal to
	 * half of the spare capacity of their CPU, tiny tasks have the
	 * ability to cross the overutilized threshold, which will
	 * result in the load balancer ruining all the task placement
	 * done by EAS. As a way to mitigate that effect, do not account
	 * for the first enqueue operation of new tasks during the
	 * overutilized flag detection.
	 *
	 * A better way of solving this problem would be to wait for
	 * the PELT signals of tasks to converge before taking them
	 * into account, but that is not straightforward to implement,
	 * and the following generally works well enough in practice.
	 */
	if (!task_new)
		update_overutilized_status(rq);

enqueue_throttle:
	if (cfs_bandwidth_used()) {
		/*
		 * When bandwidth control is enabled; the cfs_rq_throttled()
		 * breaks in the above iteration can result in incomplete
		 * leaf list maintenance, resulting in triggering the assertion
		 * below.
		 */
		for_each_sched_entity(se) {
			cfs_rq = cfs_rq_of(se);

			if (list_add_leaf_cfs_rq(cfs_rq))
				break;
		}
	}

	assert_list_leaf_cfs_rq(rq);

	hrtick_update(rq);
}

static void set_next_buddy(struct sched_entity *se);

/*
 * The dequeue_task method is called before nr_running is
 * decreased. We remove the task from the rbtree and
 * update the fair scheduling stats:
 */
static void dequeue_task_fair(struct rq *rq, struct task_struct *p, int flags)
{
	struct cfs_rq *cfs_rq;
	struct sched_entity *se = &p->se;
	int task_sleep = flags & DEQUEUE_SLEEP;
	int idle_h_nr_running = task_has_idle_policy(p);
	bool was_sched_idle = sched_idle_rq(rq);

	util_est_dequeue(&rq->cfs, p);

	for_each_sched_entity(se) {
		cfs_rq = cfs_rq_of(se);
		dequeue_entity(cfs_rq, se, flags);

		cfs_rq->h_nr_running--;
		cfs_rq->idle_h_nr_running -= idle_h_nr_running;

		if (cfs_rq_is_idle(cfs_rq))
			idle_h_nr_running = 1;

		/* end evaluation on encountering a throttled cfs_rq */
		if (cfs_rq_throttled(cfs_rq))
			goto dequeue_throttle;

		/* Don't dequeue parent if it has other entities besides us */
		if (cfs_rq->load.weight) {
			/* Avoid re-evaluating load for this entity: */
			se = parent_entity(se);
			/*
			 * Bias pick_next to pick a task from this cfs_rq, as
			 * p is sleeping when it is within its sched_slice.
			 */
			if (task_sleep && se && !throttled_hierarchy(cfs_rq))
				set_next_buddy(se);
			break;
		}
		flags |= DEQUEUE_SLEEP;
	}

	trace_android_rvh_dequeue_task_fair(rq, p, flags);
	for_each_sched_entity(se) {
		cfs_rq = cfs_rq_of(se);

		update_load_avg(cfs_rq, se, UPDATE_TG);
		se_update_runnable(se);
		update_cfs_group(se);

		cfs_rq->h_nr_running--;
		cfs_rq->idle_h_nr_running -= idle_h_nr_running;

		if (cfs_rq_is_idle(cfs_rq))
			idle_h_nr_running = 1;

		/* end evaluation on encountering a throttled cfs_rq */
		if (cfs_rq_throttled(cfs_rq))
			goto dequeue_throttle;

	}

	/* At this point se is NULL and we are at root level*/
	sub_nr_running(rq, 1);

	/* balance early to pull high priority tasks */
	if (unlikely(!was_sched_idle && sched_idle_rq(rq)))
		rq->next_balance = jiffies;

dequeue_throttle:
	util_est_update(&rq->cfs, p, task_sleep);
	hrtick_update(rq);
}

#ifdef CONFIG_SMP

/* Working cpumask for: load_balance, load_balance_newidle. */
DEFINE_PER_CPU(cpumask_var_t, load_balance_mask);
DEFINE_PER_CPU(cpumask_var_t, select_idle_mask);

#ifdef CONFIG_NO_HZ_COMMON

static struct {
	cpumask_var_t idle_cpus_mask;
	atomic_t nr_cpus;
	int has_blocked;		/* Idle CPUS has blocked load */
	unsigned long next_balance;     /* in jiffy units */
	unsigned long next_blocked;	/* Next update of blocked load in jiffies */
} nohz ____cacheline_aligned;

#endif /* CONFIG_NO_HZ_COMMON */

static unsigned long cpu_load(struct rq *rq)
{
	return cfs_rq_load_avg(&rq->cfs);
}

/*
 * cpu_load_without - compute CPU load without any contributions from *p
 * @cpu: the CPU which load is requested
 * @p: the task which load should be discounted
 *
 * The load of a CPU is defined by the load of tasks currently enqueued on that
 * CPU as well as tasks which are currently sleeping after an execution on that
 * CPU.
 *
 * This method returns the load of the specified CPU by discounting the load of
 * the specified task, whenever the task is currently contributing to the CPU
 * load.
 */
static unsigned long cpu_load_without(struct rq *rq, struct task_struct *p)
{
	struct cfs_rq *cfs_rq;
	unsigned int load;

	/* Task has no contribution or is new */
	if (cpu_of(rq) != task_cpu(p) || !READ_ONCE(p->se.avg.last_update_time))
		return cpu_load(rq);

	cfs_rq = &rq->cfs;
	load = READ_ONCE(cfs_rq->avg.load_avg);

	/* Discount task's util from CPU's util */
	lsub_positive(&load, task_h_load(p));

	return load;
}

static unsigned long cpu_runnable(struct rq *rq)
{
	return cfs_rq_runnable_avg(&rq->cfs);
}

static unsigned long cpu_runnable_without(struct rq *rq, struct task_struct *p)
{
	struct cfs_rq *cfs_rq;
	unsigned int runnable;

	/* Task has no contribution or is new */
	if (cpu_of(rq) != task_cpu(p) || !READ_ONCE(p->se.avg.last_update_time))
		return cpu_runnable(rq);

	cfs_rq = &rq->cfs;
	runnable = READ_ONCE(cfs_rq->avg.runnable_avg);

	/* Discount task's runnable from CPU's runnable */
	lsub_positive(&runnable, p->se.avg.runnable_avg);

	return runnable;
}

static unsigned long capacity_of(int cpu)
{
	return cpu_rq(cpu)->cpu_capacity;
}

static void record_wakee(struct task_struct *p)
{
	/*
	 * Only decay a single time; tasks that have less then 1 wakeup per
	 * jiffy will not have built up many flips.
	 */
	if (time_after(jiffies, current->wakee_flip_decay_ts + HZ)) {
		current->wakee_flips >>= 1;
		current->wakee_flip_decay_ts = jiffies;
	}

	if (current->last_wakee != p) {
		current->last_wakee = p;
		current->wakee_flips++;
	}
}

/*
 * Detect M:N waker/wakee relationships via a switching-frequency heuristic.
 *
 * A waker of many should wake a different task than the one last awakened
 * at a frequency roughly N times higher than one of its wakees.
 *
 * In order to determine whether we should let the load spread vs consolidating
 * to shared cache, we look for a minimum 'flip' frequency of llc_size in one
 * partner, and a factor of lls_size higher frequency in the other.
 *
 * With both conditions met, we can be relatively sure that the relationship is
 * non-monogamous, with partner count exceeding socket size.
 *
 * Waker/wakee being client/server, worker/dispatcher, interrupt source or
 * whatever is irrelevant, spread criteria is apparent partner count exceeds
 * socket size.
 */
static int wake_wide(struct task_struct *p)
{
	unsigned int master = current->wakee_flips;
	unsigned int slave = p->wakee_flips;
	int factor = __this_cpu_read(sd_llc_size);

	if (master < slave)
		swap(master, slave);
	if (slave < factor || master < slave * factor)
		return 0;
	return 1;
}

/*
 * The purpose of wake_affine() is to quickly determine on which CPU we can run
 * soonest. For the purpose of speed we only consider the waking and previous
 * CPU.
 *
 * wake_affine_idle() - only considers 'now', it check if the waking CPU is
 *			cache-affine and is (or	will be) idle.
 *
 * wake_affine_weight() - considers the weight to reflect the average
 *			  scheduling latency of the CPUs. This seems to work
 *			  for the overloaded case.
 */
static int
wake_affine_idle(int this_cpu, int prev_cpu, int sync)
{
	/*
	 * If this_cpu is idle, it implies the wakeup is from interrupt
	 * context. Only allow the move if cache is shared. Otherwise an
	 * interrupt intensive workload could force all tasks onto one
	 * node depending on the IO topology or IRQ affinity settings.
	 *
	 * If the prev_cpu is idle and cache affine then avoid a migration.
	 * There is no guarantee that the cache hot data from an interrupt
	 * is more important than cache hot data on the prev_cpu and from
	 * a cpufreq perspective, it's better to have higher utilisation
	 * on one CPU.
	 */
	if (available_idle_cpu(this_cpu) && cpus_share_cache(this_cpu, prev_cpu))
		return available_idle_cpu(prev_cpu) ? prev_cpu : this_cpu;

	if (sync && cpu_rq(this_cpu)->nr_running == 1)
		return this_cpu;

	if (available_idle_cpu(prev_cpu))
		return prev_cpu;

	return nr_cpumask_bits;
}

static int
wake_affine_weight(struct sched_domain *sd, struct task_struct *p,
		   int this_cpu, int prev_cpu, int sync)
{
	s64 this_eff_load, prev_eff_load;
	unsigned long task_load;

	this_eff_load = cpu_load(cpu_rq(this_cpu));

	if (sync) {
		unsigned long current_load = task_h_load(current);

		if (current_load > this_eff_load)
			return this_cpu;

		this_eff_load -= current_load;
	}

	task_load = task_h_load(p);

	this_eff_load += task_load;
	if (sched_feat(WA_BIAS))
		this_eff_load *= 100;
	this_eff_load *= capacity_of(prev_cpu);

	prev_eff_load = cpu_load(cpu_rq(prev_cpu));
	prev_eff_load -= task_load;
	if (sched_feat(WA_BIAS))
		prev_eff_load *= 100 + (sd->imbalance_pct - 100) / 2;
	prev_eff_load *= capacity_of(this_cpu);

	/*
	 * If sync, adjust the weight of prev_eff_load such that if
	 * prev_eff == this_eff that select_idle_sibling() will consider
	 * stacking the wakee on top of the waker if no other CPU is
	 * idle.
	 */
	if (sync)
		prev_eff_load += 1;

	return this_eff_load < prev_eff_load ? this_cpu : nr_cpumask_bits;
}

static int wake_affine(struct sched_domain *sd, struct task_struct *p,
		       int this_cpu, int prev_cpu, int sync)
{
	int target = nr_cpumask_bits;

	if (sched_feat(WA_IDLE))
		target = wake_affine_idle(this_cpu, prev_cpu, sync);

	if (sched_feat(WA_WEIGHT) && target == nr_cpumask_bits)
		target = wake_affine_weight(sd, p, this_cpu, prev_cpu, sync);

	schedstat_inc(p->se.statistics.nr_wakeups_affine_attempts);
	if (target == nr_cpumask_bits)
		return prev_cpu;

	schedstat_inc(sd->ttwu_move_affine);
	schedstat_inc(p->se.statistics.nr_wakeups_affine);
	return target;
}

static struct sched_group *
find_idlest_group(struct sched_domain *sd, struct task_struct *p, int this_cpu);

/*
 * find_idlest_group_cpu - find the idlest CPU among the CPUs in the group.
 */
static int
find_idlest_group_cpu(struct sched_group *group, struct task_struct *p, int this_cpu)
{
	unsigned long load, min_load = ULONG_MAX;
	unsigned int min_exit_latency = UINT_MAX;
	u64 latest_idle_timestamp = 0;
	int least_loaded_cpu = this_cpu;
	int shallowest_idle_cpu = -1;
	int i;

	/* Check if we have any choice: */
	if (group->group_weight == 1)
		return cpumask_first(sched_group_span(group));

	/* Traverse only the allowed CPUs */
	for_each_cpu_and(i, sched_group_span(group), p->cpus_ptr) {
		struct rq *rq = cpu_rq(i);

		if (!sched_core_cookie_match(rq, p))
			continue;

		if (sched_idle_cpu(i))
			return i;

		if (available_idle_cpu(i)) {
			struct cpuidle_state *idle = idle_get_state(rq);
			if (idle && idle->exit_latency < min_exit_latency) {
				/*
				 * We give priority to a CPU whose idle state
				 * has the smallest exit latency irrespective
				 * of any idle timestamp.
				 */
				min_exit_latency = idle->exit_latency;
				latest_idle_timestamp = rq->idle_stamp;
				shallowest_idle_cpu = i;
			} else if ((!idle || idle->exit_latency == min_exit_latency) &&
				   rq->idle_stamp > latest_idle_timestamp) {
				/*
				 * If equal or no active idle state, then
				 * the most recently idled CPU might have
				 * a warmer cache.
				 */
				latest_idle_timestamp = rq->idle_stamp;
				shallowest_idle_cpu = i;
			}
		} else if (shallowest_idle_cpu == -1) {
			load = cpu_load(cpu_rq(i));
			if (load < min_load) {
				min_load = load;
				least_loaded_cpu = i;
			}
		}
	}

	return shallowest_idle_cpu != -1 ? shallowest_idle_cpu : least_loaded_cpu;
}

static inline int find_idlest_cpu(struct sched_domain *sd, struct task_struct *p,
				  int cpu, int prev_cpu, int sd_flag)
{
	int new_cpu = cpu;

	if (!cpumask_intersects(sched_domain_span(sd), p->cpus_ptr))
		return prev_cpu;

	/*
	 * We need task's util for cpu_util_without, sync it up to
	 * prev_cpu's last_update_time.
	 */
	if (!(sd_flag & SD_BALANCE_FORK))
		sync_entity_load_avg(&p->se);

	while (sd) {
		struct sched_group *group;
		struct sched_domain *tmp;
		int weight;

		if (!(sd->flags & sd_flag)) {
			sd = sd->child;
			continue;
		}

		group = find_idlest_group(sd, p, cpu);
		if (!group) {
			sd = sd->child;
			continue;
		}

		new_cpu = find_idlest_group_cpu(group, p, cpu);
		if (new_cpu == cpu) {
			/* Now try balancing at a lower domain level of 'cpu': */
			sd = sd->child;
			continue;
		}

		/* Now try balancing at a lower domain level of 'new_cpu': */
		cpu = new_cpu;
		weight = sd->span_weight;
		sd = NULL;
		for_each_domain(cpu, tmp) {
			if (weight <= tmp->span_weight)
				break;
			if (tmp->flags & sd_flag)
				sd = tmp;
		}
	}

	return new_cpu;
}

static inline int __select_idle_cpu(int cpu, struct task_struct *p)
{
	if ((available_idle_cpu(cpu) || sched_idle_cpu(cpu)) &&
	    sched_cpu_cookie_match(cpu_rq(cpu), p))
		return cpu;

	return -1;
}

#ifdef CONFIG_SCHED_SMT
DEFINE_STATIC_KEY_FALSE(sched_smt_present);
EXPORT_SYMBOL_GPL(sched_smt_present);

static inline void set_idle_cores(int cpu, int val)
{
	struct sched_domain_shared *sds;

	sds = rcu_dereference(per_cpu(sd_llc_shared, cpu));
	if (sds)
		WRITE_ONCE(sds->has_idle_cores, val);
}

static inline bool test_idle_cores(int cpu, bool def)
{
	struct sched_domain_shared *sds;

	sds = rcu_dereference(per_cpu(sd_llc_shared, cpu));
	if (sds)
		return READ_ONCE(sds->has_idle_cores);

	return def;
}

/*
 * Scans the local SMT mask to see if the entire core is idle, and records this
 * information in sd_llc_shared->has_idle_cores.
 *
 * Since SMT siblings share all cache levels, inspecting this limited remote
 * state should be fairly cheap.
 */
void __update_idle_core(struct rq *rq)
{
	int core = cpu_of(rq);
	int cpu;

	rcu_read_lock();
	if (test_idle_cores(core, true))
		goto unlock;

	for_each_cpu(cpu, cpu_smt_mask(core)) {
		if (cpu == core)
			continue;

		if (!available_idle_cpu(cpu))
			goto unlock;
	}

	set_idle_cores(core, 1);
unlock:
	rcu_read_unlock();
}

/*
 * Scan the entire LLC domain for idle cores; this dynamically switches off if
 * there are no idle cores left in the system; tracked through
 * sd_llc->shared->has_idle_cores and enabled through update_idle_core() above.
 */
static int select_idle_core(struct task_struct *p, int core, struct cpumask *cpus, int *idle_cpu)
{
	bool idle = true;
	int cpu;

	if (!static_branch_likely(&sched_smt_present))
		return __select_idle_cpu(core, p);

	for_each_cpu(cpu, cpu_smt_mask(core)) {
		if (!available_idle_cpu(cpu)) {
			idle = false;
			if (*idle_cpu == -1) {
				if (sched_idle_cpu(cpu) && cpumask_test_cpu(cpu, p->cpus_ptr)) {
					*idle_cpu = cpu;
					break;
				}
				continue;
			}
			break;
		}
		if (*idle_cpu == -1 && cpumask_test_cpu(cpu, p->cpus_ptr))
			*idle_cpu = cpu;
	}

	if (idle)
		return core;

	cpumask_andnot(cpus, cpus, cpu_smt_mask(core));
	return -1;
}

/*
 * Scan the local SMT mask for idle CPUs.
 */
static int select_idle_smt(struct task_struct *p, struct sched_domain *sd, int target)
{
	int cpu;

	for_each_cpu(cpu, cpu_smt_mask(target)) {
		if (!cpumask_test_cpu(cpu, p->cpus_ptr) ||
		    !cpumask_test_cpu(cpu, sched_domain_span(sd)))
			continue;
		if (available_idle_cpu(cpu) || sched_idle_cpu(cpu))
			return cpu;
	}

	return -1;
}

#else /* CONFIG_SCHED_SMT */

static inline void set_idle_cores(int cpu, int val)
{
}

static inline bool test_idle_cores(int cpu, bool def)
{
	return def;
}

static inline int select_idle_core(struct task_struct *p, int core, struct cpumask *cpus, int *idle_cpu)
{
	return __select_idle_cpu(core, p);
}

static inline int select_idle_smt(struct task_struct *p, struct sched_domain *sd, int target)
{
	return -1;
}

#endif /* CONFIG_SCHED_SMT */

/*
 * Scan the LLC domain for idle CPUs; this is dynamically regulated by
 * comparing the average scan cost (tracked in sd->avg_scan_cost) against the
 * average idle time for this rq (as found in rq->avg_idle).
 */
static int select_idle_cpu(struct task_struct *p, struct sched_domain *sd, bool has_idle_core, int target)
{
	struct cpumask *cpus = this_cpu_cpumask_var_ptr(select_idle_mask);
	int i, cpu, idle_cpu = -1, nr = INT_MAX;
	struct rq *this_rq = this_rq();
	int this = smp_processor_id();
	struct sched_domain *this_sd;
	u64 time = 0;

	this_sd = rcu_dereference(*this_cpu_ptr(&sd_llc));
	if (!this_sd)
		return -1;

	cpumask_and(cpus, sched_domain_span(sd), p->cpus_ptr);

	if (sched_feat(SIS_PROP) && !has_idle_core) {
		u64 avg_cost, avg_idle, span_avg;
		unsigned long now = jiffies;

		/*
		 * If we're busy, the assumption that the last idle period
		 * predicts the future is flawed; age away the remaining
		 * predicted idle time.
		 */
		if (unlikely(this_rq->wake_stamp < now)) {
			while (this_rq->wake_stamp < now && this_rq->wake_avg_idle) {
				this_rq->wake_stamp++;
				this_rq->wake_avg_idle >>= 1;
			}
		}

		avg_idle = this_rq->wake_avg_idle;
		avg_cost = this_sd->avg_scan_cost + 1;

		span_avg = sd->span_weight * avg_idle;
		if (span_avg > 4*avg_cost)
			nr = div_u64(span_avg, avg_cost);
		else
			nr = 4;

		time = cpu_clock(this);
	}

	for_each_cpu_wrap(cpu, cpus, target + 1) {
		if (has_idle_core) {
			i = select_idle_core(p, cpu, cpus, &idle_cpu);
			if ((unsigned int)i < nr_cpumask_bits)
				return i;

		} else {
			if (!--nr)
				return -1;
			idle_cpu = __select_idle_cpu(cpu, p);
			if ((unsigned int)idle_cpu < nr_cpumask_bits)
				break;
		}
	}

	if (has_idle_core)
		set_idle_cores(target, false);

	if (sched_feat(SIS_PROP) && !has_idle_core) {
		time = cpu_clock(this) - time;

		/*
		 * Account for the scan cost of wakeups against the average
		 * idle time.
		 */
		this_rq->wake_avg_idle -= min(this_rq->wake_avg_idle, time);

		update_avg(&this_sd->avg_scan_cost, time);
	}

	return idle_cpu;
}

/*
 * Scan the asym_capacity domain for idle CPUs; pick the first idle one on which
 * the task fits. If no CPU is big enough, but there are idle ones, try to
 * maximize capacity.
 */
static int
select_idle_capacity(struct task_struct *p, struct sched_domain *sd, int target)
{
	unsigned long task_util, util_min, util_max, best_cap = 0;
	int cpu, best_cpu = -1;
	struct cpumask *cpus;

	cpus = this_cpu_cpumask_var_ptr(select_idle_mask);
	cpumask_and(cpus, sched_domain_span(sd), p->cpus_ptr);

	task_util = task_util_est(p);
	util_min = uclamp_eff_value(p, UCLAMP_MIN);
	util_max = uclamp_eff_value(p, UCLAMP_MAX);

	for_each_cpu_wrap(cpu, cpus, target) {
		unsigned long cpu_cap = capacity_of(cpu);

		if (!available_idle_cpu(cpu) && !sched_idle_cpu(cpu))
			continue;
		if (util_fits_cpu(task_util, util_min, util_max, cpu))
			return cpu;

		if (cpu_cap > best_cap) {
			best_cap = cpu_cap;
			best_cpu = cpu;
		}
	}

	return best_cpu;
}

static inline bool asym_fits_cpu(unsigned long util,
				 unsigned long util_min,
				 unsigned long util_max,
				 int cpu)
{
	if (sched_asym_cpucap_active())
		return util_fits_cpu(util, util_min, util_max, cpu);

	return true;
}

/*
 * Try and locate an idle core/thread in the LLC cache domain.
 */
static int select_idle_sibling(struct task_struct *p, int prev, int target)
{
	bool has_idle_core = false;
	struct sched_domain *sd;
	unsigned long task_util, util_min, util_max;
	int i, recent_used_cpu;

	/*
	 * On asymmetric system, update task utilization because we will check
	 * that the task fits with cpu's capacity.
	 */
	if (sched_asym_cpucap_active()) {
		sync_entity_load_avg(&p->se);
		task_util = task_util_est(p);
		util_min = uclamp_eff_value(p, UCLAMP_MIN);
		util_max = uclamp_eff_value(p, UCLAMP_MAX);
	}

	/*
	 * per-cpu select_idle_mask usage
	 */
	lockdep_assert_irqs_disabled();

	if ((available_idle_cpu(target) || sched_idle_cpu(target)) &&
	    asym_fits_cpu(task_util, util_min, util_max, target))
		return target;

	/*
	 * If the previous CPU is cache affine and idle, don't be stupid:
	 */
	if (prev != target && cpus_share_cache(prev, target) &&
	    (available_idle_cpu(prev) || sched_idle_cpu(prev)) &&
	    asym_fits_cpu(task_util, util_min, util_max, prev))
		return prev;

	/*
	 * Allow a per-cpu kthread to stack with the wakee if the
	 * kworker thread and the tasks previous CPUs are the same.
	 * The assumption is that the wakee queued work for the
	 * per-cpu kthread that is now complete and the wakeup is
	 * essentially a sync wakeup. An obvious example of this
	 * pattern is IO completions.
	 */
	if (is_per_cpu_kthread(current) &&
	    in_task() &&
	    prev == smp_processor_id() &&
	    this_rq()->nr_running <= 1 &&
	    asym_fits_cpu(task_util, util_min, util_max, prev)) {
		return prev;
	}

	/* Check a recently used CPU as a potential idle candidate: */
	recent_used_cpu = p->recent_used_cpu;
	p->recent_used_cpu = prev;
	if (recent_used_cpu != prev &&
	    recent_used_cpu != target &&
	    cpus_share_cache(recent_used_cpu, target) &&
	    (available_idle_cpu(recent_used_cpu) || sched_idle_cpu(recent_used_cpu)) &&
	    cpumask_test_cpu(p->recent_used_cpu, p->cpus_ptr) &&
	    asym_fits_cpu(task_util, util_min, util_max, recent_used_cpu)) {
		return recent_used_cpu;
	}

	/*
	 * For asymmetric CPU capacity systems, our domain of interest is
	 * sd_asym_cpucapacity rather than sd_llc.
	 */
	if (sched_asym_cpucap_active()) {
		sd = rcu_dereference(per_cpu(sd_asym_cpucapacity, target));
		/*
		 * On an asymmetric CPU capacity system where an exclusive
		 * cpuset defines a symmetric island (i.e. one unique
		 * capacity_orig value through the cpuset), the key will be set
		 * but the CPUs within that cpuset will not have a domain with
		 * SD_ASYM_CPUCAPACITY. These should follow the usual symmetric
		 * capacity path.
		 */
		if (sd) {
			i = select_idle_capacity(p, sd, target);
			return ((unsigned)i < nr_cpumask_bits) ? i : target;
		}
	}

	sd = rcu_dereference(per_cpu(sd_llc, target));
	if (!sd)
		return target;

	if (sched_smt_active()) {
		has_idle_core = test_idle_cores(target, false);

		if (!has_idle_core && cpus_share_cache(prev, target)) {
			i = select_idle_smt(p, sd, prev);
			if ((unsigned int)i < nr_cpumask_bits)
				return i;
		}
	}

	i = select_idle_cpu(p, sd, has_idle_core, target);
	if ((unsigned)i < nr_cpumask_bits)
		return i;

	return target;
}

/**
 * cpu_util - Estimates the amount of capacity of a CPU used by CFS tasks.
 * @cpu: the CPU to get the utilization of
 *
 * The unit of the return value must be the one of capacity so we can compare
 * the utilization with the capacity of the CPU that is available for CFS task
 * (ie cpu_capacity).
 *
 * cfs_rq.avg.util_avg is the sum of running time of runnable tasks plus the
 * recent utilization of currently non-runnable tasks on a CPU. It represents
 * the amount of utilization of a CPU in the range [0..capacity_orig] where
 * capacity_orig is the cpu_capacity available at the highest frequency
 * (arch_scale_freq_capacity()).
 * The utilization of a CPU converges towards a sum equal to or less than the
 * current capacity (capacity_curr <= capacity_orig) of the CPU because it is
 * the running time on this CPU scaled by capacity_curr.
 *
 * The estimated utilization of a CPU is defined to be the maximum between its
 * cfs_rq.avg.util_avg and the sum of the estimated utilization of the tasks
 * currently RUNNABLE on that CPU.
 * This allows to properly represent the expected utilization of a CPU which
 * has just got a big task running since a long sleep period. At the same time
 * however it preserves the benefits of the "blocked utilization" in
 * describing the potential for other tasks waking up on the same CPU.
 *
 * Nevertheless, cfs_rq.avg.util_avg can be higher than capacity_curr or even
 * higher than capacity_orig because of unfortunate rounding in
 * cfs.avg.util_avg or just after migrating tasks and new task wakeups until
 * the average stabilizes with the new running time. We need to check that the
 * utilization stays within the range of [0..capacity_orig] and cap it if
 * necessary. Without utilization capping, a group could be seen as overloaded
 * (CPU0 utilization at 121% + CPU1 utilization at 80%) whereas CPU1 has 20% of
 * available capacity. We allow utilization to overshoot capacity_curr (but not
 * capacity_orig) as it useful for predicting the capacity required after task
 * migrations (scheduler-driven DVFS).
 *
 * Return: the (estimated) utilization for the specified CPU
 */
static inline unsigned long cpu_util(int cpu)
{
	struct cfs_rq *cfs_rq;
	unsigned int util;

	cfs_rq = &cpu_rq(cpu)->cfs;
	util = READ_ONCE(cfs_rq->avg.util_avg);

	if (sched_feat(UTIL_EST))
		util = max(util, READ_ONCE(cfs_rq->avg.util_est.enqueued));

	return min_t(unsigned long, util, capacity_orig_of(cpu));
}

/*
 * cpu_util_without: compute cpu utilization without any contributions from *p
 * @cpu: the CPU which utilization is requested
 * @p: the task which utilization should be discounted
 *
 * The utilization of a CPU is defined by the utilization of tasks currently
 * enqueued on that CPU as well as tasks which are currently sleeping after an
 * execution on that CPU.
 *
 * This method returns the utilization of the specified CPU by discounting the
 * utilization of the specified task, whenever the task is currently
 * contributing to the CPU utilization.
 */
static unsigned long cpu_util_without(int cpu, struct task_struct *p)
{
	struct cfs_rq *cfs_rq;
	unsigned int util;

	/* Task has no contribution or is new */
	if (cpu != task_cpu(p) || !READ_ONCE(p->se.avg.last_update_time))
		return cpu_util(cpu);

	cfs_rq = &cpu_rq(cpu)->cfs;
	util = READ_ONCE(cfs_rq->avg.util_avg);

	/* Discount task's util from CPU's util */
	lsub_positive(&util, task_util(p));

	/*
	 * Covered cases:
	 *
	 * a) if *p is the only task sleeping on this CPU, then:
	 *      cpu_util (== task_util) > util_est (== 0)
	 *    and thus we return:
	 *      cpu_util_without = (cpu_util - task_util) = 0
	 *
	 * b) if other tasks are SLEEPING on this CPU, which is now exiting
	 *    IDLE, then:
	 *      cpu_util >= task_util
	 *      cpu_util > util_est (== 0)
	 *    and thus we discount *p's blocked utilization to return:
	 *      cpu_util_without = (cpu_util - task_util) >= 0
	 *
	 * c) if other tasks are RUNNABLE on that CPU and
	 *      util_est > cpu_util
	 *    then we use util_est since it returns a more restrictive
	 *    estimation of the spare capacity on that CPU, by just
	 *    considering the expected utilization of tasks already
	 *    runnable on that CPU.
	 *
	 * Cases a) and b) are covered by the above code, while case c) is
	 * covered by the following code when estimated utilization is
	 * enabled.
	 */
	if (sched_feat(UTIL_EST)) {
		unsigned int estimated =
			READ_ONCE(cfs_rq->avg.util_est.enqueued);

		/*
		 * Despite the following checks we still have a small window
		 * for a possible race, when an execl's select_task_rq_fair()
		 * races with LB's detach_task():
		 *
		 *   detach_task()
		 *     p->on_rq = TASK_ON_RQ_MIGRATING;
		 *     ---------------------------------- A
		 *     deactivate_task()                   \
		 *       dequeue_task()                     + RaceTime
		 *         util_est_dequeue()              /
		 *     ---------------------------------- B
		 *
		 * The additional check on "current == p" it's required to
		 * properly fix the execl regression and it helps in further
		 * reducing the chances for the above race.
		 */
		if (unlikely(task_on_rq_queued(p) || current == p))
			lsub_positive(&estimated, _task_util_est(p));

		util = max(util, estimated);
	}

	/*
	 * Utilization (estimated) can exceed the CPU capacity, thus let's
	 * clamp to the maximum CPU capacity to ensure consistency with
	 * the cpu_util call.
	 */
	return min_t(unsigned long, util, capacity_orig_of(cpu));
}

/*
 * Predicts what cpu_util(@cpu) would return if @p was migrated (and enqueued)
 * to @dst_cpu.
 */
static unsigned long cpu_util_next(int cpu, struct task_struct *p, int dst_cpu)
{
	struct cfs_rq *cfs_rq = &cpu_rq(cpu)->cfs;
	unsigned long util_est, util = READ_ONCE(cfs_rq->avg.util_avg);

	/*
	 * If @p migrates from @cpu to another, remove its contribution. Or,
	 * if @p migrates from another CPU to @cpu, add its contribution. In
	 * the other cases, @cpu is not impacted by the migration, so the
	 * util_avg should already be correct.
	 */
	if (task_cpu(p) == cpu && dst_cpu != cpu)
		lsub_positive(&util, task_util(p));
	else if (task_cpu(p) != cpu && dst_cpu == cpu)
		util += task_util(p);

	if (sched_feat(UTIL_EST)) {
		util_est = READ_ONCE(cfs_rq->avg.util_est.enqueued);

		/*
		 * During wake-up, the task isn't enqueued yet and doesn't
		 * appear in the cfs_rq->avg.util_est.enqueued of any rq,
		 * so just add it (if needed) to "simulate" what will be
		 * cpu_util() after the task has been enqueued.
		 */
		if (dst_cpu == cpu)
			util_est += _task_util_est(p);

		util = max(util, util_est);
	}

	return min(util, capacity_orig_of(cpu));
}

/*
 * compute_energy(): Estimates the energy that @pd would consume if @p was
 * migrated to @dst_cpu. compute_energy() predicts what will be the utilization
 * landscape of @pd's CPUs after the task migration, and uses the Energy Model
 * to compute what would be the energy if we decided to actually migrate that
 * task.
 */
static long
compute_energy(struct task_struct *p, int dst_cpu, struct perf_domain *pd)
{
	struct cpumask *pd_mask = perf_domain_span(pd);
	unsigned long cpu_cap = arch_scale_cpu_capacity(cpumask_first(pd_mask));
	unsigned long max_util = 0, sum_util = 0;
	unsigned long _cpu_cap = cpu_cap;
	unsigned long energy = 0;
	int cpu;

	_cpu_cap -= arch_scale_thermal_pressure(cpumask_first(pd_mask));

	/*
	 * The capacity state of CPUs of the current rd can be driven by CPUs
	 * of another rd if they belong to the same pd. So, account for the
	 * utilization of these CPUs too by masking pd with cpu_online_mask
	 * instead of the rd span.
	 *
	 * If an entire pd is outside of the current rd, it will not appear in
	 * its pd list and will not be accounted by compute_energy().
	 */
	for_each_cpu_and(cpu, pd_mask, cpu_online_mask) {
		unsigned long util_freq = cpu_util_next(cpu, p, dst_cpu);
		unsigned long cpu_util, util_running = util_freq;
		struct task_struct *tsk = NULL;

		/*
		 * When @p is placed on @cpu:
		 *
		 * util_running = max(cpu_util, cpu_util_est) +
		 *		  max(task_util, _task_util_est)
		 *
		 * while cpu_util_next is: max(cpu_util + task_util,
		 *			       cpu_util_est + _task_util_est)
		 */
		if (cpu == dst_cpu) {
			tsk = p;
			util_running =
				cpu_util_next(cpu, p, -1) + task_util_est(p);
		}

		/*
		 * Busy time computation: utilization clamping is not
		 * required since the ratio (sum_util / cpu_capacity)
		 * is already enough to scale the EM reported power
		 * consumption at the (eventually clamped) cpu_capacity.
		 */
		cpu_util = effective_cpu_util(cpu, util_running, cpu_cap,
					      ENERGY_UTIL, NULL);

		sum_util += min(cpu_util, _cpu_cap);

		/*
		 * Performance domain frequency: utilization clamping
		 * must be considered since it affects the selection
		 * of the performance domain frequency.
		 * NOTE: in case RT tasks are running, by default the
		 * FREQUENCY_UTIL's utilization can be max OPP.
		 */
		cpu_util = effective_cpu_util(cpu, util_freq, cpu_cap,
					      FREQUENCY_UTIL, tsk);
		max_util = max(max_util, min(cpu_util, _cpu_cap));
	}

	trace_android_vh_em_cpu_energy(pd->em_pd, max_util, sum_util, &energy);
	if (!energy)
		energy = em_cpu_energy(pd->em_pd, max_util, sum_util, _cpu_cap);

	return energy;
}

/*
 * find_energy_efficient_cpu(): Find most energy-efficient target CPU for the
 * waking task. find_energy_efficient_cpu() looks for the CPU with maximum
 * spare capacity in each performance domain and uses it as a potential
 * candidate to execute the task. Then, it uses the Energy Model to figure
 * out which of the CPU candidates is the most energy-efficient.
 *
 * The rationale for this heuristic is as follows. In a performance domain,
 * all the most energy efficient CPU candidates (according to the Energy
 * Model) are those for which we'll request a low frequency. When there are
 * several CPUs for which the frequency request will be the same, we don't
 * have enough data to break the tie between them, because the Energy Model
 * only includes active power costs. With this model, if we assume that
 * frequency requests follow utilization (e.g. using schedutil), the CPU with
 * the maximum spare capacity in a performance domain is guaranteed to be among
 * the best candidates of the performance domain.
 *
 * In practice, it could be preferable from an energy standpoint to pack
 * small tasks on a CPU in order to let other CPUs go in deeper idle states,
 * but that could also hurt our chances to go cluster idle, and we have no
 * ways to tell with the current Energy Model if this is actually a good
 * idea or not. So, find_energy_efficient_cpu() basically favors
 * cluster-packing, and spreading inside a cluster. That should at least be
 * a good thing for latency, and this is consistent with the idea that most
 * of the energy savings of EAS come from the asymmetry of the system, and
 * not so much from breaking the tie between identical CPUs. That's also the
 * reason why EAS is enabled in the topology code only for systems where
 * SD_ASYM_CPUCAPACITY is set.
 *
 * NOTE: Forkees are not accepted in the energy-aware wake-up path because
 * they don't have any useful utilization data yet and it's not possible to
 * forecast their impact on energy consumption. Consequently, they will be
 * placed by find_idlest_cpu() on the least loaded CPU, which might turn out
 * to be energy-inefficient in some use-cases. The alternative would be to
 * bias new tasks towards specific types of CPUs first, or to try to infer
 * their util_avg from the parent task, but those heuristics could hurt
 * other use-cases too. So, until someone finds a better way to solve this,
 * let's keep things simple by re-using the existing slow path.
 */
static int find_energy_efficient_cpu(struct task_struct *p, int prev_cpu, int sync)
{
	unsigned long prev_delta = ULONG_MAX, best_delta = ULONG_MAX;
	struct root_domain *rd = cpu_rq(smp_processor_id())->rd;
	int max_spare_cap_cpu_ls = prev_cpu, best_idle_cpu = -1;
	int cpu, best_energy_cpu = prev_cpu, target = -1;
	unsigned long max_spare_cap_ls = 0, target_cap;
	unsigned long cpu_cap, util, base_energy = 0;
	bool boosted, latency_sensitive = false;
	unsigned int min_exit_lat = UINT_MAX;
	struct cpuidle_state *idle;
	struct sched_domain *sd;
	struct perf_domain *pd;
	int new_cpu = INT_MAX;

	sync_entity_load_avg(&p->se);
	trace_android_rvh_find_energy_efficient_cpu(p, prev_cpu, sync, &new_cpu);
	if (new_cpu != INT_MAX)
		return new_cpu;

	rcu_read_lock();
	pd = rcu_dereference(rd->pd);
	if (!pd || READ_ONCE(rd->overutilized))
		goto unlock;

	cpu = smp_processor_id();
	if (sync && cpu_rq(cpu)->nr_running == 1 &&
	    cpumask_test_cpu(cpu, p->cpus_ptr) &&
	    task_fits_cpu(p, cpu)) {
		rcu_read_unlock();
		return cpu;
	}

	/*
	 * Energy-aware wake-up happens on the lowest sched_domain starting
	 * from sd_asym_cpucapacity spanning over this_cpu and prev_cpu.
	 */
	sd = rcu_dereference(*this_cpu_ptr(&sd_asym_cpucapacity));
	while (sd && !cpumask_test_cpu(prev_cpu, sched_domain_span(sd)))
		sd = sd->parent;
	if (!sd)
		goto unlock;

	target = prev_cpu;

	if (!task_util_est(p))
		goto unlock;

	latency_sensitive = uclamp_latency_sensitive(p);
	boosted = uclamp_boosted(p);
	target_cap = boosted ? 0 : ULONG_MAX;

	for (; pd; pd = pd->next) {
		unsigned long cur_delta, spare_cap, max_spare_cap = 0;
		bool compute_prev_delta = false;
		unsigned long base_energy_pd;
		int max_spare_cap_cpu = -1;

		for_each_cpu_and(cpu, perf_domain_span(pd), sched_domain_span(sd)) {
			if (!cpumask_test_cpu(cpu, p->cpus_ptr))
				continue;

			util = cpu_util_next(cpu, p, cpu);
			cpu_cap = capacity_of(cpu);
			spare_cap = cpu_cap;
			lsub_positive(&spare_cap, util);

			/*
			 * Skip CPUs that cannot satisfy the capacity request.
			 * IOW, placing the task there would make the CPU
			 * overutilized. Take uclamp into account to see how
			 * much capacity we can get out of the CPU; this is
			 * aligned with sched_cpu_util().
			 */
			util = uclamp_rq_util_with(cpu_rq(cpu), util, p);
			if (!fits_capacity(util, cpu_cap))
				continue;

			if (!latency_sensitive && cpu == prev_cpu) {
				/* Always use prev_cpu as a candidate. */
				compute_prev_delta = true;
			} else if (spare_cap > max_spare_cap) {
				/*
				 * Find the CPU with the maximum spare capacity
				 * in the performance domain.
				 */
				max_spare_cap = spare_cap;
				max_spare_cap_cpu = cpu;
			}

			if (!latency_sensitive)
				continue;

			if (idle_cpu(cpu)) {
				cpu_cap = capacity_orig_of(cpu);
				if (boosted && cpu_cap < target_cap)
					continue;
				if (!boosted && cpu_cap > target_cap)
					continue;
				idle = idle_get_state(cpu_rq(cpu));
				if (idle && idle->exit_latency > min_exit_lat &&
						cpu_cap == target_cap)
					continue;

				if (idle)
					min_exit_lat = idle->exit_latency;
				target_cap = cpu_cap;
				best_idle_cpu = cpu;
			} else if (spare_cap > max_spare_cap_ls) {
				max_spare_cap_ls = spare_cap;
				max_spare_cap_cpu_ls = cpu;
			}
		}

		if (!latency_sensitive && max_spare_cap_cpu < 0 && !compute_prev_delta)
			continue;

		/* Compute the 'base' energy of the pd, without @p */
		base_energy_pd = compute_energy(p, -1, pd);
		base_energy += base_energy_pd;

		/* Evaluate the energy impact of using prev_cpu. */
		if (compute_prev_delta) {
			prev_delta = compute_energy(p, prev_cpu, pd);
			if (prev_delta < base_energy_pd)
				goto unlock;
			prev_delta -= base_energy_pd;
			best_delta = min(best_delta, prev_delta);
		}

		/* Evaluate the energy impact of using max_spare_cap_cpu. */
		if (max_spare_cap_cpu >= 0) {
			cur_delta = compute_energy(p, max_spare_cap_cpu, pd);
			if (cur_delta < base_energy_pd)
				goto unlock;
			cur_delta -= base_energy_pd;
			if (cur_delta < best_delta) {
				best_delta = cur_delta;
				best_energy_cpu = max_spare_cap_cpu;
			}
		}
	}
	rcu_read_unlock();

	if (latency_sensitive)
		return best_idle_cpu >= 0 ? best_idle_cpu : max_spare_cap_cpu_ls;

	/*
	 * Pick the best CPU if prev_cpu cannot be used, or if it saves at
	 * least 6% of the energy used by prev_cpu.
	 */
	if ((prev_delta == ULONG_MAX) ||
	    (prev_delta - best_delta) > ((prev_delta + base_energy) >> 4))
		target = best_energy_cpu;

	return target;

unlock:
	rcu_read_unlock();

	return target;
}

/*
 * select_task_rq_fair: Select target runqueue for the waking task in domains
 * that have the relevant SD flag set. In practice, this is SD_BALANCE_WAKE,
 * SD_BALANCE_FORK, or SD_BALANCE_EXEC.
 *
 * Balances load by selecting the idlest CPU in the idlest group, or under
 * certain conditions an idle sibling CPU if the domain has SD_WAKE_AFFINE set.
 *
 * Returns the target CPU number.
 */
static int
select_task_rq_fair(struct task_struct *p, int prev_cpu, int wake_flags)
{
	int sync = (wake_flags & WF_SYNC) && !(current->flags & PF_EXITING);
	struct sched_domain *tmp, *sd = NULL;
	int cpu = smp_processor_id();
	int new_cpu = prev_cpu;
	int want_affine = 0;
	int target_cpu = -1;
	/* SD_flags and WF_flags share the first nibble */
	int sd_flag = wake_flags & 0xF;

	if (trace_android_rvh_select_task_rq_fair_enabled() &&
	    !(sd_flag & SD_BALANCE_FORK))
		sync_entity_load_avg(&p->se);
	trace_android_rvh_select_task_rq_fair(p, prev_cpu, sd_flag,
			wake_flags, &target_cpu);
	if (target_cpu >= 0)
		return target_cpu;

	/*
	 * required for stable ->cpus_allowed
	 */
	lockdep_assert_held(&p->pi_lock);
	if (wake_flags & WF_TTWU) {
		record_wakee(p);

		if (sched_energy_enabled()) {
			new_cpu = find_energy_efficient_cpu(p, prev_cpu, sync);
			if (new_cpu >= 0)
				return new_cpu;
			new_cpu = prev_cpu;
		}

		want_affine = !wake_wide(p) && cpumask_test_cpu(cpu, p->cpus_ptr);
	}

	rcu_read_lock();
	for_each_domain(cpu, tmp) {
		/*
		 * If both 'cpu' and 'prev_cpu' are part of this domain,
		 * cpu is a valid SD_WAKE_AFFINE target.
		 */
		if (want_affine && (tmp->flags & SD_WAKE_AFFINE) &&
		    cpumask_test_cpu(prev_cpu, sched_domain_span(tmp))) {
			if (cpu != prev_cpu)
				new_cpu = wake_affine(tmp, p, cpu, prev_cpu, sync);

			sd = NULL; /* Prefer wake_affine over balance flags */
			break;
		}

		if (tmp->flags & sd_flag)
			sd = tmp;
		else if (!want_affine)
			break;
	}

	if (unlikely(sd)) {
		/* Slow path */
		new_cpu = find_idlest_cpu(sd, p, cpu, prev_cpu, sd_flag);
	} else if (wake_flags & WF_TTWU) { /* XXX always ? */
		/* Fast path */
		new_cpu = select_idle_sibling(p, prev_cpu, new_cpu);
	}
	rcu_read_unlock();

	return new_cpu;
}

static void detach_entity_cfs_rq(struct sched_entity *se);

/*
 * Called immediately before a task is migrated to a new CPU; task_cpu(p) and
 * cfs_rq_of(p) references at time of call are still valid and identify the
 * previous CPU. The caller guarantees p->pi_lock or task_rq(p)->lock is held.
 */
static void migrate_task_rq_fair(struct task_struct *p, int new_cpu)
{
	/*
	 * As blocked tasks retain absolute vruntime the migration needs to
	 * deal with this by subtracting the old and adding the new
	 * min_vruntime -- the latter is done by enqueue_entity() when placing
	 * the task on the new runqueue.
	 */
	if (READ_ONCE(p->__state) == TASK_WAKING) {
		struct sched_entity *se = &p->se;
		struct cfs_rq *cfs_rq = cfs_rq_of(se);
		u64 min_vruntime;

#ifndef CONFIG_64BIT
		u64 min_vruntime_copy;

		do {
			min_vruntime_copy = cfs_rq->min_vruntime_copy;
			smp_rmb();
			min_vruntime = cfs_rq->min_vruntime;
		} while (min_vruntime != min_vruntime_copy);
#else
		min_vruntime = cfs_rq->min_vruntime;
#endif

		se->vruntime -= min_vruntime;
	}

	if (p->on_rq == TASK_ON_RQ_MIGRATING) {
		/*
		 * In case of TASK_ON_RQ_MIGRATING we in fact hold the 'old'
		 * rq->lock and can modify state directly.
		 */
		lockdep_assert_rq_held(task_rq(p));
		detach_entity_cfs_rq(&p->se);

	} else {
		/*
		 * We are supposed to update the task to "current" time, then
		 * its up to date and ready to go to new CPU/cfs_rq. But we
		 * have difficulty in getting what current time is, so simply
		 * throw away the out-of-date time. This will result in the
		 * wakee task is less decayed, but giving the wakee more load
		 * sounds not bad.
		 */
		remove_entity_load_avg(&p->se);
	}

	/* Tell new CPU we are migrated */
	p->se.avg.last_update_time = 0;

	update_scan_period(p, new_cpu);
}

static void task_dead_fair(struct task_struct *p)
{
	remove_entity_load_avg(&p->se);
}

static int
balance_fair(struct rq *rq, struct task_struct *prev, struct rq_flags *rf)
{
	if (rq->nr_running)
		return 1;

	return newidle_balance(rq, rf) != 0;
}
#endif /* CONFIG_SMP */

static unsigned long wakeup_gran(struct sched_entity *se)
{
	unsigned long gran = sysctl_sched_wakeup_granularity;

	/*
	 * Since its curr running now, convert the gran from real-time
	 * to virtual-time in his units.
	 *
	 * By using 'se' instead of 'curr' we penalize light tasks, so
	 * they get preempted easier. That is, if 'se' < 'curr' then
	 * the resulting gran will be larger, therefore penalizing the
	 * lighter, if otoh 'se' > 'curr' then the resulting gran will
	 * be smaller, again penalizing the lighter task.
	 *
	 * This is especially important for buddies when the leftmost
	 * task is higher priority than the buddy.
	 */
	return calc_delta_fair(gran, se);
}

/*
 * Should 'se' preempt 'curr'.
 *
 *             |s1
 *        |s2
 *   |s3
 *         g
 *      |<--->|c
 *
 *  w(c, s1) = -1
 *  w(c, s2) =  0
 *  w(c, s3) =  1
 *
 */
static int
wakeup_preempt_entity(struct sched_entity *curr, struct sched_entity *se)
{
	s64 gran, vdiff = curr->vruntime - se->vruntime;

	if (vdiff <= 0)
		return -1;

	gran = wakeup_gran(se);
	if (vdiff > gran)
		return 1;

	return 0;
}

static void set_last_buddy(struct sched_entity *se)
{
	for_each_sched_entity(se) {
		if (SCHED_WARN_ON(!se->on_rq))
			return;
		if (se_is_idle(se))
			return;
		cfs_rq_of(se)->last = se;
	}
}

static void set_next_buddy(struct sched_entity *se)
{
	for_each_sched_entity(se) {
		if (SCHED_WARN_ON(!se->on_rq))
			return;
		if (se_is_idle(se))
			return;
		cfs_rq_of(se)->next = se;
	}
}

static void set_skip_buddy(struct sched_entity *se)
{
	for_each_sched_entity(se)
		cfs_rq_of(se)->skip = se;
}

/*
 * Preempt the current task with a newly woken task if needed:
 */
static void check_preempt_wakeup(struct rq *rq, struct task_struct *p, int wake_flags)
{
	struct task_struct *curr = rq->curr;
	struct sched_entity *se = &curr->se, *pse = &p->se;
	struct cfs_rq *cfs_rq = task_cfs_rq(curr);
	int scale = cfs_rq->nr_running >= sched_nr_latency;
	int next_buddy_marked = 0;
	int cse_is_idle, pse_is_idle;
	bool ignore = false;
	bool preempt = false;

	if (unlikely(se == pse))
		return;
	trace_android_rvh_check_preempt_wakeup_ignore(curr, &ignore);
	if (ignore)
		return;

	/*
	 * This is possible from callers such as attach_tasks(), in which we
	 * unconditionally check_preempt_curr() after an enqueue (which may have
	 * lead to a throttle).  This both saves work and prevents false
	 * next-buddy nomination below.
	 */
	if (unlikely(throttled_hierarchy(cfs_rq_of(pse))))
		return;

	if (sched_feat(NEXT_BUDDY) && scale && !(wake_flags & WF_FORK)) {
		set_next_buddy(pse);
		next_buddy_marked = 1;
	}

	/*
	 * We can come here with TIF_NEED_RESCHED already set from new task
	 * wake up path.
	 *
	 * Note: this also catches the edge-case of curr being in a throttled
	 * group (e.g. via set_curr_task), since update_curr() (in the
	 * enqueue of curr) will have resulted in resched being set.  This
	 * prevents us from potentially nominating it as a false LAST_BUDDY
	 * below.
	 */
	if (test_tsk_need_resched(curr))
		return;

	/* Idle tasks are by definition preempted by non-idle tasks. */
	if (unlikely(task_has_idle_policy(curr)) &&
	    likely(!task_has_idle_policy(p)))
		goto preempt;

	/*
	 * Batch and idle tasks do not preempt non-idle tasks (their preemption
	 * is driven by the tick):
	 */
	if (unlikely(p->policy != SCHED_NORMAL) || !sched_feat(WAKEUP_PREEMPTION))
		return;

	find_matching_se(&se, &pse);
	BUG_ON(!pse);

	cse_is_idle = se_is_idle(se);
	pse_is_idle = se_is_idle(pse);

	/*
	 * Preempt an idle group in favor of a non-idle group (and don't preempt
	 * in the inverse case).
	 */
	if (cse_is_idle && !pse_is_idle)
		goto preempt;
	if (cse_is_idle != pse_is_idle)
		return;

	update_curr(cfs_rq_of(se));
	trace_android_rvh_check_preempt_wakeup(rq, p, &preempt, &ignore,
			wake_flags, se, pse, next_buddy_marked, sysctl_sched_wakeup_granularity);
	if (preempt)
		goto preempt;
	if (ignore)
		return;

	if (wakeup_preempt_entity(se, pse) == 1) {
		/*
		 * Bias pick_next to pick the sched entity that is
		 * triggering this preemption.
		 */
		if (!next_buddy_marked)
			set_next_buddy(pse);
		goto preempt;
	}

	return;

preempt:
	resched_curr(rq);
	/*
	 * Only set the backward buddy when the current task is still
	 * on the rq. This can happen when a wakeup gets interleaved
	 * with schedule on the ->pre_schedule() or idle_balance()
	 * point, either of which can * drop the rq lock.
	 *
	 * Also, during early boot the idle thread is in the fair class,
	 * for obvious reasons its a bad idea to schedule back to it.
	 */
	if (unlikely(!se->on_rq || curr == rq->idle))
		return;

	if (sched_feat(LAST_BUDDY) && scale && entity_is_task(se))
		set_last_buddy(se);
}

#ifdef CONFIG_SMP
static struct task_struct *pick_task_fair(struct rq *rq)
{
	struct sched_entity *se;
	struct cfs_rq *cfs_rq;

again:
	cfs_rq = &rq->cfs;
	if (!cfs_rq->nr_running)
		return NULL;

	do {
		struct sched_entity *curr = cfs_rq->curr;

		/* When we pick for a remote RQ, we'll not have done put_prev_entity() */
		if (curr) {
			if (curr->on_rq)
				update_curr(cfs_rq);
			else
				curr = NULL;

			if (unlikely(check_cfs_rq_runtime(cfs_rq)))
				goto again;
		}

		se = pick_next_entity(cfs_rq, curr);
		cfs_rq = group_cfs_rq(se);
	} while (cfs_rq);

	return task_of(se);
}
#endif

struct task_struct *
pick_next_task_fair(struct rq *rq, struct task_struct *prev, struct rq_flags *rf)
{
	struct cfs_rq *cfs_rq = &rq->cfs;
	struct sched_entity *se = NULL;
	struct task_struct *p = NULL;
	int new_tasks;
	bool repick = false;

again:
	if (!sched_fair_runnable(rq))
		goto idle;

#ifdef CONFIG_FAIR_GROUP_SCHED
	if (!prev || prev->sched_class != &fair_sched_class)
		goto simple;

	/*
	 * Because of the set_next_buddy() in dequeue_task_fair() it is rather
	 * likely that a next task is from the same cgroup as the current.
	 *
	 * Therefore attempt to avoid putting and setting the entire cgroup
	 * hierarchy, only change the part that actually changes.
	 */

	do {
		struct sched_entity *curr = cfs_rq->curr;

		/*
		 * Since we got here without doing put_prev_entity() we also
		 * have to consider cfs_rq->curr. If it is still a runnable
		 * entity, update_curr() will update its vruntime, otherwise
		 * forget we've ever seen it.
		 */
		if (curr) {
			if (curr->on_rq)
				update_curr(cfs_rq);
			else
				curr = NULL;

			/*
			 * This call to check_cfs_rq_runtime() will do the
			 * throttle and dequeue its entity in the parent(s).
			 * Therefore the nr_running test will indeed
			 * be correct.
			 */
			if (unlikely(check_cfs_rq_runtime(cfs_rq))) {
				cfs_rq = &rq->cfs;

				if (!cfs_rq->nr_running)
					goto idle;

				goto simple;
			}
		}

		se = pick_next_entity(cfs_rq, curr);
		cfs_rq = group_cfs_rq(se);
	} while (cfs_rq);

	p = task_of(se);
	trace_android_rvh_replace_next_task_fair(rq, &p, &se, &repick, false, prev);
	/*
	 * Since we haven't yet done put_prev_entity and if the selected task
	 * is a different task than we started out with, try and touch the
	 * least amount of cfs_rqs.
	 */
	if (prev != p) {
		struct sched_entity *pse = &prev->se;

		while (!(cfs_rq = is_same_group(se, pse))) {
			int se_depth = se->depth;
			int pse_depth = pse->depth;

			if (se_depth <= pse_depth) {
				put_prev_entity(cfs_rq_of(pse), pse);
				pse = parent_entity(pse);
			}
			if (se_depth >= pse_depth) {
				set_next_entity(cfs_rq_of(se), se);
				se = parent_entity(se);
			}
		}

		put_prev_entity(cfs_rq, pse);
		set_next_entity(cfs_rq, se);
	}

	goto done;
simple:
#endif
	if (prev)
		put_prev_task(rq, prev);

	trace_android_rvh_replace_next_task_fair(rq, &p, &se, &repick, true, prev);
	if (repick)
		goto done;

	do {
		se = pick_next_entity(cfs_rq, NULL);
		set_next_entity(cfs_rq, se);
		cfs_rq = group_cfs_rq(se);
	} while (cfs_rq);

	p = task_of(se);

done: __maybe_unused;
#ifdef CONFIG_SMP
	/*
	 * Move the next running task to the front of
	 * the list, so our cfs_tasks list becomes MRU
	 * one.
	 */
	list_move(&p->se.group_node, &rq->cfs_tasks);
#endif

	if (hrtick_enabled_fair(rq))
		hrtick_start_fair(rq, p);

	update_misfit_status(p, rq);

	return p;

idle:
	if (!rf)
		return NULL;

	new_tasks = newidle_balance(rq, rf);

	/*
	 * Because newidle_balance() releases (and re-acquires) rq->lock, it is
	 * possible for any higher priority task to appear. In that case we
	 * must re-start the pick_next_entity() loop.
	 */
	if (new_tasks < 0)
		return RETRY_TASK;

	if (new_tasks > 0)
		goto again;

	/*
	 * rq is about to be idle, check if we need to update the
	 * lost_idle_time of clock_pelt
	 */
	update_idle_rq_clock_pelt(rq);

	return NULL;
}

static struct task_struct *__pick_next_task_fair(struct rq *rq)
{
	return pick_next_task_fair(rq, NULL, NULL);
}

/*
 * Account for a descheduled task:
 */
static void put_prev_task_fair(struct rq *rq, struct task_struct *prev)
{
	struct sched_entity *se = &prev->se;
	struct cfs_rq *cfs_rq;

	for_each_sched_entity(se) {
		cfs_rq = cfs_rq_of(se);
		put_prev_entity(cfs_rq, se);
	}
}

/*
 * sched_yield() is very simple
 *
 * The magic of dealing with the ->skip buddy is in pick_next_entity.
 */
static void yield_task_fair(struct rq *rq)
{
	struct task_struct *curr = rq->curr;
	struct cfs_rq *cfs_rq = task_cfs_rq(curr);
	struct sched_entity *se = &curr->se;

	/*
	 * Are we the only task in the tree?
	 */
	if (unlikely(rq->nr_running == 1))
		return;

	clear_buddies(cfs_rq, se);

	if (curr->policy != SCHED_BATCH) {
		update_rq_clock(rq);
		/*
		 * Update run-time statistics of the 'current'.
		 */
		update_curr(cfs_rq);
		/*
		 * Tell update_rq_clock() that we've just updated,
		 * so we don't do microscopic update in schedule()
		 * and double the fastpath cost.
		 */
		rq_clock_skip_update(rq);
	}

	set_skip_buddy(se);
}

static bool yield_to_task_fair(struct rq *rq, struct task_struct *p)
{
	struct sched_entity *se = &p->se;

	/* throttled hierarchies are not runnable */
	if (!se->on_rq || throttled_hierarchy(cfs_rq_of(se)))
		return false;

	/* Tell the scheduler that we'd really like pse to run next. */
	set_next_buddy(se);

	yield_task_fair(rq);

	return true;
}

#ifdef CONFIG_SMP
/**************************************************
 * Fair scheduling class load-balancing methods.
 *
 * BASICS
 *
 * The purpose of load-balancing is to achieve the same basic fairness the
 * per-CPU scheduler provides, namely provide a proportional amount of compute
 * time to each task. This is expressed in the following equation:
 *
 *   W_i,n/P_i == W_j,n/P_j for all i,j                               (1)
 *
 * Where W_i,n is the n-th weight average for CPU i. The instantaneous weight
 * W_i,0 is defined as:
 *
 *   W_i,0 = \Sum_j w_i,j                                             (2)
 *
 * Where w_i,j is the weight of the j-th runnable task on CPU i. This weight
 * is derived from the nice value as per sched_prio_to_weight[].
 *
 * The weight average is an exponential decay average of the instantaneous
 * weight:
 *
 *   W'_i,n = (2^n - 1) / 2^n * W_i,n + 1 / 2^n * W_i,0               (3)
 *
 * C_i is the compute capacity of CPU i, typically it is the
 * fraction of 'recent' time available for SCHED_OTHER task execution. But it
 * can also include other factors [XXX].
 *
 * To achieve this balance we define a measure of imbalance which follows
 * directly from (1):
 *
 *   imb_i,j = max{ avg(W/C), W_i/C_i } - min{ avg(W/C), W_j/C_j }    (4)
 *
 * We them move tasks around to minimize the imbalance. In the continuous
 * function space it is obvious this converges, in the discrete case we get
 * a few fun cases generally called infeasible weight scenarios.
 *
 * [XXX expand on:
 *     - infeasible weights;
 *     - local vs global optima in the discrete case. ]
 *
 *
 * SCHED DOMAINS
 *
 * In order to solve the imbalance equation (4), and avoid the obvious O(n^2)
 * for all i,j solution, we create a tree of CPUs that follows the hardware
 * topology where each level pairs two lower groups (or better). This results
 * in O(log n) layers. Furthermore we reduce the number of CPUs going up the
 * tree to only the first of the previous level and we decrease the frequency
 * of load-balance at each level inv. proportional to the number of CPUs in
 * the groups.
 *
 * This yields:
 *
 *     log_2 n     1     n
 *   \Sum       { --- * --- * 2^i } = O(n)                            (5)
 *     i = 0      2^i   2^i
 *                               `- size of each group
 *         |         |     `- number of CPUs doing load-balance
 *         |         `- freq
 *         `- sum over all levels
 *
 * Coupled with a limit on how many tasks we can migrate every balance pass,
 * this makes (5) the runtime complexity of the balancer.
 *
 * An important property here is that each CPU is still (indirectly) connected
 * to every other CPU in at most O(log n) steps:
 *
 * The adjacency matrix of the resulting graph is given by:
 *
 *             log_2 n
 *   A_i,j = \Union     (i % 2^k == 0) && i / 2^(k+1) == j / 2^(k+1)  (6)
 *             k = 0
 *
 * And you'll find that:
 *
 *   A^(log_2 n)_i,j != 0  for all i,j                                (7)
 *
 * Showing there's indeed a path between every CPU in at most O(log n) steps.
 * The task movement gives a factor of O(m), giving a convergence complexity
 * of:
 *
 *   O(nm log n),  n := nr_cpus, m := nr_tasks                        (8)
 *
 *
 * WORK CONSERVING
 *
 * In order to avoid CPUs going idle while there's still work to do, new idle
 * balancing is more aggressive and has the newly idle CPU iterate up the domain
 * tree itself instead of relying on other CPUs to bring it work.
 *
 * This adds some complexity to both (5) and (8) but it reduces the total idle
 * time.
 *
 * [XXX more?]
 *
 *
 * CGROUPS
 *
 * Cgroups make a horror show out of (2), instead of a simple sum we get:
 *
 *                                s_k,i
 *   W_i,0 = \Sum_j \Prod_k w_k * -----                               (9)
 *                                 S_k
 *
 * Where
 *
 *   s_k,i = \Sum_j w_i,j,k  and  S_k = \Sum_i s_k,i                 (10)
 *
 * w_i,j,k is the weight of the j-th runnable task in the k-th cgroup on CPU i.
 *
 * The big problem is S_k, its a global sum needed to compute a local (W_i)
 * property.
 *
 * [XXX write more on how we solve this.. _after_ merging pjt's patches that
 *      rewrite all of this once again.]
 */

unsigned long __read_mostly max_load_balance_interval = HZ/10;
EXPORT_SYMBOL_GPL(max_load_balance_interval);

enum fbq_type { regular, remote, all };

/*
 * 'group_type' describes the group of CPUs at the moment of load balancing.
 *
 * The enum is ordered by pulling priority, with the group with lowest priority
 * first so the group_type can simply be compared when selecting the busiest
 * group. See update_sd_pick_busiest().
 */
enum group_type {
	/* The group has spare capacity that can be used to run more tasks.  */
	group_has_spare = 0,
	/*
	 * The group is fully used and the tasks don't compete for more CPU
	 * cycles. Nevertheless, some tasks might wait before running.
	 */
	group_fully_busy,
	/*
	 * SD_ASYM_CPUCAPACITY only: One task doesn't fit with CPU's capacity
	 * and must be migrated to a more powerful CPU.
	 */
	group_misfit_task,
	/*
	 * SD_ASYM_PACKING only: One local CPU with higher capacity is available,
	 * and the task should be migrated to it instead of running on the
	 * current CPU.
	 */
	group_asym_packing,
	/*
	 * The tasks' affinity constraints previously prevented the scheduler
	 * from balancing the load across the system.
	 */
	group_imbalanced,
	/*
	 * The CPU is overloaded and can't provide expected CPU cycles to all
	 * tasks.
	 */
	group_overloaded
};

enum migration_type {
	migrate_load = 0,
	migrate_util,
	migrate_task,
	migrate_misfit
};

#define LBF_ALL_PINNED	0x01
#define LBF_NEED_BREAK	0x02
#define LBF_DST_PINNED  0x04
#define LBF_SOME_PINNED	0x08
#define LBF_ACTIVE_LB	0x10

struct lb_env {
	struct sched_domain	*sd;

	struct rq		*src_rq;
	int			src_cpu;

	int			dst_cpu;
	struct rq		*dst_rq;

	struct cpumask		*dst_grpmask;
	int			new_dst_cpu;
	enum cpu_idle_type	idle;
	long			imbalance;
	/* The set of CPUs under consideration for load-balancing */
	struct cpumask		*cpus;

	unsigned int		flags;

	unsigned int		loop;
	unsigned int		loop_break;
	unsigned int		loop_max;

	enum fbq_type		fbq_type;
	enum migration_type	migration_type;
	struct list_head	tasks;
	struct rq_flags		*src_rq_rf;
};

/*
 * Is this task likely cache-hot:
 */
static int task_hot(struct task_struct *p, struct lb_env *env)
{
	s64 delta;

	lockdep_assert_rq_held(env->src_rq);

	if (p->sched_class != &fair_sched_class)
		return 0;

	if (unlikely(task_has_idle_policy(p)))
		return 0;

	/* SMT siblings share cache */
	if (env->sd->flags & SD_SHARE_CPUCAPACITY)
		return 0;

	/*
	 * Buddy candidates are cache hot:
	 */
	if (sched_feat(CACHE_HOT_BUDDY) && env->dst_rq->nr_running &&
			(&p->se == cfs_rq_of(&p->se)->next ||
			 &p->se == cfs_rq_of(&p->se)->last))
		return 1;

	if (sysctl_sched_migration_cost == -1)
		return 1;

	/*
	 * Don't migrate task if the task's cookie does not match
	 * with the destination CPU's core cookie.
	 */
	if (!sched_core_cookie_match(cpu_rq(env->dst_cpu), p))
		return 1;

	if (sysctl_sched_migration_cost == 0)
		return 0;

	delta = rq_clock_task(env->src_rq) - p->se.exec_start;

	return delta < (s64)sysctl_sched_migration_cost;
}

#ifdef CONFIG_NUMA_BALANCING
/*
 * Returns 1, if task migration degrades locality
 * Returns 0, if task migration improves locality i.e migration preferred.
 * Returns -1, if task migration is not affected by locality.
 */
static int migrate_degrades_locality(struct task_struct *p, struct lb_env *env)
{
	struct numa_group *numa_group = rcu_dereference(p->numa_group);
	unsigned long src_weight, dst_weight;
	int src_nid, dst_nid, dist;

	if (!static_branch_likely(&sched_numa_balancing))
		return -1;

	if (!p->numa_faults || !(env->sd->flags & SD_NUMA))
		return -1;

	src_nid = cpu_to_node(env->src_cpu);
	dst_nid = cpu_to_node(env->dst_cpu);

	if (src_nid == dst_nid)
		return -1;

	/* Migrating away from the preferred node is always bad. */
	if (src_nid == p->numa_preferred_nid) {
		if (env->src_rq->nr_running > env->src_rq->nr_preferred_running)
			return 1;
		else
			return -1;
	}

	/* Encourage migration to the preferred node. */
	if (dst_nid == p->numa_preferred_nid)
		return 0;

	/* Leaving a core idle is often worse than degrading locality. */
	if (env->idle == CPU_IDLE)
		return -1;

	dist = node_distance(src_nid, dst_nid);
	if (numa_group) {
		src_weight = group_weight(p, src_nid, dist);
		dst_weight = group_weight(p, dst_nid, dist);
	} else {
		src_weight = task_weight(p, src_nid, dist);
		dst_weight = task_weight(p, dst_nid, dist);
	}

	return dst_weight < src_weight;
}

#else
static inline int migrate_degrades_locality(struct task_struct *p,
					     struct lb_env *env)
{
	return -1;
}
#endif

/*
 * can_migrate_task - may task p from runqueue rq be migrated to this_cpu?
 */
static
int can_migrate_task(struct task_struct *p, struct lb_env *env)
{
	int tsk_cache_hot;
	int can_migrate = 1;

	lockdep_assert_rq_held(env->src_rq);

	trace_android_rvh_can_migrate_task(p, env->dst_cpu, &can_migrate);
	if (!can_migrate)
		return 0;

	/*
	 * We do not migrate tasks that are:
	 * 1) throttled_lb_pair, or
	 * 2) cannot be migrated to this CPU due to cpus_ptr, or
	 * 3) running (obviously), or
	 * 4) are cache-hot on their current CPU.
	 */
	if (throttled_lb_pair(task_group(p), env->src_cpu, env->dst_cpu))
		return 0;

	/* Disregard pcpu kthreads; they are where they need to be. */
	if (kthread_is_per_cpu(p))
		return 0;

	if (!cpumask_test_cpu(env->dst_cpu, p->cpus_ptr)) {
		int cpu;

		schedstat_inc(p->se.statistics.nr_failed_migrations_affine);

		env->flags |= LBF_SOME_PINNED;

		/*
		 * Remember if this task can be migrated to any other CPU in
		 * our sched_group. We may want to revisit it if we couldn't
		 * meet load balance goals by pulling other tasks on src_cpu.
		 *
		 * Avoid computing new_dst_cpu
		 * - for NEWLY_IDLE
		 * - if we have already computed one in current iteration
		 * - if it's an active balance
		 */
		if (env->idle == CPU_NEWLY_IDLE ||
		    env->flags & (LBF_DST_PINNED | LBF_ACTIVE_LB))
			return 0;

		/* Prevent to re-select dst_cpu via env's CPUs: */
		for_each_cpu_and(cpu, env->dst_grpmask, env->cpus) {
			if (cpumask_test_cpu(cpu, p->cpus_ptr)) {
				env->flags |= LBF_DST_PINNED;
				env->new_dst_cpu = cpu;
				break;
			}
		}

		return 0;
	}

	/* Record that we found at least one task that could run on dst_cpu */
	env->flags &= ~LBF_ALL_PINNED;

	if (task_running(env->src_rq, p)) {
		schedstat_inc(p->se.statistics.nr_failed_migrations_running);
		return 0;
	}

	/*
	 * Aggressive migration if:
	 * 1) active balance
	 * 2) destination numa is preferred
	 * 3) task is cache cold, or
	 * 4) too many balance attempts have failed.
	 */
	if (env->flags & LBF_ACTIVE_LB)
		return 1;

	tsk_cache_hot = migrate_degrades_locality(p, env);
	if (tsk_cache_hot == -1)
		tsk_cache_hot = task_hot(p, env);

	if (tsk_cache_hot <= 0 ||
	    env->sd->nr_balance_failed > env->sd->cache_nice_tries) {
		if (tsk_cache_hot == 1) {
			schedstat_inc(env->sd->lb_hot_gained[env->idle]);
			schedstat_inc(p->se.statistics.nr_forced_migrations);
		}
		return 1;
	}

	schedstat_inc(p->se.statistics.nr_failed_migrations_hot);
	return 0;
}

/*
 * detach_task() -- detach the task for the migration specified in env
 */
static void detach_task(struct task_struct *p, struct lb_env *env)
{
	int detached = 0;

	lockdep_assert_rq_held(env->src_rq);

	/*
	 * The vendor hook may drop the lock temporarily, so
	 * pass the rq flags to unpin lock. We expect the
	 * rq lock to be held after return.
	 */
	trace_android_rvh_migrate_queued_task(env->src_rq, env->src_rq_rf, p,
					      env->dst_cpu, &detached);
	if (detached)
		return;

	deactivate_task(env->src_rq, p, DEQUEUE_NOCLOCK);
	set_task_cpu(p, env->dst_cpu);
}

/*
 * detach_one_task() -- tries to dequeue exactly one task from env->src_rq, as
 * part of active balancing operations within "domain".
 *
 * Returns a task if successful and NULL otherwise.
 */
static struct task_struct *detach_one_task(struct lb_env *env)
{
	struct task_struct *p;

	lockdep_assert_rq_held(env->src_rq);

	list_for_each_entry_reverse(p,
			&env->src_rq->cfs_tasks, se.group_node) {
		if (!can_migrate_task(p, env))
			continue;

		detach_task(p, env);

		/*
		 * Right now, this is only the second place where
		 * lb_gained[env->idle] is updated (other is detach_tasks)
		 * so we can safely collect stats here rather than
		 * inside detach_tasks().
		 */
		schedstat_inc(env->sd->lb_gained[env->idle]);
		return p;
	}
	return NULL;
}

static const unsigned int sched_nr_migrate_break = 32;

/*
 * detach_tasks() -- tries to detach up to imbalance load/util/tasks from
 * busiest_rq, as part of a balancing operation within domain "sd".
 *
 * Returns number of detached tasks if successful and 0 otherwise.
 */
static int detach_tasks(struct lb_env *env)
{
	struct list_head *tasks = &env->src_rq->cfs_tasks;
	unsigned long util, load;
	struct task_struct *p;
	int detached = 0;

	lockdep_assert_rq_held(env->src_rq);

	/*
	 * Source run queue has been emptied by another CPU, clear
	 * LBF_ALL_PINNED flag as we will not test any task.
	 */
	if (env->src_rq->nr_running <= 1) {
		env->flags &= ~LBF_ALL_PINNED;
		return 0;
	}

	if (env->imbalance <= 0)
		return 0;

	while (!list_empty(tasks)) {
		/*
		 * We don't want to steal all, otherwise we may be treated likewise,
		 * which could at worst lead to a livelock crash.
		 */
		if (env->idle != CPU_NOT_IDLE && env->src_rq->nr_running <= 1)
			break;

		p = list_last_entry(tasks, struct task_struct, se.group_node);

		env->loop++;
		/* We've more or less seen every task there is, call it quits */
		if (env->loop > env->loop_max)
			break;

		/* take a breather every nr_migrate tasks */
		if (env->loop > env->loop_break) {
			env->loop_break += sched_nr_migrate_break;
			env->flags |= LBF_NEED_BREAK;
			break;
		}

		if (!can_migrate_task(p, env))
			goto next;

		switch (env->migration_type) {
		case migrate_load:
			/*
			 * Depending of the number of CPUs and tasks and the
			 * cgroup hierarchy, task_h_load() can return a null
			 * value. Make sure that env->imbalance decreases
			 * otherwise detach_tasks() will stop only after
			 * detaching up to loop_max tasks.
			 */
			load = max_t(unsigned long, task_h_load(p), 1);

			if (sched_feat(LB_MIN) &&
			    load < 16 && !env->sd->nr_balance_failed)
				goto next;

			/*
			 * Make sure that we don't migrate too much load.
			 * Nevertheless, let relax the constraint if
			 * scheduler fails to find a good waiting task to
			 * migrate.
			 */
			if (shr_bound(load, env->sd->nr_balance_failed) > env->imbalance)
				goto next;

			env->imbalance -= load;
			break;

		case migrate_util:
			util = task_util_est(p);

			if (util > env->imbalance)
				goto next;

			env->imbalance -= util;
			break;

		case migrate_task:
			env->imbalance--;
			break;

		case migrate_misfit:
			/* This is not a misfit task */
			if (task_fits_cpu(p, env->src_cpu))
				goto next;

			env->imbalance = 0;
			break;
		}

		detach_task(p, env);
		list_add(&p->se.group_node, &env->tasks);

		detached++;

#ifdef CONFIG_PREEMPTION
		/*
		 * NEWIDLE balancing is a source of latency, so preemptible
		 * kernels will stop after the first task is detached to minimize
		 * the critical section.
		 */
		if (env->idle == CPU_NEWLY_IDLE)
			break;
#endif

		/*
		 * We only want to steal up to the prescribed amount of
		 * load/util/tasks.
		 */
		if (env->imbalance <= 0)
			break;

		continue;
next:
		list_move(&p->se.group_node, tasks);
	}

	/*
	 * Right now, this is one of only two places we collect this stat
	 * so we can safely collect detach_one_task() stats here rather
	 * than inside detach_one_task().
	 */
	schedstat_add(env->sd->lb_gained[env->idle], detached);

	return detached;
}

/*
 * attach_task() -- attach the task detached by detach_task() to its new rq.
 */
static void attach_task(struct rq *rq, struct task_struct *p)
{
	lockdep_assert_rq_held(rq);

	BUG_ON(task_rq(p) != rq);
	activate_task(rq, p, ENQUEUE_NOCLOCK);
	check_preempt_curr(rq, p, 0);
}

/*
 * attach_one_task() -- attaches the task returned from detach_one_task() to
 * its new rq.
 */
static void attach_one_task(struct rq *rq, struct task_struct *p)
{
	struct rq_flags rf;

	rq_lock(rq, &rf);
	update_rq_clock(rq);
	attach_task(rq, p);
	rq_unlock(rq, &rf);
}

/*
 * attach_tasks() -- attaches all tasks detached by detach_tasks() to their
 * new rq.
 */
static void attach_tasks(struct lb_env *env)
{
	struct list_head *tasks = &env->tasks;
	struct task_struct *p;
	struct rq_flags rf;

	rq_lock(env->dst_rq, &rf);
	update_rq_clock(env->dst_rq);

	while (!list_empty(tasks)) {
		p = list_first_entry(tasks, struct task_struct, se.group_node);
		list_del_init(&p->se.group_node);

		attach_task(env->dst_rq, p);
	}

	rq_unlock(env->dst_rq, &rf);
}

#ifdef CONFIG_NO_HZ_COMMON
static inline bool cfs_rq_has_blocked(struct cfs_rq *cfs_rq)
{
	if (cfs_rq->avg.load_avg)
		return true;

	if (cfs_rq->avg.util_avg)
		return true;

	return false;
}

static inline bool others_have_blocked(struct rq *rq)
{
	if (READ_ONCE(rq->avg_rt.util_avg))
		return true;

	if (READ_ONCE(rq->avg_dl.util_avg))
		return true;

	if (thermal_load_avg(rq))
		return true;

#ifdef CONFIG_HAVE_SCHED_AVG_IRQ
	if (READ_ONCE(rq->avg_irq.util_avg))
		return true;
#endif

	return false;
}

static inline void update_blocked_load_tick(struct rq *rq)
{
	WRITE_ONCE(rq->last_blocked_load_update_tick, jiffies);
}

static inline void update_blocked_load_status(struct rq *rq, bool has_blocked)
{
	if (!has_blocked)
		rq->has_blocked_load = 0;
}
#else
static inline bool cfs_rq_has_blocked(struct cfs_rq *cfs_rq) { return false; }
static inline bool others_have_blocked(struct rq *rq) { return false; }
static inline void update_blocked_load_tick(struct rq *rq) {}
static inline void update_blocked_load_status(struct rq *rq, bool has_blocked) {}
#endif

static bool __update_blocked_others(struct rq *rq, bool *done)
{
	const struct sched_class *curr_class;
	u64 now = rq_clock_pelt(rq);
	unsigned long thermal_pressure;
	bool decayed;

	/*
	 * update_load_avg() can call cpufreq_update_util(). Make sure that RT,
	 * DL and IRQ signals have been updated before updating CFS.
	 */
	curr_class = rq->curr->sched_class;

	thermal_pressure = arch_scale_thermal_pressure(cpu_of(rq));

	decayed = update_rt_rq_load_avg(now, rq, curr_class == &rt_sched_class) |
		  update_dl_rq_load_avg(now, rq, curr_class == &dl_sched_class) |
		  update_thermal_load_avg(rq_clock_thermal(rq), rq, thermal_pressure) |
		  update_irq_load_avg(rq, 0);

	if (others_have_blocked(rq))
		*done = false;

	return decayed;
}

#ifdef CONFIG_FAIR_GROUP_SCHED

static bool __update_blocked_fair(struct rq *rq, bool *done)
{
	struct cfs_rq *cfs_rq, *pos;
	bool decayed = false;
	int cpu = cpu_of(rq);

	/*
	 * Iterates the task_group tree in a bottom up fashion, see
	 * list_add_leaf_cfs_rq() for details.
	 */
	for_each_leaf_cfs_rq_safe(rq, cfs_rq, pos) {
		struct sched_entity *se;

		if (update_cfs_rq_load_avg(cfs_rq_clock_pelt(cfs_rq), cfs_rq)) {
			update_tg_load_avg(cfs_rq);

			if (cfs_rq == &rq->cfs)
				decayed = true;
		}

		/* Propagate pending load changes to the parent, if any: */
		se = cfs_rq->tg->se[cpu];
		if (se && !skip_blocked_update(se))
			update_load_avg(cfs_rq_of(se), se, UPDATE_TG);

		/*
		 * There can be a lot of idle CPU cgroups.  Don't let fully
		 * decayed cfs_rqs linger on the list.
		 */
		if (cfs_rq_is_decayed(cfs_rq))
			list_del_leaf_cfs_rq(cfs_rq);

		/* Don't need periodic decay once load/util_avg are null */
		if (cfs_rq_has_blocked(cfs_rq))
			*done = false;
	}

	return decayed;
}

/*
 * Compute the hierarchical load factor for cfs_rq and all its ascendants.
 * This needs to be done in a top-down fashion because the load of a child
 * group is a fraction of its parents load.
 */
static void update_cfs_rq_h_load(struct cfs_rq *cfs_rq)
{
	struct rq *rq = rq_of(cfs_rq);
	struct sched_entity *se = cfs_rq->tg->se[cpu_of(rq)];
	unsigned long now = jiffies;
	unsigned long load;

	if (cfs_rq->last_h_load_update == now)
		return;

	WRITE_ONCE(cfs_rq->h_load_next, NULL);
	for_each_sched_entity(se) {
		cfs_rq = cfs_rq_of(se);
		WRITE_ONCE(cfs_rq->h_load_next, se);
		if (cfs_rq->last_h_load_update == now)
			break;
	}

	if (!se) {
		cfs_rq->h_load = cfs_rq_load_avg(cfs_rq);
		cfs_rq->last_h_load_update = now;
	}

	while ((se = READ_ONCE(cfs_rq->h_load_next)) != NULL) {
		load = cfs_rq->h_load;
		load = div64_ul(load * se->avg.load_avg,
			cfs_rq_load_avg(cfs_rq) + 1);
		cfs_rq = group_cfs_rq(se);
		cfs_rq->h_load = load;
		cfs_rq->last_h_load_update = now;
	}
}

static unsigned long task_h_load(struct task_struct *p)
{
	struct cfs_rq *cfs_rq = task_cfs_rq(p);

	update_cfs_rq_h_load(cfs_rq);
	return div64_ul(p->se.avg.load_avg * cfs_rq->h_load,
			cfs_rq_load_avg(cfs_rq) + 1);
}
#else
static bool __update_blocked_fair(struct rq *rq, bool *done)
{
	struct cfs_rq *cfs_rq = &rq->cfs;
	bool decayed;

	decayed = update_cfs_rq_load_avg(cfs_rq_clock_pelt(cfs_rq), cfs_rq);
	if (cfs_rq_has_blocked(cfs_rq))
		*done = false;

	return decayed;
}

static unsigned long task_h_load(struct task_struct *p)
{
	return p->se.avg.load_avg;
}
#endif

static void update_blocked_averages(int cpu)
{
	bool decayed = false, done = true;
	struct rq *rq = cpu_rq(cpu);
	struct rq_flags rf;

	rq_lock_irqsave(rq, &rf);
	update_blocked_load_tick(rq);
	update_rq_clock(rq);

	decayed |= __update_blocked_others(rq, &done);
	decayed |= __update_blocked_fair(rq, &done);

	update_blocked_load_status(rq, !done);
	if (decayed)
		cpufreq_update_util(rq, 0);
	rq_unlock_irqrestore(rq, &rf);
}

/********** Helpers for find_busiest_group ************************/

/*
 * sg_lb_stats - stats of a sched_group required for load_balancing
 */
struct sg_lb_stats {
	unsigned long avg_load; /*Avg load across the CPUs of the group */
	unsigned long group_load; /* Total load over the CPUs of the group */
	unsigned long group_capacity;
	unsigned long group_util; /* Total utilization over the CPUs of the group */
	unsigned long group_runnable; /* Total runnable time over the CPUs of the group */
	unsigned int sum_nr_running; /* Nr of tasks running in the group */
	unsigned int sum_h_nr_running; /* Nr of CFS tasks running in the group */
	unsigned int idle_cpus;
	unsigned int group_weight;
	enum group_type group_type;
	unsigned int group_asym_packing; /* Tasks should be moved to preferred CPU */
	unsigned long group_misfit_task_load; /* A CPU has a task too big for its capacity */
#ifdef CONFIG_NUMA_BALANCING
	unsigned int nr_numa_running;
	unsigned int nr_preferred_running;
#endif
};

/*
 * sd_lb_stats - Structure to store the statistics of a sched_domain
 *		 during load balancing.
 */
struct sd_lb_stats {
	struct sched_group *busiest;	/* Busiest group in this sd */
	struct sched_group *local;	/* Local group in this sd */
	unsigned long total_load;	/* Total load of all groups in sd */
	unsigned long total_capacity;	/* Total capacity of all groups in sd */
	unsigned long avg_load;	/* Average load across all groups in sd */
	unsigned int prefer_sibling; /* tasks should go to sibling first */

	struct sg_lb_stats busiest_stat;/* Statistics of the busiest group */
	struct sg_lb_stats local_stat;	/* Statistics of the local group */
};

static inline void init_sd_lb_stats(struct sd_lb_stats *sds)
{
	/*
	 * Skimp on the clearing to avoid duplicate work. We can avoid clearing
	 * local_stat because update_sg_lb_stats() does a full clear/assignment.
	 * We must however set busiest_stat::group_type and
	 * busiest_stat::idle_cpus to the worst busiest group because
	 * update_sd_pick_busiest() reads these before assignment.
	 */
	*sds = (struct sd_lb_stats){
		.busiest = NULL,
		.local = NULL,
		.total_load = 0UL,
		.total_capacity = 0UL,
		.busiest_stat = {
			.idle_cpus = UINT_MAX,
			.group_type = group_has_spare,
		},
	};
}

static unsigned long scale_rt_capacity(int cpu)
{
	struct rq *rq = cpu_rq(cpu);
	unsigned long max = arch_scale_cpu_capacity(cpu);
	unsigned long used, free;
	unsigned long irq;

	irq = cpu_util_irq(rq);

	if (unlikely(irq >= max))
		return 1;

	/*
	 * avg_rt.util_avg and avg_dl.util_avg track binary signals
	 * (running and not running) with weights 0 and 1024 respectively.
	 * avg_thermal.load_avg tracks thermal pressure and the weighted
	 * average uses the actual delta max capacity(load).
	 */
	used = READ_ONCE(rq->avg_rt.util_avg);
	used += READ_ONCE(rq->avg_dl.util_avg);
	used += thermal_load_avg(rq);

	if (unlikely(used >= max))
		return 1;

	free = max - used;

	return scale_irq_capacity(free, irq, max);
}

static void update_cpu_capacity(struct sched_domain *sd, int cpu)
{
	unsigned long capacity = scale_rt_capacity(cpu);
	struct sched_group *sdg = sd->groups;

	cpu_rq(cpu)->cpu_capacity_orig = arch_scale_cpu_capacity(cpu);

	if (!capacity)
		capacity = 1;

	trace_android_rvh_update_cpu_capacity(cpu, &capacity);
	cpu_rq(cpu)->cpu_capacity = capacity;
	trace_sched_cpu_capacity_tp(cpu_rq(cpu));

	sdg->sgc->capacity = capacity;
	sdg->sgc->min_capacity = capacity;
	sdg->sgc->max_capacity = capacity;
}

void update_group_capacity(struct sched_domain *sd, int cpu)
{
	struct sched_domain *child = sd->child;
	struct sched_group *group, *sdg = sd->groups;
	unsigned long capacity, min_capacity, max_capacity;
	unsigned long interval;

	interval = msecs_to_jiffies(sd->balance_interval);
	interval = clamp(interval, 1UL, max_load_balance_interval);
	sdg->sgc->next_update = jiffies + interval;

	if (!child) {
		update_cpu_capacity(sd, cpu);
		return;
	}

	capacity = 0;
	min_capacity = ULONG_MAX;
	max_capacity = 0;

	if (child->flags & SD_OVERLAP) {
		/*
		 * SD_OVERLAP domains cannot assume that child groups
		 * span the current group.
		 */

		for_each_cpu(cpu, sched_group_span(sdg)) {
			unsigned long cpu_cap = capacity_of(cpu);

			capacity += cpu_cap;
			min_capacity = min(cpu_cap, min_capacity);
			max_capacity = max(cpu_cap, max_capacity);
		}
	} else  {
		/*
		 * !SD_OVERLAP domains can assume that child groups
		 * span the current group.
		 */

		group = child->groups;
		do {
			struct sched_group_capacity *sgc = group->sgc;

			capacity += sgc->capacity;
			min_capacity = min(sgc->min_capacity, min_capacity);
			max_capacity = max(sgc->max_capacity, max_capacity);
			group = group->next;
		} while (group != child->groups);
	}

	sdg->sgc->capacity = capacity;
	sdg->sgc->min_capacity = min_capacity;
	sdg->sgc->max_capacity = max_capacity;
}

/*
 * Check whether the capacity of the rq has been noticeably reduced by side
 * activity. The imbalance_pct is used for the threshold.
 * Return true is the capacity is reduced
 */
static inline int
check_cpu_capacity(struct rq *rq, struct sched_domain *sd)
{
	return ((rq->cpu_capacity * sd->imbalance_pct) <
				(rq->cpu_capacity_orig * 100));
}

/*
 * Check whether a rq has a misfit task and if it looks like we can actually
 * help that task: we can migrate the task to a CPU of higher capacity, or
 * the task's current CPU is heavily pressured.
 */
static inline int check_misfit_status(struct rq *rq, struct sched_domain *sd)
{
	return rq->misfit_task_load &&
		(rq->cpu_capacity_orig < rq->rd->max_cpu_capacity ||
		 check_cpu_capacity(rq, sd));
}

/*
 * Group imbalance indicates (and tries to solve) the problem where balancing
 * groups is inadequate due to ->cpus_ptr constraints.
 *
 * Imagine a situation of two groups of 4 CPUs each and 4 tasks each with a
 * cpumask covering 1 CPU of the first group and 3 CPUs of the second group.
 * Something like:
 *
 *	{ 0 1 2 3 } { 4 5 6 7 }
 *	        *     * * *
 *
 * If we were to balance group-wise we'd place two tasks in the first group and
 * two tasks in the second group. Clearly this is undesired as it will overload
 * cpu 3 and leave one of the CPUs in the second group unused.
 *
 * The current solution to this issue is detecting the skew in the first group
 * by noticing the lower domain failed to reach balance and had difficulty
 * moving tasks due to affinity constraints.
 *
 * When this is so detected; this group becomes a candidate for busiest; see
 * update_sd_pick_busiest(). And calculate_imbalance() and
 * find_busiest_group() avoid some of the usual balance conditions to allow it
 * to create an effective group imbalance.
 *
 * This is a somewhat tricky proposition since the next run might not find the
 * group imbalance and decide the groups need to be balanced again. A most
 * subtle and fragile situation.
 */

static inline int sg_imbalanced(struct sched_group *group)
{
	return group->sgc->imbalance;
}

/*
 * group_has_capacity returns true if the group has spare capacity that could
 * be used by some tasks.
 * We consider that a group has spare capacity if the  * number of task is
 * smaller than the number of CPUs or if the utilization is lower than the
 * available capacity for CFS tasks.
 * For the latter, we use a threshold to stabilize the state, to take into
 * account the variance of the tasks' load and to return true if the available
 * capacity in meaningful for the load balancer.
 * As an example, an available capacity of 1% can appear but it doesn't make
 * any benefit for the load balance.
 */
static inline bool
group_has_capacity(unsigned int imbalance_pct, struct sg_lb_stats *sgs)
{
	if (sgs->sum_nr_running < sgs->group_weight)
		return true;

	if ((sgs->group_capacity * imbalance_pct) <
			(sgs->group_runnable * 100))
		return false;

	if ((sgs->group_capacity * 100) >
			(sgs->group_util * imbalance_pct))
		return true;

	return false;
}

/*
 *  group_is_overloaded returns true if the group has more tasks than it can
 *  handle.
 *  group_is_overloaded is not equals to !group_has_capacity because a group
 *  with the exact right number of tasks, has no more spare capacity but is not
 *  overloaded so both group_has_capacity and group_is_overloaded return
 *  false.
 */
static inline bool
group_is_overloaded(unsigned int imbalance_pct, struct sg_lb_stats *sgs)
{
	if (sgs->sum_nr_running <= sgs->group_weight)
		return false;

	if ((sgs->group_capacity * 100) <
			(sgs->group_util * imbalance_pct))
		return true;

	if ((sgs->group_capacity * imbalance_pct) <
			(sgs->group_runnable * 100))
		return true;

	return false;
}

static inline enum
group_type group_classify(unsigned int imbalance_pct,
			  struct sched_group *group,
			  struct sg_lb_stats *sgs)
{
	if (group_is_overloaded(imbalance_pct, sgs))
		return group_overloaded;

	if (sg_imbalanced(group))
		return group_imbalanced;

	if (sgs->group_asym_packing)
		return group_asym_packing;

	if (sgs->group_misfit_task_load)
		return group_misfit_task;

	if (!group_has_capacity(imbalance_pct, sgs))
		return group_fully_busy;

	return group_has_spare;
}

/**
 * update_sg_lb_stats - Update sched_group's statistics for load balancing.
 * @env: The load balancing environment.
 * @group: sched_group whose statistics are to be updated.
 * @sgs: variable to hold the statistics for this group.
 * @sg_status: Holds flag indicating the status of the sched_group
 */
static inline void update_sg_lb_stats(struct lb_env *env,
				      struct sched_group *group,
				      struct sg_lb_stats *sgs,
				      int *sg_status)
{
	int i, nr_running, local_group;

	memset(sgs, 0, sizeof(*sgs));

	local_group = cpumask_test_cpu(env->dst_cpu, sched_group_span(group));

	for_each_cpu_and(i, sched_group_span(group), env->cpus) {
		struct rq *rq = cpu_rq(i);

		sgs->group_load += cpu_load(rq);
		sgs->group_util += cpu_util(i);
		sgs->group_runnable += cpu_runnable(rq);
		sgs->sum_h_nr_running += rq->cfs.h_nr_running;

		nr_running = rq->nr_running;
		sgs->sum_nr_running += nr_running;

		if (nr_running > 1)
			*sg_status |= SG_OVERLOAD;

		if (cpu_overutilized(i))
			*sg_status |= SG_OVERUTILIZED;

#ifdef CONFIG_NUMA_BALANCING
		sgs->nr_numa_running += rq->nr_numa_running;
		sgs->nr_preferred_running += rq->nr_preferred_running;
#endif
		/*
		 * No need to call idle_cpu() if nr_running is not 0
		 */
		if (!nr_running && idle_cpu(i)) {
			sgs->idle_cpus++;
			/* Idle cpu can't have misfit task */
			continue;
		}

		if (local_group)
			continue;

		/* Check for a misfit task on the cpu */
		if (env->sd->flags & SD_ASYM_CPUCAPACITY &&
		    sgs->group_misfit_task_load < rq->misfit_task_load) {
			sgs->group_misfit_task_load = rq->misfit_task_load;
			*sg_status |= SG_OVERLOAD;
		}
	}

	/* Check if dst CPU is idle and preferred to this group */
	if (env->sd->flags & SD_ASYM_PACKING &&
	    env->idle != CPU_NOT_IDLE &&
	    sgs->sum_h_nr_running &&
	    sched_asym_prefer(env->dst_cpu, group->asym_prefer_cpu)) {
		sgs->group_asym_packing = 1;
	}

	sgs->group_capacity = group->sgc->capacity;

	sgs->group_weight = group->group_weight;

	sgs->group_type = group_classify(env->sd->imbalance_pct, group, sgs);

	/* Computing avg_load makes sense only when group is overloaded */
	if (sgs->group_type == group_overloaded)
		sgs->avg_load = (sgs->group_load * SCHED_CAPACITY_SCALE) /
				sgs->group_capacity;
}

/**
 * update_sd_pick_busiest - return 1 on busiest group
 * @env: The load balancing environment.
 * @sds: sched_domain statistics
 * @sg: sched_group candidate to be checked for being the busiest
 * @sgs: sched_group statistics
 *
 * Determine if @sg is a busier group than the previously selected
 * busiest group.
 *
 * Return: %true if @sg is a busier group than the previously selected
 * busiest group. %false otherwise.
 */
static bool update_sd_pick_busiest(struct lb_env *env,
				   struct sd_lb_stats *sds,
				   struct sched_group *sg,
				   struct sg_lb_stats *sgs)
{
	struct sg_lb_stats *busiest = &sds->busiest_stat;

	/* Make sure that there is at least one task to pull */
	if (!sgs->sum_h_nr_running)
		return false;

	/*
	 * Don't try to pull misfit tasks we can't help.
	 * We can use max_capacity here as reduction in capacity on some
	 * CPUs in the group should either be possible to resolve
	 * internally or be covered by avg_load imbalance (eventually).
	 */
	if (sgs->group_type == group_misfit_task &&
	    (!capacity_greater(capacity_of(env->dst_cpu), sg->sgc->max_capacity) ||
	     sds->local_stat.group_type != group_has_spare))
		return false;

	if (sgs->group_type > busiest->group_type)
		return true;

	if (sgs->group_type < busiest->group_type)
		return false;

	/*
	 * The candidate and the current busiest group are the same type of
	 * group. Let check which one is the busiest according to the type.
	 */

	switch (sgs->group_type) {
	case group_overloaded:
		/* Select the overloaded group with highest avg_load. */
		if (sgs->avg_load <= busiest->avg_load)
			return false;
		break;

	case group_imbalanced:
		/*
		 * Select the 1st imbalanced group as we don't have any way to
		 * choose one more than another.
		 */
		return false;

	case group_asym_packing:
		/* Prefer to move from lowest priority CPU's work */
		if (sched_asym_prefer(sg->asym_prefer_cpu, sds->busiest->asym_prefer_cpu))
			return false;
		break;

	case group_misfit_task:
		/*
		 * If we have more than one misfit sg go with the biggest
		 * misfit.
		 */
		if (sgs->group_misfit_task_load < busiest->group_misfit_task_load)
			return false;
		break;

	case group_fully_busy:
		/*
		 * Select the fully busy group with highest avg_load. In
		 * theory, there is no need to pull task from such kind of
		 * group because tasks have all compute capacity that they need
		 * but we can still improve the overall throughput by reducing
		 * contention when accessing shared HW resources.
		 *
		 * XXX for now avg_load is not computed and always 0 so we
		 * select the 1st one.
		 */
		if (sgs->avg_load <= busiest->avg_load)
			return false;
		break;

	case group_has_spare:
		/*
		 * Select not overloaded group with lowest number of idle cpus
		 * and highest number of running tasks. We could also compare
		 * the spare capacity which is more stable but it can end up
		 * that the group has less spare capacity but finally more idle
		 * CPUs which means less opportunity to pull tasks.
		 */
		if (sgs->idle_cpus > busiest->idle_cpus)
			return false;
		else if ((sgs->idle_cpus == busiest->idle_cpus) &&
			 (sgs->sum_nr_running <= busiest->sum_nr_running))
			return false;

		break;
	}

	/*
	 * Candidate sg has no more than one task per CPU and has higher
	 * per-CPU capacity. Migrating tasks to less capable CPUs may harm
	 * throughput. Maximize throughput, power/energy consequences are not
	 * considered.
	 */
	if ((env->sd->flags & SD_ASYM_CPUCAPACITY) &&
	    (sgs->group_type <= group_fully_busy) &&
	    (capacity_greater(sg->sgc->min_capacity, capacity_of(env->dst_cpu))))
		return false;

	return true;
}

#ifdef CONFIG_NUMA_BALANCING
static inline enum fbq_type fbq_classify_group(struct sg_lb_stats *sgs)
{
	if (sgs->sum_h_nr_running > sgs->nr_numa_running)
		return regular;
	if (sgs->sum_h_nr_running > sgs->nr_preferred_running)
		return remote;
	return all;
}

static inline enum fbq_type fbq_classify_rq(struct rq *rq)
{
	if (rq->nr_running > rq->nr_numa_running)
		return regular;
	if (rq->nr_running > rq->nr_preferred_running)
		return remote;
	return all;
}
#else
static inline enum fbq_type fbq_classify_group(struct sg_lb_stats *sgs)
{
	return all;
}

static inline enum fbq_type fbq_classify_rq(struct rq *rq)
{
	return regular;
}
#endif /* CONFIG_NUMA_BALANCING */


struct sg_lb_stats;

/*
 * task_running_on_cpu - return 1 if @p is running on @cpu.
 */

static unsigned int task_running_on_cpu(int cpu, struct task_struct *p)
{
	/* Task has no contribution or is new */
	if (cpu != task_cpu(p) || !READ_ONCE(p->se.avg.last_update_time))
		return 0;

	if (task_on_rq_queued(p))
		return 1;

	return 0;
}

/**
 * idle_cpu_without - would a given CPU be idle without p ?
 * @cpu: the processor on which idleness is tested.
 * @p: task which should be ignored.
 *
 * Return: 1 if the CPU would be idle. 0 otherwise.
 */
static int idle_cpu_without(int cpu, struct task_struct *p)
{
	struct rq *rq = cpu_rq(cpu);

	if (rq->curr != rq->idle && rq->curr != p)
		return 0;

	/*
	 * rq->nr_running can't be used but an updated version without the
	 * impact of p on cpu must be used instead. The updated nr_running
	 * be computed and tested before calling idle_cpu_without().
	 */

#ifdef CONFIG_SMP
	if (rq->ttwu_pending)
		return 0;
#endif

	return 1;
}

/*
 * update_sg_wakeup_stats - Update sched_group's statistics for wakeup.
 * @sd: The sched_domain level to look for idlest group.
 * @group: sched_group whose statistics are to be updated.
 * @sgs: variable to hold the statistics for this group.
 * @p: The task for which we look for the idlest group/CPU.
 */
static inline void update_sg_wakeup_stats(struct sched_domain *sd,
					  struct sched_group *group,
					  struct sg_lb_stats *sgs,
					  struct task_struct *p)
{
	int i, nr_running;

	memset(sgs, 0, sizeof(*sgs));

	/* Assume that task can't fit any CPU of the group */
	if (sd->flags & SD_ASYM_CPUCAPACITY)
		sgs->group_misfit_task_load = 1;

	for_each_cpu(i, sched_group_span(group)) {
		struct rq *rq = cpu_rq(i);
		unsigned int local;

		sgs->group_load += cpu_load_without(rq, p);
		sgs->group_util += cpu_util_without(i, p);
		sgs->group_runnable += cpu_runnable_without(rq, p);
		local = task_running_on_cpu(i, p);
		sgs->sum_h_nr_running += rq->cfs.h_nr_running - local;

		nr_running = rq->nr_running - local;
		sgs->sum_nr_running += nr_running;

		/*
		 * No need to call idle_cpu_without() if nr_running is not 0
		 */
		if (!nr_running && idle_cpu_without(i, p))
			sgs->idle_cpus++;

		/* Check if task fits in the CPU */
		if (sd->flags & SD_ASYM_CPUCAPACITY &&
		    sgs->group_misfit_task_load &&
		    task_fits_cpu(p, i))
			sgs->group_misfit_task_load = 0;

	}

	sgs->group_capacity = group->sgc->capacity;

	sgs->group_weight = group->group_weight;

	sgs->group_type = group_classify(sd->imbalance_pct, group, sgs);

	/*
	 * Computing avg_load makes sense only when group is fully busy or
	 * overloaded
	 */
	if (sgs->group_type == group_fully_busy ||
		sgs->group_type == group_overloaded)
		sgs->avg_load = (sgs->group_load * SCHED_CAPACITY_SCALE) /
				sgs->group_capacity;
}

static bool update_pick_idlest(struct sched_group *idlest,
			       struct sg_lb_stats *idlest_sgs,
			       struct sched_group *group,
			       struct sg_lb_stats *sgs)
{
	if (sgs->group_type < idlest_sgs->group_type)
		return true;

	if (sgs->group_type > idlest_sgs->group_type)
		return false;

	/*
	 * The candidate and the current idlest group are the same type of
	 * group. Let check which one is the idlest according to the type.
	 */

	switch (sgs->group_type) {
	case group_overloaded:
	case group_fully_busy:
		/* Select the group with lowest avg_load. */
		if (idlest_sgs->avg_load <= sgs->avg_load)
			return false;
		break;

	case group_imbalanced:
	case group_asym_packing:
		/* Those types are not used in the slow wakeup path */
		return false;

	case group_misfit_task:
		/* Select group with the highest max capacity */
		if (idlest->sgc->max_capacity >= group->sgc->max_capacity)
			return false;
		break;

	case group_has_spare:
		/* Select group with most idle CPUs */
		if (idlest_sgs->idle_cpus > sgs->idle_cpus)
			return false;

		/* Select group with lowest group_util */
		if (idlest_sgs->idle_cpus == sgs->idle_cpus &&
			idlest_sgs->group_util <= sgs->group_util)
			return false;

		break;
	}

	return true;
}

/*
 * Allow a NUMA imbalance if busy CPUs is less than 25% of the domain.
 * This is an approximation as the number of running tasks may not be
 * related to the number of busy CPUs due to sched_setaffinity.
 */
static inline bool
allow_numa_imbalance(unsigned int running, unsigned int weight)
{
	return (running < (weight >> 2));
}

/*
 * find_idlest_group() finds and returns the least busy CPU group within the
 * domain.
 *
 * Assumes p is allowed on at least one CPU in sd.
 */
static struct sched_group *
find_idlest_group(struct sched_domain *sd, struct task_struct *p, int this_cpu)
{
	struct sched_group *idlest = NULL, *local = NULL, *group = sd->groups;
	struct sg_lb_stats local_sgs, tmp_sgs;
	struct sg_lb_stats *sgs;
	unsigned long imbalance;
	struct sg_lb_stats idlest_sgs = {
			.avg_load = UINT_MAX,
			.group_type = group_overloaded,
	};

	do {
		int local_group;

		/* Skip over this group if it has no CPUs allowed */
		if (!cpumask_intersects(sched_group_span(group),
					p->cpus_ptr))
			continue;

		/* Skip over this group if no cookie matched */
		if (!sched_group_cookie_match(cpu_rq(this_cpu), p, group))
			continue;

		local_group = cpumask_test_cpu(this_cpu,
					       sched_group_span(group));

		if (local_group) {
			sgs = &local_sgs;
			local = group;
		} else {
			sgs = &tmp_sgs;
		}

		update_sg_wakeup_stats(sd, group, sgs, p);

		if (!local_group && update_pick_idlest(idlest, &idlest_sgs, group, sgs)) {
			idlest = group;
			idlest_sgs = *sgs;
		}

	} while (group = group->next, group != sd->groups);


	/* There is no idlest group to push tasks to */
	if (!idlest)
		return NULL;

	/* The local group has been skipped because of CPU affinity */
	if (!local)
		return idlest;

	/*
	 * If the local group is idler than the selected idlest group
	 * don't try and push the task.
	 */
	if (local_sgs.group_type < idlest_sgs.group_type)
		return NULL;

	/*
	 * If the local group is busier than the selected idlest group
	 * try and push the task.
	 */
	if (local_sgs.group_type > idlest_sgs.group_type)
		return idlest;

	switch (local_sgs.group_type) {
	case group_overloaded:
	case group_fully_busy:

		/* Calculate allowed imbalance based on load */
		imbalance = scale_load_down(NICE_0_LOAD) *
				(sd->imbalance_pct-100) / 100;

		/*
		 * When comparing groups across NUMA domains, it's possible for
		 * the local domain to be very lightly loaded relative to the
		 * remote domains but "imbalance" skews the comparison making
		 * remote CPUs look much more favourable. When considering
		 * cross-domain, add imbalance to the load on the remote node
		 * and consider staying local.
		 */

		if ((sd->flags & SD_NUMA) &&
		    ((idlest_sgs.avg_load + imbalance) >= local_sgs.avg_load))
			return NULL;

		/*
		 * If the local group is less loaded than the selected
		 * idlest group don't try and push any tasks.
		 */
		if (idlest_sgs.avg_load >= (local_sgs.avg_load + imbalance))
			return NULL;

		if (100 * local_sgs.avg_load <= sd->imbalance_pct * idlest_sgs.avg_load)
			return NULL;
		break;

	case group_imbalanced:
	case group_asym_packing:
		/* Those type are not used in the slow wakeup path */
		return NULL;

	case group_misfit_task:
		/* Select group with the highest max capacity */
		if (local->sgc->max_capacity >= idlest->sgc->max_capacity)
			return NULL;
		break;

	case group_has_spare:
		if (sd->flags & SD_NUMA) {
#ifdef CONFIG_NUMA_BALANCING
			int idlest_cpu;
			/*
			 * If there is spare capacity at NUMA, try to select
			 * the preferred node
			 */
			if (cpu_to_node(this_cpu) == p->numa_preferred_nid)
				return NULL;

			idlest_cpu = cpumask_first(sched_group_span(idlest));
			if (cpu_to_node(idlest_cpu) == p->numa_preferred_nid)
				return idlest;
#endif
			/*
			 * Otherwise, keep the task close to the wakeup source
			 * and improve locality if the number of running tasks
			 * would remain below threshold where an imbalance is
			 * allowed. If there is a real need of migration,
			 * periodic load balance will take care of it.
			 */
			if (allow_numa_imbalance(local_sgs.sum_nr_running + 1, local_sgs.group_weight))
				return NULL;
		}

		/*
		 * Select group with highest number of idle CPUs. We could also
		 * compare the utilization which is more stable but it can end
		 * up that the group has less spare capacity but finally more
		 * idle CPUs which means more opportunity to run task.
		 */
		if (local_sgs.idle_cpus >= idlest_sgs.idle_cpus)
			return NULL;
		break;
	}

	return idlest;
}

/**
 * update_sd_lb_stats - Update sched_domain's statistics for load balancing.
 * @env: The load balancing environment.
 * @sds: variable to hold the statistics for this sched_domain.
 */

static inline void update_sd_lb_stats(struct lb_env *env, struct sd_lb_stats *sds)
{
	struct sched_domain *child = env->sd->child;
	struct sched_group *sg = env->sd->groups;
	struct sg_lb_stats *local = &sds->local_stat;
	struct sg_lb_stats tmp_sgs;
	int sg_status = 0;

	do {
		struct sg_lb_stats *sgs = &tmp_sgs;
		int local_group;

		local_group = cpumask_test_cpu(env->dst_cpu, sched_group_span(sg));
		if (local_group) {
			sds->local = sg;
			sgs = local;

			if (env->idle != CPU_NEWLY_IDLE ||
			    time_after_eq(jiffies, sg->sgc->next_update))
				update_group_capacity(env->sd, env->dst_cpu);
		}

		update_sg_lb_stats(env, sg, sgs, &sg_status);

		if (local_group)
			goto next_group;


		if (update_sd_pick_busiest(env, sds, sg, sgs)) {
			sds->busiest = sg;
			sds->busiest_stat = *sgs;
		}

next_group:
		/* Now, start updating sd_lb_stats */
		sds->total_load += sgs->group_load;
		sds->total_capacity += sgs->group_capacity;

		sg = sg->next;
	} while (sg != env->sd->groups);

	/* Tag domain that child domain prefers tasks go to siblings first */
	sds->prefer_sibling = child && child->flags & SD_PREFER_SIBLING;


	if (env->sd->flags & SD_NUMA)
		env->fbq_type = fbq_classify_group(&sds->busiest_stat);

	if (!env->sd->parent) {
		struct root_domain *rd = env->dst_rq->rd;

		/* update overload indicator if we are at root domain */
		WRITE_ONCE(rd->overload, sg_status & SG_OVERLOAD);

		/* Update over-utilization (tipping point, U >= 0) indicator */
		WRITE_ONCE(rd->overutilized, sg_status & SG_OVERUTILIZED);
		trace_sched_overutilized_tp(rd, sg_status & SG_OVERUTILIZED);
	} else if (sg_status & SG_OVERUTILIZED) {
		struct root_domain *rd = env->dst_rq->rd;

		WRITE_ONCE(rd->overutilized, SG_OVERUTILIZED);
		trace_sched_overutilized_tp(rd, SG_OVERUTILIZED);
	}
}

#define NUMA_IMBALANCE_MIN 2

static inline long adjust_numa_imbalance(int imbalance,
				int dst_running, int dst_weight)
{
	if (!allow_numa_imbalance(dst_running, dst_weight))
		return imbalance;

	/*
	 * Allow a small imbalance based on a simple pair of communicating
	 * tasks that remain local when the destination is lightly loaded.
	 */
	if (imbalance <= NUMA_IMBALANCE_MIN)
		return 0;

	return imbalance;
}

/**
 * calculate_imbalance - Calculate the amount of imbalance present within the
 *			 groups of a given sched_domain during load balance.
 * @env: load balance environment
 * @sds: statistics of the sched_domain whose imbalance is to be calculated.
 */
static inline void calculate_imbalance(struct lb_env *env, struct sd_lb_stats *sds)
{
	struct sg_lb_stats *local, *busiest;

	local = &sds->local_stat;
	busiest = &sds->busiest_stat;

	if (busiest->group_type == group_misfit_task) {
		/* Set imbalance to allow misfit tasks to be balanced. */
		env->migration_type = migrate_misfit;
		env->imbalance = 1;
		return;
	}

	if (busiest->group_type == group_asym_packing) {
		/*
		 * In case of asym capacity, we will try to migrate all load to
		 * the preferred CPU.
		 */
		env->migration_type = migrate_task;
		env->imbalance = busiest->sum_h_nr_running;
		return;
	}

	if (busiest->group_type == group_imbalanced) {
		/*
		 * In the group_imb case we cannot rely on group-wide averages
		 * to ensure CPU-load equilibrium, try to move any task to fix
		 * the imbalance. The next load balance will take care of
		 * balancing back the system.
		 */
		env->migration_type = migrate_task;
		env->imbalance = 1;
		return;
	}

	/*
	 * Try to use spare capacity of local group without overloading it or
	 * emptying busiest.
	 */
	if (local->group_type == group_has_spare) {
		if ((busiest->group_type > group_fully_busy) &&
		    !(env->sd->flags & SD_SHARE_PKG_RESOURCES)) {
			/*
			 * If busiest is overloaded, try to fill spare
			 * capacity. This might end up creating spare capacity
			 * in busiest or busiest still being overloaded but
			 * there is no simple way to directly compute the
			 * amount of load to migrate in order to balance the
			 * system.
			 */
			env->migration_type = migrate_util;
			env->imbalance = max(local->group_capacity, local->group_util) -
					 local->group_util;

			/*
			 * In some cases, the group's utilization is max or even
			 * higher than capacity because of migrations but the
			 * local CPU is (newly) idle. There is at least one
			 * waiting task in this overloaded busiest group. Let's
			 * try to pull it.
			 */
			if (env->idle != CPU_NOT_IDLE && env->imbalance == 0) {
				env->migration_type = migrate_task;
				env->imbalance = 1;
			}

			return;
		}

		if (busiest->group_weight == 1 || sds->prefer_sibling) {
			unsigned int nr_diff = busiest->sum_nr_running;
			/*
			 * When prefer sibling, evenly spread running tasks on
			 * groups.
			 */
			env->migration_type = migrate_task;
			lsub_positive(&nr_diff, local->sum_nr_running);
			env->imbalance = nr_diff >> 1;
		} else {

			/*
			 * If there is no overload, we just want to even the number of
			 * idle cpus.
			 */
			env->migration_type = migrate_task;
			env->imbalance = max_t(long, 0, (local->idle_cpus -
						 busiest->idle_cpus) >> 1);
		}

		/* Consider allowing a small imbalance between NUMA groups */
		if (env->sd->flags & SD_NUMA) {
			env->imbalance = adjust_numa_imbalance(env->imbalance,
				local->sum_nr_running + 1, local->group_weight);
		}

		return;
	}

	/*
	 * Local is fully busy but has to take more load to relieve the
	 * busiest group
	 */
	if (local->group_type < group_overloaded) {
		/*
		 * Local will become overloaded so the avg_load metrics are
		 * finally needed.
		 */

		local->avg_load = (local->group_load * SCHED_CAPACITY_SCALE) /
				  local->group_capacity;

		sds->avg_load = (sds->total_load * SCHED_CAPACITY_SCALE) /
				sds->total_capacity;
		/*
		 * If the local group is more loaded than the selected
		 * busiest group don't try to pull any tasks.
		 */
		if (local->avg_load >= busiest->avg_load) {
			env->imbalance = 0;
			return;
		}
	}

	/*
	 * Both group are or will become overloaded and we're trying to get all
	 * the CPUs to the average_load, so we don't want to push ourselves
	 * above the average load, nor do we wish to reduce the max loaded CPU
	 * below the average load. At the same time, we also don't want to
	 * reduce the group load below the group capacity. Thus we look for
	 * the minimum possible imbalance.
	 */
	env->migration_type = migrate_load;
	env->imbalance = min(
		(busiest->avg_load - sds->avg_load) * busiest->group_capacity,
		(sds->avg_load - local->avg_load) * local->group_capacity
	) / SCHED_CAPACITY_SCALE;
}

/******* find_busiest_group() helpers end here *********************/

/*
 * Decision matrix according to the local and busiest group type:
 *
 * busiest \ local has_spare fully_busy misfit asym imbalanced overloaded
 * has_spare        nr_idle   balanced   N/A    N/A  balanced   balanced
 * fully_busy       nr_idle   nr_idle    N/A    N/A  balanced   balanced
 * misfit_task      force     N/A        N/A    N/A  force      force
 * asym_packing     force     force      N/A    N/A  force      force
 * imbalanced       force     force      N/A    N/A  force      force
 * overloaded       force     force      N/A    N/A  force      avg_load
 *
 * N/A :      Not Applicable because already filtered while updating
 *            statistics.
 * balanced : The system is balanced for these 2 groups.
 * force :    Calculate the imbalance as load migration is probably needed.
 * avg_load : Only if imbalance is significant enough.
 * nr_idle :  dst_cpu is not busy and the number of idle CPUs is quite
 *            different in groups.
 */

/**
 * find_busiest_group - Returns the busiest group within the sched_domain
 * if there is an imbalance.
 *
 * Also calculates the amount of runnable load which should be moved
 * to restore balance.
 *
 * @env: The load balancing environment.
 *
 * Return:	- The busiest group if imbalance exists.
 */
static struct sched_group *find_busiest_group(struct lb_env *env)
{
	struct sg_lb_stats *local, *busiest;
	struct sd_lb_stats sds;

	init_sd_lb_stats(&sds);

	/*
	 * Compute the various statistics relevant for load balancing at
	 * this level.
	 */
	update_sd_lb_stats(env, &sds);

	if (sched_energy_enabled()) {
		struct root_domain *rd = env->dst_rq->rd;
		int out_balance = 1;

		trace_android_rvh_find_busiest_group(sds.busiest, env->dst_rq,
					&out_balance);
		if (rcu_dereference(rd->pd) && !READ_ONCE(rd->overutilized)
					&& out_balance)
			goto out_balanced;
	}

	local = &sds.local_stat;
	busiest = &sds.busiest_stat;

	/* There is no busy sibling group to pull tasks from */
	if (!sds.busiest)
		goto out_balanced;

	/* Misfit tasks should be dealt with regardless of the avg load */
	if (busiest->group_type == group_misfit_task)
		goto force_balance;

	/* ASYM feature bypasses nice load balance check */
	if (busiest->group_type == group_asym_packing)
		goto force_balance;

	/*
	 * If the busiest group is imbalanced the below checks don't
	 * work because they assume all things are equal, which typically
	 * isn't true due to cpus_ptr constraints and the like.
	 */
	if (busiest->group_type == group_imbalanced)
		goto force_balance;

	/*
	 * If the local group is busier than the selected busiest group
	 * don't try and pull any tasks.
	 */
	if (local->group_type > busiest->group_type)
		goto out_balanced;

	/*
	 * When groups are overloaded, use the avg_load to ensure fairness
	 * between tasks.
	 */
	if (local->group_type == group_overloaded) {
		/*
		 * If the local group is more loaded than the selected
		 * busiest group don't try to pull any tasks.
		 */
		if (local->avg_load >= busiest->avg_load)
			goto out_balanced;

		/* XXX broken for overlapping NUMA groups */
		sds.avg_load = (sds.total_load * SCHED_CAPACITY_SCALE) /
				sds.total_capacity;

		/*
		 * Don't pull any tasks if this group is already above the
		 * domain average load.
		 */
		if (local->avg_load >= sds.avg_load)
			goto out_balanced;

		/*
		 * If the busiest group is more loaded, use imbalance_pct to be
		 * conservative.
		 */
		if (100 * busiest->avg_load <=
				env->sd->imbalance_pct * local->avg_load)
			goto out_balanced;
	}

	/* Try to move all excess tasks to child's sibling domain */
	if (sds.prefer_sibling && local->group_type == group_has_spare &&
	    busiest->sum_nr_running > local->sum_nr_running + 1)
		goto force_balance;

	if (busiest->group_type != group_overloaded) {
		if (env->idle == CPU_NOT_IDLE)
			/*
			 * If the busiest group is not overloaded (and as a
			 * result the local one too) but this CPU is already
			 * busy, let another idle CPU try to pull task.
			 */
			goto out_balanced;

		if (busiest->group_weight > 1 &&
		    local->idle_cpus <= (busiest->idle_cpus + 1))
			/*
			 * If the busiest group is not overloaded
			 * and there is no imbalance between this and busiest
			 * group wrt idle CPUs, it is balanced. The imbalance
			 * becomes significant if the diff is greater than 1
			 * otherwise we might end up to just move the imbalance
			 * on another group. Of course this applies only if
			 * there is more than 1 CPU per group.
			 */
			goto out_balanced;

		if (busiest->sum_h_nr_running == 1)
			/*
			 * busiest doesn't have any tasks waiting to run
			 */
			goto out_balanced;
	}

force_balance:
	/* Looks like there is an imbalance. Compute it */
	calculate_imbalance(env, &sds);
	return env->imbalance ? sds.busiest : NULL;

out_balanced:
	env->imbalance = 0;
	return NULL;
}

/*
 * find_busiest_queue - find the busiest runqueue among the CPUs in the group.
 */
static struct rq *find_busiest_queue(struct lb_env *env,
				     struct sched_group *group)
{
	struct rq *busiest = NULL, *rq;
	unsigned long busiest_util = 0, busiest_load = 0, busiest_capacity = 1;
	unsigned int busiest_nr = 0;
	int i, done = 0;

	trace_android_rvh_find_busiest_queue(env->dst_cpu, group, env->cpus,
					     &busiest, &done);
	if (done)
		return busiest;

	for_each_cpu_and(i, sched_group_span(group), env->cpus) {
		unsigned long capacity, load, util;
		unsigned int nr_running;
		enum fbq_type rt;

		rq = cpu_rq(i);
		rt = fbq_classify_rq(rq);

		/*
		 * We classify groups/runqueues into three groups:
		 *  - regular: there are !numa tasks
		 *  - remote:  there are numa tasks that run on the 'wrong' node
		 *  - all:     there is no distinction
		 *
		 * In order to avoid migrating ideally placed numa tasks,
		 * ignore those when there's better options.
		 *
		 * If we ignore the actual busiest queue to migrate another
		 * task, the next balance pass can still reduce the busiest
		 * queue by moving tasks around inside the node.
		 *
		 * If we cannot move enough load due to this classification
		 * the next pass will adjust the group classification and
		 * allow migration of more tasks.
		 *
		 * Both cases only affect the total convergence complexity.
		 */
		if (rt > env->fbq_type)
			continue;

		nr_running = rq->cfs.h_nr_running;
		if (!nr_running)
			continue;

		capacity = capacity_of(i);

		/*
		 * For ASYM_CPUCAPACITY domains, don't pick a CPU that could
		 * eventually lead to active_balancing high->low capacity.
		 * Higher per-CPU capacity is considered better than balancing
		 * average load.
		 */
		if (env->sd->flags & SD_ASYM_CPUCAPACITY &&
		    !capacity_greater(capacity_of(env->dst_cpu), capacity) &&
		    nr_running == 1)
			continue;

		switch (env->migration_type) {
		case migrate_load:
			/*
			 * When comparing with load imbalance, use cpu_load()
			 * which is not scaled with the CPU capacity.
			 */
			load = cpu_load(rq);

			if (nr_running == 1 && load > env->imbalance &&
			    !check_cpu_capacity(rq, env->sd))
				break;

			/*
			 * For the load comparisons with the other CPUs,
			 * consider the cpu_load() scaled with the CPU
			 * capacity, so that the load can be moved away
			 * from the CPU that is potentially running at a
			 * lower capacity.
			 *
			 * Thus we're looking for max(load_i / capacity_i),
			 * crosswise multiplication to rid ourselves of the
			 * division works out to:
			 * load_i * capacity_j > load_j * capacity_i;
			 * where j is our previous maximum.
			 */
			if (load * busiest_capacity > busiest_load * capacity) {
				busiest_load = load;
				busiest_capacity = capacity;
				busiest = rq;
			}
			break;

		case migrate_util:
			util = cpu_util(cpu_of(rq));

			/*
			 * Don't try to pull utilization from a CPU with one
			 * running task. Whatever its utilization, we will fail
			 * detach the task.
			 */
			if (nr_running <= 1)
				continue;

			if (busiest_util < util) {
				busiest_util = util;
				busiest = rq;
			}
			break;

		case migrate_task:
			if (busiest_nr < nr_running) {
				busiest_nr = nr_running;
				busiest = rq;
			}
			break;

		case migrate_misfit:
			/*
			 * For ASYM_CPUCAPACITY domains with misfit tasks we
			 * simply seek the "biggest" misfit task.
			 */
			if (rq->misfit_task_load > busiest_load) {
				busiest_load = rq->misfit_task_load;
				busiest = rq;
			}

			break;

		}
	}

	return busiest;
}

/*
 * Max backoff if we encounter pinned tasks. Pretty arbitrary value, but
 * so long as it is large enough.
 */
#define MAX_PINNED_INTERVAL	512

static inline bool
asym_active_balance(struct lb_env *env)
{
	/*
	 * ASYM_PACKING needs to force migrate tasks from busy but
	 * lower priority CPUs in order to pack all tasks in the
	 * highest priority CPUs.
	 */
	return env->idle != CPU_NOT_IDLE && (env->sd->flags & SD_ASYM_PACKING) &&
	       sched_asym_prefer(env->dst_cpu, env->src_cpu);
}

static inline bool
imbalanced_active_balance(struct lb_env *env)
{
	struct sched_domain *sd = env->sd;

	/*
	 * The imbalanced case includes the case of pinned tasks preventing a fair
	 * distribution of the load on the system but also the even distribution of the
	 * threads on a system with spare capacity
	 */
	if ((env->migration_type == migrate_task) &&
	    (sd->nr_balance_failed > sd->cache_nice_tries+2))
		return 1;

	return 0;
}

static int need_active_balance(struct lb_env *env)
{
	struct sched_domain *sd = env->sd;

	if (asym_active_balance(env))
		return 1;

	if (imbalanced_active_balance(env))
		return 1;

	/*
	 * The dst_cpu is idle and the src_cpu CPU has only 1 CFS task.
	 * It's worth migrating the task if the src_cpu's capacity is reduced
	 * because of other sched_class or IRQs if more capacity stays
	 * available on dst_cpu.
	 */
	if ((env->idle != CPU_NOT_IDLE) &&
	    (env->src_rq->cfs.h_nr_running == 1)) {
		if ((check_cpu_capacity(env->src_rq, sd)) &&
		    (capacity_of(env->src_cpu)*sd->imbalance_pct < capacity_of(env->dst_cpu)*100))
			return 1;
	}

	if (env->migration_type == migrate_misfit)
		return 1;

	return 0;
}

static int active_load_balance_cpu_stop(void *data);

static int should_we_balance(struct lb_env *env)
{
	struct sched_group *sg = env->sd->groups;
	int cpu;

	/*
	 * Ensure the balancing environment is consistent; can happen
	 * when the softirq triggers 'during' hotplug.
	 */
	if (!cpumask_test_cpu(env->dst_cpu, env->cpus))
		return 0;

	/*
	 * In the newly idle case, we will allow all the CPUs
	 * to do the newly idle load balance.
	 */
	if (env->idle == CPU_NEWLY_IDLE)
		return 1;

	/* Try to find first idle CPU */
	for_each_cpu_and(cpu, group_balance_mask(sg), env->cpus) {
		if (!idle_cpu(cpu))
			continue;

		/* Are we the first idle CPU? */
		return cpu == env->dst_cpu;
	}

	/* Are we the first CPU of this group ? */
	return group_balance_cpu(sg) == env->dst_cpu;
}

/*
 * Check this_cpu to ensure it is balanced within domain. Attempt to move
 * tasks if there is an imbalance.
 */
static int load_balance(int this_cpu, struct rq *this_rq,
			struct sched_domain *sd, enum cpu_idle_type idle,
			int *continue_balancing)
{
	int ld_moved, cur_ld_moved, active_balance = 0;
	struct sched_domain *sd_parent = sd->parent;
	struct sched_group *group;
	struct rq *busiest;
	struct rq_flags rf;
	struct cpumask *cpus = this_cpu_cpumask_var_ptr(load_balance_mask);

	struct lb_env env = {
		.sd		= sd,
		.dst_cpu	= this_cpu,
		.dst_rq		= this_rq,
		.dst_grpmask    = sched_group_span(sd->groups),
		.idle		= idle,
		.loop_break	= sched_nr_migrate_break,
		.cpus		= cpus,
		.fbq_type	= all,
		.tasks		= LIST_HEAD_INIT(env.tasks),
	};

	cpumask_and(cpus, sched_domain_span(sd), cpu_active_mask);

	schedstat_inc(sd->lb_count[idle]);

redo:
	if (!should_we_balance(&env)) {
		*continue_balancing = 0;
		goto out_balanced;
	}

	group = find_busiest_group(&env);
	if (!group) {
		schedstat_inc(sd->lb_nobusyg[idle]);
		goto out_balanced;
	}

	busiest = find_busiest_queue(&env, group);
	if (!busiest) {
		schedstat_inc(sd->lb_nobusyq[idle]);
		goto out_balanced;
	}

	BUG_ON(busiest == env.dst_rq);

	schedstat_add(sd->lb_imbalance[idle], env.imbalance);

	env.src_cpu = busiest->cpu;
	env.src_rq = busiest;

	ld_moved = 0;
	/* Clear this flag as soon as we find a pullable task */
	env.flags |= LBF_ALL_PINNED;
	if (busiest->nr_running > 1) {
		/*
		 * Attempt to move tasks. If find_busiest_group has found
		 * an imbalance but busiest->nr_running <= 1, the group is
		 * still unbalanced. ld_moved simply stays zero, so it is
		 * correctly treated as an imbalance.
		 */
		env.loop_max  = min(sysctl_sched_nr_migrate, busiest->nr_running);

more_balance:
		rq_lock_irqsave(busiest, &rf);
		env.src_rq_rf = &rf;
		update_rq_clock(busiest);

		/*
		 * cur_ld_moved - load moved in current iteration
		 * ld_moved     - cumulative load moved across iterations
		 */
		cur_ld_moved = detach_tasks(&env);

		/*
		 * We've detached some tasks from busiest_rq. Every
		 * task is masked "TASK_ON_RQ_MIGRATING", so we can safely
		 * unlock busiest->lock, and we are able to be sure
		 * that nobody can manipulate the tasks in parallel.
		 * See task_rq_lock() family for the details.
		 */

		rq_unlock(busiest, &rf);

		if (cur_ld_moved) {
			attach_tasks(&env);
			ld_moved += cur_ld_moved;
		}

		local_irq_restore(rf.flags);

		if (env.flags & LBF_NEED_BREAK) {
			env.flags &= ~LBF_NEED_BREAK;
			goto more_balance;
		}

		/*
		 * Revisit (affine) tasks on src_cpu that couldn't be moved to
		 * us and move them to an alternate dst_cpu in our sched_group
		 * where they can run. The upper limit on how many times we
		 * iterate on same src_cpu is dependent on number of CPUs in our
		 * sched_group.
		 *
		 * This changes load balance semantics a bit on who can move
		 * load to a given_cpu. In addition to the given_cpu itself
		 * (or a ilb_cpu acting on its behalf where given_cpu is
		 * nohz-idle), we now have balance_cpu in a position to move
		 * load to given_cpu. In rare situations, this may cause
		 * conflicts (balance_cpu and given_cpu/ilb_cpu deciding
		 * _independently_ and at _same_ time to move some load to
		 * given_cpu) causing excess load to be moved to given_cpu.
		 * This however should not happen so much in practice and
		 * moreover subsequent load balance cycles should correct the
		 * excess load moved.
		 */
		if ((env.flags & LBF_DST_PINNED) && env.imbalance > 0) {

			/* Prevent to re-select dst_cpu via env's CPUs */
			__cpumask_clear_cpu(env.dst_cpu, env.cpus);

			env.dst_rq	 = cpu_rq(env.new_dst_cpu);
			env.dst_cpu	 = env.new_dst_cpu;
			env.flags	&= ~LBF_DST_PINNED;
			env.loop	 = 0;
			env.loop_break	 = sched_nr_migrate_break;

			/*
			 * Go back to "more_balance" rather than "redo" since we
			 * need to continue with same src_cpu.
			 */
			goto more_balance;
		}

		/*
		 * We failed to reach balance because of affinity.
		 */
		if (sd_parent) {
			int *group_imbalance = &sd_parent->groups->sgc->imbalance;

			if ((env.flags & LBF_SOME_PINNED) && env.imbalance > 0)
				*group_imbalance = 1;
		}

		/* All tasks on this runqueue were pinned by CPU affinity */
		if (unlikely(env.flags & LBF_ALL_PINNED)) {
			__cpumask_clear_cpu(cpu_of(busiest), cpus);
			/*
			 * Attempting to continue load balancing at the current
			 * sched_domain level only makes sense if there are
			 * active CPUs remaining as possible busiest CPUs to
			 * pull load from which are not contained within the
			 * destination group that is receiving any migrated
			 * load.
			 */
			if (!cpumask_subset(cpus, env.dst_grpmask)) {
				env.loop = 0;
				env.loop_break = sched_nr_migrate_break;
				goto redo;
			}
			goto out_all_pinned;
		}
	}

	if (!ld_moved) {
		schedstat_inc(sd->lb_failed[idle]);
		/*
		 * Increment the failure counter only on periodic balance.
		 * We do not want newidle balance, which can be very
		 * frequent, pollute the failure counter causing
		 * excessive cache_hot migrations and active balances.
		 */
		if (idle != CPU_NEWLY_IDLE)
			sd->nr_balance_failed++;

		if (need_active_balance(&env)) {
			unsigned long flags;

			raw_spin_rq_lock_irqsave(busiest, flags);

			/*
			 * Don't kick the active_load_balance_cpu_stop,
			 * if the curr task on busiest CPU can't be
			 * moved to this_cpu:
			 */
			if (!cpumask_test_cpu(this_cpu, busiest->curr->cpus_ptr)) {
				raw_spin_rq_unlock_irqrestore(busiest, flags);
				goto out_one_pinned;
			}

			/* Record that we found at least one task that could run on this_cpu */
			env.flags &= ~LBF_ALL_PINNED;

			/*
			 * ->active_balance synchronizes accesses to
			 * ->active_balance_work.  Once set, it's cleared
			 * only after active load balance is finished.
			 */
			if (!busiest->active_balance) {
				busiest->active_balance = 1;
				busiest->push_cpu = this_cpu;
				active_balance = 1;
			}
			raw_spin_rq_unlock_irqrestore(busiest, flags);

			if (active_balance) {
				stop_one_cpu_nowait(cpu_of(busiest),
					active_load_balance_cpu_stop, busiest,
					&busiest->active_balance_work);
			}
		}
	} else {
		sd->nr_balance_failed = 0;
	}

	if (likely(!active_balance) || need_active_balance(&env)) {
		/* We were unbalanced, so reset the balancing interval */
		sd->balance_interval = sd->min_interval;
	}

	goto out;

out_balanced:
	/*
	 * We reach balance although we may have faced some affinity
	 * constraints. Clear the imbalance flag only if other tasks got
	 * a chance to move and fix the imbalance.
	 */
	if (sd_parent && !(env.flags & LBF_ALL_PINNED)) {
		int *group_imbalance = &sd_parent->groups->sgc->imbalance;

		if (*group_imbalance)
			*group_imbalance = 0;
	}

out_all_pinned:
	/*
	 * We reach balance because all tasks are pinned at this level so
	 * we can't migrate them. Let the imbalance flag set so parent level
	 * can try to migrate them.
	 */
	schedstat_inc(sd->lb_balanced[idle]);

	sd->nr_balance_failed = 0;

out_one_pinned:
	ld_moved = 0;

	/*
	 * newidle_balance() disregards balance intervals, so we could
	 * repeatedly reach this code, which would lead to balance_interval
	 * skyrocketing in a short amount of time. Skip the balance_interval
	 * increase logic to avoid that.
	 */
	if (env.idle == CPU_NEWLY_IDLE)
		goto out;

	/* tune up the balancing interval */
	if ((env.flags & LBF_ALL_PINNED &&
	     sd->balance_interval < MAX_PINNED_INTERVAL) ||
	    sd->balance_interval < sd->max_interval)
		sd->balance_interval *= 2;
out:
	return ld_moved;
}

static inline unsigned long
get_sd_balance_interval(struct sched_domain *sd, int cpu_busy)
{
	unsigned long interval = sd->balance_interval;

	if (cpu_busy)
		interval *= sd->busy_factor;

	/* scale ms to jiffies */
	interval = msecs_to_jiffies(interval);

	/*
	 * Reduce likelihood of busy balancing at higher domains racing with
	 * balancing at lower domains by preventing their balancing periods
	 * from being multiples of each other.
	 */
	if (cpu_busy)
		interval -= 1;

	interval = clamp(interval, 1UL, max_load_balance_interval);

	return interval;
}

static inline void
update_next_balance(struct sched_domain *sd, unsigned long *next_balance)
{
	unsigned long interval, next;

	/* used by idle balance, so cpu_busy = 0 */
	interval = get_sd_balance_interval(sd, 0);
	next = sd->last_balance + interval;

	if (time_after(*next_balance, next))
		*next_balance = next;
}

/*
 * active_load_balance_cpu_stop is run by the CPU stopper. It pushes
 * running tasks off the busiest CPU onto idle CPUs. It requires at
 * least 1 task to be running on each physical CPU where possible, and
 * avoids physical / logical imbalances.
 */
static int active_load_balance_cpu_stop(void *data)
{
	struct rq *busiest_rq = data;
	int busiest_cpu = cpu_of(busiest_rq);
	int target_cpu = busiest_rq->push_cpu;
	struct rq *target_rq = cpu_rq(target_cpu);
	struct sched_domain *sd;
	struct task_struct *p = NULL;
	struct rq_flags rf;

	rq_lock_irq(busiest_rq, &rf);
	/*
	 * Between queueing the stop-work and running it is a hole in which
	 * CPUs can become inactive. We should not move tasks from or to
	 * inactive CPUs.
	 */
	if (!cpu_active(busiest_cpu) || !cpu_active(target_cpu))
		goto out_unlock;

	/* Make sure the requested CPU hasn't gone down in the meantime: */
	if (unlikely(busiest_cpu != smp_processor_id() ||
		     !busiest_rq->active_balance))
		goto out_unlock;

	/* Is there any task to move? */
	if (busiest_rq->nr_running <= 1)
		goto out_unlock;

	/*
	 * This condition is "impossible", if it occurs
	 * we need to fix it. Originally reported by
	 * Bjorn Helgaas on a 128-CPU setup.
	 */
	BUG_ON(busiest_rq == target_rq);

	/* Search for an sd spanning us and the target CPU. */
	rcu_read_lock();
	for_each_domain(target_cpu, sd) {
		if (cpumask_test_cpu(busiest_cpu, sched_domain_span(sd)))
			break;
	}

	if (likely(sd)) {
		struct lb_env env = {
			.sd		= sd,
			.dst_cpu	= target_cpu,
			.dst_rq		= target_rq,
			.src_cpu	= busiest_rq->cpu,
			.src_rq		= busiest_rq,
			.idle		= CPU_IDLE,
			.flags		= LBF_ACTIVE_LB,
			.src_rq_rf	= &rf,
		};

		schedstat_inc(sd->alb_count);
		update_rq_clock(busiest_rq);

		p = detach_one_task(&env);
		if (p) {
			schedstat_inc(sd->alb_pushed);
			/* Active balancing done, reset the failure counter. */
			sd->nr_balance_failed = 0;
		} else {
			schedstat_inc(sd->alb_failed);
		}
	}
	rcu_read_unlock();
out_unlock:
	busiest_rq->active_balance = 0;
	rq_unlock(busiest_rq, &rf);

	if (p)
		attach_one_task(target_rq, p);

	local_irq_enable();

	return 0;
}

static DEFINE_SPINLOCK(balancing);

/*
 * Scale the max load_balance interval with the number of CPUs in the system.
 * This trades load-balance latency on larger machines for less cross talk.
 */
void update_max_interval(void)
{
	max_load_balance_interval = HZ*num_online_cpus()/10;
}

/*
 * It checks each scheduling domain to see if it is due to be balanced,
 * and initiates a balancing operation if so.
 *
 * Balancing parameters are set up in init_sched_domains.
 */
static void rebalance_domains(struct rq *rq, enum cpu_idle_type idle)
{
	int continue_balancing = 1;
	int cpu = rq->cpu;
	int busy = idle != CPU_IDLE && !sched_idle_cpu(cpu);
	unsigned long interval;
	struct sched_domain *sd;
	/* Earliest time when we have to do rebalance again */
	unsigned long next_balance = jiffies + 60*HZ;
	int update_next_balance = 0;
	int need_serialize, need_decay = 0;
	u64 max_cost = 0;

	trace_android_rvh_sched_rebalance_domains(rq, &continue_balancing);
	if (!continue_balancing)
		return;

	rcu_read_lock();
	for_each_domain(cpu, sd) {
		/*
		 * Decay the newidle max times here because this is a regular
		 * visit to all the domains. Decay ~1% per second.
		 */
		if (time_after(jiffies, sd->next_decay_max_lb_cost)) {
			sd->max_newidle_lb_cost =
				(sd->max_newidle_lb_cost * 253) / 256;
			sd->next_decay_max_lb_cost = jiffies + HZ;
			need_decay = 1;
		}
		max_cost += sd->max_newidle_lb_cost;

		/*
		 * Stop the load balance at this level. There is another
		 * CPU in our sched group which is doing load balancing more
		 * actively.
		 */
		if (!continue_balancing) {
			if (need_decay)
				continue;
			break;
		}

		interval = get_sd_balance_interval(sd, busy);

		need_serialize = sd->flags & SD_SERIALIZE;
		if (need_serialize) {
			if (!spin_trylock(&balancing))
				goto out;
		}

		if (time_after_eq(jiffies, sd->last_balance + interval)) {
			if (load_balance(cpu, rq, sd, idle, &continue_balancing)) {
				/*
				 * The LBF_DST_PINNED logic could have changed
				 * env->dst_cpu, so we can't know our idle
				 * state even if we migrated tasks. Update it.
				 */
				idle = idle_cpu(cpu) ? CPU_IDLE : CPU_NOT_IDLE;
				busy = idle != CPU_IDLE && !sched_idle_cpu(cpu);
			}
			sd->last_balance = jiffies;
			interval = get_sd_balance_interval(sd, busy);
		}
		if (need_serialize)
			spin_unlock(&balancing);
out:
		if (time_after(next_balance, sd->last_balance + interval)) {
			next_balance = sd->last_balance + interval;
			update_next_balance = 1;
		}
	}
	if (need_decay) {
		/*
		 * Ensure the rq-wide value also decays but keep it at a
		 * reasonable floor to avoid funnies with rq->avg_idle.
		 */
		rq->max_idle_balance_cost =
			max((u64)sysctl_sched_migration_cost, max_cost);
	}
	rcu_read_unlock();

	/*
	 * next_balance will be updated only when there is a need.
	 * When the cpu is attached to null domain for ex, it will not be
	 * updated.
	 */
	if (likely(update_next_balance))
		rq->next_balance = next_balance;

}

static inline int on_null_domain(struct rq *rq)
{
	return unlikely(!rcu_dereference_sched(rq->sd));
}

#ifdef CONFIG_NO_HZ_COMMON
/*
 * idle load balancing details
 * - When one of the busy CPUs notice that there may be an idle rebalancing
 *   needed, they will kick the idle load balancer, which then does idle
 *   load balancing for all the idle CPUs.
 * - HK_FLAG_MISC CPUs are used for this task, because HK_FLAG_SCHED not set
 *   anywhere yet.
 */

static inline int find_new_ilb(void)
{
	int ilb = -1;
	const struct cpumask *hk_mask;

	trace_android_rvh_find_new_ilb(nohz.idle_cpus_mask, &ilb);
	if (ilb >= 0)
		return ilb;

	hk_mask = housekeeping_cpumask(HK_FLAG_MISC);

	for_each_cpu_and(ilb, nohz.idle_cpus_mask, hk_mask) {

		if (ilb == smp_processor_id())
			continue;

		if (idle_cpu(ilb))
			return ilb;
	}

	return nr_cpu_ids;
}

/*
 * Kick a CPU to do the nohz balancing, if it is time for it. We pick any
 * idle CPU in the HK_FLAG_MISC housekeeping set (if there is one).
 */
static void kick_ilb(unsigned int flags)
{
	int ilb_cpu;

	/*
	 * Increase nohz.next_balance only when if full ilb is triggered but
	 * not if we only update stats.
	 */
	if (flags & NOHZ_BALANCE_KICK)
		nohz.next_balance = jiffies+1;

	ilb_cpu = find_new_ilb();

	if (ilb_cpu >= nr_cpu_ids)
		return;

	/*
	 * Access to rq::nohz_csd is serialized by NOHZ_KICK_MASK; he who sets
	 * the first flag owns it; cleared by nohz_csd_func().
	 */
	flags = atomic_fetch_or(flags, nohz_flags(ilb_cpu));
	if (flags & NOHZ_KICK_MASK)
		return;

	/*
	 * This way we generate an IPI on the target CPU which
	 * is idle. And the softirq performing nohz idle load balance
	 * will be run before returning from the IPI.
	 */
	smp_call_function_single_async(ilb_cpu, &cpu_rq(ilb_cpu)->nohz_csd);
}

/*
 * Current decision point for kicking the idle load balancer in the presence
 * of idle CPUs in the system.
 */
static void nohz_balancer_kick(struct rq *rq)
{
	unsigned long now = jiffies;
	struct sched_domain_shared *sds;
	struct sched_domain *sd;
	int nr_busy, i, cpu = rq->cpu;
	unsigned int flags = 0;
	int done = 0;

	if (unlikely(rq->idle_balance))
		return;

	/*
	 * We may be recently in ticked or tickless idle mode. At the first
	 * busy tick after returning from idle, we will update the busy stats.
	 */
	nohz_balance_exit_idle(rq);

	/*
	 * None are in tickless mode and hence no need for NOHZ idle load
	 * balancing.
	 */
	if (likely(!atomic_read(&nohz.nr_cpus)))
		return;

	if (READ_ONCE(nohz.has_blocked) &&
	    time_after(now, READ_ONCE(nohz.next_blocked)))
		flags = NOHZ_STATS_KICK;

	if (time_before(now, nohz.next_balance))
		goto out;

	trace_android_rvh_sched_nohz_balancer_kick(rq, &flags, &done);
	if (done)
		goto out;

	if (rq->nr_running >= 2) {
		flags = NOHZ_KICK_MASK;
		goto out;
	}

	rcu_read_lock();

	sd = rcu_dereference(rq->sd);
	if (sd) {
		/*
		 * If there's a CFS task and the current CPU has reduced
		 * capacity; kick the ILB to see if there's a better CPU to run
		 * on.
		 */
		if (rq->cfs.h_nr_running >= 1 && check_cpu_capacity(rq, sd)) {
			flags = NOHZ_KICK_MASK;
			goto unlock;
		}
	}

	sd = rcu_dereference(per_cpu(sd_asym_packing, cpu));
	if (sd) {
		/*
		 * When ASYM_PACKING; see if there's a more preferred CPU
		 * currently idle; in which case, kick the ILB to move tasks
		 * around.
		 */
		for_each_cpu_and(i, sched_domain_span(sd), nohz.idle_cpus_mask) {
			if (sched_asym_prefer(i, cpu)) {
				flags = NOHZ_KICK_MASK;
				goto unlock;
			}
		}
	}

	sd = rcu_dereference(per_cpu(sd_asym_cpucapacity, cpu));
	if (sd) {
		/*
		 * When ASYM_CPUCAPACITY; see if there's a higher capacity CPU
		 * to run the misfit task on.
		 */
		if (check_misfit_status(rq, sd)) {
			flags = NOHZ_KICK_MASK;
			goto unlock;
		}

		/*
		 * For asymmetric systems, we do not want to nicely balance
		 * cache use, instead we want to embrace asymmetry and only
		 * ensure tasks have enough CPU capacity.
		 *
		 * Skip the LLC logic because it's not relevant in that case.
		 */
		goto unlock;
	}

	sds = rcu_dereference(per_cpu(sd_llc_shared, cpu));
	if (sds) {
		/*
		 * If there is an imbalance between LLC domains (IOW we could
		 * increase the overall cache use), we need some less-loaded LLC
		 * domain to pull some load. Likewise, we may need to spread
		 * load within the current LLC domain (e.g. packed SMT cores but
		 * other CPUs are idle). We can't really know from here how busy
		 * the others are - so just get a nohz balance going if it looks
		 * like this LLC domain has tasks we could move.
		 */
		nr_busy = atomic_read(&sds->nr_busy_cpus);
		if (nr_busy > 1) {
			flags = NOHZ_KICK_MASK;
			goto unlock;
		}
	}
unlock:
	rcu_read_unlock();
out:
	if (flags)
		kick_ilb(flags);
}

static void set_cpu_sd_state_busy(int cpu)
{
	struct sched_domain *sd;

	rcu_read_lock();
	sd = rcu_dereference(per_cpu(sd_llc, cpu));

	if (!sd || !sd->nohz_idle)
		goto unlock;
	sd->nohz_idle = 0;

	atomic_inc(&sd->shared->nr_busy_cpus);
unlock:
	rcu_read_unlock();
}

void nohz_balance_exit_idle(struct rq *rq)
{
	SCHED_WARN_ON(rq != this_rq());

	if (likely(!rq->nohz_tick_stopped))
		return;

	rq->nohz_tick_stopped = 0;
	cpumask_clear_cpu(rq->cpu, nohz.idle_cpus_mask);
	atomic_dec(&nohz.nr_cpus);

	set_cpu_sd_state_busy(rq->cpu);
}

static void set_cpu_sd_state_idle(int cpu)
{
	struct sched_domain *sd;

	rcu_read_lock();
	sd = rcu_dereference(per_cpu(sd_llc, cpu));

	if (!sd || sd->nohz_idle)
		goto unlock;
	sd->nohz_idle = 1;

	atomic_dec(&sd->shared->nr_busy_cpus);
unlock:
	rcu_read_unlock();
}

/*
 * This routine will record that the CPU is going idle with tick stopped.
 * This info will be used in performing idle load balancing in the future.
 */
void nohz_balance_enter_idle(int cpu)
{
	struct rq *rq = cpu_rq(cpu);

	SCHED_WARN_ON(cpu != smp_processor_id());

	/* If this CPU is going down, then nothing needs to be done: */
	if (!cpu_active(cpu))
		return;

	/* Spare idle load balancing on CPUs that don't want to be disturbed: */
	if (!housekeeping_cpu(cpu, HK_FLAG_SCHED))
		return;

	/*
	 * Can be set safely without rq->lock held
	 * If a clear happens, it will have evaluated last additions because
	 * rq->lock is held during the check and the clear
	 */
	rq->has_blocked_load = 1;

	/*
	 * The tick is still stopped but load could have been added in the
	 * meantime. We set the nohz.has_blocked flag to trig a check of the
	 * *_avg. The CPU is already part of nohz.idle_cpus_mask so the clear
	 * of nohz.has_blocked can only happen after checking the new load
	 */
	if (rq->nohz_tick_stopped)
		goto out;

	/* If we're a completely isolated CPU, we don't play: */
	if (on_null_domain(rq))
		return;

	rq->nohz_tick_stopped = 1;

	cpumask_set_cpu(cpu, nohz.idle_cpus_mask);
	atomic_inc(&nohz.nr_cpus);

	/*
	 * Ensures that if nohz_idle_balance() fails to observe our
	 * @idle_cpus_mask store, it must observe the @has_blocked
	 * store.
	 */
	smp_mb__after_atomic();

	set_cpu_sd_state_idle(cpu);

out:
	/*
	 * Each time a cpu enter idle, we assume that it has blocked load and
	 * enable the periodic update of the load of idle cpus
	 */
	WRITE_ONCE(nohz.has_blocked, 1);
}

static bool update_nohz_stats(struct rq *rq)
{
	unsigned int cpu = rq->cpu;

	if (!rq->has_blocked_load)
		return false;

	if (!cpumask_test_cpu(cpu, nohz.idle_cpus_mask))
		return false;

	if (!time_after(jiffies, READ_ONCE(rq->last_blocked_load_update_tick)))
		return true;

	update_blocked_averages(cpu);

	return rq->has_blocked_load;
}

/*
 * Internal function that runs load balance for all idle cpus. The load balance
 * can be a simple update of blocked load or a complete load balance with
 * tasks movement depending of flags.
 */
static void _nohz_idle_balance(struct rq *this_rq, unsigned int flags,
			       enum cpu_idle_type idle)
{
	/* Earliest time when we have to do rebalance again */
	unsigned long now = jiffies;
	unsigned long next_balance = now + 60*HZ;
	bool has_blocked_load = false;
	int update_next_balance = 0;
	int this_cpu = this_rq->cpu;
	int balance_cpu;
	struct rq *rq;

	SCHED_WARN_ON((flags & NOHZ_KICK_MASK) == NOHZ_BALANCE_KICK);

	/*
	 * We assume there will be no idle load after this update and clear
	 * the has_blocked flag. If a cpu enters idle in the mean time, it will
	 * set the has_blocked flag and trig another update of idle load.
	 * Because a cpu that becomes idle, is added to idle_cpus_mask before
	 * setting the flag, we are sure to not clear the state and not
	 * check the load of an idle cpu.
	 */
	WRITE_ONCE(nohz.has_blocked, 0);

	/*
	 * Ensures that if we miss the CPU, we must see the has_blocked
	 * store from nohz_balance_enter_idle().
	 */
	smp_mb();

	/*
	 * Start with the next CPU after this_cpu so we will end with this_cpu and let a
	 * chance for other idle cpu to pull load.
	 */
	for_each_cpu_wrap(balance_cpu,  nohz.idle_cpus_mask, this_cpu+1) {
		if (!idle_cpu(balance_cpu))
			continue;

		/*
		 * If this CPU gets work to do, stop the load balancing
		 * work being done for other CPUs. Next load
		 * balancing owner will pick it up.
		 */
		if (need_resched()) {
			has_blocked_load = true;
			goto abort;
		}

		rq = cpu_rq(balance_cpu);

		has_blocked_load |= update_nohz_stats(rq);

		/*
		 * If time for next balance is due,
		 * do the balance.
		 */
		if (time_after_eq(jiffies, rq->next_balance)) {
			struct rq_flags rf;

			rq_lock_irqsave(rq, &rf);
			update_rq_clock(rq);
			rq_unlock_irqrestore(rq, &rf);

			if (flags & NOHZ_BALANCE_KICK)
				rebalance_domains(rq, CPU_IDLE);
		}

		if (time_after(next_balance, rq->next_balance)) {
			next_balance = rq->next_balance;
			update_next_balance = 1;
		}
	}

	/*
	 * next_balance will be updated only when there is a need.
	 * When the CPU is attached to null domain for ex, it will not be
	 * updated.
	 */
	if (likely(update_next_balance))
		nohz.next_balance = next_balance;

	WRITE_ONCE(nohz.next_blocked,
		now + msecs_to_jiffies(LOAD_AVG_PERIOD));

abort:
	/* There is still blocked load, enable periodic update */
	if (has_blocked_load)
		WRITE_ONCE(nohz.has_blocked, 1);
}

/*
 * In CONFIG_NO_HZ_COMMON case, the idle balance kickee will do the
 * rebalancing for all the cpus for whom scheduler ticks are stopped.
 */
static bool nohz_idle_balance(struct rq *this_rq, enum cpu_idle_type idle)
{
	unsigned int flags = this_rq->nohz_idle_balance;

	if (!flags)
		return false;

	this_rq->nohz_idle_balance = 0;

	if (idle != CPU_IDLE)
		return false;

	_nohz_idle_balance(this_rq, flags, idle);

	return true;
}

/*
 * Check if we need to run the ILB for updating blocked load before entering
 * idle state.
 */
void nohz_run_idle_balance(int cpu)
{
	unsigned int flags;

	flags = atomic_fetch_andnot(NOHZ_NEWILB_KICK, nohz_flags(cpu));

	/*
	 * Update the blocked load only if no SCHED_SOFTIRQ is about to happen
	 * (ie NOHZ_STATS_KICK set) and will do the same.
	 */
	if ((flags == NOHZ_NEWILB_KICK) && !need_resched())
		_nohz_idle_balance(cpu_rq(cpu), NOHZ_STATS_KICK, CPU_IDLE);
}

static void nohz_newidle_balance(struct rq *this_rq)
{
	int this_cpu = this_rq->cpu;

	/*
	 * This CPU doesn't want to be disturbed by scheduler
	 * housekeeping
	 */
	if (!housekeeping_cpu(this_cpu, HK_FLAG_SCHED))
		return;

	/* Will wake up very soon. No time for doing anything else*/
	if (this_rq->avg_idle < sysctl_sched_migration_cost)
		return;

	/* Don't need to update blocked load of idle CPUs*/
	if (!READ_ONCE(nohz.has_blocked) ||
	    time_before(jiffies, READ_ONCE(nohz.next_blocked)))
		return;

	/*
	 * Set the need to trigger ILB in order to update blocked load
	 * before entering idle state.
	 */
	atomic_or(NOHZ_NEWILB_KICK, nohz_flags(this_cpu));
}

#else /* !CONFIG_NO_HZ_COMMON */
static inline void nohz_balancer_kick(struct rq *rq) { }

static inline bool nohz_idle_balance(struct rq *this_rq, enum cpu_idle_type idle)
{
	return false;
}

static inline void nohz_newidle_balance(struct rq *this_rq) { }
#endif /* CONFIG_NO_HZ_COMMON */

/*
 * newidle_balance is called by schedule() if this_cpu is about to become
 * idle. Attempts to pull tasks from other CPUs.
 *
 * Returns:
 *   < 0 - we released the lock and there are !fair tasks present
 *     0 - failed, no new tasks
 *   > 0 - success, new (fair) tasks present
 */
static int newidle_balance(struct rq *this_rq, struct rq_flags *rf)
{
	unsigned long next_balance = jiffies + HZ;
	int this_cpu = this_rq->cpu;
	struct sched_domain *sd;
	int pulled_task = 0;
	u64 curr_cost = 0;
	int done = 0;

	trace_android_rvh_sched_newidle_balance(this_rq, rf, &pulled_task, &done);
	if (done)
		return pulled_task;

	update_misfit_status(NULL, this_rq);

	/*
	 * There is a task waiting to run. No need to search for one.
	 * Return 0; the task will be enqueued when switching to idle.
	 */
	if (this_rq->ttwu_pending)
		return 0;

	/*
	 * We must set idle_stamp _before_ calling idle_balance(), such that we
	 * measure the duration of idle_balance() as idle time.
	 */
	this_rq->idle_stamp = rq_clock(this_rq);

	/*
	 * Do not pull tasks towards !active CPUs...
	 */
	if (!cpu_active(this_cpu))
		return 0;

	/*
	 * This is OK, because current is on_cpu, which avoids it being picked
	 * for load-balance and preemption/IRQs are still disabled avoiding
	 * further scheduler activity on it and we're being very careful to
	 * re-start the picking loop.
	 */
	rq_unpin_lock(this_rq, rf);

	if (this_rq->avg_idle < sysctl_sched_migration_cost ||
	    !READ_ONCE(this_rq->rd->overload)) {

		rcu_read_lock();
		sd = rcu_dereference_check_sched_domain(this_rq->sd);
		if (sd)
			update_next_balance(sd, &next_balance);
		rcu_read_unlock();

		goto out;
	}

	raw_spin_rq_unlock(this_rq);

	update_blocked_averages(this_cpu);
	rcu_read_lock();
	for_each_domain(this_cpu, sd) {
		int continue_balancing = 1;
		u64 t0, domain_cost;

		if (this_rq->avg_idle < curr_cost + sd->max_newidle_lb_cost) {
			update_next_balance(sd, &next_balance);
			break;
		}

		if (sd->flags & SD_BALANCE_NEWIDLE) {
			t0 = sched_clock_cpu(this_cpu);

			pulled_task = load_balance(this_cpu, this_rq,
						   sd, CPU_NEWLY_IDLE,
						   &continue_balancing);

			domain_cost = sched_clock_cpu(this_cpu) - t0;
			if (domain_cost > sd->max_newidle_lb_cost)
				sd->max_newidle_lb_cost = domain_cost;

			curr_cost += domain_cost;
		}

		update_next_balance(sd, &next_balance);

		/*
		 * Stop searching for tasks to pull if there are
		 * now runnable tasks on this rq.
		 */
		if (pulled_task || this_rq->nr_running > 0 ||
		    this_rq->ttwu_pending)
			break;
	}
	rcu_read_unlock();

	raw_spin_rq_lock(this_rq);

	if (curr_cost > this_rq->max_idle_balance_cost)
		this_rq->max_idle_balance_cost = curr_cost;

	/*
	 * While browsing the domains, we released the rq lock, a task could
	 * have been enqueued in the meantime. Since we're not going idle,
	 * pretend we pulled a task.
	 */
	if (this_rq->cfs.h_nr_running && !pulled_task)
		pulled_task = 1;

	/* Is there a task of a high priority class? */
	if (this_rq->nr_running != this_rq->cfs.h_nr_running)
		pulled_task = -1;

out:
	/* Move the next balance forward */
	if (time_after(this_rq->next_balance, next_balance))
		this_rq->next_balance = next_balance;

	if (pulled_task)
		this_rq->idle_stamp = 0;
	else
		nohz_newidle_balance(this_rq);

	rq_repin_lock(this_rq, rf);

	return pulled_task;
}

/*
 * run_rebalance_domains is triggered when needed from the scheduler tick.
 * Also triggered for nohz idle balancing (with nohz_balancing_kick set).
 */
static __latent_entropy void run_rebalance_domains(struct softirq_action *h)
{
	struct rq *this_rq = this_rq();
	enum cpu_idle_type idle = this_rq->idle_balance ?
						CPU_IDLE : CPU_NOT_IDLE;

	/*
	 * If this CPU has a pending nohz_balance_kick, then do the
	 * balancing on behalf of the other idle CPUs whose ticks are
	 * stopped. Do nohz_idle_balance *before* rebalance_domains to
	 * give the idle CPUs a chance to load balance. Else we may
	 * load balance only within the local sched_domain hierarchy
	 * and abort nohz_idle_balance altogether if we pull some load.
	 */
	if (nohz_idle_balance(this_rq, idle))
		return;

	/* normal load balance */
	update_blocked_averages(this_rq->cpu);
	rebalance_domains(this_rq, idle);
}

/*
 * Trigger the SCHED_SOFTIRQ if it is time to do periodic load balancing.
 */
void trigger_load_balance(struct rq *rq)
{
	/*
	 * Don't need to rebalance while attached to NULL domain or
	 * runqueue CPU is not active
	 */
	if (unlikely(on_null_domain(rq) || !cpu_active(cpu_of(rq))))
		return;

	if (time_after_eq(jiffies, rq->next_balance))
		raise_softirq(SCHED_SOFTIRQ);

	nohz_balancer_kick(rq);
}

static void rq_online_fair(struct rq *rq)
{
	update_sysctl();

	update_runtime_enabled(rq);
}

static void rq_offline_fair(struct rq *rq)
{
	update_sysctl();

	/* Ensure any throttled groups are reachable by pick_next_task */
	unthrottle_offline_cfs_rqs(rq);
}

#endif /* CONFIG_SMP */

#ifdef CONFIG_SCHED_CORE
static inline bool
__entity_slice_used(struct sched_entity *se, int min_nr_tasks)
{
	u64 slice = sched_slice(cfs_rq_of(se), se);
	u64 rtime = se->sum_exec_runtime - se->prev_sum_exec_runtime;

	return (rtime * min_nr_tasks > slice);
}

#define MIN_NR_TASKS_DURING_FORCEIDLE	2
static inline void task_tick_core(struct rq *rq, struct task_struct *curr)
{
	if (!sched_core_enabled(rq))
		return;

	/*
	 * If runqueue has only one task which used up its slice and
	 * if the sibling is forced idle, then trigger schedule to
	 * give forced idle task a chance.
	 *
	 * sched_slice() considers only this active rq and it gets the
	 * whole slice. But during force idle, we have siblings acting
	 * like a single runqueue and hence we need to consider runnable
	 * tasks on this CPU and the forced idle CPU. Ideally, we should
	 * go through the forced idle rq, but that would be a perf hit.
	 * We can assume that the forced idle CPU has at least
	 * MIN_NR_TASKS_DURING_FORCEIDLE - 1 tasks and use that to check
	 * if we need to give up the CPU.
	 */
	if (rq->core->core_forceidle && rq->cfs.nr_running == 1 &&
	    __entity_slice_used(&curr->se, MIN_NR_TASKS_DURING_FORCEIDLE))
		resched_curr(rq);
}

/*
 * se_fi_update - Update the cfs_rq->min_vruntime_fi in a CFS hierarchy if needed.
 */
static void se_fi_update(struct sched_entity *se, unsigned int fi_seq, bool forceidle)
{
	for_each_sched_entity(se) {
		struct cfs_rq *cfs_rq = cfs_rq_of(se);

		if (forceidle) {
			if (cfs_rq->forceidle_seq == fi_seq)
				break;
			cfs_rq->forceidle_seq = fi_seq;
		}

		cfs_rq->min_vruntime_fi = cfs_rq->min_vruntime;
	}
}

void task_vruntime_update(struct rq *rq, struct task_struct *p, bool in_fi)
{
	struct sched_entity *se = &p->se;

	if (p->sched_class != &fair_sched_class)
		return;

	se_fi_update(se, rq->core->core_forceidle_seq, in_fi);
}

bool cfs_prio_less(struct task_struct *a, struct task_struct *b, bool in_fi)
{
	struct rq *rq = task_rq(a);
	struct sched_entity *sea = &a->se;
	struct sched_entity *seb = &b->se;
	struct cfs_rq *cfs_rqa;
	struct cfs_rq *cfs_rqb;
	s64 delta;

	SCHED_WARN_ON(task_rq(b)->core != rq->core);

#ifdef CONFIG_FAIR_GROUP_SCHED
	/*
	 * Find an se in the hierarchy for tasks a and b, such that the se's
	 * are immediate siblings.
	 */
	while (sea->cfs_rq->tg != seb->cfs_rq->tg) {
		int sea_depth = sea->depth;
		int seb_depth = seb->depth;

		if (sea_depth >= seb_depth)
			sea = parent_entity(sea);
		if (sea_depth <= seb_depth)
			seb = parent_entity(seb);
	}

	se_fi_update(sea, rq->core->core_forceidle_seq, in_fi);
	se_fi_update(seb, rq->core->core_forceidle_seq, in_fi);

	cfs_rqa = sea->cfs_rq;
	cfs_rqb = seb->cfs_rq;
#else
	cfs_rqa = &task_rq(a)->cfs;
	cfs_rqb = &task_rq(b)->cfs;
#endif

	/*
	 * Find delta after normalizing se's vruntime with its cfs_rq's
	 * min_vruntime_fi, which would have been updated in prior calls
	 * to se_fi_update().
	 */
	delta = (s64)(sea->vruntime - seb->vruntime) +
		(s64)(cfs_rqb->min_vruntime_fi - cfs_rqa->min_vruntime_fi);

	return delta > 0;
}
#else
static inline void task_tick_core(struct rq *rq, struct task_struct *curr) {}
#endif

/*
 * scheduler tick hitting a task of our scheduling class.
 *
 * NOTE: This function can be called remotely by the tick offload that
 * goes along full dynticks. Therefore no local assumption can be made
 * and everything must be accessed through the @rq and @curr passed in
 * parameters.
 */
static void task_tick_fair(struct rq *rq, struct task_struct *curr, int queued)
{
	struct cfs_rq *cfs_rq;
	struct sched_entity *se = &curr->se;

	for_each_sched_entity(se) {
		cfs_rq = cfs_rq_of(se);
		entity_tick(cfs_rq, se, queued);
	}

	if (static_branch_unlikely(&sched_numa_balancing))
		task_tick_numa(rq, curr);

	update_misfit_status(curr, rq);
	update_overutilized_status(task_rq(curr));

	task_tick_core(rq, curr);
}

/*
 * called on fork with the child task as argument from the parent's context
 *  - child not yet on the tasklist
 *  - preemption disabled
 */
static void task_fork_fair(struct task_struct *p)
{
	struct cfs_rq *cfs_rq;
	struct sched_entity *se = &p->se, *curr;
	struct rq *rq = this_rq();
	struct rq_flags rf;

	rq_lock(rq, &rf);
	update_rq_clock(rq);

	cfs_rq = task_cfs_rq(current);
	curr = cfs_rq->curr;
	if (curr) {
		update_curr(cfs_rq);
		se->vruntime = curr->vruntime;
	}
	place_entity(cfs_rq, se, 1);

	if (sysctl_sched_child_runs_first && curr && entity_before(curr, se)) {
		/*
		 * Upon rescheduling, sched_class::put_prev_task() will place
		 * 'current' within the tree based on its new key value.
		 */
		swap(curr->vruntime, se->vruntime);
		resched_curr(rq);
	}

	se->vruntime -= cfs_rq->min_vruntime;
	rq_unlock(rq, &rf);
}

/*
 * Priority of the task has changed. Check to see if we preempt
 * the current task.
 */
static void
prio_changed_fair(struct rq *rq, struct task_struct *p, int oldprio)
{
	if (!task_on_rq_queued(p))
		return;

	if (rq->cfs.nr_running == 1)
		return;

	/*
	 * Reschedule if we are currently running on this runqueue and
	 * our priority decreased, or if we are not currently running on
	 * this runqueue and our priority is higher than the current's
	 */
	if (task_current(rq, p)) {
		if (p->prio > oldprio)
			resched_curr(rq);
	} else
		check_preempt_curr(rq, p, 0);
}

static inline bool vruntime_normalized(struct task_struct *p)
{
	struct sched_entity *se = &p->se;

	/*
	 * In both the TASK_ON_RQ_QUEUED and TASK_ON_RQ_MIGRATING cases,
	 * the dequeue_entity(.flags=0) will already have normalized the
	 * vruntime.
	 */
	if (p->on_rq)
		return true;

	/*
	 * When !on_rq, vruntime of the task has usually NOT been normalized.
	 * But there are some cases where it has already been normalized:
	 *
	 * - A forked child which is waiting for being woken up by
	 *   wake_up_new_task().
	 * - A task which has been woken up by try_to_wake_up() and
	 *   waiting for actually being woken up by sched_ttwu_pending().
	 */
	if (!se->sum_exec_runtime ||
	    (READ_ONCE(p->__state) == TASK_WAKING && p->sched_remote_wakeup))
		return true;

	return false;
}

#ifdef CONFIG_FAIR_GROUP_SCHED
/*
 * Propagate the changes of the sched_entity across the tg tree to make it
 * visible to the root
 */
static void propagate_entity_cfs_rq(struct sched_entity *se)
{
	struct cfs_rq *cfs_rq;

	list_add_leaf_cfs_rq(cfs_rq_of(se));

	/* Start to propagate at parent */
	se = se->parent;

	for_each_sched_entity(se) {
		cfs_rq = cfs_rq_of(se);

		if (!cfs_rq_throttled(cfs_rq)){
			update_load_avg(cfs_rq, se, UPDATE_TG);
			list_add_leaf_cfs_rq(cfs_rq);
			continue;
		}

		if (list_add_leaf_cfs_rq(cfs_rq))
			break;
	}
}
#else
static void propagate_entity_cfs_rq(struct sched_entity *se) { }
#endif

static void detach_entity_cfs_rq(struct sched_entity *se)
{
	struct cfs_rq *cfs_rq = cfs_rq_of(se);

	/* Catch up with the cfs_rq and remove our load when we leave */
	update_load_avg(cfs_rq, se, 0);
	detach_entity_load_avg(cfs_rq, se);
	update_tg_load_avg(cfs_rq);
	propagate_entity_cfs_rq(se);
}

static void attach_entity_cfs_rq(struct sched_entity *se)
{
	struct cfs_rq *cfs_rq = cfs_rq_of(se);

#ifdef CONFIG_FAIR_GROUP_SCHED
	/*
	 * Since the real-depth could have been changed (only FAIR
	 * class maintain depth value), reset depth properly.
	 */
	se->depth = se->parent ? se->parent->depth + 1 : 0;
#endif

	/* Synchronize entity with its cfs_rq */
	update_load_avg(cfs_rq, se, sched_feat(ATTACH_AGE_LOAD) ? 0 : SKIP_AGE_LOAD);
	attach_entity_load_avg(cfs_rq, se);
	update_tg_load_avg(cfs_rq);
	propagate_entity_cfs_rq(se);
}

static void detach_task_cfs_rq(struct task_struct *p)
{
	struct sched_entity *se = &p->se;
	struct cfs_rq *cfs_rq = cfs_rq_of(se);

	if (!vruntime_normalized(p)) {
		/*
		 * Fix up our vruntime so that the current sleep doesn't
		 * cause 'unlimited' sleep bonus.
		 */
		place_entity(cfs_rq, se, 0);
		se->vruntime -= cfs_rq->min_vruntime;
	}

	detach_entity_cfs_rq(se);
}

static void attach_task_cfs_rq(struct task_struct *p)
{
	struct sched_entity *se = &p->se;
	struct cfs_rq *cfs_rq = cfs_rq_of(se);

	attach_entity_cfs_rq(se);

	if (!vruntime_normalized(p))
		se->vruntime += cfs_rq->min_vruntime;
}

static void switched_from_fair(struct rq *rq, struct task_struct *p)
{
	detach_task_cfs_rq(p);
}

static void switched_to_fair(struct rq *rq, struct task_struct *p)
{
	attach_task_cfs_rq(p);

	if (task_on_rq_queued(p)) {
		/*
		 * We were most likely switched from sched_rt, so
		 * kick off the schedule if running, otherwise just see
		 * if we can still preempt the current task.
		 */
		if (task_current(rq, p))
			resched_curr(rq);
		else
			check_preempt_curr(rq, p, 0);
	}
}

/* Account for a task changing its policy or group.
 *
 * This routine is mostly called to set cfs_rq->curr field when a task
 * migrates between groups/classes.
 */
static void set_next_task_fair(struct rq *rq, struct task_struct *p, bool first)
{
	struct sched_entity *se = &p->se;

#ifdef CONFIG_SMP
	if (task_on_rq_queued(p)) {
		/*
		 * Move the next running task to the front of the list, so our
		 * cfs_tasks list becomes MRU one.
		 */
		list_move(&se->group_node, &rq->cfs_tasks);
	}
#endif

	for_each_sched_entity(se) {
		struct cfs_rq *cfs_rq = cfs_rq_of(se);

		set_next_entity(cfs_rq, se);
		/* ensure bandwidth has been allocated on our new cfs_rq */
		account_cfs_rq_runtime(cfs_rq, 0);
	}
}

void init_cfs_rq(struct cfs_rq *cfs_rq)
{
	cfs_rq->tasks_timeline = RB_ROOT_CACHED;
	cfs_rq->min_vruntime = (u64)(-(1LL << 20));
#ifndef CONFIG_64BIT
	cfs_rq->min_vruntime_copy = cfs_rq->min_vruntime;
#endif
#ifdef CONFIG_SMP
	raw_spin_lock_init(&cfs_rq->removed.lock);
#endif
}

#ifdef CONFIG_FAIR_GROUP_SCHED
static void task_set_group_fair(struct task_struct *p)
{
	struct sched_entity *se = &p->se;

	set_task_rq(p, task_cpu(p));
	se->depth = se->parent ? se->parent->depth + 1 : 0;
}

static void task_move_group_fair(struct task_struct *p)
{
	detach_task_cfs_rq(p);
	set_task_rq(p, task_cpu(p));

#ifdef CONFIG_SMP
	/* Tell se's cfs_rq has been changed -- migrated */
	p->se.avg.last_update_time = 0;
#endif
	attach_task_cfs_rq(p);
}

static void task_change_group_fair(struct task_struct *p, int type)
{
	switch (type) {
	case TASK_SET_GROUP:
		task_set_group_fair(p);
		break;

	case TASK_MOVE_GROUP:
		task_move_group_fair(p);
		break;
	}
}

void free_fair_sched_group(struct task_group *tg)
{
	int i;

	for_each_possible_cpu(i) {
		if (tg->cfs_rq)
			kfree(tg->cfs_rq[i]);
		if (tg->se)
			kfree(tg->se[i]);
	}

	kfree(tg->cfs_rq);
	kfree(tg->se);
}

int alloc_fair_sched_group(struct task_group *tg, struct task_group *parent)
{
	struct sched_entity *se;
	struct cfs_rq *cfs_rq;
	int i;

	tg->cfs_rq = kcalloc(nr_cpu_ids, sizeof(cfs_rq), GFP_KERNEL);
	if (!tg->cfs_rq)
		goto err;
	tg->se = kcalloc(nr_cpu_ids, sizeof(se), GFP_KERNEL);
	if (!tg->se)
		goto err;

	tg->shares = NICE_0_LOAD;

	init_cfs_bandwidth(tg_cfs_bandwidth(tg));

	for_each_possible_cpu(i) {
		cfs_rq = kzalloc_node(sizeof(struct cfs_rq),
				      GFP_KERNEL, cpu_to_node(i));
		if (!cfs_rq)
			goto err;

		se = kzalloc_node(sizeof(struct sched_entity),
				  GFP_KERNEL, cpu_to_node(i));
		if (!se)
			goto err_free_rq;

		init_cfs_rq(cfs_rq);
		init_tg_cfs_entry(tg, cfs_rq, se, i, parent->se[i]);
		init_entity_runnable_average(se);
	}

	return 1;

err_free_rq:
	kfree(cfs_rq);
err:
	return 0;
}

void online_fair_sched_group(struct task_group *tg)
{
	struct sched_entity *se;
	struct rq_flags rf;
	struct rq *rq;
	int i;

	for_each_possible_cpu(i) {
		rq = cpu_rq(i);
		se = tg->se[i];
		rq_lock_irq(rq, &rf);
		update_rq_clock(rq);
		attach_entity_cfs_rq(se);
		sync_throttle(tg, i);
		rq_unlock_irq(rq, &rf);
	}
}

void unregister_fair_sched_group(struct task_group *tg)
{
	unsigned long flags;
	struct rq *rq;
	int cpu;

	destroy_cfs_bandwidth(tg_cfs_bandwidth(tg));

	for_each_possible_cpu(cpu) {
		if (tg->se[cpu])
			remove_entity_load_avg(tg->se[cpu]);

		/*
		 * Only empty task groups can be destroyed; so we can speculatively
		 * check on_list without danger of it being re-added.
		 */
		if (!tg->cfs_rq[cpu]->on_list)
			continue;

		rq = cpu_rq(cpu);

		raw_spin_rq_lock_irqsave(rq, flags);
		list_del_leaf_cfs_rq(tg->cfs_rq[cpu]);
		raw_spin_rq_unlock_irqrestore(rq, flags);
	}
}

void init_tg_cfs_entry(struct task_group *tg, struct cfs_rq *cfs_rq,
			struct sched_entity *se, int cpu,
			struct sched_entity *parent)
{
	struct rq *rq = cpu_rq(cpu);

	cfs_rq->tg = tg;
	cfs_rq->rq = rq;
	init_cfs_rq_runtime(cfs_rq);

	tg->cfs_rq[cpu] = cfs_rq;
	tg->se[cpu] = se;

	/* se could be NULL for root_task_group */
	if (!se)
		return;

	if (!parent) {
		se->cfs_rq = &rq->cfs;
		se->depth = 0;
	} else {
		se->cfs_rq = parent->my_q;
		se->depth = parent->depth + 1;
	}

	se->my_q = cfs_rq;
	/* guarantee group entities always have weight */
	update_load_set(&se->load, NICE_0_LOAD);
	se->parent = parent;
}

static DEFINE_MUTEX(shares_mutex);

static int __sched_group_set_shares(struct task_group *tg, unsigned long shares)
{
	int i;

	lockdep_assert_held(&shares_mutex);

	/*
	 * We can't change the weight of the root cgroup.
	 */
	if (!tg->se[0])
		return -EINVAL;

	shares = clamp(shares, scale_load(MIN_SHARES), scale_load(MAX_SHARES));

	if (tg->shares == shares)
		return 0;

	tg->shares = shares;
	for_each_possible_cpu(i) {
		struct rq *rq = cpu_rq(i);
		struct sched_entity *se = tg->se[i];
		struct rq_flags rf;

		/* Propagate contribution to hierarchy */
		rq_lock_irqsave(rq, &rf);
		update_rq_clock(rq);
		for_each_sched_entity(se) {
			update_load_avg(cfs_rq_of(se), se, UPDATE_TG);
			update_cfs_group(se);
		}
		rq_unlock_irqrestore(rq, &rf);
	}

	return 0;
}

int sched_group_set_shares(struct task_group *tg, unsigned long shares)
{
	int ret;

	mutex_lock(&shares_mutex);
	if (tg_is_idle(tg))
		ret = -EINVAL;
	else
		ret = __sched_group_set_shares(tg, shares);
	mutex_unlock(&shares_mutex);

	return ret;
}

int sched_group_set_idle(struct task_group *tg, long idle)
{
	int i;

	if (tg == &root_task_group)
		return -EINVAL;

	if (idle < 0 || idle > 1)
		return -EINVAL;

	mutex_lock(&shares_mutex);

	if (tg->idle == idle) {
		mutex_unlock(&shares_mutex);
		return 0;
	}

	tg->idle = idle;

	for_each_possible_cpu(i) {
		struct rq *rq = cpu_rq(i);
		struct sched_entity *se = tg->se[i];
		struct cfs_rq *grp_cfs_rq = tg->cfs_rq[i];
		bool was_idle = cfs_rq_is_idle(grp_cfs_rq);
		long idle_task_delta;
		struct rq_flags rf;

		rq_lock_irqsave(rq, &rf);

		grp_cfs_rq->idle = idle;
		if (WARN_ON_ONCE(was_idle == cfs_rq_is_idle(grp_cfs_rq)))
			goto next_cpu;

		idle_task_delta = grp_cfs_rq->h_nr_running -
				  grp_cfs_rq->idle_h_nr_running;
		if (!cfs_rq_is_idle(grp_cfs_rq))
			idle_task_delta *= -1;

		for_each_sched_entity(se) {
			struct cfs_rq *cfs_rq = cfs_rq_of(se);

			if (!se->on_rq)
				break;

			cfs_rq->idle_h_nr_running += idle_task_delta;

			/* Already accounted at parent level and above. */
			if (cfs_rq_is_idle(cfs_rq))
				break;
		}

next_cpu:
		rq_unlock_irqrestore(rq, &rf);
	}

	/* Idle groups have minimum weight. */
	if (tg_is_idle(tg))
		__sched_group_set_shares(tg, scale_load(WEIGHT_IDLEPRIO));
	else
		__sched_group_set_shares(tg, NICE_0_LOAD);

	mutex_unlock(&shares_mutex);
	return 0;
}

#else /* CONFIG_FAIR_GROUP_SCHED */

void free_fair_sched_group(struct task_group *tg) { }

int alloc_fair_sched_group(struct task_group *tg, struct task_group *parent)
{
	return 1;
}

void online_fair_sched_group(struct task_group *tg) { }

void unregister_fair_sched_group(struct task_group *tg) { }

#endif /* CONFIG_FAIR_GROUP_SCHED */


static unsigned int get_rr_interval_fair(struct rq *rq, struct task_struct *task)
{
	struct sched_entity *se = &task->se;
	unsigned int rr_interval = 0;

	/*
	 * Time slice is 0 for SCHED_OTHER tasks that are on an otherwise
	 * idle runqueue:
	 */
	if (rq->cfs.load.weight)
		rr_interval = NS_TO_JIFFIES(sched_slice(cfs_rq_of(se), se));

	return rr_interval;
}

/*
 * All the scheduling class methods:
 */
DEFINE_SCHED_CLASS(fair) = {

	.enqueue_task		= enqueue_task_fair,
	.dequeue_task		= dequeue_task_fair,
	.yield_task		= yield_task_fair,
	.yield_to_task		= yield_to_task_fair,

	.check_preempt_curr	= check_preempt_wakeup,

	.pick_next_task		= __pick_next_task_fair,
	.put_prev_task		= put_prev_task_fair,
	.set_next_task          = set_next_task_fair,

#ifdef CONFIG_SMP
	.balance		= balance_fair,
	.pick_task		= pick_task_fair,
	.select_task_rq		= select_task_rq_fair,
	.migrate_task_rq	= migrate_task_rq_fair,

	.rq_online		= rq_online_fair,
	.rq_offline		= rq_offline_fair,

	.task_dead		= task_dead_fair,
	.set_cpus_allowed	= set_cpus_allowed_common,
#endif

	.task_tick		= task_tick_fair,
	.task_fork		= task_fork_fair,

	.prio_changed		= prio_changed_fair,
	.switched_from		= switched_from_fair,
	.switched_to		= switched_to_fair,

	.get_rr_interval	= get_rr_interval_fair,

	.update_curr		= update_curr_fair,

#ifdef CONFIG_FAIR_GROUP_SCHED
	.task_change_group	= task_change_group_fair,
#endif

#ifdef CONFIG_UCLAMP_TASK
	.uclamp_enabled		= 1,
#endif
};

#ifdef CONFIG_SCHED_DEBUG
void print_cfs_stats(struct seq_file *m, int cpu)
{
	struct cfs_rq *cfs_rq, *pos;

	rcu_read_lock();
	for_each_leaf_cfs_rq_safe(cpu_rq(cpu), cfs_rq, pos)
		print_cfs_rq(m, cpu, cfs_rq);
	rcu_read_unlock();
}

#ifdef CONFIG_NUMA_BALANCING
void show_numa_stats(struct task_struct *p, struct seq_file *m)
{
	int node;
	unsigned long tsf = 0, tpf = 0, gsf = 0, gpf = 0;
	struct numa_group *ng;

	rcu_read_lock();
	ng = rcu_dereference(p->numa_group);
	for_each_online_node(node) {
		if (p->numa_faults) {
			tsf = p->numa_faults[task_faults_idx(NUMA_MEM, node, 0)];
			tpf = p->numa_faults[task_faults_idx(NUMA_MEM, node, 1)];
		}
		if (ng) {
			gsf = ng->faults[task_faults_idx(NUMA_MEM, node, 0)],
			gpf = ng->faults[task_faults_idx(NUMA_MEM, node, 1)];
		}
		print_numa_stats(m, node, tsf, tpf, gsf, gpf);
	}
	rcu_read_unlock();
}
#endif /* CONFIG_NUMA_BALANCING */
#endif /* CONFIG_SCHED_DEBUG */

__init void init_sched_fair_class(void)
{
#ifdef CONFIG_SMP
	open_softirq(SCHED_SOFTIRQ, run_rebalance_domains);

#ifdef CONFIG_NO_HZ_COMMON
	nohz.next_balance = jiffies;
	nohz.next_blocked = jiffies;
	zalloc_cpumask_var(&nohz.idle_cpus_mask, GFP_NOWAIT);
#endif
#endif /* SMP */

}

/*
 * Helper functions to facilitate extracting info from tracepoints.
 */

const struct sched_avg *sched_trace_cfs_rq_avg(struct cfs_rq *cfs_rq)
{
#ifdef CONFIG_SMP
	return cfs_rq ? &cfs_rq->avg : NULL;
#else
	return NULL;
#endif
}
EXPORT_SYMBOL_GPL(sched_trace_cfs_rq_avg);

char *sched_trace_cfs_rq_path(struct cfs_rq *cfs_rq, char *str, int len)
{
	if (!cfs_rq) {
		if (str)
			strlcpy(str, "(null)", len);
		else
			return NULL;
	}

	cfs_rq_tg_path(cfs_rq, str, len);
	return str;
}
EXPORT_SYMBOL_GPL(sched_trace_cfs_rq_path);

int sched_trace_cfs_rq_cpu(struct cfs_rq *cfs_rq)
{
	return cfs_rq ? cpu_of(rq_of(cfs_rq)) : -1;
}
EXPORT_SYMBOL_GPL(sched_trace_cfs_rq_cpu);

const struct sched_avg *sched_trace_rq_avg_rt(struct rq *rq)
{
#ifdef CONFIG_SMP
	return rq ? &rq->avg_rt : NULL;
#else
	return NULL;
#endif
}
EXPORT_SYMBOL_GPL(sched_trace_rq_avg_rt);

const struct sched_avg *sched_trace_rq_avg_dl(struct rq *rq)
{
#ifdef CONFIG_SMP
	return rq ? &rq->avg_dl : NULL;
#else
	return NULL;
#endif
}
EXPORT_SYMBOL_GPL(sched_trace_rq_avg_dl);

const struct sched_avg *sched_trace_rq_avg_irq(struct rq *rq)
{
#if defined(CONFIG_SMP) && defined(CONFIG_HAVE_SCHED_AVG_IRQ)
	return rq ? &rq->avg_irq : NULL;
#else
	return NULL;
#endif
}
EXPORT_SYMBOL_GPL(sched_trace_rq_avg_irq);

int sched_trace_rq_cpu(struct rq *rq)
{
	return rq ? cpu_of(rq) : -1;
}
EXPORT_SYMBOL_GPL(sched_trace_rq_cpu);

int sched_trace_rq_cpu_capacity(struct rq *rq)
{
	return rq ?
#ifdef CONFIG_SMP
		rq->cpu_capacity
#else
		SCHED_CAPACITY_SCALE
#endif
		: -1;
}
EXPORT_SYMBOL_GPL(sched_trace_rq_cpu_capacity);

const struct cpumask *sched_trace_rd_span(struct root_domain *rd)
{
#ifdef CONFIG_SMP
	return rd ? rd->span : NULL;
#else
	return NULL;
#endif
}
EXPORT_SYMBOL_GPL(sched_trace_rd_span);

int sched_trace_rq_nr_running(struct rq *rq)
{
        return rq ? rq->nr_running : -1;
}
EXPORT_SYMBOL_GPL(sched_trace_rq_nr_running);<|MERGE_RESOLUTION|>--- conflicted
+++ resolved
@@ -4395,11 +4395,6 @@
 		vruntime -= thresh;
 	}
 
-<<<<<<< HEAD
-	/* ensure we never gain time by being placed backwards. */
-	se->vruntime = max_vruntime(se->vruntime, vruntime);
-	trace_android_rvh_place_entity(cfs_rq, se, initial, &vruntime);
-=======
 	/*
 	 * Pull vruntime of the entity being placed to the base level of
 	 * cfs_rq, to prevent boosting it if placed backwards.
@@ -4423,7 +4418,7 @@
 		se->vruntime = vruntime;
 	else
 		se->vruntime = max_vruntime(se->vruntime, vruntime);
->>>>>>> c957cbb8
+	trace_android_rvh_place_entity(cfs_rq, se, initial, &vruntime);
 }
 
 static void check_enqueue_throttle(struct cfs_rq *cfs_rq);
