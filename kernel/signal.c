// SPDX-License-Identifier: GPL-2.0-only
/*
 *  linux/kernel/signal.c
 *
 *  Copyright (C) 1991, 1992  Linus Torvalds
 *
 *  1997-11-02  Modified for POSIX.1b signals by Richard Henderson
 *
 *  2003-06-02  Jim Houston - Concurrent Computer Corp.
 *		Changes to use preallocated sigqueue structures
 *		to allow signals to be sent reliably.
 */

#include <linux/slab.h>
#include <linux/export.h>
#include <linux/init.h>
#include <linux/sched/mm.h>
#include <linux/sched/user.h>
#include <linux/sched/debug.h>
#include <linux/sched/task.h>
#include <linux/sched/task_stack.h>
#include <linux/sched/cputime.h>
#include <linux/file.h>
#include <linux/fs.h>
#include <linux/proc_fs.h>
#include <linux/tty.h>
#include <linux/binfmts.h>
#include <linux/coredump.h>
#include <linux/security.h>
#include <linux/syscalls.h>
#include <linux/ptrace.h>
#include <linux/signal.h>
#include <linux/signalfd.h>
#include <linux/ratelimit.h>
#include <linux/tracehook.h>
#include <linux/capability.h>
#include <linux/freezer.h>
#include <linux/pid_namespace.h>
#include <linux/nsproxy.h>
#include <linux/user_namespace.h>
#include <linux/uprobes.h>
#include <linux/compat.h>
#include <linux/cn_proc.h>
#include <linux/compiler.h>
#include <linux/posix-timers.h>
#include <linux/livepatch.h>
#include <linux/cgroup.h>
#include <linux/audit.h>
#include <linux/oom.h>

#define CREATE_TRACE_POINTS
#include <trace/events/signal.h>

#include <asm/param.h>
#include <linux/uaccess.h>
#include <asm/unistd.h>
#include <asm/siginfo.h>
#include <asm/cacheflush.h>

#undef CREATE_TRACE_POINTS
#include <trace/hooks/signal.h>
/*
 * SLAB caches for signal bits.
 */

static struct kmem_cache *sigqueue_cachep;

int print_fatal_signals __read_mostly;

static char reaper_comm[TASK_COMM_LEN];

static __init int setup_mem_reap(char *str)
{
	if (!str)
		return 0;
	strlcpy(reaper_comm, str, TASK_COMM_LEN);

	return 1;
}
__setup("reap_mem_when_killed_by=", setup_mem_reap);

static void __user *sig_handler(struct task_struct *t, int sig)
{
	return t->sighand->action[sig - 1].sa.sa_handler;
}

static inline bool sig_handler_ignored(void __user *handler, int sig)
{
	/* Is it explicitly or implicitly ignored? */
	return handler == SIG_IGN ||
	       (handler == SIG_DFL && sig_kernel_ignore(sig));
}

static bool sig_task_ignored(struct task_struct *t, int sig, bool force)
{
	void __user *handler;

	handler = sig_handler(t, sig);

	/* SIGKILL and SIGSTOP may not be sent to the global init */
	if (unlikely(is_global_init(t) && sig_kernel_only(sig)))
		return true;

	if (unlikely(t->signal->flags & SIGNAL_UNKILLABLE) &&
	    handler == SIG_DFL && !(force && sig_kernel_only(sig)))
		return true;

	/* Only allow kernel generated signals to this kthread */
	if (unlikely((t->flags & PF_KTHREAD) &&
		     (handler == SIG_KTHREAD_KERNEL) && !force))
		return true;

	return sig_handler_ignored(handler, sig);
}

static bool sig_ignored(struct task_struct *t, int sig, bool force)
{
	/*
	 * Blocked signals are never ignored, since the
	 * signal handler may change by the time it is
	 * unblocked.
	 */
	if (sigismember(&t->blocked, sig) || sigismember(&t->real_blocked, sig))
		return false;

	/*
	 * Tracers may want to know about even ignored signal unless it
	 * is SIGKILL which can't be reported anyway but can be ignored
	 * by SIGNAL_UNKILLABLE task.
	 */
	if (t->ptrace && sig != SIGKILL)
		return false;

	return sig_task_ignored(t, sig, force);
}

/*
 * Re-calculate pending state from the set of locally pending
 * signals, globally pending signals, and blocked signals.
 */
static inline bool has_pending_signals(sigset_t *signal, sigset_t *blocked)
{
	unsigned long ready;
	long i;

	switch (_NSIG_WORDS) {
	default:
		for (i = _NSIG_WORDS, ready = 0; --i >= 0 ;)
			ready |= signal->sig[i] &~ blocked->sig[i];
		break;

	case 4: ready  = signal->sig[3] &~ blocked->sig[3];
		ready |= signal->sig[2] &~ blocked->sig[2];
		ready |= signal->sig[1] &~ blocked->sig[1];
		ready |= signal->sig[0] &~ blocked->sig[0];
		break;

	case 2: ready  = signal->sig[1] &~ blocked->sig[1];
		ready |= signal->sig[0] &~ blocked->sig[0];
		break;

	case 1: ready  = signal->sig[0] &~ blocked->sig[0];
	}
	return ready !=	0;
}

#define PENDING(p,b) has_pending_signals(&(p)->signal, (b))

static bool recalc_sigpending_tsk(struct task_struct *t)
{
	if ((t->jobctl & (JOBCTL_PENDING_MASK | JOBCTL_TRAP_FREEZE)) ||
	    PENDING(&t->pending, &t->blocked) ||
	    PENDING(&t->signal->shared_pending, &t->blocked) ||
	    cgroup_task_frozen(t)) {
		set_tsk_thread_flag(t, TIF_SIGPENDING);
		return true;
	}

	/*
	 * We must never clear the flag in another thread, or in current
	 * when it's possible the current syscall is returning -ERESTART*.
	 * So we don't clear it here, and only callers who know they should do.
	 */
	return false;
}

/*
 * After recalculating TIF_SIGPENDING, we need to make sure the task wakes up.
 * This is superfluous when called on current, the wakeup is a harmless no-op.
 */
void recalc_sigpending_and_wake(struct task_struct *t)
{
	if (recalc_sigpending_tsk(t))
		signal_wake_up(t, 0);
}

void recalc_sigpending(void)
{
	if (!recalc_sigpending_tsk(current) && !freezing(current) &&
	    !klp_patch_pending(current))
		clear_thread_flag(TIF_SIGPENDING);

}
EXPORT_SYMBOL(recalc_sigpending);

void calculate_sigpending(void)
{
	/* Have any signals or users of TIF_SIGPENDING been delayed
	 * until after fork?
	 */
	spin_lock_irq(&current->sighand->siglock);
	set_tsk_thread_flag(current, TIF_SIGPENDING);
	recalc_sigpending();
	spin_unlock_irq(&current->sighand->siglock);
}

/* Given the mask, find the first available signal that should be serviced. */

#define SYNCHRONOUS_MASK \
	(sigmask(SIGSEGV) | sigmask(SIGBUS) | sigmask(SIGILL) | \
	 sigmask(SIGTRAP) | sigmask(SIGFPE) | sigmask(SIGSYS))

int next_signal(struct sigpending *pending, sigset_t *mask)
{
	unsigned long i, *s, *m, x;
	int sig = 0;

	s = pending->signal.sig;
	m = mask->sig;

	/*
	 * Handle the first word specially: it contains the
	 * synchronous signals that need to be dequeued first.
	 */
	x = *s &~ *m;
	if (x) {
		if (x & SYNCHRONOUS_MASK)
			x &= SYNCHRONOUS_MASK;
		sig = ffz(~x) + 1;
		return sig;
	}

	switch (_NSIG_WORDS) {
	default:
		for (i = 1; i < _NSIG_WORDS; ++i) {
			x = *++s &~ *++m;
			if (!x)
				continue;
			sig = ffz(~x) + i*_NSIG_BPW + 1;
			break;
		}
		break;

	case 2:
		x = s[1] &~ m[1];
		if (!x)
			break;
		sig = ffz(~x) + _NSIG_BPW + 1;
		break;

	case 1:
		/* Nothing to do */
		break;
	}

	return sig;
}

static inline void print_dropped_signal(int sig)
{
	static DEFINE_RATELIMIT_STATE(ratelimit_state, 5 * HZ, 10);

	if (!print_fatal_signals)
		return;

	if (!__ratelimit(&ratelimit_state))
		return;

	pr_info("%s/%d: reached RLIMIT_SIGPENDING, dropped signal %d\n",
				current->comm, current->pid, sig);
}

/**
 * task_set_jobctl_pending - set jobctl pending bits
 * @task: target task
 * @mask: pending bits to set
 *
 * Clear @mask from @task->jobctl.  @mask must be subset of
 * %JOBCTL_PENDING_MASK | %JOBCTL_STOP_CONSUME | %JOBCTL_STOP_SIGMASK |
 * %JOBCTL_TRAPPING.  If stop signo is being set, the existing signo is
 * cleared.  If @task is already being killed or exiting, this function
 * becomes noop.
 *
 * CONTEXT:
 * Must be called with @task->sighand->siglock held.
 *
 * RETURNS:
 * %true if @mask is set, %false if made noop because @task was dying.
 */
bool task_set_jobctl_pending(struct task_struct *task, unsigned long mask)
{
	BUG_ON(mask & ~(JOBCTL_PENDING_MASK | JOBCTL_STOP_CONSUME |
			JOBCTL_STOP_SIGMASK | JOBCTL_TRAPPING));
	BUG_ON((mask & JOBCTL_TRAPPING) && !(mask & JOBCTL_PENDING_MASK));

	if (unlikely(fatal_signal_pending(task) || (task->flags & PF_EXITING)))
		return false;

	if (mask & JOBCTL_STOP_SIGMASK)
		task->jobctl &= ~JOBCTL_STOP_SIGMASK;

	task->jobctl |= mask;
	return true;
}

/**
 * task_clear_jobctl_trapping - clear jobctl trapping bit
 * @task: target task
 *
 * If JOBCTL_TRAPPING is set, a ptracer is waiting for us to enter TRACED.
 * Clear it and wake up the ptracer.  Note that we don't need any further
 * locking.  @task->siglock guarantees that @task->parent points to the
 * ptracer.
 *
 * CONTEXT:
 * Must be called with @task->sighand->siglock held.
 */
void task_clear_jobctl_trapping(struct task_struct *task)
{
	if (unlikely(task->jobctl & JOBCTL_TRAPPING)) {
		task->jobctl &= ~JOBCTL_TRAPPING;
		smp_mb();	/* advised by wake_up_bit() */
		wake_up_bit(&task->jobctl, JOBCTL_TRAPPING_BIT);
	}
}

/**
 * task_clear_jobctl_pending - clear jobctl pending bits
 * @task: target task
 * @mask: pending bits to clear
 *
 * Clear @mask from @task->jobctl.  @mask must be subset of
 * %JOBCTL_PENDING_MASK.  If %JOBCTL_STOP_PENDING is being cleared, other
 * STOP bits are cleared together.
 *
 * If clearing of @mask leaves no stop or trap pending, this function calls
 * task_clear_jobctl_trapping().
 *
 * CONTEXT:
 * Must be called with @task->sighand->siglock held.
 */
void task_clear_jobctl_pending(struct task_struct *task, unsigned long mask)
{
	BUG_ON(mask & ~JOBCTL_PENDING_MASK);

	if (mask & JOBCTL_STOP_PENDING)
		mask |= JOBCTL_STOP_CONSUME | JOBCTL_STOP_DEQUEUED;

	task->jobctl &= ~mask;

	if (!(task->jobctl & JOBCTL_PENDING_MASK))
		task_clear_jobctl_trapping(task);
}

/**
 * task_participate_group_stop - participate in a group stop
 * @task: task participating in a group stop
 *
 * @task has %JOBCTL_STOP_PENDING set and is participating in a group stop.
 * Group stop states are cleared and the group stop count is consumed if
 * %JOBCTL_STOP_CONSUME was set.  If the consumption completes the group
 * stop, the appropriate `SIGNAL_*` flags are set.
 *
 * CONTEXT:
 * Must be called with @task->sighand->siglock held.
 *
 * RETURNS:
 * %true if group stop completion should be notified to the parent, %false
 * otherwise.
 */
static bool task_participate_group_stop(struct task_struct *task)
{
	struct signal_struct *sig = task->signal;
	bool consume = task->jobctl & JOBCTL_STOP_CONSUME;

	WARN_ON_ONCE(!(task->jobctl & JOBCTL_STOP_PENDING));

	task_clear_jobctl_pending(task, JOBCTL_STOP_PENDING);

	if (!consume)
		return false;

	if (!WARN_ON_ONCE(sig->group_stop_count == 0))
		sig->group_stop_count--;

	/*
	 * Tell the caller to notify completion iff we are entering into a
	 * fresh group stop.  Read comment in do_signal_stop() for details.
	 */
	if (!sig->group_stop_count && !(sig->flags & SIGNAL_STOP_STOPPED)) {
		signal_set_stop_flags(sig, SIGNAL_STOP_STOPPED);
		return true;
	}
	return false;
}

void task_join_group_stop(struct task_struct *task)
{
	unsigned long mask = current->jobctl & JOBCTL_STOP_SIGMASK;
	struct signal_struct *sig = current->signal;

	if (sig->group_stop_count) {
		sig->group_stop_count++;
		mask |= JOBCTL_STOP_CONSUME;
	} else if (!(sig->flags & SIGNAL_STOP_STOPPED))
		return;

	/* Have the new thread join an on-going signal group stop */
	task_set_jobctl_pending(task, mask | JOBCTL_STOP_PENDING);
}

/*
 * allocate a new signal queue record
 * - this may be called without locks if and only if t == current, otherwise an
 *   appropriate lock must be held to stop the target task from exiting
 */
static struct sigqueue *
__sigqueue_alloc(int sig, struct task_struct *t, gfp_t flags, int override_rlimit)
{
	struct sigqueue *q = NULL;
	struct user_struct *user;
	int sigpending;

	/*
	 * Protect access to @t credentials. This can go away when all
	 * callers hold rcu read lock.
	 *
	 * NOTE! A pending signal will hold on to the user refcount,
	 * and we get/put the refcount only when the sigpending count
	 * changes from/to zero.
	 */
	rcu_read_lock();
	user = __task_cred(t)->user;
	sigpending = atomic_inc_return(&user->sigpending);
	if (sigpending == 1)
		get_uid(user);
	rcu_read_unlock();

	if (override_rlimit || likely(sigpending <= task_rlimit(t, RLIMIT_SIGPENDING))) {
		q = kmem_cache_alloc(sigqueue_cachep, flags);
	} else {
		print_dropped_signal(sig);
	}

	if (unlikely(q == NULL)) {
		if (atomic_dec_and_test(&user->sigpending))
			free_uid(user);
	} else {
		INIT_LIST_HEAD(&q->list);
		q->flags = 0;
		q->user = user;
	}

	return q;
}

static void __sigqueue_free(struct sigqueue *q)
{
	if (q->flags & SIGQUEUE_PREALLOC)
		return;
	if (atomic_dec_and_test(&q->user->sigpending))
		free_uid(q->user);
	kmem_cache_free(sigqueue_cachep, q);
}

void flush_sigqueue(struct sigpending *queue)
{
	struct sigqueue *q;

	sigemptyset(&queue->signal);
	while (!list_empty(&queue->list)) {
		q = list_entry(queue->list.next, struct sigqueue , list);
		list_del_init(&q->list);
		__sigqueue_free(q);
	}
}

/*
 * Flush all pending signals for this kthread.
 */
void flush_signals(struct task_struct *t)
{
	unsigned long flags;

	spin_lock_irqsave(&t->sighand->siglock, flags);
	clear_tsk_thread_flag(t, TIF_SIGPENDING);
	flush_sigqueue(&t->pending);
	flush_sigqueue(&t->signal->shared_pending);
	spin_unlock_irqrestore(&t->sighand->siglock, flags);
}
EXPORT_SYMBOL(flush_signals);

#ifdef CONFIG_POSIX_TIMERS
static void __flush_itimer_signals(struct sigpending *pending)
{
	sigset_t signal, retain;
	struct sigqueue *q, *n;

	signal = pending->signal;
	sigemptyset(&retain);

	list_for_each_entry_safe(q, n, &pending->list, list) {
		int sig = q->info.si_signo;

		if (likely(q->info.si_code != SI_TIMER)) {
			sigaddset(&retain, sig);
		} else {
			sigdelset(&signal, sig);
			list_del_init(&q->list);
			__sigqueue_free(q);
		}
	}

	sigorsets(&pending->signal, &signal, &retain);
}

void flush_itimer_signals(void)
{
	struct task_struct *tsk = current;
	unsigned long flags;

	spin_lock_irqsave(&tsk->sighand->siglock, flags);
	__flush_itimer_signals(&tsk->pending);
	__flush_itimer_signals(&tsk->signal->shared_pending);
	spin_unlock_irqrestore(&tsk->sighand->siglock, flags);
}
#endif

void ignore_signals(struct task_struct *t)
{
	int i;

	for (i = 0; i < _NSIG; ++i)
		t->sighand->action[i].sa.sa_handler = SIG_IGN;

	flush_signals(t);
}

/*
 * Flush all handlers for a task.
 */

void
flush_signal_handlers(struct task_struct *t, int force_default)
{
	int i;
	struct k_sigaction *ka = &t->sighand->action[0];
	for (i = _NSIG ; i != 0 ; i--) {
		if (force_default || ka->sa.sa_handler != SIG_IGN)
			ka->sa.sa_handler = SIG_DFL;
		ka->sa.sa_flags = 0;
#ifdef __ARCH_HAS_SA_RESTORER
		ka->sa.sa_restorer = NULL;
#endif
		sigemptyset(&ka->sa.sa_mask);
		ka++;
	}
}

bool unhandled_signal(struct task_struct *tsk, int sig)
{
	void __user *handler = tsk->sighand->action[sig-1].sa.sa_handler;
	if (is_global_init(tsk))
		return true;

	if (handler != SIG_IGN && handler != SIG_DFL)
		return false;

	/* if ptraced, let the tracer determine */
	return !tsk->ptrace;
}

static void collect_signal(int sig, struct sigpending *list, kernel_siginfo_t *info,
			   bool *resched_timer)
{
	struct sigqueue *q, *first = NULL;

	/*
	 * Collect the siginfo appropriate to this signal.  Check if
	 * there is another siginfo for the same signal.
	*/
	list_for_each_entry(q, &list->list, list) {
		if (q->info.si_signo == sig) {
			if (first)
				goto still_pending;
			first = q;
		}
	}

	sigdelset(&list->signal, sig);

	if (first) {
still_pending:
		list_del_init(&first->list);
		copy_siginfo(info, &first->info);

		*resched_timer =
			(first->flags & SIGQUEUE_PREALLOC) &&
			(info->si_code == SI_TIMER) &&
			(info->si_sys_private);

		__sigqueue_free(first);
	} else {
		/*
		 * Ok, it wasn't in the queue.  This must be
		 * a fast-pathed signal or we must have been
		 * out of queue space.  So zero out the info.
		 */
		clear_siginfo(info);
		info->si_signo = sig;
		info->si_errno = 0;
		info->si_code = SI_USER;
		info->si_pid = 0;
		info->si_uid = 0;
	}
}

static int __dequeue_signal(struct sigpending *pending, sigset_t *mask,
			kernel_siginfo_t *info, bool *resched_timer)
{
	int sig = next_signal(pending, mask);

	if (sig)
		collect_signal(sig, pending, info, resched_timer);
	return sig;
}

/*
 * Dequeue a signal and return the element to the caller, which is
 * expected to free it.
 *
 * All callers have to hold the siglock.
 */
int dequeue_signal(struct task_struct *tsk, sigset_t *mask, kernel_siginfo_t *info)
{
	bool resched_timer = false;
	int signr;

	/* We only dequeue private signals from ourselves, we don't let
	 * signalfd steal them
	 */
	signr = __dequeue_signal(&tsk->pending, mask, info, &resched_timer);
	if (!signr) {
		signr = __dequeue_signal(&tsk->signal->shared_pending,
					 mask, info, &resched_timer);
#ifdef CONFIG_POSIX_TIMERS
		/*
		 * itimer signal ?
		 *
		 * itimers are process shared and we restart periodic
		 * itimers in the signal delivery path to prevent DoS
		 * attacks in the high resolution timer case. This is
		 * compliant with the old way of self-restarting
		 * itimers, as the SIGALRM is a legacy signal and only
		 * queued once. Changing the restart behaviour to
		 * restart the timer in the signal dequeue path is
		 * reducing the timer noise on heavy loaded !highres
		 * systems too.
		 */
		if (unlikely(signr == SIGALRM)) {
			struct hrtimer *tmr = &tsk->signal->real_timer;

			if (!hrtimer_is_queued(tmr) &&
			    tsk->signal->it_real_incr != 0) {
				hrtimer_forward(tmr, tmr->base->get_time(),
						tsk->signal->it_real_incr);
				hrtimer_restart(tmr);
			}
		}
#endif
	}

	recalc_sigpending();
	if (!signr)
		return 0;

	if (unlikely(sig_kernel_stop(signr))) {
		/*
		 * Set a marker that we have dequeued a stop signal.  Our
		 * caller might release the siglock and then the pending
		 * stop signal it is about to process is no longer in the
		 * pending bitmasks, but must still be cleared by a SIGCONT
		 * (and overruled by a SIGKILL).  So those cases clear this
		 * shared flag after we've set it.  Note that this flag may
		 * remain set after the signal we return is ignored or
		 * handled.  That doesn't matter because its only purpose
		 * is to alert stop-signal processing code when another
		 * processor has come along and cleared the flag.
		 */
		current->jobctl |= JOBCTL_STOP_DEQUEUED;
	}
#ifdef CONFIG_POSIX_TIMERS
	if (resched_timer) {
		/*
		 * Release the siglock to ensure proper locking order
		 * of timer locks outside of siglocks.  Note, we leave
		 * irqs disabled here, since the posix-timers code is
		 * about to disable them again anyway.
		 */
		spin_unlock(&tsk->sighand->siglock);
		posixtimer_rearm(info);
		spin_lock(&tsk->sighand->siglock);

		/* Don't expose the si_sys_private value to userspace */
		info->si_sys_private = 0;
	}
#endif
	return signr;
}
EXPORT_SYMBOL_GPL(dequeue_signal);

static int dequeue_synchronous_signal(kernel_siginfo_t *info)
{
	struct task_struct *tsk = current;
	struct sigpending *pending = &tsk->pending;
	struct sigqueue *q, *sync = NULL;

	/*
	 * Might a synchronous signal be in the queue?
	 */
	if (!((pending->signal.sig[0] & ~tsk->blocked.sig[0]) & SYNCHRONOUS_MASK))
		return 0;

	/*
	 * Return the first synchronous signal in the queue.
	 */
	list_for_each_entry(q, &pending->list, list) {
		/* Synchronous signals have a positive si_code */
		if ((q->info.si_code > SI_USER) &&
		    (sigmask(q->info.si_signo) & SYNCHRONOUS_MASK)) {
			sync = q;
			goto next;
		}
	}
	return 0;
next:
	/*
	 * Check if there is another siginfo for the same signal.
	 */
	list_for_each_entry_continue(q, &pending->list, list) {
		if (q->info.si_signo == sync->info.si_signo)
			goto still_pending;
	}

	sigdelset(&pending->signal, sync->info.si_signo);
	recalc_sigpending();
still_pending:
	list_del_init(&sync->list);
	copy_siginfo(info, &sync->info);
	__sigqueue_free(sync);
	return info->si_signo;
}

/*
 * Tell a process that it has a new active signal..
 *
 * NOTE! we rely on the previous spin_lock to
 * lock interrupts for us! We can only be called with
 * "siglock" held, and the local interrupt must
 * have been disabled when that got acquired!
 *
 * No need to set need_resched since signal event passing
 * goes through ->blocked
 */
void signal_wake_up_state(struct task_struct *t, unsigned int state)
{
	set_tsk_thread_flag(t, TIF_SIGPENDING);
	/*
	 * TASK_WAKEKILL also means wake it up in the stopped/traced/killable
	 * case. We don't check t->state here because there is a race with it
	 * executing another processor and just now entering stopped state.
	 * By using wake_up_state, we ensure the process will wake up and
	 * handle its death signal.
	 */
	if (!wake_up_state(t, state | TASK_INTERRUPTIBLE))
		kick_process(t);
}

/*
 * Remove signals in mask from the pending set and queue.
 * Returns 1 if any signals were found.
 *
 * All callers must be holding the siglock.
 */
static void flush_sigqueue_mask(sigset_t *mask, struct sigpending *s)
{
	struct sigqueue *q, *n;
	sigset_t m;

	sigandsets(&m, mask, &s->signal);
	if (sigisemptyset(&m))
		return;

	sigandnsets(&s->signal, &s->signal, mask);
	list_for_each_entry_safe(q, n, &s->list, list) {
		if (sigismember(mask, q->info.si_signo)) {
			list_del_init(&q->list);
			__sigqueue_free(q);
		}
	}
}

static inline int is_si_special(const struct kernel_siginfo *info)
{
	return info <= SEND_SIG_PRIV;
}

static inline bool si_fromuser(const struct kernel_siginfo *info)
{
	return info == SEND_SIG_NOINFO ||
		(!is_si_special(info) && SI_FROMUSER(info));
}

/*
 * called with RCU read lock from check_kill_permission()
 */
static bool kill_ok_by_cred(struct task_struct *t)
{
	const struct cred *cred = current_cred();
	const struct cred *tcred = __task_cred(t);

	return uid_eq(cred->euid, tcred->suid) ||
	       uid_eq(cred->euid, tcred->uid) ||
	       uid_eq(cred->uid, tcred->suid) ||
	       uid_eq(cred->uid, tcred->uid) ||
	       ns_capable(tcred->user_ns, CAP_KILL);
}

/*
 * Bad permissions for sending the signal
 * - the caller must hold the RCU read lock
 */
static int check_kill_permission(int sig, struct kernel_siginfo *info,
				 struct task_struct *t)
{
	struct pid *sid;
	int error;

	if (!valid_signal(sig))
		return -EINVAL;

	if (!si_fromuser(info))
		return 0;

	error = audit_signal_info(sig, t); /* Let audit system see the signal */
	if (error)
		return error;

	if (!same_thread_group(current, t) &&
	    !kill_ok_by_cred(t)) {
		switch (sig) {
		case SIGCONT:
			sid = task_session(t);
			/*
			 * We don't return the error if sid == NULL. The
			 * task was unhashed, the caller must notice this.
			 */
			if (!sid || sid == task_session(current))
				break;
			fallthrough;
		default:
			return -EPERM;
		}
	}

	return security_task_kill(t, info, sig, NULL);
}

/**
 * ptrace_trap_notify - schedule trap to notify ptracer
 * @t: tracee wanting to notify tracer
 *
 * This function schedules sticky ptrace trap which is cleared on the next
 * TRAP_STOP to notify ptracer of an event.  @t must have been seized by
 * ptracer.
 *
 * If @t is running, STOP trap will be taken.  If trapped for STOP and
 * ptracer is listening for events, tracee is woken up so that it can
 * re-trap for the new event.  If trapped otherwise, STOP trap will be
 * eventually taken without returning to userland after the existing traps
 * are finished by PTRACE_CONT.
 *
 * CONTEXT:
 * Must be called with @task->sighand->siglock held.
 */
static void ptrace_trap_notify(struct task_struct *t)
{
	WARN_ON_ONCE(!(t->ptrace & PT_SEIZED));
	assert_spin_locked(&t->sighand->siglock);

	task_set_jobctl_pending(t, JOBCTL_TRAP_NOTIFY);
	ptrace_signal_wake_up(t, t->jobctl & JOBCTL_LISTENING);
}

/*
 * Handle magic process-wide effects of stop/continue signals. Unlike
 * the signal actions, these happen immediately at signal-generation
 * time regardless of blocking, ignoring, or handling.  This does the
 * actual continuing for SIGCONT, but not the actual stopping for stop
 * signals. The process stop is done as a signal action for SIG_DFL.
 *
 * Returns true if the signal should be actually delivered, otherwise
 * it should be dropped.
 */
static bool prepare_signal(int sig, struct task_struct *p, bool force)
{
	struct signal_struct *signal = p->signal;
	struct task_struct *t;
	sigset_t flush;

	if (signal->flags & (SIGNAL_GROUP_EXIT | SIGNAL_GROUP_COREDUMP)) {
		if (!(signal->flags & SIGNAL_GROUP_EXIT))
			return sig == SIGKILL;
		/*
		 * The process is in the middle of dying, nothing to do.
		 */
	} else if (sig_kernel_stop(sig)) {
		/*
		 * This is a stop signal.  Remove SIGCONT from all queues.
		 */
		siginitset(&flush, sigmask(SIGCONT));
		flush_sigqueue_mask(&flush, &signal->shared_pending);
		for_each_thread(p, t)
			flush_sigqueue_mask(&flush, &t->pending);
	} else if (sig == SIGCONT) {
		unsigned int why;
		/*
		 * Remove all stop signals from all queues, wake all threads.
		 */
		siginitset(&flush, SIG_KERNEL_STOP_MASK);
		flush_sigqueue_mask(&flush, &signal->shared_pending);
		for_each_thread(p, t) {
			flush_sigqueue_mask(&flush, &t->pending);
			task_clear_jobctl_pending(t, JOBCTL_STOP_PENDING);
			if (likely(!(t->ptrace & PT_SEIZED)))
				wake_up_state(t, __TASK_STOPPED);
			else
				ptrace_trap_notify(t);
		}

		/*
		 * Notify the parent with CLD_CONTINUED if we were stopped.
		 *
		 * If we were in the middle of a group stop, we pretend it
		 * was already finished, and then continued. Since SIGCHLD
		 * doesn't queue we report only CLD_STOPPED, as if the next
		 * CLD_CONTINUED was dropped.
		 */
		why = 0;
		if (signal->flags & SIGNAL_STOP_STOPPED)
			why |= SIGNAL_CLD_CONTINUED;
		else if (signal->group_stop_count)
			why |= SIGNAL_CLD_STOPPED;

		if (why) {
			/*
			 * The first thread which returns from do_signal_stop()
			 * will take ->siglock, notice SIGNAL_CLD_MASK, and
			 * notify its parent. See get_signal().
			 */
			signal_set_stop_flags(signal, why | SIGNAL_STOP_CONTINUED);
			signal->group_stop_count = 0;
			signal->group_exit_code = 0;
		}
	}

	return !sig_ignored(p, sig, force);
}

/*
 * Test if P wants to take SIG.  After we've checked all threads with this,
 * it's equivalent to finding no threads not blocking SIG.  Any threads not
 * blocking SIG were ruled out because they are not running and already
 * have pending signals.  Such threads will dequeue from the shared queue
 * as soon as they're available, so putting the signal on the shared queue
 * will be equivalent to sending it to one such thread.
 */
static inline bool wants_signal(int sig, struct task_struct *p)
{
	if (sigismember(&p->blocked, sig))
		return false;

	if (p->flags & PF_EXITING)
		return false;

	if (sig == SIGKILL)
		return true;

	if (task_is_stopped_or_traced(p))
		return false;

	return task_curr(p) || !signal_pending(p);
}

static void complete_signal(int sig, struct task_struct *p, enum pid_type type)
{
	struct signal_struct *signal = p->signal;
	struct task_struct *t;

	/*
	 * Now find a thread we can wake up to take the signal off the queue.
	 *
	 * If the main thread wants the signal, it gets first crack.
	 * Probably the least surprising to the average bear.
	 */
	if (wants_signal(sig, p))
		t = p;
	else if ((type == PIDTYPE_PID) || thread_group_empty(p))
		/*
		 * There is just one thread and it does not need to be woken.
		 * It will dequeue unblocked signals before it runs again.
		 */
		return;
	else {
		/*
		 * Otherwise try to find a suitable thread.
		 */
		t = signal->curr_target;
		while (!wants_signal(sig, t)) {
			t = next_thread(t);
			if (t == signal->curr_target)
				/*
				 * No thread needs to be woken.
				 * Any eligible threads will see
				 * the signal in the queue soon.
				 */
				return;
		}
		signal->curr_target = t;
	}

	/*
	 * Found a killable thread.  If the signal will be fatal,
	 * then start taking the whole group down immediately.
	 */
	if (sig_fatal(p, sig) &&
	    !(signal->flags & SIGNAL_GROUP_EXIT) &&
	    !sigismember(&t->real_blocked, sig) &&
	    (sig == SIGKILL || !p->ptrace)) {
		/*
		 * This signal will be fatal to the whole group.
		 */
		if (!sig_kernel_coredump(sig)) {
			/*
			 * Start a group exit and wake everybody up.
			 * This way we don't have other threads
			 * running and doing things after a slower
			 * thread has the fatal signal pending.
			 */
			signal->flags = SIGNAL_GROUP_EXIT;
			signal->group_exit_code = sig;
			signal->group_stop_count = 0;
			t = p;
			do {
				task_clear_jobctl_pending(t, JOBCTL_PENDING_MASK);
				sigaddset(&t->pending.signal, SIGKILL);
				signal_wake_up(t, 1);
			} while_each_thread(p, t);
			return;
		}
	}

	/*
	 * The signal is already in the shared-pending queue.
	 * Tell the chosen thread to wake up and dequeue it.
	 */
	signal_wake_up(t, sig == SIGKILL);
	return;
}

static inline bool legacy_queue(struct sigpending *signals, int sig)
{
	return (sig < SIGRTMIN) && sigismember(&signals->signal, sig);
}

static int __send_signal(int sig, struct kernel_siginfo *info, struct task_struct *t,
			enum pid_type type, bool force)
{
	struct sigpending *pending;
	struct sigqueue *q;
	int override_rlimit;
	int ret = 0, result;

	assert_spin_locked(&t->sighand->siglock);

	result = TRACE_SIGNAL_IGNORED;
	if (!prepare_signal(sig, t, force))
		goto ret;

	pending = (type != PIDTYPE_PID) ? &t->signal->shared_pending : &t->pending;
	/*
	 * Short-circuit ignored signals and support queuing
	 * exactly one non-rt signal, so that we can get more
	 * detailed information about the cause of the signal.
	 */
	result = TRACE_SIGNAL_ALREADY_PENDING;
	if (legacy_queue(pending, sig))
		goto ret;

	result = TRACE_SIGNAL_DELIVERED;
	/*
	 * Skip useless siginfo allocation for SIGKILL and kernel threads.
	 */
	if ((sig == SIGKILL) || (t->flags & PF_KTHREAD))
		goto out_set;

	/*
	 * Real-time signals must be queued if sent by sigqueue, or
	 * some other real-time mechanism.  It is implementation
	 * defined whether kill() does so.  We attempt to do so, on
	 * the principle of least surprise, but since kill is not
	 * allowed to fail with EAGAIN when low on memory we just
	 * make sure at least one signal gets delivered and don't
	 * pass on the info struct.
	 */
	if (sig < SIGRTMIN)
		override_rlimit = (is_si_special(info) || info->si_code >= 0);
	else
		override_rlimit = 0;

	q = __sigqueue_alloc(sig, t, GFP_ATOMIC, override_rlimit);
	if (q) {
		list_add_tail(&q->list, &pending->list);
		switch ((unsigned long) info) {
		case (unsigned long) SEND_SIG_NOINFO:
			clear_siginfo(&q->info);
			q->info.si_signo = sig;
			q->info.si_errno = 0;
			q->info.si_code = SI_USER;
			q->info.si_pid = task_tgid_nr_ns(current,
							task_active_pid_ns(t));
			rcu_read_lock();
			q->info.si_uid =
				from_kuid_munged(task_cred_xxx(t, user_ns),
						 current_uid());
			rcu_read_unlock();
			break;
		case (unsigned long) SEND_SIG_PRIV:
			clear_siginfo(&q->info);
			q->info.si_signo = sig;
			q->info.si_errno = 0;
			q->info.si_code = SI_KERNEL;
			q->info.si_pid = 0;
			q->info.si_uid = 0;
			break;
		default:
			copy_siginfo(&q->info, info);
			break;
		}
	} else if (!is_si_special(info) &&
		   sig >= SIGRTMIN && info->si_code != SI_USER) {
		/*
		 * Queue overflow, abort.  We may abort if the
		 * signal was rt and sent by user using something
		 * other than kill().
		 */
		result = TRACE_SIGNAL_OVERFLOW_FAIL;
		ret = -EAGAIN;
		goto ret;
	} else {
		/*
		 * This is a silent loss of information.  We still
		 * send the signal, but the *info bits are lost.
		 */
		result = TRACE_SIGNAL_LOSE_INFO;
	}

out_set:
	signalfd_notify(t, sig);
	sigaddset(&pending->signal, sig);

	/* Let multiprocess signals appear after on-going forks */
	if (type > PIDTYPE_TGID) {
		struct multiprocess_signals *delayed;
		hlist_for_each_entry(delayed, &t->signal->multiprocess, node) {
			sigset_t *signal = &delayed->signal;
			/* Can't queue both a stop and a continue signal */
			if (sig == SIGCONT)
				sigdelsetmask(signal, SIG_KERNEL_STOP_MASK);
			else if (sig_kernel_stop(sig))
				sigdelset(signal, SIGCONT);
			sigaddset(signal, sig);
		}
	}

	complete_signal(sig, t, type);
ret:
	trace_signal_generate(sig, info, t, type != PIDTYPE_PID, result);
	return ret;
}

static inline bool has_si_pid_and_uid(struct kernel_siginfo *info)
{
	bool ret = false;
	switch (siginfo_layout(info->si_signo, info->si_code)) {
	case SIL_KILL:
	case SIL_CHLD:
	case SIL_RT:
		ret = true;
		break;
	case SIL_TIMER:
	case SIL_POLL:
	case SIL_FAULT:
	case SIL_FAULT_MCEERR:
	case SIL_FAULT_BNDERR:
	case SIL_FAULT_PKUERR:
	case SIL_SYS:
		ret = false;
		break;
	}
	return ret;
}

static int send_signal(int sig, struct kernel_siginfo *info, struct task_struct *t,
			enum pid_type type)
{
	/* Should SIGKILL or SIGSTOP be received by a pid namespace init? */
	bool force = false;

	if (info == SEND_SIG_NOINFO) {
		/* Force if sent from an ancestor pid namespace */
		force = !task_pid_nr_ns(current, task_active_pid_ns(t));
	} else if (info == SEND_SIG_PRIV) {
		/* Don't ignore kernel generated signals */
		force = true;
	} else if (has_si_pid_and_uid(info)) {
		/* SIGKILL and SIGSTOP is special or has ids */
		struct user_namespace *t_user_ns;

		rcu_read_lock();
		t_user_ns = task_cred_xxx(t, user_ns);
		if (current_user_ns() != t_user_ns) {
			kuid_t uid = make_kuid(current_user_ns(), info->si_uid);
			info->si_uid = from_kuid_munged(t_user_ns, uid);
		}
		rcu_read_unlock();

		/* A kernel generated signal? */
		force = (info->si_code == SI_KERNEL);

		/* From an ancestor pid namespace? */
		if (!task_pid_nr_ns(current, task_active_pid_ns(t))) {
			info->si_pid = 0;
			force = true;
		}
	}
	return __send_signal(sig, info, t, type, force);
}

static void print_fatal_signal(int signr)
{
	struct pt_regs *regs = signal_pt_regs();
	pr_info("potentially unexpected fatal signal %d.\n", signr);

#if defined(__i386__) && !defined(__arch_um__)
	pr_info("code at %08lx: ", regs->ip);
	{
		int i;
		for (i = 0; i < 16; i++) {
			unsigned char insn;

			if (get_user(insn, (unsigned char *)(regs->ip + i)))
				break;
			pr_cont("%02x ", insn);
		}
	}
	pr_cont("\n");
#endif
	preempt_disable();
	show_regs(regs);
	preempt_enable();
}

static int __init setup_print_fatal_signals(char *str)
{
	get_option (&str, &print_fatal_signals);

	return 1;
}

__setup("print-fatal-signals=", setup_print_fatal_signals);

int
__group_send_sig_info(int sig, struct kernel_siginfo *info, struct task_struct *p)
{
	return send_signal(sig, info, p, PIDTYPE_TGID);
}

int do_send_sig_info(int sig, struct kernel_siginfo *info, struct task_struct *p,
			enum pid_type type)
{
	unsigned long flags;
	int ret = -ESRCH;
	trace_android_vh_do_send_sig_info(sig, current, p);
	if (lock_task_sighand(p, &flags)) {
		ret = send_signal(sig, info, p, type);
		unlock_task_sighand(p, &flags);
	}

	return ret;
}

/*
 * Force a signal that the process can't ignore: if necessary
 * we unblock the signal and change any SIG_IGN to SIG_DFL.
 *
 * Note: If we unblock the signal, we always reset it to SIG_DFL,
 * since we do not want to have a signal handler that was blocked
 * be invoked when user space had explicitly blocked it.
 *
 * We don't want to have recursive SIGSEGV's etc, for example,
 * that is why we also clear SIGNAL_UNKILLABLE.
 */
static int
force_sig_info_to_task(struct kernel_siginfo *info, struct task_struct *t)
{
	unsigned long int flags;
	int ret, blocked, ignored;
	struct k_sigaction *action;
	int sig = info->si_signo;

	spin_lock_irqsave(&t->sighand->siglock, flags);
	action = &t->sighand->action[sig-1];
	ignored = action->sa.sa_handler == SIG_IGN;
	blocked = sigismember(&t->blocked, sig);
	if (blocked || ignored) {
		action->sa.sa_handler = SIG_DFL;
		if (blocked) {
			sigdelset(&t->blocked, sig);
			recalc_sigpending_and_wake(t);
		}
	}
	/*
	 * Don't clear SIGNAL_UNKILLABLE for traced tasks, users won't expect
	 * debugging to leave init killable.
	 */
	if (action->sa.sa_handler == SIG_DFL && !t->ptrace)
		t->signal->flags &= ~SIGNAL_UNKILLABLE;
	ret = send_signal(sig, info, t, PIDTYPE_PID);
	spin_unlock_irqrestore(&t->sighand->siglock, flags);

	return ret;
}

int force_sig_info(struct kernel_siginfo *info)
{
	return force_sig_info_to_task(info, current);
}

/*
 * Nuke all other threads in the group.
 */
int zap_other_threads(struct task_struct *p)
{
	struct task_struct *t = p;
	int count = 0;

	p->signal->group_stop_count = 0;

	while_each_thread(p, t) {
		task_clear_jobctl_pending(t, JOBCTL_PENDING_MASK);
		count++;

		/* Don't bother with already dead threads */
		if (t->exit_state)
			continue;
		sigaddset(&t->pending.signal, SIGKILL);
		signal_wake_up(t, 1);
	}

	return count;
}

struct sighand_struct *__lock_task_sighand(struct task_struct *tsk,
					   unsigned long *flags)
{
	struct sighand_struct *sighand;

	rcu_read_lock();
	for (;;) {
		sighand = rcu_dereference(tsk->sighand);
		if (unlikely(sighand == NULL))
			break;

		/*
		 * This sighand can be already freed and even reused, but
		 * we rely on SLAB_TYPESAFE_BY_RCU and sighand_ctor() which
		 * initializes ->siglock: this slab can't go away, it has
		 * the same object type, ->siglock can't be reinitialized.
		 *
		 * We need to ensure that tsk->sighand is still the same
		 * after we take the lock, we can race with de_thread() or
		 * __exit_signal(). In the latter case the next iteration
		 * must see ->sighand == NULL.
		 */
		spin_lock_irqsave(&sighand->siglock, *flags);
		if (likely(sighand == rcu_access_pointer(tsk->sighand)))
			break;
		spin_unlock_irqrestore(&sighand->siglock, *flags);
	}
	rcu_read_unlock();

	return sighand;
}
EXPORT_SYMBOL_GPL(__lock_task_sighand);

/*
 * send signal info to all the members of a group
 */
int group_send_sig_info(int sig, struct kernel_siginfo *info,
			struct task_struct *p, enum pid_type type)
{
	int ret;

	rcu_read_lock();
	ret = check_kill_permission(sig, info, p);
	rcu_read_unlock();

	if (!ret && sig) {
		ret = do_send_sig_info(sig, info, p, type);
<<<<<<< HEAD
		if (!ret && sig == SIGKILL &&
			!strcmp(current->comm, reaper_comm))
			add_to_oom_reaper(p);
=======
		if (!ret && sig == SIGKILL) {
			bool reap = false;

			trace_android_vh_process_killed(current, &reap);
			if (reap)
				add_to_oom_reaper(p);
		}
>>>>>>> 76081a5f
	}

	return ret;
}

/*
 * __kill_pgrp_info() sends a signal to a process group: this is what the tty
 * control characters do (^C, ^Z etc)
 * - the caller must hold at least a readlock on tasklist_lock
 */
int __kill_pgrp_info(int sig, struct kernel_siginfo *info, struct pid *pgrp)
{
	struct task_struct *p = NULL;
	int retval, success;

	success = 0;
	retval = -ESRCH;
	do_each_pid_task(pgrp, PIDTYPE_PGID, p) {
		int err = group_send_sig_info(sig, info, p, PIDTYPE_PGID);
		success |= !err;
		retval = err;
	} while_each_pid_task(pgrp, PIDTYPE_PGID, p);
	return success ? 0 : retval;
}

int kill_pid_info(int sig, struct kernel_siginfo *info, struct pid *pid)
{
	int error = -ESRCH;
	struct task_struct *p;

	for (;;) {
		rcu_read_lock();
		p = pid_task(pid, PIDTYPE_PID);
		if (p)
			error = group_send_sig_info(sig, info, p, PIDTYPE_TGID);
		rcu_read_unlock();
		if (likely(!p || error != -ESRCH))
			return error;

		/*
		 * The task was unhashed in between, try again.  If it
		 * is dead, pid_task() will return NULL, if we race with
		 * de_thread() it will find the new leader.
		 */
	}
}

static int kill_proc_info(int sig, struct kernel_siginfo *info, pid_t pid)
{
	int error;
	rcu_read_lock();
	error = kill_pid_info(sig, info, find_vpid(pid));
	rcu_read_unlock();
	return error;
}

static inline bool kill_as_cred_perm(const struct cred *cred,
				     struct task_struct *target)
{
	const struct cred *pcred = __task_cred(target);

	return uid_eq(cred->euid, pcred->suid) ||
	       uid_eq(cred->euid, pcred->uid) ||
	       uid_eq(cred->uid, pcred->suid) ||
	       uid_eq(cred->uid, pcred->uid);
}

/*
 * The usb asyncio usage of siginfo is wrong.  The glibc support
 * for asyncio which uses SI_ASYNCIO assumes the layout is SIL_RT.
 * AKA after the generic fields:
 *	kernel_pid_t	si_pid;
 *	kernel_uid32_t	si_uid;
 *	sigval_t	si_value;
 *
 * Unfortunately when usb generates SI_ASYNCIO it assumes the layout
 * after the generic fields is:
 *	void __user 	*si_addr;
 *
 * This is a practical problem when there is a 64bit big endian kernel
 * and a 32bit userspace.  As the 32bit address will encoded in the low
 * 32bits of the pointer.  Those low 32bits will be stored at higher
 * address than appear in a 32 bit pointer.  So userspace will not
 * see the address it was expecting for it's completions.
 *
 * There is nothing in the encoding that can allow
 * copy_siginfo_to_user32 to detect this confusion of formats, so
 * handle this by requiring the caller of kill_pid_usb_asyncio to
 * notice when this situration takes place and to store the 32bit
 * pointer in sival_int, instead of sival_addr of the sigval_t addr
 * parameter.
 */
int kill_pid_usb_asyncio(int sig, int errno, sigval_t addr,
			 struct pid *pid, const struct cred *cred)
{
	struct kernel_siginfo info;
	struct task_struct *p;
	unsigned long flags;
	int ret = -EINVAL;

	if (!valid_signal(sig))
		return ret;

	clear_siginfo(&info);
	info.si_signo = sig;
	info.si_errno = errno;
	info.si_code = SI_ASYNCIO;
	*((sigval_t *)&info.si_pid) = addr;

	rcu_read_lock();
	p = pid_task(pid, PIDTYPE_PID);
	if (!p) {
		ret = -ESRCH;
		goto out_unlock;
	}
	if (!kill_as_cred_perm(cred, p)) {
		ret = -EPERM;
		goto out_unlock;
	}
	ret = security_task_kill(p, &info, sig, cred);
	if (ret)
		goto out_unlock;

	if (sig) {
		if (lock_task_sighand(p, &flags)) {
			ret = __send_signal(sig, &info, p, PIDTYPE_TGID, false);
			unlock_task_sighand(p, &flags);
		} else
			ret = -ESRCH;
	}
out_unlock:
	rcu_read_unlock();
	return ret;
}
EXPORT_SYMBOL_GPL(kill_pid_usb_asyncio);

/*
 * kill_something_info() interprets pid in interesting ways just like kill(2).
 *
 * POSIX specifies that kill(-1,sig) is unspecified, but what we have
 * is probably wrong.  Should make it like BSD or SYSV.
 */

static int kill_something_info(int sig, struct kernel_siginfo *info, pid_t pid)
{
	int ret;

	if (pid > 0)
		return kill_proc_info(sig, info, pid);

	/* -INT_MIN is undefined.  Exclude this case to avoid a UBSAN warning */
	if (pid == INT_MIN)
		return -ESRCH;

	read_lock(&tasklist_lock);
	if (pid != -1) {
		ret = __kill_pgrp_info(sig, info,
				pid ? find_vpid(-pid) : task_pgrp(current));
	} else {
		int retval = 0, count = 0;
		struct task_struct * p;

		for_each_process(p) {
			if (task_pid_vnr(p) > 1 &&
					!same_thread_group(p, current)) {
				int err = group_send_sig_info(sig, info, p,
							      PIDTYPE_MAX);
				++count;
				if (err != -EPERM)
					retval = err;
			}
		}
		ret = count ? retval : -ESRCH;
	}
	read_unlock(&tasklist_lock);

	return ret;
}

/*
 * These are for backward compatibility with the rest of the kernel source.
 */

int send_sig_info(int sig, struct kernel_siginfo *info, struct task_struct *p)
{
	/*
	 * Make sure legacy kernel users don't send in bad values
	 * (normal paths check this in check_kill_permission).
	 */
	if (!valid_signal(sig))
		return -EINVAL;

	return do_send_sig_info(sig, info, p, PIDTYPE_PID);
}
EXPORT_SYMBOL(send_sig_info);

#define __si_special(priv) \
	((priv) ? SEND_SIG_PRIV : SEND_SIG_NOINFO)

int
send_sig(int sig, struct task_struct *p, int priv)
{
	return send_sig_info(sig, __si_special(priv), p);
}
EXPORT_SYMBOL(send_sig);

void force_sig(int sig)
{
	struct kernel_siginfo info;

	clear_siginfo(&info);
	info.si_signo = sig;
	info.si_errno = 0;
	info.si_code = SI_KERNEL;
	info.si_pid = 0;
	info.si_uid = 0;
	force_sig_info(&info);
}
EXPORT_SYMBOL(force_sig);

/*
 * When things go south during signal handling, we
 * will force a SIGSEGV. And if the signal that caused
 * the problem was already a SIGSEGV, we'll want to
 * make sure we don't even try to deliver the signal..
 */
void force_sigsegv(int sig)
{
	struct task_struct *p = current;

	if (sig == SIGSEGV) {
		unsigned long flags;
		spin_lock_irqsave(&p->sighand->siglock, flags);
		p->sighand->action[sig - 1].sa.sa_handler = SIG_DFL;
		spin_unlock_irqrestore(&p->sighand->siglock, flags);
	}
	force_sig(SIGSEGV);
}

int force_sig_fault_to_task(int sig, int code, void __user *addr
	___ARCH_SI_TRAPNO(int trapno)
	___ARCH_SI_IA64(int imm, unsigned int flags, unsigned long isr)
	, struct task_struct *t)
{
	struct kernel_siginfo info;

	clear_siginfo(&info);
	info.si_signo = sig;
	info.si_errno = 0;
	info.si_code  = code;
	info.si_addr  = addr;
#ifdef __ARCH_SI_TRAPNO
	info.si_trapno = trapno;
#endif
#ifdef __ia64__
	info.si_imm = imm;
	info.si_flags = flags;
	info.si_isr = isr;
#endif
	return force_sig_info_to_task(&info, t);
}

int force_sig_fault(int sig, int code, void __user *addr
	___ARCH_SI_TRAPNO(int trapno)
	___ARCH_SI_IA64(int imm, unsigned int flags, unsigned long isr))
{
	return force_sig_fault_to_task(sig, code, addr
				       ___ARCH_SI_TRAPNO(trapno)
				       ___ARCH_SI_IA64(imm, flags, isr), current);
}

int send_sig_fault(int sig, int code, void __user *addr
	___ARCH_SI_TRAPNO(int trapno)
	___ARCH_SI_IA64(int imm, unsigned int flags, unsigned long isr)
	, struct task_struct *t)
{
	struct kernel_siginfo info;

	clear_siginfo(&info);
	info.si_signo = sig;
	info.si_errno = 0;
	info.si_code  = code;
	info.si_addr  = addr;
#ifdef __ARCH_SI_TRAPNO
	info.si_trapno = trapno;
#endif
#ifdef __ia64__
	info.si_imm = imm;
	info.si_flags = flags;
	info.si_isr = isr;
#endif
	return send_sig_info(info.si_signo, &info, t);
}

int force_sig_mceerr(int code, void __user *addr, short lsb)
{
	struct kernel_siginfo info;

	WARN_ON((code != BUS_MCEERR_AO) && (code != BUS_MCEERR_AR));
	clear_siginfo(&info);
	info.si_signo = SIGBUS;
	info.si_errno = 0;
	info.si_code = code;
	info.si_addr = addr;
	info.si_addr_lsb = lsb;
	return force_sig_info(&info);
}

int send_sig_mceerr(int code, void __user *addr, short lsb, struct task_struct *t)
{
	struct kernel_siginfo info;

	WARN_ON((code != BUS_MCEERR_AO) && (code != BUS_MCEERR_AR));
	clear_siginfo(&info);
	info.si_signo = SIGBUS;
	info.si_errno = 0;
	info.si_code = code;
	info.si_addr = addr;
	info.si_addr_lsb = lsb;
	return send_sig_info(info.si_signo, &info, t);
}
EXPORT_SYMBOL(send_sig_mceerr);

int force_sig_bnderr(void __user *addr, void __user *lower, void __user *upper)
{
	struct kernel_siginfo info;

	clear_siginfo(&info);
	info.si_signo = SIGSEGV;
	info.si_errno = 0;
	info.si_code  = SEGV_BNDERR;
	info.si_addr  = addr;
	info.si_lower = lower;
	info.si_upper = upper;
	return force_sig_info(&info);
}

#ifdef SEGV_PKUERR
int force_sig_pkuerr(void __user *addr, u32 pkey)
{
	struct kernel_siginfo info;

	clear_siginfo(&info);
	info.si_signo = SIGSEGV;
	info.si_errno = 0;
	info.si_code  = SEGV_PKUERR;
	info.si_addr  = addr;
	info.si_pkey  = pkey;
	return force_sig_info(&info);
}
#endif

/* For the crazy architectures that include trap information in
 * the errno field, instead of an actual errno value.
 */
int force_sig_ptrace_errno_trap(int errno, void __user *addr)
{
	struct kernel_siginfo info;

	clear_siginfo(&info);
	info.si_signo = SIGTRAP;
	info.si_errno = errno;
	info.si_code  = TRAP_HWBKPT;
	info.si_addr  = addr;
	return force_sig_info(&info);
}

int kill_pgrp(struct pid *pid, int sig, int priv)
{
	int ret;

	read_lock(&tasklist_lock);
	ret = __kill_pgrp_info(sig, __si_special(priv), pid);
	read_unlock(&tasklist_lock);

	return ret;
}
EXPORT_SYMBOL(kill_pgrp);

int kill_pid(struct pid *pid, int sig, int priv)
{
	return kill_pid_info(sig, __si_special(priv), pid);
}
EXPORT_SYMBOL(kill_pid);

/*
 * These functions support sending signals using preallocated sigqueue
 * structures.  This is needed "because realtime applications cannot
 * afford to lose notifications of asynchronous events, like timer
 * expirations or I/O completions".  In the case of POSIX Timers
 * we allocate the sigqueue structure from the timer_create.  If this
 * allocation fails we are able to report the failure to the application
 * with an EAGAIN error.
 */
struct sigqueue *sigqueue_alloc(void)
{
	struct sigqueue *q = __sigqueue_alloc(-1, current, GFP_KERNEL, 0);

	if (q)
		q->flags |= SIGQUEUE_PREALLOC;

	return q;
}

void sigqueue_free(struct sigqueue *q)
{
	unsigned long flags;
	spinlock_t *lock = &current->sighand->siglock;

	BUG_ON(!(q->flags & SIGQUEUE_PREALLOC));
	/*
	 * We must hold ->siglock while testing q->list
	 * to serialize with collect_signal() or with
	 * __exit_signal()->flush_sigqueue().
	 */
	spin_lock_irqsave(lock, flags);
	q->flags &= ~SIGQUEUE_PREALLOC;
	/*
	 * If it is queued it will be freed when dequeued,
	 * like the "regular" sigqueue.
	 */
	if (!list_empty(&q->list))
		q = NULL;
	spin_unlock_irqrestore(lock, flags);

	if (q)
		__sigqueue_free(q);
}

int send_sigqueue(struct sigqueue *q, struct pid *pid, enum pid_type type)
{
	int sig = q->info.si_signo;
	struct sigpending *pending;
	struct task_struct *t;
	unsigned long flags;
	int ret, result;

	BUG_ON(!(q->flags & SIGQUEUE_PREALLOC));

	ret = -1;
	rcu_read_lock();
	t = pid_task(pid, type);
	if (!t || !likely(lock_task_sighand(t, &flags)))
		goto ret;

	ret = 1; /* the signal is ignored */
	result = TRACE_SIGNAL_IGNORED;
	if (!prepare_signal(sig, t, false))
		goto out;

	ret = 0;
	if (unlikely(!list_empty(&q->list))) {
		/*
		 * If an SI_TIMER entry is already queue just increment
		 * the overrun count.
		 */
		BUG_ON(q->info.si_code != SI_TIMER);
		q->info.si_overrun++;
		result = TRACE_SIGNAL_ALREADY_PENDING;
		goto out;
	}
	q->info.si_overrun = 0;

	signalfd_notify(t, sig);
	pending = (type != PIDTYPE_PID) ? &t->signal->shared_pending : &t->pending;
	list_add_tail(&q->list, &pending->list);
	sigaddset(&pending->signal, sig);
	complete_signal(sig, t, type);
	result = TRACE_SIGNAL_DELIVERED;
out:
	trace_signal_generate(sig, &q->info, t, type != PIDTYPE_PID, result);
	unlock_task_sighand(t, &flags);
ret:
	rcu_read_unlock();
	return ret;
}

static void do_notify_pidfd(struct task_struct *task)
{
	struct pid *pid;

	WARN_ON(task->exit_state == 0);
	pid = task_pid(task);
	wake_up_all(&pid->wait_pidfd);
}

/*
 * Let a parent know about the death of a child.
 * For a stopped/continued status change, use do_notify_parent_cldstop instead.
 *
 * Returns true if our parent ignored us and so we've switched to
 * self-reaping.
 */
bool do_notify_parent(struct task_struct *tsk, int sig)
{
	struct kernel_siginfo info;
	unsigned long flags;
	struct sighand_struct *psig;
	bool autoreap = false;
	u64 utime, stime;

	BUG_ON(sig == -1);

 	/* do_notify_parent_cldstop should have been called instead.  */
 	BUG_ON(task_is_stopped_or_traced(tsk));

	BUG_ON(!tsk->ptrace &&
	       (tsk->group_leader != tsk || !thread_group_empty(tsk)));

	/* Wake up all pidfd waiters */
	do_notify_pidfd(tsk);

	if (sig != SIGCHLD) {
		/*
		 * This is only possible if parent == real_parent.
		 * Check if it has changed security domain.
		 */
		if (tsk->parent_exec_id != READ_ONCE(tsk->parent->self_exec_id))
			sig = SIGCHLD;
	}

	clear_siginfo(&info);
	info.si_signo = sig;
	info.si_errno = 0;
	/*
	 * We are under tasklist_lock here so our parent is tied to
	 * us and cannot change.
	 *
	 * task_active_pid_ns will always return the same pid namespace
	 * until a task passes through release_task.
	 *
	 * write_lock() currently calls preempt_disable() which is the
	 * same as rcu_read_lock(), but according to Oleg, this is not
	 * correct to rely on this
	 */
	rcu_read_lock();
	info.si_pid = task_pid_nr_ns(tsk, task_active_pid_ns(tsk->parent));
	info.si_uid = from_kuid_munged(task_cred_xxx(tsk->parent, user_ns),
				       task_uid(tsk));
	rcu_read_unlock();

	task_cputime(tsk, &utime, &stime);
	info.si_utime = nsec_to_clock_t(utime + tsk->signal->utime);
	info.si_stime = nsec_to_clock_t(stime + tsk->signal->stime);

	info.si_status = tsk->exit_code & 0x7f;
	if (tsk->exit_code & 0x80)
		info.si_code = CLD_DUMPED;
	else if (tsk->exit_code & 0x7f)
		info.si_code = CLD_KILLED;
	else {
		info.si_code = CLD_EXITED;
		info.si_status = tsk->exit_code >> 8;
	}

	psig = tsk->parent->sighand;
	spin_lock_irqsave(&psig->siglock, flags);
	if (!tsk->ptrace && sig == SIGCHLD &&
	    (psig->action[SIGCHLD-1].sa.sa_handler == SIG_IGN ||
	     (psig->action[SIGCHLD-1].sa.sa_flags & SA_NOCLDWAIT))) {
		/*
		 * We are exiting and our parent doesn't care.  POSIX.1
		 * defines special semantics for setting SIGCHLD to SIG_IGN
		 * or setting the SA_NOCLDWAIT flag: we should be reaped
		 * automatically and not left for our parent's wait4 call.
		 * Rather than having the parent do it as a magic kind of
		 * signal handler, we just set this to tell do_exit that we
		 * can be cleaned up without becoming a zombie.  Note that
		 * we still call __wake_up_parent in this case, because a
		 * blocked sys_wait4 might now return -ECHILD.
		 *
		 * Whether we send SIGCHLD or not for SA_NOCLDWAIT
		 * is implementation-defined: we do (if you don't want
		 * it, just use SIG_IGN instead).
		 */
		autoreap = true;
		if (psig->action[SIGCHLD-1].sa.sa_handler == SIG_IGN)
			sig = 0;
	}
	/*
	 * Send with __send_signal as si_pid and si_uid are in the
	 * parent's namespaces.
	 */
	if (valid_signal(sig) && sig)
		__send_signal(sig, &info, tsk->parent, PIDTYPE_TGID, false);
	__wake_up_parent(tsk, tsk->parent);
	spin_unlock_irqrestore(&psig->siglock, flags);

	return autoreap;
}

/**
 * do_notify_parent_cldstop - notify parent of stopped/continued state change
 * @tsk: task reporting the state change
 * @for_ptracer: the notification is for ptracer
 * @why: CLD_{CONTINUED|STOPPED|TRAPPED} to report
 *
 * Notify @tsk's parent that the stopped/continued state has changed.  If
 * @for_ptracer is %false, @tsk's group leader notifies to its real parent.
 * If %true, @tsk reports to @tsk->parent which should be the ptracer.
 *
 * CONTEXT:
 * Must be called with tasklist_lock at least read locked.
 */
static void do_notify_parent_cldstop(struct task_struct *tsk,
				     bool for_ptracer, int why)
{
	struct kernel_siginfo info;
	unsigned long flags;
	struct task_struct *parent;
	struct sighand_struct *sighand;
	u64 utime, stime;

	if (for_ptracer) {
		parent = tsk->parent;
	} else {
		tsk = tsk->group_leader;
		parent = tsk->real_parent;
	}

	clear_siginfo(&info);
	info.si_signo = SIGCHLD;
	info.si_errno = 0;
	/*
	 * see comment in do_notify_parent() about the following 4 lines
	 */
	rcu_read_lock();
	info.si_pid = task_pid_nr_ns(tsk, task_active_pid_ns(parent));
	info.si_uid = from_kuid_munged(task_cred_xxx(parent, user_ns), task_uid(tsk));
	rcu_read_unlock();

	task_cputime(tsk, &utime, &stime);
	info.si_utime = nsec_to_clock_t(utime);
	info.si_stime = nsec_to_clock_t(stime);

 	info.si_code = why;
 	switch (why) {
 	case CLD_CONTINUED:
 		info.si_status = SIGCONT;
 		break;
 	case CLD_STOPPED:
 		info.si_status = tsk->signal->group_exit_code & 0x7f;
 		break;
 	case CLD_TRAPPED:
 		info.si_status = tsk->exit_code & 0x7f;
 		break;
 	default:
 		BUG();
 	}

	sighand = parent->sighand;
	spin_lock_irqsave(&sighand->siglock, flags);
	if (sighand->action[SIGCHLD-1].sa.sa_handler != SIG_IGN &&
	    !(sighand->action[SIGCHLD-1].sa.sa_flags & SA_NOCLDSTOP))
		__group_send_sig_info(SIGCHLD, &info, parent);
	/*
	 * Even if SIGCHLD is not generated, we must wake up wait4 calls.
	 */
	__wake_up_parent(tsk, parent);
	spin_unlock_irqrestore(&sighand->siglock, flags);
}

static inline bool may_ptrace_stop(void)
{
	if (!likely(current->ptrace))
		return false;
	/*
	 * Are we in the middle of do_coredump?
	 * If so and our tracer is also part of the coredump stopping
	 * is a deadlock situation, and pointless because our tracer
	 * is dead so don't allow us to stop.
	 * If SIGKILL was already sent before the caller unlocked
	 * ->siglock we must see ->core_state != NULL. Otherwise it
	 * is safe to enter schedule().
	 *
	 * This is almost outdated, a task with the pending SIGKILL can't
	 * block in TASK_TRACED. But PTRACE_EVENT_EXIT can be reported
	 * after SIGKILL was already dequeued.
	 */
	if (unlikely(current->mm->core_state) &&
	    unlikely(current->mm == current->parent->mm))
		return false;

	return true;
}

/*
 * Return non-zero if there is a SIGKILL that should be waking us up.
 * Called with the siglock held.
 */
static bool sigkill_pending(struct task_struct *tsk)
{
	return sigismember(&tsk->pending.signal, SIGKILL) ||
	       sigismember(&tsk->signal->shared_pending.signal, SIGKILL);
}

/*
 * This must be called with current->sighand->siglock held.
 *
 * This should be the path for all ptrace stops.
 * We always set current->last_siginfo while stopped here.
 * That makes it a way to test a stopped process for
 * being ptrace-stopped vs being job-control-stopped.
 *
 * If we actually decide not to stop at all because the tracer
 * is gone, we keep current->exit_code unless clear_code.
 */
static void ptrace_stop(int exit_code, int why, int clear_code, kernel_siginfo_t *info)
	__releases(&current->sighand->siglock)
	__acquires(&current->sighand->siglock)
{
	bool gstop_done = false;

	if (arch_ptrace_stop_needed(exit_code, info)) {
		/*
		 * The arch code has something special to do before a
		 * ptrace stop.  This is allowed to block, e.g. for faults
		 * on user stack pages.  We can't keep the siglock while
		 * calling arch_ptrace_stop, so we must release it now.
		 * To preserve proper semantics, we must do this before
		 * any signal bookkeeping like checking group_stop_count.
		 * Meanwhile, a SIGKILL could come in before we retake the
		 * siglock.  That must prevent us from sleeping in TASK_TRACED.
		 * So after regaining the lock, we must check for SIGKILL.
		 */
		spin_unlock_irq(&current->sighand->siglock);
		arch_ptrace_stop(exit_code, info);
		spin_lock_irq(&current->sighand->siglock);
		if (sigkill_pending(current))
			return;
	}

	set_special_state(TASK_TRACED);

	/*
	 * We're committing to trapping.  TRACED should be visible before
	 * TRAPPING is cleared; otherwise, the tracer might fail do_wait().
	 * Also, transition to TRACED and updates to ->jobctl should be
	 * atomic with respect to siglock and should be done after the arch
	 * hook as siglock is released and regrabbed across it.
	 *
	 *     TRACER				    TRACEE
	 *
	 *     ptrace_attach()
	 * [L]   wait_on_bit(JOBCTL_TRAPPING)	[S] set_special_state(TRACED)
	 *     do_wait()
	 *       set_current_state()                smp_wmb();
	 *       ptrace_do_wait()
	 *         wait_task_stopped()
	 *           task_stopped_code()
	 * [L]         task_is_traced()		[S] task_clear_jobctl_trapping();
	 */
	smp_wmb();

	current->last_siginfo = info;
	current->exit_code = exit_code;

	/*
	 * If @why is CLD_STOPPED, we're trapping to participate in a group
	 * stop.  Do the bookkeeping.  Note that if SIGCONT was delievered
	 * across siglock relocks since INTERRUPT was scheduled, PENDING
	 * could be clear now.  We act as if SIGCONT is received after
	 * TASK_TRACED is entered - ignore it.
	 */
	if (why == CLD_STOPPED && (current->jobctl & JOBCTL_STOP_PENDING))
		gstop_done = task_participate_group_stop(current);

	/* any trap clears pending STOP trap, STOP trap clears NOTIFY */
	task_clear_jobctl_pending(current, JOBCTL_TRAP_STOP);
	if (info && info->si_code >> 8 == PTRACE_EVENT_STOP)
		task_clear_jobctl_pending(current, JOBCTL_TRAP_NOTIFY);

	/* entering a trap, clear TRAPPING */
	task_clear_jobctl_trapping(current);

	spin_unlock_irq(&current->sighand->siglock);
	read_lock(&tasklist_lock);
	if (may_ptrace_stop()) {
		/*
		 * Notify parents of the stop.
		 *
		 * While ptraced, there are two parents - the ptracer and
		 * the real_parent of the group_leader.  The ptracer should
		 * know about every stop while the real parent is only
		 * interested in the completion of group stop.  The states
		 * for the two don't interact with each other.  Notify
		 * separately unless they're gonna be duplicates.
		 */
		do_notify_parent_cldstop(current, true, why);
		if (gstop_done && ptrace_reparented(current))
			do_notify_parent_cldstop(current, false, why);

		/*
		 * Don't want to allow preemption here, because
		 * sys_ptrace() needs this task to be inactive.
		 *
		 * XXX: implement read_unlock_no_resched().
		 */
		preempt_disable();
		read_unlock(&tasklist_lock);
		cgroup_enter_frozen();
		preempt_enable_no_resched();
		freezable_schedule();
		cgroup_leave_frozen(true);
	} else {
		/*
		 * By the time we got the lock, our tracer went away.
		 * Don't drop the lock yet, another tracer may come.
		 *
		 * If @gstop_done, the ptracer went away between group stop
		 * completion and here.  During detach, it would have set
		 * JOBCTL_STOP_PENDING on us and we'll re-enter
		 * TASK_STOPPED in do_signal_stop() on return, so notifying
		 * the real parent of the group stop completion is enough.
		 */
		if (gstop_done)
			do_notify_parent_cldstop(current, false, why);

		/* tasklist protects us from ptrace_freeze_traced() */
		__set_current_state(TASK_RUNNING);
		if (clear_code)
			current->exit_code = 0;
		read_unlock(&tasklist_lock);
	}

	/*
	 * We are back.  Now reacquire the siglock before touching
	 * last_siginfo, so that we are sure to have synchronized with
	 * any signal-sending on another CPU that wants to examine it.
	 */
	spin_lock_irq(&current->sighand->siglock);
	current->last_siginfo = NULL;

	/* LISTENING can be set only during STOP traps, clear it */
	current->jobctl &= ~JOBCTL_LISTENING;

	/*
	 * Queued signals ignored us while we were stopped for tracing.
	 * So check for any that we should take before resuming user mode.
	 * This sets TIF_SIGPENDING, but never clears it.
	 */
	recalc_sigpending_tsk(current);
}

static void ptrace_do_notify(int signr, int exit_code, int why)
{
	kernel_siginfo_t info;

	clear_siginfo(&info);
	info.si_signo = signr;
	info.si_code = exit_code;
	info.si_pid = task_pid_vnr(current);
	info.si_uid = from_kuid_munged(current_user_ns(), current_uid());

	/* Let the debugger run.  */
	ptrace_stop(exit_code, why, 1, &info);
}

void ptrace_notify(int exit_code)
{
	BUG_ON((exit_code & (0x7f | ~0xffff)) != SIGTRAP);
	if (unlikely(current->task_works))
		task_work_run();

	spin_lock_irq(&current->sighand->siglock);
	ptrace_do_notify(SIGTRAP, exit_code, CLD_TRAPPED);
	spin_unlock_irq(&current->sighand->siglock);
}

/**
 * do_signal_stop - handle group stop for SIGSTOP and other stop signals
 * @signr: signr causing group stop if initiating
 *
 * If %JOBCTL_STOP_PENDING is not set yet, initiate group stop with @signr
 * and participate in it.  If already set, participate in the existing
 * group stop.  If participated in a group stop (and thus slept), %true is
 * returned with siglock released.
 *
 * If ptraced, this function doesn't handle stop itself.  Instead,
 * %JOBCTL_TRAP_STOP is scheduled and %false is returned with siglock
 * untouched.  The caller must ensure that INTERRUPT trap handling takes
 * places afterwards.
 *
 * CONTEXT:
 * Must be called with @current->sighand->siglock held, which is released
 * on %true return.
 *
 * RETURNS:
 * %false if group stop is already cancelled or ptrace trap is scheduled.
 * %true if participated in group stop.
 */
static bool do_signal_stop(int signr)
	__releases(&current->sighand->siglock)
{
	struct signal_struct *sig = current->signal;

	if (!(current->jobctl & JOBCTL_STOP_PENDING)) {
		unsigned long gstop = JOBCTL_STOP_PENDING | JOBCTL_STOP_CONSUME;
		struct task_struct *t;

		/* signr will be recorded in task->jobctl for retries */
		WARN_ON_ONCE(signr & ~JOBCTL_STOP_SIGMASK);

		if (!likely(current->jobctl & JOBCTL_STOP_DEQUEUED) ||
		    unlikely(signal_group_exit(sig)))
			return false;
		/*
		 * There is no group stop already in progress.  We must
		 * initiate one now.
		 *
		 * While ptraced, a task may be resumed while group stop is
		 * still in effect and then receive a stop signal and
		 * initiate another group stop.  This deviates from the
		 * usual behavior as two consecutive stop signals can't
		 * cause two group stops when !ptraced.  That is why we
		 * also check !task_is_stopped(t) below.
		 *
		 * The condition can be distinguished by testing whether
		 * SIGNAL_STOP_STOPPED is already set.  Don't generate
		 * group_exit_code in such case.
		 *
		 * This is not necessary for SIGNAL_STOP_CONTINUED because
		 * an intervening stop signal is required to cause two
		 * continued events regardless of ptrace.
		 */
		if (!(sig->flags & SIGNAL_STOP_STOPPED))
			sig->group_exit_code = signr;

		sig->group_stop_count = 0;

		if (task_set_jobctl_pending(current, signr | gstop))
			sig->group_stop_count++;

		t = current;
		while_each_thread(current, t) {
			/*
			 * Setting state to TASK_STOPPED for a group
			 * stop is always done with the siglock held,
			 * so this check has no races.
			 */
			if (!task_is_stopped(t) &&
			    task_set_jobctl_pending(t, signr | gstop)) {
				sig->group_stop_count++;
				if (likely(!(t->ptrace & PT_SEIZED)))
					signal_wake_up(t, 0);
				else
					ptrace_trap_notify(t);
			}
		}
	}

	if (likely(!current->ptrace)) {
		int notify = 0;

		/*
		 * If there are no other threads in the group, or if there
		 * is a group stop in progress and we are the last to stop,
		 * report to the parent.
		 */
		if (task_participate_group_stop(current))
			notify = CLD_STOPPED;

		set_special_state(TASK_STOPPED);
		spin_unlock_irq(&current->sighand->siglock);

		/*
		 * Notify the parent of the group stop completion.  Because
		 * we're not holding either the siglock or tasklist_lock
		 * here, ptracer may attach inbetween; however, this is for
		 * group stop and should always be delivered to the real
		 * parent of the group leader.  The new ptracer will get
		 * its notification when this task transitions into
		 * TASK_TRACED.
		 */
		if (notify) {
			read_lock(&tasklist_lock);
			do_notify_parent_cldstop(current, false, notify);
			read_unlock(&tasklist_lock);
		}

		/* Now we don't run again until woken by SIGCONT or SIGKILL */
		cgroup_enter_frozen();
		freezable_schedule();
		return true;
	} else {
		/*
		 * While ptraced, group stop is handled by STOP trap.
		 * Schedule it and let the caller deal with it.
		 */
		task_set_jobctl_pending(current, JOBCTL_TRAP_STOP);
		return false;
	}
}

/**
 * do_jobctl_trap - take care of ptrace jobctl traps
 *
 * When PT_SEIZED, it's used for both group stop and explicit
 * SEIZE/INTERRUPT traps.  Both generate PTRACE_EVENT_STOP trap with
 * accompanying siginfo.  If stopped, lower eight bits of exit_code contain
 * the stop signal; otherwise, %SIGTRAP.
 *
 * When !PT_SEIZED, it's used only for group stop trap with stop signal
 * number as exit_code and no siginfo.
 *
 * CONTEXT:
 * Must be called with @current->sighand->siglock held, which may be
 * released and re-acquired before returning with intervening sleep.
 */
static void do_jobctl_trap(void)
{
	struct signal_struct *signal = current->signal;
	int signr = current->jobctl & JOBCTL_STOP_SIGMASK;

	if (current->ptrace & PT_SEIZED) {
		if (!signal->group_stop_count &&
		    !(signal->flags & SIGNAL_STOP_STOPPED))
			signr = SIGTRAP;
		WARN_ON_ONCE(!signr);
		ptrace_do_notify(signr, signr | (PTRACE_EVENT_STOP << 8),
				 CLD_STOPPED);
	} else {
		WARN_ON_ONCE(!signr);
		ptrace_stop(signr, CLD_STOPPED, 0, NULL);
		current->exit_code = 0;
	}
}

/**
 * do_freezer_trap - handle the freezer jobctl trap
 *
 * Puts the task into frozen state, if only the task is not about to quit.
 * In this case it drops JOBCTL_TRAP_FREEZE.
 *
 * CONTEXT:
 * Must be called with @current->sighand->siglock held,
 * which is always released before returning.
 */
static void do_freezer_trap(void)
	__releases(&current->sighand->siglock)
{
	/*
	 * If there are other trap bits pending except JOBCTL_TRAP_FREEZE,
	 * let's make another loop to give it a chance to be handled.
	 * In any case, we'll return back.
	 */
	if ((current->jobctl & (JOBCTL_PENDING_MASK | JOBCTL_TRAP_FREEZE)) !=
	     JOBCTL_TRAP_FREEZE) {
		spin_unlock_irq(&current->sighand->siglock);
		return;
	}

	/*
	 * Now we're sure that there is no pending fatal signal and no
	 * pending traps. Clear TIF_SIGPENDING to not get out of schedule()
	 * immediately (if there is a non-fatal signal pending), and
	 * put the task into sleep.
	 */
	__set_current_state(TASK_INTERRUPTIBLE);
	clear_thread_flag(TIF_SIGPENDING);
	spin_unlock_irq(&current->sighand->siglock);
	cgroup_enter_frozen();
	freezable_schedule();
}

static int ptrace_signal(int signr, kernel_siginfo_t *info)
{
	/*
	 * We do not check sig_kernel_stop(signr) but set this marker
	 * unconditionally because we do not know whether debugger will
	 * change signr. This flag has no meaning unless we are going
	 * to stop after return from ptrace_stop(). In this case it will
	 * be checked in do_signal_stop(), we should only stop if it was
	 * not cleared by SIGCONT while we were sleeping. See also the
	 * comment in dequeue_signal().
	 */
	current->jobctl |= JOBCTL_STOP_DEQUEUED;
	ptrace_stop(signr, CLD_TRAPPED, 0, info);

	/* We're back.  Did the debugger cancel the sig?  */
	signr = current->exit_code;
	if (signr == 0)
		return signr;

	current->exit_code = 0;

	/*
	 * Update the siginfo structure if the signal has
	 * changed.  If the debugger wanted something
	 * specific in the siginfo structure then it should
	 * have updated *info via PTRACE_SETSIGINFO.
	 */
	if (signr != info->si_signo) {
		clear_siginfo(info);
		info->si_signo = signr;
		info->si_errno = 0;
		info->si_code = SI_USER;
		rcu_read_lock();
		info->si_pid = task_pid_vnr(current->parent);
		info->si_uid = from_kuid_munged(current_user_ns(),
						task_uid(current->parent));
		rcu_read_unlock();
	}

	/* If the (new) signal is now blocked, requeue it.  */
	if (sigismember(&current->blocked, signr)) {
		send_signal(signr, info, current, PIDTYPE_PID);
		signr = 0;
	}

	return signr;
}

static void hide_si_addr_tag_bits(struct ksignal *ksig)
{
	switch (siginfo_layout(ksig->sig, ksig->info.si_code)) {
	case SIL_FAULT:
	case SIL_FAULT_MCEERR:
	case SIL_FAULT_BNDERR:
	case SIL_FAULT_PKUERR:
		ksig->info.si_addr = arch_untagged_si_addr(
			ksig->info.si_addr, ksig->sig, ksig->info.si_code);
		break;
	case SIL_KILL:
	case SIL_TIMER:
	case SIL_POLL:
	case SIL_CHLD:
	case SIL_RT:
	case SIL_SYS:
		break;
	}
}

bool get_signal(struct ksignal *ksig)
{
	struct sighand_struct *sighand = current->sighand;
	struct signal_struct *signal = current->signal;
	int signr;

	if (unlikely(uprobe_deny_signal()))
		return false;

	/*
	 * Do this once, we can't return to user-mode if freezing() == T.
	 * do_signal_stop() and ptrace_stop() do freezable_schedule() and
	 * thus do not need another check after return.
	 */
	try_to_freeze();

relock:
	spin_lock_irq(&sighand->siglock);
	/*
	 * Make sure we can safely read ->jobctl() in task_work add. As Oleg
	 * states:
	 *
	 * It pairs with mb (implied by cmpxchg) before READ_ONCE. So we
	 * roughly have
	 *
	 *	task_work_add:				get_signal:
	 *	STORE(task->task_works, new_work);	STORE(task->jobctl);
	 *	mb();					mb();
	 *	LOAD(task->jobctl);			LOAD(task->task_works);
	 *
	 * and we can rely on STORE-MB-LOAD [ in task_work_add].
	 */
	smp_store_mb(current->jobctl, current->jobctl & ~JOBCTL_TASK_WORK);
	if (unlikely(current->task_works)) {
		spin_unlock_irq(&sighand->siglock);
		task_work_run();
		goto relock;
	}

	/*
	 * Every stopped thread goes here after wakeup. Check to see if
	 * we should notify the parent, prepare_signal(SIGCONT) encodes
	 * the CLD_ si_code into SIGNAL_CLD_MASK bits.
	 */
	if (unlikely(signal->flags & SIGNAL_CLD_MASK)) {
		int why;

		if (signal->flags & SIGNAL_CLD_CONTINUED)
			why = CLD_CONTINUED;
		else
			why = CLD_STOPPED;

		signal->flags &= ~SIGNAL_CLD_MASK;

		spin_unlock_irq(&sighand->siglock);

		/*
		 * Notify the parent that we're continuing.  This event is
		 * always per-process and doesn't make whole lot of sense
		 * for ptracers, who shouldn't consume the state via
		 * wait(2) either, but, for backward compatibility, notify
		 * the ptracer of the group leader too unless it's gonna be
		 * a duplicate.
		 */
		read_lock(&tasklist_lock);
		do_notify_parent_cldstop(current, false, why);

		if (ptrace_reparented(current->group_leader))
			do_notify_parent_cldstop(current->group_leader,
						true, why);
		read_unlock(&tasklist_lock);

		goto relock;
	}

	/* Has this task already been marked for death? */
	if (signal_group_exit(signal)) {
		ksig->info.si_signo = signr = SIGKILL;
		sigdelset(&current->pending.signal, SIGKILL);
		trace_signal_deliver(SIGKILL, SEND_SIG_NOINFO,
				&sighand->action[SIGKILL - 1]);
		recalc_sigpending();
		goto fatal;
	}

	for (;;) {
		struct k_sigaction *ka;

		if (unlikely(current->jobctl & JOBCTL_STOP_PENDING) &&
		    do_signal_stop(0))
			goto relock;

		if (unlikely(current->jobctl &
			     (JOBCTL_TRAP_MASK | JOBCTL_TRAP_FREEZE))) {
			if (current->jobctl & JOBCTL_TRAP_MASK) {
				do_jobctl_trap();
				spin_unlock_irq(&sighand->siglock);
			} else if (current->jobctl & JOBCTL_TRAP_FREEZE)
				do_freezer_trap();

			goto relock;
		}

		/*
		 * If the task is leaving the frozen state, let's update
		 * cgroup counters and reset the frozen bit.
		 */
		if (unlikely(cgroup_task_frozen(current))) {
			spin_unlock_irq(&sighand->siglock);
			cgroup_leave_frozen(false);
			goto relock;
		}

		/*
		 * Signals generated by the execution of an instruction
		 * need to be delivered before any other pending signals
		 * so that the instruction pointer in the signal stack
		 * frame points to the faulting instruction.
		 */
		signr = dequeue_synchronous_signal(&ksig->info);
		if (!signr)
			signr = dequeue_signal(current, &current->blocked, &ksig->info);

		if (!signr)
			break; /* will return 0 */

		if (unlikely(current->ptrace) && signr != SIGKILL) {
			signr = ptrace_signal(signr, &ksig->info);
			if (!signr)
				continue;
		}

		ka = &sighand->action[signr-1];

		/* Trace actually delivered signals. */
		trace_signal_deliver(signr, &ksig->info, ka);

		if (ka->sa.sa_handler == SIG_IGN) /* Do nothing.  */
			continue;
		if (ka->sa.sa_handler != SIG_DFL) {
			/* Run the handler.  */
			ksig->ka = *ka;

			if (ka->sa.sa_flags & SA_ONESHOT)
				ka->sa.sa_handler = SIG_DFL;

			break; /* will return non-zero "signr" value */
		}

		/*
		 * Now we are doing the default action for this signal.
		 */
		if (sig_kernel_ignore(signr)) /* Default is nothing. */
			continue;

		/*
		 * Global init gets no signals it doesn't want.
		 * Container-init gets no signals it doesn't want from same
		 * container.
		 *
		 * Note that if global/container-init sees a sig_kernel_only()
		 * signal here, the signal must have been generated internally
		 * or must have come from an ancestor namespace. In either
		 * case, the signal cannot be dropped.
		 */
		if (unlikely(signal->flags & SIGNAL_UNKILLABLE) &&
				!sig_kernel_only(signr))
			continue;

		if (sig_kernel_stop(signr)) {
			/*
			 * The default action is to stop all threads in
			 * the thread group.  The job control signals
			 * do nothing in an orphaned pgrp, but SIGSTOP
			 * always works.  Note that siglock needs to be
			 * dropped during the call to is_orphaned_pgrp()
			 * because of lock ordering with tasklist_lock.
			 * This allows an intervening SIGCONT to be posted.
			 * We need to check for that and bail out if necessary.
			 */
			if (signr != SIGSTOP) {
				spin_unlock_irq(&sighand->siglock);

				/* signals can be posted during this window */

				if (is_current_pgrp_orphaned())
					goto relock;

				spin_lock_irq(&sighand->siglock);
			}

			if (likely(do_signal_stop(ksig->info.si_signo))) {
				/* It released the siglock.  */
				goto relock;
			}

			/*
			 * We didn't actually stop, due to a race
			 * with SIGCONT or something like that.
			 */
			continue;
		}

	fatal:
		spin_unlock_irq(&sighand->siglock);
		if (unlikely(cgroup_task_frozen(current)))
			cgroup_leave_frozen(true);

		/*
		 * Anything else is fatal, maybe with a core dump.
		 */
		current->flags |= PF_SIGNALED;

		if (sig_kernel_coredump(signr)) {
			if (print_fatal_signals)
				print_fatal_signal(ksig->info.si_signo);
			proc_coredump_connector(current);
			/*
			 * If it was able to dump core, this kills all
			 * other threads in the group and synchronizes with
			 * their demise.  If we lost the race with another
			 * thread getting here, it set group_exit_code
			 * first and our do_group_exit call below will use
			 * that value and ignore the one we pass it.
			 */
			do_coredump(&ksig->info);
		}

		/*
		 * Death signals, no core dump.
		 */
		do_group_exit(ksig->info.si_signo);
		/* NOTREACHED */
	}
	spin_unlock_irq(&sighand->siglock);

	ksig->sig = signr;

	if (!(ksig->ka.sa.sa_flags & SA_EXPOSE_TAGBITS))
		hide_si_addr_tag_bits(ksig);

	return ksig->sig > 0;
}

/**
 * signal_delivered - 
 * @ksig:		kernel signal struct
 * @stepping:		nonzero if debugger single-step or block-step in use
 *
 * This function should be called when a signal has successfully been
 * delivered. It updates the blocked signals accordingly (@ksig->ka.sa.sa_mask
 * is always blocked, and the signal itself is blocked unless %SA_NODEFER
 * is set in @ksig->ka.sa.sa_flags.  Tracing is notified.
 */
static void signal_delivered(struct ksignal *ksig, int stepping)
{
	sigset_t blocked;

	/* A signal was successfully delivered, and the
	   saved sigmask was stored on the signal frame,
	   and will be restored by sigreturn.  So we can
	   simply clear the restore sigmask flag.  */
	clear_restore_sigmask();

	sigorsets(&blocked, &current->blocked, &ksig->ka.sa.sa_mask);
	if (!(ksig->ka.sa.sa_flags & SA_NODEFER))
		sigaddset(&blocked, ksig->sig);
	set_current_blocked(&blocked);
	tracehook_signal_handler(stepping);
}

void signal_setup_done(int failed, struct ksignal *ksig, int stepping)
{
	if (failed)
		force_sigsegv(ksig->sig);
	else
		signal_delivered(ksig, stepping);
}

/*
 * It could be that complete_signal() picked us to notify about the
 * group-wide signal. Other threads should be notified now to take
 * the shared signals in @which since we will not.
 */
static void retarget_shared_pending(struct task_struct *tsk, sigset_t *which)
{
	sigset_t retarget;
	struct task_struct *t;

	sigandsets(&retarget, &tsk->signal->shared_pending.signal, which);
	if (sigisemptyset(&retarget))
		return;

	t = tsk;
	while_each_thread(tsk, t) {
		if (t->flags & PF_EXITING)
			continue;

		if (!has_pending_signals(&retarget, &t->blocked))
			continue;
		/* Remove the signals this thread can handle. */
		sigandsets(&retarget, &retarget, &t->blocked);

		if (!signal_pending(t))
			signal_wake_up(t, 0);

		if (sigisemptyset(&retarget))
			break;
	}
}

void exit_signals(struct task_struct *tsk)
{
	int group_stop = 0;
	sigset_t unblocked;

	/*
	 * @tsk is about to have PF_EXITING set - lock out users which
	 * expect stable threadgroup.
	 */
	cgroup_threadgroup_change_begin(tsk);

	if (thread_group_empty(tsk) || signal_group_exit(tsk->signal)) {
		tsk->flags |= PF_EXITING;
		cgroup_threadgroup_change_end(tsk);
		return;
	}

	spin_lock_irq(&tsk->sighand->siglock);
	/*
	 * From now this task is not visible for group-wide signals,
	 * see wants_signal(), do_signal_stop().
	 */
	tsk->flags |= PF_EXITING;

	cgroup_threadgroup_change_end(tsk);

	if (!signal_pending(tsk))
		goto out;

	unblocked = tsk->blocked;
	signotset(&unblocked);
	retarget_shared_pending(tsk, &unblocked);

	if (unlikely(tsk->jobctl & JOBCTL_STOP_PENDING) &&
	    task_participate_group_stop(tsk))
		group_stop = CLD_STOPPED;
out:
	spin_unlock_irq(&tsk->sighand->siglock);

	/*
	 * If group stop has completed, deliver the notification.  This
	 * should always go to the real parent of the group leader.
	 */
	if (unlikely(group_stop)) {
		read_lock(&tasklist_lock);
		do_notify_parent_cldstop(tsk, false, group_stop);
		read_unlock(&tasklist_lock);
	}
}

/*
 * System call entry points.
 */

/**
 *  sys_restart_syscall - restart a system call
 */
SYSCALL_DEFINE0(restart_syscall)
{
	struct restart_block *restart = &current->restart_block;
	return restart->fn(restart);
}

long do_no_restart_syscall(struct restart_block *param)
{
	return -EINTR;
}

static void __set_task_blocked(struct task_struct *tsk, const sigset_t *newset)
{
	if (signal_pending(tsk) && !thread_group_empty(tsk)) {
		sigset_t newblocked;
		/* A set of now blocked but previously unblocked signals. */
		sigandnsets(&newblocked, newset, &current->blocked);
		retarget_shared_pending(tsk, &newblocked);
	}
	tsk->blocked = *newset;
	recalc_sigpending();
}

/**
 * set_current_blocked - change current->blocked mask
 * @newset: new mask
 *
 * It is wrong to change ->blocked directly, this helper should be used
 * to ensure the process can't miss a shared signal we are going to block.
 */
void set_current_blocked(sigset_t *newset)
{
	sigdelsetmask(newset, sigmask(SIGKILL) | sigmask(SIGSTOP));
	__set_current_blocked(newset);
}

void __set_current_blocked(const sigset_t *newset)
{
	struct task_struct *tsk = current;

	/*
	 * In case the signal mask hasn't changed, there is nothing we need
	 * to do. The current->blocked shouldn't be modified by other task.
	 */
	if (sigequalsets(&tsk->blocked, newset))
		return;

	spin_lock_irq(&tsk->sighand->siglock);
	__set_task_blocked(tsk, newset);
	spin_unlock_irq(&tsk->sighand->siglock);
}

/*
 * This is also useful for kernel threads that want to temporarily
 * (or permanently) block certain signals.
 *
 * NOTE! Unlike the user-mode sys_sigprocmask(), the kernel
 * interface happily blocks "unblockable" signals like SIGKILL
 * and friends.
 */
int sigprocmask(int how, sigset_t *set, sigset_t *oldset)
{
	struct task_struct *tsk = current;
	sigset_t newset;

	/* Lockless, only current can change ->blocked, never from irq */
	if (oldset)
		*oldset = tsk->blocked;

	switch (how) {
	case SIG_BLOCK:
		sigorsets(&newset, &tsk->blocked, set);
		break;
	case SIG_UNBLOCK:
		sigandnsets(&newset, &tsk->blocked, set);
		break;
	case SIG_SETMASK:
		newset = *set;
		break;
	default:
		return -EINVAL;
	}

	__set_current_blocked(&newset);
	return 0;
}
EXPORT_SYMBOL(sigprocmask);

/*
 * The api helps set app-provided sigmasks.
 *
 * This is useful for syscalls such as ppoll, pselect, io_pgetevents and
 * epoll_pwait where a new sigmask is passed from userland for the syscalls.
 *
 * Note that it does set_restore_sigmask() in advance, so it must be always
 * paired with restore_saved_sigmask_unless() before return from syscall.
 */
int set_user_sigmask(const sigset_t __user *umask, size_t sigsetsize)
{
	sigset_t kmask;

	if (!umask)
		return 0;
	if (sigsetsize != sizeof(sigset_t))
		return -EINVAL;
	if (copy_from_user(&kmask, umask, sizeof(sigset_t)))
		return -EFAULT;

	set_restore_sigmask();
	current->saved_sigmask = current->blocked;
	set_current_blocked(&kmask);

	return 0;
}

#ifdef CONFIG_COMPAT
int set_compat_user_sigmask(const compat_sigset_t __user *umask,
			    size_t sigsetsize)
{
	sigset_t kmask;

	if (!umask)
		return 0;
	if (sigsetsize != sizeof(compat_sigset_t))
		return -EINVAL;
	if (get_compat_sigset(&kmask, umask))
		return -EFAULT;

	set_restore_sigmask();
	current->saved_sigmask = current->blocked;
	set_current_blocked(&kmask);

	return 0;
}
#endif

/**
 *  sys_rt_sigprocmask - change the list of currently blocked signals
 *  @how: whether to add, remove, or set signals
 *  @nset: stores pending signals
 *  @oset: previous value of signal mask if non-null
 *  @sigsetsize: size of sigset_t type
 */
SYSCALL_DEFINE4(rt_sigprocmask, int, how, sigset_t __user *, nset,
		sigset_t __user *, oset, size_t, sigsetsize)
{
	sigset_t old_set, new_set;
	int error;

	/* XXX: Don't preclude handling different sized sigset_t's.  */
	if (sigsetsize != sizeof(sigset_t))
		return -EINVAL;

	old_set = current->blocked;

	if (nset) {
		if (copy_from_user(&new_set, nset, sizeof(sigset_t)))
			return -EFAULT;
		sigdelsetmask(&new_set, sigmask(SIGKILL)|sigmask(SIGSTOP));

		error = sigprocmask(how, &new_set, NULL);
		if (error)
			return error;
	}

	if (oset) {
		if (copy_to_user(oset, &old_set, sizeof(sigset_t)))
			return -EFAULT;
	}

	return 0;
}

#ifdef CONFIG_COMPAT
COMPAT_SYSCALL_DEFINE4(rt_sigprocmask, int, how, compat_sigset_t __user *, nset,
		compat_sigset_t __user *, oset, compat_size_t, sigsetsize)
{
	sigset_t old_set = current->blocked;

	/* XXX: Don't preclude handling different sized sigset_t's.  */
	if (sigsetsize != sizeof(sigset_t))
		return -EINVAL;

	if (nset) {
		sigset_t new_set;
		int error;
		if (get_compat_sigset(&new_set, nset))
			return -EFAULT;
		sigdelsetmask(&new_set, sigmask(SIGKILL)|sigmask(SIGSTOP));

		error = sigprocmask(how, &new_set, NULL);
		if (error)
			return error;
	}
	return oset ? put_compat_sigset(oset, &old_set, sizeof(*oset)) : 0;
}
#endif

static void do_sigpending(sigset_t *set)
{
	spin_lock_irq(&current->sighand->siglock);
	sigorsets(set, &current->pending.signal,
		  &current->signal->shared_pending.signal);
	spin_unlock_irq(&current->sighand->siglock);

	/* Outside the lock because only this thread touches it.  */
	sigandsets(set, &current->blocked, set);
}

/**
 *  sys_rt_sigpending - examine a pending signal that has been raised
 *			while blocked
 *  @uset: stores pending signals
 *  @sigsetsize: size of sigset_t type or larger
 */
SYSCALL_DEFINE2(rt_sigpending, sigset_t __user *, uset, size_t, sigsetsize)
{
	sigset_t set;

	if (sigsetsize > sizeof(*uset))
		return -EINVAL;

	do_sigpending(&set);

	if (copy_to_user(uset, &set, sigsetsize))
		return -EFAULT;

	return 0;
}

#ifdef CONFIG_COMPAT
COMPAT_SYSCALL_DEFINE2(rt_sigpending, compat_sigset_t __user *, uset,
		compat_size_t, sigsetsize)
{
	sigset_t set;

	if (sigsetsize > sizeof(*uset))
		return -EINVAL;

	do_sigpending(&set);

	return put_compat_sigset(uset, &set, sigsetsize);
}
#endif

static const struct {
	unsigned char limit, layout;
} sig_sicodes[] = {
	[SIGILL]  = { NSIGILL,  SIL_FAULT },
	[SIGFPE]  = { NSIGFPE,  SIL_FAULT },
	[SIGSEGV] = { NSIGSEGV, SIL_FAULT },
	[SIGBUS]  = { NSIGBUS,  SIL_FAULT },
	[SIGTRAP] = { NSIGTRAP, SIL_FAULT },
#if defined(SIGEMT)
	[SIGEMT]  = { NSIGEMT,  SIL_FAULT },
#endif
	[SIGCHLD] = { NSIGCHLD, SIL_CHLD },
	[SIGPOLL] = { NSIGPOLL, SIL_POLL },
	[SIGSYS]  = { NSIGSYS,  SIL_SYS },
};

static bool known_siginfo_layout(unsigned sig, int si_code)
{
	if (si_code == SI_KERNEL)
		return true;
	else if ((si_code > SI_USER)) {
		if (sig_specific_sicodes(sig)) {
			if (si_code <= sig_sicodes[sig].limit)
				return true;
		}
		else if (si_code <= NSIGPOLL)
			return true;
	}
	else if (si_code >= SI_DETHREAD)
		return true;
	else if (si_code == SI_ASYNCNL)
		return true;
	return false;
}

enum siginfo_layout siginfo_layout(unsigned sig, int si_code)
{
	enum siginfo_layout layout = SIL_KILL;
	if ((si_code > SI_USER) && (si_code < SI_KERNEL)) {
		if ((sig < ARRAY_SIZE(sig_sicodes)) &&
		    (si_code <= sig_sicodes[sig].limit)) {
			layout = sig_sicodes[sig].layout;
			/* Handle the exceptions */
			if ((sig == SIGBUS) &&
			    (si_code >= BUS_MCEERR_AR) && (si_code <= BUS_MCEERR_AO))
				layout = SIL_FAULT_MCEERR;
			else if ((sig == SIGSEGV) && (si_code == SEGV_BNDERR))
				layout = SIL_FAULT_BNDERR;
#ifdef SEGV_PKUERR
			else if ((sig == SIGSEGV) && (si_code == SEGV_PKUERR))
				layout = SIL_FAULT_PKUERR;
#endif
		}
		else if (si_code <= NSIGPOLL)
			layout = SIL_POLL;
	} else {
		if (si_code == SI_TIMER)
			layout = SIL_TIMER;
		else if (si_code == SI_SIGIO)
			layout = SIL_POLL;
		else if (si_code < 0)
			layout = SIL_RT;
	}
	return layout;
}

static inline char __user *si_expansion(const siginfo_t __user *info)
{
	return ((char __user *)info) + sizeof(struct kernel_siginfo);
}

int copy_siginfo_to_user(siginfo_t __user *to, const kernel_siginfo_t *from)
{
	char __user *expansion = si_expansion(to);
	if (copy_to_user(to, from , sizeof(struct kernel_siginfo)))
		return -EFAULT;
	if (clear_user(expansion, SI_EXPANSION_SIZE))
		return -EFAULT;
	return 0;
}

static int post_copy_siginfo_from_user(kernel_siginfo_t *info,
				       const siginfo_t __user *from)
{
	if (unlikely(!known_siginfo_layout(info->si_signo, info->si_code))) {
		char __user *expansion = si_expansion(from);
		char buf[SI_EXPANSION_SIZE];
		int i;
		/*
		 * An unknown si_code might need more than
		 * sizeof(struct kernel_siginfo) bytes.  Verify all of the
		 * extra bytes are 0.  This guarantees copy_siginfo_to_user
		 * will return this data to userspace exactly.
		 */
		if (copy_from_user(&buf, expansion, SI_EXPANSION_SIZE))
			return -EFAULT;
		for (i = 0; i < SI_EXPANSION_SIZE; i++) {
			if (buf[i] != 0)
				return -E2BIG;
		}
	}
	return 0;
}

static int __copy_siginfo_from_user(int signo, kernel_siginfo_t *to,
				    const siginfo_t __user *from)
{
	if (copy_from_user(to, from, sizeof(struct kernel_siginfo)))
		return -EFAULT;
	to->si_signo = signo;
	return post_copy_siginfo_from_user(to, from);
}

int copy_siginfo_from_user(kernel_siginfo_t *to, const siginfo_t __user *from)
{
	if (copy_from_user(to, from, sizeof(struct kernel_siginfo)))
		return -EFAULT;
	return post_copy_siginfo_from_user(to, from);
}

#ifdef CONFIG_COMPAT
/**
 * copy_siginfo_to_external32 - copy a kernel siginfo into a compat user siginfo
 * @to: compat siginfo destination
 * @from: kernel siginfo source
 *
 * Note: This function does not work properly for the SIGCHLD on x32, but
 * fortunately it doesn't have to.  The only valid callers for this function are
 * copy_siginfo_to_user32, which is overriden for x32 and the coredump code.
 * The latter does not care because SIGCHLD will never cause a coredump.
 */
void copy_siginfo_to_external32(struct compat_siginfo *to,
		const struct kernel_siginfo *from)
{
	memset(to, 0, sizeof(*to));

	to->si_signo = from->si_signo;
	to->si_errno = from->si_errno;
	to->si_code  = from->si_code;
	switch(siginfo_layout(from->si_signo, from->si_code)) {
	case SIL_KILL:
		to->si_pid = from->si_pid;
		to->si_uid = from->si_uid;
		break;
	case SIL_TIMER:
		to->si_tid     = from->si_tid;
		to->si_overrun = from->si_overrun;
		to->si_int     = from->si_int;
		break;
	case SIL_POLL:
		to->si_band = from->si_band;
		to->si_fd   = from->si_fd;
		break;
	case SIL_FAULT:
		to->si_addr = ptr_to_compat(from->si_addr);
#ifdef __ARCH_SI_TRAPNO
		to->si_trapno = from->si_trapno;
#endif
		break;
	case SIL_FAULT_MCEERR:
		to->si_addr = ptr_to_compat(from->si_addr);
#ifdef __ARCH_SI_TRAPNO
		to->si_trapno = from->si_trapno;
#endif
		to->si_addr_lsb = from->si_addr_lsb;
		break;
	case SIL_FAULT_BNDERR:
		to->si_addr = ptr_to_compat(from->si_addr);
#ifdef __ARCH_SI_TRAPNO
		to->si_trapno = from->si_trapno;
#endif
		to->si_lower = ptr_to_compat(from->si_lower);
		to->si_upper = ptr_to_compat(from->si_upper);
		break;
	case SIL_FAULT_PKUERR:
		to->si_addr = ptr_to_compat(from->si_addr);
#ifdef __ARCH_SI_TRAPNO
		to->si_trapno = from->si_trapno;
#endif
		to->si_pkey = from->si_pkey;
		break;
	case SIL_CHLD:
		to->si_pid = from->si_pid;
		to->si_uid = from->si_uid;
		to->si_status = from->si_status;
		to->si_utime = from->si_utime;
		to->si_stime = from->si_stime;
		break;
	case SIL_RT:
		to->si_pid = from->si_pid;
		to->si_uid = from->si_uid;
		to->si_int = from->si_int;
		break;
	case SIL_SYS:
		to->si_call_addr = ptr_to_compat(from->si_call_addr);
		to->si_syscall   = from->si_syscall;
		to->si_arch      = from->si_arch;
		break;
	}
}

int __copy_siginfo_to_user32(struct compat_siginfo __user *to,
			   const struct kernel_siginfo *from)
{
	struct compat_siginfo new;

	copy_siginfo_to_external32(&new, from);
	if (copy_to_user(to, &new, sizeof(struct compat_siginfo)))
		return -EFAULT;
	return 0;
}

static int post_copy_siginfo_from_user32(kernel_siginfo_t *to,
					 const struct compat_siginfo *from)
{
	clear_siginfo(to);
	to->si_signo = from->si_signo;
	to->si_errno = from->si_errno;
	to->si_code  = from->si_code;
	switch(siginfo_layout(from->si_signo, from->si_code)) {
	case SIL_KILL:
		to->si_pid = from->si_pid;
		to->si_uid = from->si_uid;
		break;
	case SIL_TIMER:
		to->si_tid     = from->si_tid;
		to->si_overrun = from->si_overrun;
		to->si_int     = from->si_int;
		break;
	case SIL_POLL:
		to->si_band = from->si_band;
		to->si_fd   = from->si_fd;
		break;
	case SIL_FAULT:
		to->si_addr = compat_ptr(from->si_addr);
#ifdef __ARCH_SI_TRAPNO
		to->si_trapno = from->si_trapno;
#endif
		break;
	case SIL_FAULT_MCEERR:
		to->si_addr = compat_ptr(from->si_addr);
#ifdef __ARCH_SI_TRAPNO
		to->si_trapno = from->si_trapno;
#endif
		to->si_addr_lsb = from->si_addr_lsb;
		break;
	case SIL_FAULT_BNDERR:
		to->si_addr = compat_ptr(from->si_addr);
#ifdef __ARCH_SI_TRAPNO
		to->si_trapno = from->si_trapno;
#endif
		to->si_lower = compat_ptr(from->si_lower);
		to->si_upper = compat_ptr(from->si_upper);
		break;
	case SIL_FAULT_PKUERR:
		to->si_addr = compat_ptr(from->si_addr);
#ifdef __ARCH_SI_TRAPNO
		to->si_trapno = from->si_trapno;
#endif
		to->si_pkey = from->si_pkey;
		break;
	case SIL_CHLD:
		to->si_pid    = from->si_pid;
		to->si_uid    = from->si_uid;
		to->si_status = from->si_status;
#ifdef CONFIG_X86_X32_ABI
		if (in_x32_syscall()) {
			to->si_utime = from->_sifields._sigchld_x32._utime;
			to->si_stime = from->_sifields._sigchld_x32._stime;
		} else
#endif
		{
			to->si_utime = from->si_utime;
			to->si_stime = from->si_stime;
		}
		break;
	case SIL_RT:
		to->si_pid = from->si_pid;
		to->si_uid = from->si_uid;
		to->si_int = from->si_int;
		break;
	case SIL_SYS:
		to->si_call_addr = compat_ptr(from->si_call_addr);
		to->si_syscall   = from->si_syscall;
		to->si_arch      = from->si_arch;
		break;
	}
	return 0;
}

static int __copy_siginfo_from_user32(int signo, struct kernel_siginfo *to,
				      const struct compat_siginfo __user *ufrom)
{
	struct compat_siginfo from;

	if (copy_from_user(&from, ufrom, sizeof(struct compat_siginfo)))
		return -EFAULT;

	from.si_signo = signo;
	return post_copy_siginfo_from_user32(to, &from);
}

int copy_siginfo_from_user32(struct kernel_siginfo *to,
			     const struct compat_siginfo __user *ufrom)
{
	struct compat_siginfo from;

	if (copy_from_user(&from, ufrom, sizeof(struct compat_siginfo)))
		return -EFAULT;

	return post_copy_siginfo_from_user32(to, &from);
}
#endif /* CONFIG_COMPAT */

/**
 *  do_sigtimedwait - wait for queued signals specified in @which
 *  @which: queued signals to wait for
 *  @info: if non-null, the signal's siginfo is returned here
 *  @ts: upper bound on process time suspension
 */
static int do_sigtimedwait(const sigset_t *which, kernel_siginfo_t *info,
		    const struct timespec64 *ts)
{
	ktime_t *to = NULL, timeout = KTIME_MAX;
	struct task_struct *tsk = current;
	sigset_t mask = *which;
	int sig, ret = 0;

	if (ts) {
		if (!timespec64_valid(ts))
			return -EINVAL;
		timeout = timespec64_to_ktime(*ts);
		to = &timeout;
	}

	/*
	 * Invert the set of allowed signals to get those we want to block.
	 */
	sigdelsetmask(&mask, sigmask(SIGKILL) | sigmask(SIGSTOP));
	signotset(&mask);

	spin_lock_irq(&tsk->sighand->siglock);
	sig = dequeue_signal(tsk, &mask, info);
	if (!sig && timeout) {
		/*
		 * None ready, temporarily unblock those we're interested
		 * while we are sleeping in so that we'll be awakened when
		 * they arrive. Unblocking is always fine, we can avoid
		 * set_current_blocked().
		 */
		tsk->real_blocked = tsk->blocked;
		sigandsets(&tsk->blocked, &tsk->blocked, &mask);
		recalc_sigpending();
		spin_unlock_irq(&tsk->sighand->siglock);

		__set_current_state(TASK_INTERRUPTIBLE);
		ret = freezable_schedule_hrtimeout_range(to, tsk->timer_slack_ns,
							 HRTIMER_MODE_REL);
		spin_lock_irq(&tsk->sighand->siglock);
		__set_task_blocked(tsk, &tsk->real_blocked);
		sigemptyset(&tsk->real_blocked);
		sig = dequeue_signal(tsk, &mask, info);
	}
	spin_unlock_irq(&tsk->sighand->siglock);

	if (sig)
		return sig;
	return ret ? -EINTR : -EAGAIN;
}

/**
 *  sys_rt_sigtimedwait - synchronously wait for queued signals specified
 *			in @uthese
 *  @uthese: queued signals to wait for
 *  @uinfo: if non-null, the signal's siginfo is returned here
 *  @uts: upper bound on process time suspension
 *  @sigsetsize: size of sigset_t type
 */
SYSCALL_DEFINE4(rt_sigtimedwait, const sigset_t __user *, uthese,
		siginfo_t __user *, uinfo,
		const struct __kernel_timespec __user *, uts,
		size_t, sigsetsize)
{
	sigset_t these;
	struct timespec64 ts;
	kernel_siginfo_t info;
	int ret;

	/* XXX: Don't preclude handling different sized sigset_t's.  */
	if (sigsetsize != sizeof(sigset_t))
		return -EINVAL;

	if (copy_from_user(&these, uthese, sizeof(these)))
		return -EFAULT;

	if (uts) {
		if (get_timespec64(&ts, uts))
			return -EFAULT;
	}

	ret = do_sigtimedwait(&these, &info, uts ? &ts : NULL);

	if (ret > 0 && uinfo) {
		if (copy_siginfo_to_user(uinfo, &info))
			ret = -EFAULT;
	}

	return ret;
}

#ifdef CONFIG_COMPAT_32BIT_TIME
SYSCALL_DEFINE4(rt_sigtimedwait_time32, const sigset_t __user *, uthese,
		siginfo_t __user *, uinfo,
		const struct old_timespec32 __user *, uts,
		size_t, sigsetsize)
{
	sigset_t these;
	struct timespec64 ts;
	kernel_siginfo_t info;
	int ret;

	if (sigsetsize != sizeof(sigset_t))
		return -EINVAL;

	if (copy_from_user(&these, uthese, sizeof(these)))
		return -EFAULT;

	if (uts) {
		if (get_old_timespec32(&ts, uts))
			return -EFAULT;
	}

	ret = do_sigtimedwait(&these, &info, uts ? &ts : NULL);

	if (ret > 0 && uinfo) {
		if (copy_siginfo_to_user(uinfo, &info))
			ret = -EFAULT;
	}

	return ret;
}
#endif

#ifdef CONFIG_COMPAT
COMPAT_SYSCALL_DEFINE4(rt_sigtimedwait_time64, compat_sigset_t __user *, uthese,
		struct compat_siginfo __user *, uinfo,
		struct __kernel_timespec __user *, uts, compat_size_t, sigsetsize)
{
	sigset_t s;
	struct timespec64 t;
	kernel_siginfo_t info;
	long ret;

	if (sigsetsize != sizeof(sigset_t))
		return -EINVAL;

	if (get_compat_sigset(&s, uthese))
		return -EFAULT;

	if (uts) {
		if (get_timespec64(&t, uts))
			return -EFAULT;
	}

	ret = do_sigtimedwait(&s, &info, uts ? &t : NULL);

	if (ret > 0 && uinfo) {
		if (copy_siginfo_to_user32(uinfo, &info))
			ret = -EFAULT;
	}

	return ret;
}

#ifdef CONFIG_COMPAT_32BIT_TIME
COMPAT_SYSCALL_DEFINE4(rt_sigtimedwait_time32, compat_sigset_t __user *, uthese,
		struct compat_siginfo __user *, uinfo,
		struct old_timespec32 __user *, uts, compat_size_t, sigsetsize)
{
	sigset_t s;
	struct timespec64 t;
	kernel_siginfo_t info;
	long ret;

	if (sigsetsize != sizeof(sigset_t))
		return -EINVAL;

	if (get_compat_sigset(&s, uthese))
		return -EFAULT;

	if (uts) {
		if (get_old_timespec32(&t, uts))
			return -EFAULT;
	}

	ret = do_sigtimedwait(&s, &info, uts ? &t : NULL);

	if (ret > 0 && uinfo) {
		if (copy_siginfo_to_user32(uinfo, &info))
			ret = -EFAULT;
	}

	return ret;
}
#endif
#endif

static inline void prepare_kill_siginfo(int sig, struct kernel_siginfo *info)
{
	clear_siginfo(info);
	info->si_signo = sig;
	info->si_errno = 0;
	info->si_code = SI_USER;
	info->si_pid = task_tgid_vnr(current);
	info->si_uid = from_kuid_munged(current_user_ns(), current_uid());
}

/**
 *  sys_kill - send a signal to a process
 *  @pid: the PID of the process
 *  @sig: signal to be sent
 */
SYSCALL_DEFINE2(kill, pid_t, pid, int, sig)
{
	struct kernel_siginfo info;

	prepare_kill_siginfo(sig, &info);

	return kill_something_info(sig, &info, pid);
}

/*
 * Verify that the signaler and signalee either are in the same pid namespace
 * or that the signaler's pid namespace is an ancestor of the signalee's pid
 * namespace.
 */
static bool access_pidfd_pidns(struct pid *pid)
{
	struct pid_namespace *active = task_active_pid_ns(current);
	struct pid_namespace *p = ns_of_pid(pid);

	for (;;) {
		if (!p)
			return false;
		if (p == active)
			break;
		p = p->parent;
	}

	return true;
}

static int copy_siginfo_from_user_any(kernel_siginfo_t *kinfo, siginfo_t *info)
{
#ifdef CONFIG_COMPAT
	/*
	 * Avoid hooking up compat syscalls and instead handle necessary
	 * conversions here. Note, this is a stop-gap measure and should not be
	 * considered a generic solution.
	 */
	if (in_compat_syscall())
		return copy_siginfo_from_user32(
			kinfo, (struct compat_siginfo __user *)info);
#endif
	return copy_siginfo_from_user(kinfo, info);
}

static struct pid *pidfd_to_pid(const struct file *file)
{
	struct pid *pid;

	pid = pidfd_pid(file);
	if (!IS_ERR(pid))
		return pid;

	return tgid_pidfd_to_pid(file);
}

/**
 * sys_pidfd_send_signal - Signal a process through a pidfd
 * @pidfd:  file descriptor of the process
 * @sig:    signal to send
 * @info:   signal info
 * @flags:  future flags
 *
 * The syscall currently only signals via PIDTYPE_PID which covers
 * kill(<positive-pid>, <signal>. It does not signal threads or process
 * groups.
 * In order to extend the syscall to threads and process groups the @flags
 * argument should be used. In essence, the @flags argument will determine
 * what is signaled and not the file descriptor itself. Put in other words,
 * grouping is a property of the flags argument not a property of the file
 * descriptor.
 *
 * Return: 0 on success, negative errno on failure
 */
SYSCALL_DEFINE4(pidfd_send_signal, int, pidfd, int, sig,
		siginfo_t __user *, info, unsigned int, flags)
{
	int ret;
	struct fd f;
	struct pid *pid;
	kernel_siginfo_t kinfo;

	/* Enforce flags be set to 0 until we add an extension. */
	if (flags)
		return -EINVAL;

	f = fdget(pidfd);
	if (!f.file)
		return -EBADF;

	/* Is this a pidfd? */
	pid = pidfd_to_pid(f.file);
	if (IS_ERR(pid)) {
		ret = PTR_ERR(pid);
		goto err;
	}

	ret = -EINVAL;
	if (!access_pidfd_pidns(pid))
		goto err;

	if (info) {
		ret = copy_siginfo_from_user_any(&kinfo, info);
		if (unlikely(ret))
			goto err;

		ret = -EINVAL;
		if (unlikely(sig != kinfo.si_signo))
			goto err;

		/* Only allow sending arbitrary signals to yourself. */
		ret = -EPERM;
		if ((task_pid(current) != pid) &&
		    (kinfo.si_code >= 0 || kinfo.si_code == SI_TKILL))
			goto err;
	} else {
		prepare_kill_siginfo(sig, &kinfo);
	}

	ret = kill_pid_info(sig, &kinfo, pid);

err:
	fdput(f);
	return ret;
}

static int
do_send_specific(pid_t tgid, pid_t pid, int sig, struct kernel_siginfo *info)
{
	struct task_struct *p;
	int error = -ESRCH;

	rcu_read_lock();
	p = find_task_by_vpid(pid);
	if (p && (tgid <= 0 || task_tgid_vnr(p) == tgid)) {
		error = check_kill_permission(sig, info, p);
		/*
		 * The null signal is a permissions and process existence
		 * probe.  No signal is actually delivered.
		 */
		if (!error && sig) {
			error = do_send_sig_info(sig, info, p, PIDTYPE_PID);
			/*
			 * If lock_task_sighand() failed we pretend the task
			 * dies after receiving the signal. The window is tiny,
			 * and the signal is private anyway.
			 */
			if (unlikely(error == -ESRCH))
				error = 0;
		}
	}
	rcu_read_unlock();

	return error;
}

static int do_tkill(pid_t tgid, pid_t pid, int sig)
{
	struct kernel_siginfo info;

	clear_siginfo(&info);
	info.si_signo = sig;
	info.si_errno = 0;
	info.si_code = SI_TKILL;
	info.si_pid = task_tgid_vnr(current);
	info.si_uid = from_kuid_munged(current_user_ns(), current_uid());

	return do_send_specific(tgid, pid, sig, &info);
}

/**
 *  sys_tgkill - send signal to one specific thread
 *  @tgid: the thread group ID of the thread
 *  @pid: the PID of the thread
 *  @sig: signal to be sent
 *
 *  This syscall also checks the @tgid and returns -ESRCH even if the PID
 *  exists but it's not belonging to the target process anymore. This
 *  method solves the problem of threads exiting and PIDs getting reused.
 */
SYSCALL_DEFINE3(tgkill, pid_t, tgid, pid_t, pid, int, sig)
{
	/* This is only valid for single tasks */
	if (pid <= 0 || tgid <= 0)
		return -EINVAL;

	return do_tkill(tgid, pid, sig);
}

/**
 *  sys_tkill - send signal to one specific task
 *  @pid: the PID of the task
 *  @sig: signal to be sent
 *
 *  Send a signal to only one task, even if it's a CLONE_THREAD task.
 */
SYSCALL_DEFINE2(tkill, pid_t, pid, int, sig)
{
	/* This is only valid for single tasks */
	if (pid <= 0)
		return -EINVAL;

	return do_tkill(0, pid, sig);
}

static int do_rt_sigqueueinfo(pid_t pid, int sig, kernel_siginfo_t *info)
{
	/* Not even root can pretend to send signals from the kernel.
	 * Nor can they impersonate a kill()/tgkill(), which adds source info.
	 */
	if ((info->si_code >= 0 || info->si_code == SI_TKILL) &&
	    (task_pid_vnr(current) != pid))
		return -EPERM;

	/* POSIX.1b doesn't mention process groups.  */
	return kill_proc_info(sig, info, pid);
}

/**
 *  sys_rt_sigqueueinfo - send signal information to a signal
 *  @pid: the PID of the thread
 *  @sig: signal to be sent
 *  @uinfo: signal info to be sent
 */
SYSCALL_DEFINE3(rt_sigqueueinfo, pid_t, pid, int, sig,
		siginfo_t __user *, uinfo)
{
	kernel_siginfo_t info;
	int ret = __copy_siginfo_from_user(sig, &info, uinfo);
	if (unlikely(ret))
		return ret;
	return do_rt_sigqueueinfo(pid, sig, &info);
}

#ifdef CONFIG_COMPAT
COMPAT_SYSCALL_DEFINE3(rt_sigqueueinfo,
			compat_pid_t, pid,
			int, sig,
			struct compat_siginfo __user *, uinfo)
{
	kernel_siginfo_t info;
	int ret = __copy_siginfo_from_user32(sig, &info, uinfo);
	if (unlikely(ret))
		return ret;
	return do_rt_sigqueueinfo(pid, sig, &info);
}
#endif

static int do_rt_tgsigqueueinfo(pid_t tgid, pid_t pid, int sig, kernel_siginfo_t *info)
{
	/* This is only valid for single tasks */
	if (pid <= 0 || tgid <= 0)
		return -EINVAL;

	/* Not even root can pretend to send signals from the kernel.
	 * Nor can they impersonate a kill()/tgkill(), which adds source info.
	 */
	if ((info->si_code >= 0 || info->si_code == SI_TKILL) &&
	    (task_pid_vnr(current) != pid))
		return -EPERM;

	return do_send_specific(tgid, pid, sig, info);
}

SYSCALL_DEFINE4(rt_tgsigqueueinfo, pid_t, tgid, pid_t, pid, int, sig,
		siginfo_t __user *, uinfo)
{
	kernel_siginfo_t info;
	int ret = __copy_siginfo_from_user(sig, &info, uinfo);
	if (unlikely(ret))
		return ret;
	return do_rt_tgsigqueueinfo(tgid, pid, sig, &info);
}

#ifdef CONFIG_COMPAT
COMPAT_SYSCALL_DEFINE4(rt_tgsigqueueinfo,
			compat_pid_t, tgid,
			compat_pid_t, pid,
			int, sig,
			struct compat_siginfo __user *, uinfo)
{
	kernel_siginfo_t info;
	int ret = __copy_siginfo_from_user32(sig, &info, uinfo);
	if (unlikely(ret))
		return ret;
	return do_rt_tgsigqueueinfo(tgid, pid, sig, &info);
}
#endif

/*
 * For kthreads only, must not be used if cloned with CLONE_SIGHAND
 */
void kernel_sigaction(int sig, __sighandler_t action)
{
	spin_lock_irq(&current->sighand->siglock);
	current->sighand->action[sig - 1].sa.sa_handler = action;
	if (action == SIG_IGN) {
		sigset_t mask;

		sigemptyset(&mask);
		sigaddset(&mask, sig);

		flush_sigqueue_mask(&mask, &current->signal->shared_pending);
		flush_sigqueue_mask(&mask, &current->pending);
		recalc_sigpending();
	}
	spin_unlock_irq(&current->sighand->siglock);
}
EXPORT_SYMBOL(kernel_sigaction);

void __weak sigaction_compat_abi(struct k_sigaction *act,
		struct k_sigaction *oact)
{
}

int do_sigaction(int sig, struct k_sigaction *act, struct k_sigaction *oact)
{
	struct task_struct *p = current, *t;
	struct k_sigaction *k;
	sigset_t mask;

	if (!valid_signal(sig) || sig < 1 || (act && sig_kernel_only(sig)))
		return -EINVAL;

	k = &p->sighand->action[sig-1];

	spin_lock_irq(&p->sighand->siglock);
	if (oact)
		*oact = *k;

	/*
	 * Make sure that we never accidentally claim to support SA_UNSUPPORTED,
	 * e.g. by having an architecture use the bit in their uapi.
	 */
	BUILD_BUG_ON(UAPI_SA_FLAGS & SA_UNSUPPORTED);

	/*
	 * Clear unknown flag bits in order to allow userspace to detect missing
	 * support for flag bits and to allow the kernel to use non-uapi bits
	 * internally.
	 */
	if (act)
		act->sa.sa_flags &= UAPI_SA_FLAGS;
	if (oact)
		oact->sa.sa_flags &= UAPI_SA_FLAGS;

	sigaction_compat_abi(act, oact);

	if (act) {
		sigdelsetmask(&act->sa.sa_mask,
			      sigmask(SIGKILL) | sigmask(SIGSTOP));
		*k = *act;
		/*
		 * POSIX 3.3.1.3:
		 *  "Setting a signal action to SIG_IGN for a signal that is
		 *   pending shall cause the pending signal to be discarded,
		 *   whether or not it is blocked."
		 *
		 *  "Setting a signal action to SIG_DFL for a signal that is
		 *   pending and whose default action is to ignore the signal
		 *   (for example, SIGCHLD), shall cause the pending signal to
		 *   be discarded, whether or not it is blocked"
		 */
		if (sig_handler_ignored(sig_handler(p, sig), sig)) {
			sigemptyset(&mask);
			sigaddset(&mask, sig);
			flush_sigqueue_mask(&mask, &p->signal->shared_pending);
			for_each_thread(p, t)
				flush_sigqueue_mask(&mask, &t->pending);
		}
	}

	spin_unlock_irq(&p->sighand->siglock);
	return 0;
}

static int
do_sigaltstack (const stack_t *ss, stack_t *oss, unsigned long sp,
		size_t min_ss_size)
{
	struct task_struct *t = current;

	if (oss) {
		memset(oss, 0, sizeof(stack_t));
		oss->ss_sp = (void __user *) t->sas_ss_sp;
		oss->ss_size = t->sas_ss_size;
		oss->ss_flags = sas_ss_flags(sp) |
			(current->sas_ss_flags & SS_FLAG_BITS);
	}

	if (ss) {
		void __user *ss_sp = ss->ss_sp;
		size_t ss_size = ss->ss_size;
		unsigned ss_flags = ss->ss_flags;
		int ss_mode;

		if (unlikely(on_sig_stack(sp)))
			return -EPERM;

		ss_mode = ss_flags & ~SS_FLAG_BITS;
		if (unlikely(ss_mode != SS_DISABLE && ss_mode != SS_ONSTACK &&
				ss_mode != 0))
			return -EINVAL;

		if (ss_mode == SS_DISABLE) {
			ss_size = 0;
			ss_sp = NULL;
		} else {
			if (unlikely(ss_size < min_ss_size))
				return -ENOMEM;
		}

		t->sas_ss_sp = (unsigned long) ss_sp;
		t->sas_ss_size = ss_size;
		t->sas_ss_flags = ss_flags;
	}
	return 0;
}

SYSCALL_DEFINE2(sigaltstack,const stack_t __user *,uss, stack_t __user *,uoss)
{
	stack_t new, old;
	int err;
	if (uss && copy_from_user(&new, uss, sizeof(stack_t)))
		return -EFAULT;
	err = do_sigaltstack(uss ? &new : NULL, uoss ? &old : NULL,
			      current_user_stack_pointer(),
			      MINSIGSTKSZ);
	if (!err && uoss && copy_to_user(uoss, &old, sizeof(stack_t)))
		err = -EFAULT;
	return err;
}

int restore_altstack(const stack_t __user *uss)
{
	stack_t new;
	if (copy_from_user(&new, uss, sizeof(stack_t)))
		return -EFAULT;
	(void)do_sigaltstack(&new, NULL, current_user_stack_pointer(),
			     MINSIGSTKSZ);
	/* squash all but EFAULT for now */
	return 0;
}

int __save_altstack(stack_t __user *uss, unsigned long sp)
{
	struct task_struct *t = current;
	int err = __put_user((void __user *)t->sas_ss_sp, &uss->ss_sp) |
		__put_user(t->sas_ss_flags, &uss->ss_flags) |
		__put_user(t->sas_ss_size, &uss->ss_size);
	if (err)
		return err;
	if (t->sas_ss_flags & SS_AUTODISARM)
		sas_ss_reset(t);
	return 0;
}

#ifdef CONFIG_COMPAT
static int do_compat_sigaltstack(const compat_stack_t __user *uss_ptr,
				 compat_stack_t __user *uoss_ptr)
{
	stack_t uss, uoss;
	int ret;

	if (uss_ptr) {
		compat_stack_t uss32;
		if (copy_from_user(&uss32, uss_ptr, sizeof(compat_stack_t)))
			return -EFAULT;
		uss.ss_sp = compat_ptr(uss32.ss_sp);
		uss.ss_flags = uss32.ss_flags;
		uss.ss_size = uss32.ss_size;
	}
	ret = do_sigaltstack(uss_ptr ? &uss : NULL, &uoss,
			     compat_user_stack_pointer(),
			     COMPAT_MINSIGSTKSZ);
	if (ret >= 0 && uoss_ptr)  {
		compat_stack_t old;
		memset(&old, 0, sizeof(old));
		old.ss_sp = ptr_to_compat(uoss.ss_sp);
		old.ss_flags = uoss.ss_flags;
		old.ss_size = uoss.ss_size;
		if (copy_to_user(uoss_ptr, &old, sizeof(compat_stack_t)))
			ret = -EFAULT;
	}
	return ret;
}

COMPAT_SYSCALL_DEFINE2(sigaltstack,
			const compat_stack_t __user *, uss_ptr,
			compat_stack_t __user *, uoss_ptr)
{
	return do_compat_sigaltstack(uss_ptr, uoss_ptr);
}

int compat_restore_altstack(const compat_stack_t __user *uss)
{
	int err = do_compat_sigaltstack(uss, NULL);
	/* squash all but -EFAULT for now */
	return err == -EFAULT ? err : 0;
}

int __compat_save_altstack(compat_stack_t __user *uss, unsigned long sp)
{
	int err;
	struct task_struct *t = current;
	err = __put_user(ptr_to_compat((void __user *)t->sas_ss_sp),
			 &uss->ss_sp) |
		__put_user(t->sas_ss_flags, &uss->ss_flags) |
		__put_user(t->sas_ss_size, &uss->ss_size);
	if (err)
		return err;
	if (t->sas_ss_flags & SS_AUTODISARM)
		sas_ss_reset(t);
	return 0;
}
#endif

#ifdef __ARCH_WANT_SYS_SIGPENDING

/**
 *  sys_sigpending - examine pending signals
 *  @uset: where mask of pending signal is returned
 */
SYSCALL_DEFINE1(sigpending, old_sigset_t __user *, uset)
{
	sigset_t set;

	if (sizeof(old_sigset_t) > sizeof(*uset))
		return -EINVAL;

	do_sigpending(&set);

	if (copy_to_user(uset, &set, sizeof(old_sigset_t)))
		return -EFAULT;

	return 0;
}

#ifdef CONFIG_COMPAT
COMPAT_SYSCALL_DEFINE1(sigpending, compat_old_sigset_t __user *, set32)
{
	sigset_t set;

	do_sigpending(&set);

	return put_user(set.sig[0], set32);
}
#endif

#endif

#ifdef __ARCH_WANT_SYS_SIGPROCMASK
/**
 *  sys_sigprocmask - examine and change blocked signals
 *  @how: whether to add, remove, or set signals
 *  @nset: signals to add or remove (if non-null)
 *  @oset: previous value of signal mask if non-null
 *
 * Some platforms have their own version with special arguments;
 * others support only sys_rt_sigprocmask.
 */

SYSCALL_DEFINE3(sigprocmask, int, how, old_sigset_t __user *, nset,
		old_sigset_t __user *, oset)
{
	old_sigset_t old_set, new_set;
	sigset_t new_blocked;

	old_set = current->blocked.sig[0];

	if (nset) {
		if (copy_from_user(&new_set, nset, sizeof(*nset)))
			return -EFAULT;

		new_blocked = current->blocked;

		switch (how) {
		case SIG_BLOCK:
			sigaddsetmask(&new_blocked, new_set);
			break;
		case SIG_UNBLOCK:
			sigdelsetmask(&new_blocked, new_set);
			break;
		case SIG_SETMASK:
			new_blocked.sig[0] = new_set;
			break;
		default:
			return -EINVAL;
		}

		set_current_blocked(&new_blocked);
	}

	if (oset) {
		if (copy_to_user(oset, &old_set, sizeof(*oset)))
			return -EFAULT;
	}

	return 0;
}
#endif /* __ARCH_WANT_SYS_SIGPROCMASK */

#ifndef CONFIG_ODD_RT_SIGACTION
/**
 *  sys_rt_sigaction - alter an action taken by a process
 *  @sig: signal to be sent
 *  @act: new sigaction
 *  @oact: used to save the previous sigaction
 *  @sigsetsize: size of sigset_t type
 */
SYSCALL_DEFINE4(rt_sigaction, int, sig,
		const struct sigaction __user *, act,
		struct sigaction __user *, oact,
		size_t, sigsetsize)
{
	struct k_sigaction new_sa, old_sa;
	int ret;

	/* XXX: Don't preclude handling different sized sigset_t's.  */
	if (sigsetsize != sizeof(sigset_t))
		return -EINVAL;

	if (act && copy_from_user(&new_sa.sa, act, sizeof(new_sa.sa)))
		return -EFAULT;

	ret = do_sigaction(sig, act ? &new_sa : NULL, oact ? &old_sa : NULL);
	if (ret)
		return ret;

	if (oact && copy_to_user(oact, &old_sa.sa, sizeof(old_sa.sa)))
		return -EFAULT;

	return 0;
}
#ifdef CONFIG_COMPAT
COMPAT_SYSCALL_DEFINE4(rt_sigaction, int, sig,
		const struct compat_sigaction __user *, act,
		struct compat_sigaction __user *, oact,
		compat_size_t, sigsetsize)
{
	struct k_sigaction new_ka, old_ka;
#ifdef __ARCH_HAS_SA_RESTORER
	compat_uptr_t restorer;
#endif
	int ret;

	/* XXX: Don't preclude handling different sized sigset_t's.  */
	if (sigsetsize != sizeof(compat_sigset_t))
		return -EINVAL;

	if (act) {
		compat_uptr_t handler;
		ret = get_user(handler, &act->sa_handler);
		new_ka.sa.sa_handler = compat_ptr(handler);
#ifdef __ARCH_HAS_SA_RESTORER
		ret |= get_user(restorer, &act->sa_restorer);
		new_ka.sa.sa_restorer = compat_ptr(restorer);
#endif
		ret |= get_compat_sigset(&new_ka.sa.sa_mask, &act->sa_mask);
		ret |= get_user(new_ka.sa.sa_flags, &act->sa_flags);
		if (ret)
			return -EFAULT;
	}

	ret = do_sigaction(sig, act ? &new_ka : NULL, oact ? &old_ka : NULL);
	if (!ret && oact) {
		ret = put_user(ptr_to_compat(old_ka.sa.sa_handler), 
			       &oact->sa_handler);
		ret |= put_compat_sigset(&oact->sa_mask, &old_ka.sa.sa_mask,
					 sizeof(oact->sa_mask));
		ret |= put_user(old_ka.sa.sa_flags, &oact->sa_flags);
#ifdef __ARCH_HAS_SA_RESTORER
		ret |= put_user(ptr_to_compat(old_ka.sa.sa_restorer),
				&oact->sa_restorer);
#endif
	}
	return ret;
}
#endif
#endif /* !CONFIG_ODD_RT_SIGACTION */

#ifdef CONFIG_OLD_SIGACTION
SYSCALL_DEFINE3(sigaction, int, sig,
		const struct old_sigaction __user *, act,
	        struct old_sigaction __user *, oact)
{
	struct k_sigaction new_ka, old_ka;
	int ret;

	if (act) {
		old_sigset_t mask;
		if (!access_ok(act, sizeof(*act)) ||
		    __get_user(new_ka.sa.sa_handler, &act->sa_handler) ||
		    __get_user(new_ka.sa.sa_restorer, &act->sa_restorer) ||
		    __get_user(new_ka.sa.sa_flags, &act->sa_flags) ||
		    __get_user(mask, &act->sa_mask))
			return -EFAULT;
#ifdef __ARCH_HAS_KA_RESTORER
		new_ka.ka_restorer = NULL;
#endif
		siginitset(&new_ka.sa.sa_mask, mask);
	}

	ret = do_sigaction(sig, act ? &new_ka : NULL, oact ? &old_ka : NULL);

	if (!ret && oact) {
		if (!access_ok(oact, sizeof(*oact)) ||
		    __put_user(old_ka.sa.sa_handler, &oact->sa_handler) ||
		    __put_user(old_ka.sa.sa_restorer, &oact->sa_restorer) ||
		    __put_user(old_ka.sa.sa_flags, &oact->sa_flags) ||
		    __put_user(old_ka.sa.sa_mask.sig[0], &oact->sa_mask))
			return -EFAULT;
	}

	return ret;
}
#endif
#ifdef CONFIG_COMPAT_OLD_SIGACTION
COMPAT_SYSCALL_DEFINE3(sigaction, int, sig,
		const struct compat_old_sigaction __user *, act,
	        struct compat_old_sigaction __user *, oact)
{
	struct k_sigaction new_ka, old_ka;
	int ret;
	compat_old_sigset_t mask;
	compat_uptr_t handler, restorer;

	if (act) {
		if (!access_ok(act, sizeof(*act)) ||
		    __get_user(handler, &act->sa_handler) ||
		    __get_user(restorer, &act->sa_restorer) ||
		    __get_user(new_ka.sa.sa_flags, &act->sa_flags) ||
		    __get_user(mask, &act->sa_mask))
			return -EFAULT;

#ifdef __ARCH_HAS_KA_RESTORER
		new_ka.ka_restorer = NULL;
#endif
		new_ka.sa.sa_handler = compat_ptr(handler);
		new_ka.sa.sa_restorer = compat_ptr(restorer);
		siginitset(&new_ka.sa.sa_mask, mask);
	}

	ret = do_sigaction(sig, act ? &new_ka : NULL, oact ? &old_ka : NULL);

	if (!ret && oact) {
		if (!access_ok(oact, sizeof(*oact)) ||
		    __put_user(ptr_to_compat(old_ka.sa.sa_handler),
			       &oact->sa_handler) ||
		    __put_user(ptr_to_compat(old_ka.sa.sa_restorer),
			       &oact->sa_restorer) ||
		    __put_user(old_ka.sa.sa_flags, &oact->sa_flags) ||
		    __put_user(old_ka.sa.sa_mask.sig[0], &oact->sa_mask))
			return -EFAULT;
	}
	return ret;
}
#endif

#ifdef CONFIG_SGETMASK_SYSCALL

/*
 * For backwards compatibility.  Functionality superseded by sigprocmask.
 */
SYSCALL_DEFINE0(sgetmask)
{
	/* SMP safe */
	return current->blocked.sig[0];
}

SYSCALL_DEFINE1(ssetmask, int, newmask)
{
	int old = current->blocked.sig[0];
	sigset_t newset;

	siginitset(&newset, newmask);
	set_current_blocked(&newset);

	return old;
}
#endif /* CONFIG_SGETMASK_SYSCALL */

#ifdef __ARCH_WANT_SYS_SIGNAL
/*
 * For backwards compatibility.  Functionality superseded by sigaction.
 */
SYSCALL_DEFINE2(signal, int, sig, __sighandler_t, handler)
{
	struct k_sigaction new_sa, old_sa;
	int ret;

	new_sa.sa.sa_handler = handler;
	new_sa.sa.sa_flags = SA_ONESHOT | SA_NOMASK;
	sigemptyset(&new_sa.sa.sa_mask);

	ret = do_sigaction(sig, &new_sa, &old_sa);

	return ret ? ret : (unsigned long)old_sa.sa.sa_handler;
}
#endif /* __ARCH_WANT_SYS_SIGNAL */

#ifdef __ARCH_WANT_SYS_PAUSE

SYSCALL_DEFINE0(pause)
{
	while (!signal_pending(current)) {
		__set_current_state(TASK_INTERRUPTIBLE);
		schedule();
	}
	return -ERESTARTNOHAND;
}

#endif

static int sigsuspend(sigset_t *set)
{
	current->saved_sigmask = current->blocked;
	set_current_blocked(set);

	while (!signal_pending(current)) {
		__set_current_state(TASK_INTERRUPTIBLE);
		schedule();
	}
	set_restore_sigmask();
	return -ERESTARTNOHAND;
}

/**
 *  sys_rt_sigsuspend - replace the signal mask for a value with the
 *	@unewset value until a signal is received
 *  @unewset: new signal mask value
 *  @sigsetsize: size of sigset_t type
 */
SYSCALL_DEFINE2(rt_sigsuspend, sigset_t __user *, unewset, size_t, sigsetsize)
{
	sigset_t newset;

	/* XXX: Don't preclude handling different sized sigset_t's.  */
	if (sigsetsize != sizeof(sigset_t))
		return -EINVAL;

	if (copy_from_user(&newset, unewset, sizeof(newset)))
		return -EFAULT;
	return sigsuspend(&newset);
}
 
#ifdef CONFIG_COMPAT
COMPAT_SYSCALL_DEFINE2(rt_sigsuspend, compat_sigset_t __user *, unewset, compat_size_t, sigsetsize)
{
	sigset_t newset;

	/* XXX: Don't preclude handling different sized sigset_t's.  */
	if (sigsetsize != sizeof(sigset_t))
		return -EINVAL;

	if (get_compat_sigset(&newset, unewset))
		return -EFAULT;
	return sigsuspend(&newset);
}
#endif

#ifdef CONFIG_OLD_SIGSUSPEND
SYSCALL_DEFINE1(sigsuspend, old_sigset_t, mask)
{
	sigset_t blocked;
	siginitset(&blocked, mask);
	return sigsuspend(&blocked);
}
#endif
#ifdef CONFIG_OLD_SIGSUSPEND3
SYSCALL_DEFINE3(sigsuspend, int, unused1, int, unused2, old_sigset_t, mask)
{
	sigset_t blocked;
	siginitset(&blocked, mask);
	return sigsuspend(&blocked);
}
#endif

__weak const char *arch_vma_name(struct vm_area_struct *vma)
{
	return NULL;
}

static inline void siginfo_buildtime_checks(void)
{
	BUILD_BUG_ON(sizeof(struct siginfo) != SI_MAX_SIZE);

	/* Verify the offsets in the two siginfos match */
#define CHECK_OFFSET(field) \
	BUILD_BUG_ON(offsetof(siginfo_t, field) != offsetof(kernel_siginfo_t, field))

	/* kill */
	CHECK_OFFSET(si_pid);
	CHECK_OFFSET(si_uid);

	/* timer */
	CHECK_OFFSET(si_tid);
	CHECK_OFFSET(si_overrun);
	CHECK_OFFSET(si_value);

	/* rt */
	CHECK_OFFSET(si_pid);
	CHECK_OFFSET(si_uid);
	CHECK_OFFSET(si_value);

	/* sigchld */
	CHECK_OFFSET(si_pid);
	CHECK_OFFSET(si_uid);
	CHECK_OFFSET(si_status);
	CHECK_OFFSET(si_utime);
	CHECK_OFFSET(si_stime);

	/* sigfault */
	CHECK_OFFSET(si_addr);
	CHECK_OFFSET(si_addr_lsb);
	CHECK_OFFSET(si_lower);
	CHECK_OFFSET(si_upper);
	CHECK_OFFSET(si_pkey);

	/* sigpoll */
	CHECK_OFFSET(si_band);
	CHECK_OFFSET(si_fd);

	/* sigsys */
	CHECK_OFFSET(si_call_addr);
	CHECK_OFFSET(si_syscall);
	CHECK_OFFSET(si_arch);
#undef CHECK_OFFSET

	/* usb asyncio */
	BUILD_BUG_ON(offsetof(struct siginfo, si_pid) !=
		     offsetof(struct siginfo, si_addr));
	if (sizeof(int) == sizeof(void __user *)) {
		BUILD_BUG_ON(sizeof_field(struct siginfo, si_pid) !=
			     sizeof(void __user *));
	} else {
		BUILD_BUG_ON((sizeof_field(struct siginfo, si_pid) +
			      sizeof_field(struct siginfo, si_uid)) !=
			     sizeof(void __user *));
		BUILD_BUG_ON(offsetofend(struct siginfo, si_pid) !=
			     offsetof(struct siginfo, si_uid));
	}
#ifdef CONFIG_COMPAT
	BUILD_BUG_ON(offsetof(struct compat_siginfo, si_pid) !=
		     offsetof(struct compat_siginfo, si_addr));
	BUILD_BUG_ON(sizeof_field(struct compat_siginfo, si_pid) !=
		     sizeof(compat_uptr_t));
	BUILD_BUG_ON(sizeof_field(struct compat_siginfo, si_pid) !=
		     sizeof_field(struct siginfo, si_pid));
#endif
}

void __init signals_init(void)
{
	siginfo_buildtime_checks();

	sigqueue_cachep = KMEM_CACHE(sigqueue, SLAB_PANIC);
}

#ifdef CONFIG_KGDB_KDB
#include <linux/kdb.h>
/*
 * kdb_send_sig - Allows kdb to send signals without exposing
 * signal internals.  This function checks if the required locks are
 * available before calling the main signal code, to avoid kdb
 * deadlocks.
 */
void kdb_send_sig(struct task_struct *t, int sig)
{
	static struct task_struct *kdb_prev_t;
	int new_t, ret;
	if (!spin_trylock(&t->sighand->siglock)) {
		kdb_printf("Can't do kill command now.\n"
			   "The sigmask lock is held somewhere else in "
			   "kernel, try again later\n");
		return;
	}
	new_t = kdb_prev_t != t;
	kdb_prev_t = t;
	if (t->state != TASK_RUNNING && new_t) {
		spin_unlock(&t->sighand->siglock);
		kdb_printf("Process is not RUNNING, sending a signal from "
			   "kdb risks deadlock\n"
			   "on the run queue locks. "
			   "The signal has _not_ been sent.\n"
			   "Reissue the kill command if you want to risk "
			   "the deadlock.\n");
		return;
	}
	ret = send_signal(sig, SEND_SIG_PRIV, t, PIDTYPE_PID);
	spin_unlock(&t->sighand->siglock);
	if (ret)
		kdb_printf("Fail to deliver Signal %d to process %d.\n",
			   sig, t->pid);
	else
		kdb_printf("Signal %d is sent to process %d.\n", sig, t->pid);
}
#endif	/* CONFIG_KGDB_KDB */<|MERGE_RESOLUTION|>--- conflicted
+++ resolved
@@ -66,18 +66,6 @@
 static struct kmem_cache *sigqueue_cachep;
 
 int print_fatal_signals __read_mostly;
-
-static char reaper_comm[TASK_COMM_LEN];
-
-static __init int setup_mem_reap(char *str)
-{
-	if (!str)
-		return 0;
-	strlcpy(reaper_comm, str, TASK_COMM_LEN);
-
-	return 1;
-}
-__setup("reap_mem_when_killed_by=", setup_mem_reap);
 
 static void __user *sig_handler(struct task_struct *t, int sig)
 {
@@ -1428,11 +1416,6 @@
 
 	if (!ret && sig) {
 		ret = do_send_sig_info(sig, info, p, type);
-<<<<<<< HEAD
-		if (!ret && sig == SIGKILL &&
-			!strcmp(current->comm, reaper_comm))
-			add_to_oom_reaper(p);
-=======
 		if (!ret && sig == SIGKILL) {
 			bool reap = false;
 
@@ -1440,7 +1423,6 @@
 			if (reap)
 				add_to_oom_reaper(p);
 		}
->>>>>>> 76081a5f
 	}
 
 	return ret;
