// SPDX-License-Identifier: GPL-2.0-only
/* Copyright (c) 2011-2014 PLUMgrid, http://plumgrid.com
 * Copyright (c) 2016 Facebook
 * Copyright (c) 2018 Covalent IO, Inc. http://covalent.io
 */
#include <uapi/linux/btf.h>
#include <linux/kernel.h>
#include <linux/types.h>
#include <linux/slab.h>
#include <linux/bpf.h>
#include <linux/btf.h>
#include <linux/bpf_verifier.h>
#include <linux/filter.h>
#include <net/netlink.h>
#include <linux/file.h>
#include <linux/vmalloc.h>
#include <linux/stringify.h>
#include <linux/bsearch.h>
#include <linux/sort.h>
#include <linux/perf_event.h>
#include <linux/ctype.h>
#include <linux/error-injection.h>
#include <linux/bpf_lsm.h>
#include <linux/btf_ids.h>

#include "disasm.h"

static const struct bpf_verifier_ops * const bpf_verifier_ops[] = {
#define BPF_PROG_TYPE(_id, _name, prog_ctx_type, kern_ctx_type) \
	[_id] = & _name ## _verifier_ops,
#define BPF_MAP_TYPE(_id, _ops)
#define BPF_LINK_TYPE(_id, _name)
#include <linux/bpf_types.h>
#undef BPF_PROG_TYPE
#undef BPF_MAP_TYPE
#undef BPF_LINK_TYPE
};

/* bpf_check() is a static code analyzer that walks eBPF program
 * instruction by instruction and updates register/stack state.
 * All paths of conditional branches are analyzed until 'bpf_exit' insn.
 *
 * The first pass is depth-first-search to check that the program is a DAG.
 * It rejects the following programs:
 * - larger than BPF_MAXINSNS insns
 * - if loop is present (detected via back-edge)
 * - unreachable insns exist (shouldn't be a forest. program = one function)
 * - out of bounds or malformed jumps
 * The second pass is all possible path descent from the 1st insn.
 * Since it's analyzing all pathes through the program, the length of the
 * analysis is limited to 64k insn, which may be hit even if total number of
 * insn is less then 4K, but there are too many branches that change stack/regs.
 * Number of 'branches to be analyzed' is limited to 1k
 *
 * On entry to each instruction, each register has a type, and the instruction
 * changes the types of the registers depending on instruction semantics.
 * If instruction is BPF_MOV64_REG(BPF_REG_1, BPF_REG_5), then type of R5 is
 * copied to R1.
 *
 * All registers are 64-bit.
 * R0 - return register
 * R1-R5 argument passing registers
 * R6-R9 callee saved registers
 * R10 - frame pointer read-only
 *
 * At the start of BPF program the register R1 contains a pointer to bpf_context
 * and has type PTR_TO_CTX.
 *
 * Verifier tracks arithmetic operations on pointers in case:
 *    BPF_MOV64_REG(BPF_REG_1, BPF_REG_10),
 *    BPF_ALU64_IMM(BPF_ADD, BPF_REG_1, -20),
 * 1st insn copies R10 (which has FRAME_PTR) type into R1
 * and 2nd arithmetic instruction is pattern matched to recognize
 * that it wants to construct a pointer to some element within stack.
 * So after 2nd insn, the register R1 has type PTR_TO_STACK
 * (and -20 constant is saved for further stack bounds checking).
 * Meaning that this reg is a pointer to stack plus known immediate constant.
 *
 * Most of the time the registers have SCALAR_VALUE type, which
 * means the register has some value, but it's not a valid pointer.
 * (like pointer plus pointer becomes SCALAR_VALUE type)
 *
 * When verifier sees load or store instructions the type of base register
 * can be: PTR_TO_MAP_VALUE, PTR_TO_CTX, PTR_TO_STACK, PTR_TO_SOCKET. These are
 * four pointer types recognized by check_mem_access() function.
 *
 * PTR_TO_MAP_VALUE means that this register is pointing to 'map element value'
 * and the range of [ptr, ptr + map's value_size) is accessible.
 *
 * registers used to pass values to function calls are checked against
 * function argument constraints.
 *
 * ARG_PTR_TO_MAP_KEY is one of such argument constraints.
 * It means that the register type passed to this function must be
 * PTR_TO_STACK and it will be used inside the function as
 * 'pointer to map element key'
 *
 * For example the argument constraints for bpf_map_lookup_elem():
 *   .ret_type = RET_PTR_TO_MAP_VALUE_OR_NULL,
 *   .arg1_type = ARG_CONST_MAP_PTR,
 *   .arg2_type = ARG_PTR_TO_MAP_KEY,
 *
 * ret_type says that this function returns 'pointer to map elem value or null'
 * function expects 1st argument to be a const pointer to 'struct bpf_map' and
 * 2nd argument should be a pointer to stack, which will be used inside
 * the helper function as a pointer to map element key.
 *
 * On the kernel side the helper function looks like:
 * u64 bpf_map_lookup_elem(u64 r1, u64 r2, u64 r3, u64 r4, u64 r5)
 * {
 *    struct bpf_map *map = (struct bpf_map *) (unsigned long) r1;
 *    void *key = (void *) (unsigned long) r2;
 *    void *value;
 *
 *    here kernel can access 'key' and 'map' pointers safely, knowing that
 *    [key, key + map->key_size) bytes are valid and were initialized on
 *    the stack of eBPF program.
 * }
 *
 * Corresponding eBPF program may look like:
 *    BPF_MOV64_REG(BPF_REG_2, BPF_REG_10),  // after this insn R2 type is FRAME_PTR
 *    BPF_ALU64_IMM(BPF_ADD, BPF_REG_2, -4), // after this insn R2 type is PTR_TO_STACK
 *    BPF_LD_MAP_FD(BPF_REG_1, map_fd),      // after this insn R1 type is CONST_PTR_TO_MAP
 *    BPF_RAW_INSN(BPF_JMP | BPF_CALL, 0, 0, 0, BPF_FUNC_map_lookup_elem),
 * here verifier looks at prototype of map_lookup_elem() and sees:
 * .arg1_type == ARG_CONST_MAP_PTR and R1->type == CONST_PTR_TO_MAP, which is ok,
 * Now verifier knows that this map has key of R1->map_ptr->key_size bytes
 *
 * Then .arg2_type == ARG_PTR_TO_MAP_KEY and R2->type == PTR_TO_STACK, ok so far,
 * Now verifier checks that [R2, R2 + map's key_size) are within stack limits
 * and were initialized prior to this call.
 * If it's ok, then verifier allows this BPF_CALL insn and looks at
 * .ret_type which is RET_PTR_TO_MAP_VALUE_OR_NULL, so it sets
 * R0->type = PTR_TO_MAP_VALUE_OR_NULL which means bpf_map_lookup_elem() function
 * returns ether pointer to map value or NULL.
 *
 * When type PTR_TO_MAP_VALUE_OR_NULL passes through 'if (reg != 0) goto +off'
 * insn, the register holding that pointer in the true branch changes state to
 * PTR_TO_MAP_VALUE and the same register changes state to CONST_IMM in the false
 * branch. See check_cond_jmp_op().
 *
 * After the call R0 is set to return type of the function and registers R1-R5
 * are set to NOT_INIT to indicate that they are no longer readable.
 *
 * The following reference types represent a potential reference to a kernel
 * resource which, after first being allocated, must be checked and freed by
 * the BPF program:
 * - PTR_TO_SOCKET_OR_NULL, PTR_TO_SOCKET
 *
 * When the verifier sees a helper call return a reference type, it allocates a
 * pointer id for the reference and stores it in the current function state.
 * Similar to the way that PTR_TO_MAP_VALUE_OR_NULL is converted into
 * PTR_TO_MAP_VALUE, PTR_TO_SOCKET_OR_NULL becomes PTR_TO_SOCKET when the type
 * passes through a NULL-check conditional. For the branch wherein the state is
 * changed to CONST_IMM, the verifier releases the reference.
 *
 * For each helper function that allocates a reference, such as
 * bpf_sk_lookup_tcp(), there is a corresponding release function, such as
 * bpf_sk_release(). When a reference type passes into the release function,
 * the verifier also releases the reference. If any unchecked or unreleased
 * reference remains at the end of the program, the verifier rejects it.
 */

/* verifier_state + insn_idx are pushed to stack when branch is encountered */
struct bpf_verifier_stack_elem {
	/* verifer state is 'st'
	 * before processing instruction 'insn_idx'
	 * and after processing instruction 'prev_insn_idx'
	 */
	struct bpf_verifier_state st;
	int insn_idx;
	int prev_insn_idx;
	struct bpf_verifier_stack_elem *next;
	/* length of verifier log at the time this state was pushed on stack */
	u32 log_pos;
};

#define BPF_COMPLEXITY_LIMIT_JMP_SEQ	8192
#define BPF_COMPLEXITY_LIMIT_STATES	64

#define BPF_MAP_KEY_POISON	(1ULL << 63)
#define BPF_MAP_KEY_SEEN	(1ULL << 62)

#define BPF_MAP_PTR_UNPRIV	1UL
#define BPF_MAP_PTR_POISON	((void *)((0xeB9FUL << 1) +	\
					  POISON_POINTER_DELTA))
#define BPF_MAP_PTR(X)		((struct bpf_map *)((X) & ~BPF_MAP_PTR_UNPRIV))

static bool bpf_map_ptr_poisoned(const struct bpf_insn_aux_data *aux)
{
	return BPF_MAP_PTR(aux->map_ptr_state) == BPF_MAP_PTR_POISON;
}

static bool bpf_map_ptr_unpriv(const struct bpf_insn_aux_data *aux)
{
	return aux->map_ptr_state & BPF_MAP_PTR_UNPRIV;
}

static void bpf_map_ptr_store(struct bpf_insn_aux_data *aux,
			      const struct bpf_map *map, bool unpriv)
{
	BUILD_BUG_ON((unsigned long)BPF_MAP_PTR_POISON & BPF_MAP_PTR_UNPRIV);
	unpriv |= bpf_map_ptr_unpriv(aux);
	aux->map_ptr_state = (unsigned long)map |
			     (unpriv ? BPF_MAP_PTR_UNPRIV : 0UL);
}

static bool bpf_map_key_poisoned(const struct bpf_insn_aux_data *aux)
{
	return aux->map_key_state & BPF_MAP_KEY_POISON;
}

static bool bpf_map_key_unseen(const struct bpf_insn_aux_data *aux)
{
	return !(aux->map_key_state & BPF_MAP_KEY_SEEN);
}

static u64 bpf_map_key_immediate(const struct bpf_insn_aux_data *aux)
{
	return aux->map_key_state & ~(BPF_MAP_KEY_SEEN | BPF_MAP_KEY_POISON);
}

static void bpf_map_key_store(struct bpf_insn_aux_data *aux, u64 state)
{
	bool poisoned = bpf_map_key_poisoned(aux);

	aux->map_key_state = state | BPF_MAP_KEY_SEEN |
			     (poisoned ? BPF_MAP_KEY_POISON : 0ULL);
}

struct bpf_call_arg_meta {
	struct bpf_map *map_ptr;
	bool raw_mode;
	bool pkt_access;
	int regno;
	int access_size;
	int mem_size;
	u64 msize_max_value;
	int ref_obj_id;
	int func_id;
	u32 btf_id;
	u32 ret_btf_id;
};

struct btf *btf_vmlinux;

static DEFINE_MUTEX(bpf_verifier_lock);

static const struct bpf_line_info *
find_linfo(const struct bpf_verifier_env *env, u32 insn_off)
{
	const struct bpf_line_info *linfo;
	const struct bpf_prog *prog;
	u32 i, nr_linfo;

	prog = env->prog;
	nr_linfo = prog->aux->nr_linfo;

	if (!nr_linfo || insn_off >= prog->len)
		return NULL;

	linfo = prog->aux->linfo;
	for (i = 1; i < nr_linfo; i++)
		if (insn_off < linfo[i].insn_off)
			break;

	return &linfo[i - 1];
}

void bpf_verifier_vlog(struct bpf_verifier_log *log, const char *fmt,
		       va_list args)
{
	unsigned int n;

	n = vscnprintf(log->kbuf, BPF_VERIFIER_TMP_LOG_SIZE, fmt, args);

	WARN_ONCE(n >= BPF_VERIFIER_TMP_LOG_SIZE - 1,
		  "verifier log line truncated - local buffer too short\n");

	n = min(log->len_total - log->len_used - 1, n);
	log->kbuf[n] = '\0';

	if (log->level == BPF_LOG_KERNEL) {
		pr_err("BPF:%s\n", log->kbuf);
		return;
	}
	if (!copy_to_user(log->ubuf + log->len_used, log->kbuf, n + 1))
		log->len_used += n;
	else
		log->ubuf = NULL;
}

static void bpf_vlog_reset(struct bpf_verifier_log *log, u32 new_pos)
{
	char zero = 0;

	if (!bpf_verifier_log_needed(log))
		return;

	log->len_used = new_pos;
	if (put_user(zero, log->ubuf + new_pos))
		log->ubuf = NULL;
}

/* log_level controls verbosity level of eBPF verifier.
 * bpf_verifier_log_write() is used to dump the verification trace to the log,
 * so the user can figure out what's wrong with the program
 */
__printf(2, 3) void bpf_verifier_log_write(struct bpf_verifier_env *env,
					   const char *fmt, ...)
{
	va_list args;

	if (!bpf_verifier_log_needed(&env->log))
		return;

	va_start(args, fmt);
	bpf_verifier_vlog(&env->log, fmt, args);
	va_end(args);
}
EXPORT_SYMBOL_GPL(bpf_verifier_log_write);

__printf(2, 3) static void verbose(void *private_data, const char *fmt, ...)
{
	struct bpf_verifier_env *env = private_data;
	va_list args;

	if (!bpf_verifier_log_needed(&env->log))
		return;

	va_start(args, fmt);
	bpf_verifier_vlog(&env->log, fmt, args);
	va_end(args);
}

__printf(2, 3) void bpf_log(struct bpf_verifier_log *log,
			    const char *fmt, ...)
{
	va_list args;

	if (!bpf_verifier_log_needed(log))
		return;

	va_start(args, fmt);
	bpf_verifier_vlog(log, fmt, args);
	va_end(args);
}

static const char *ltrim(const char *s)
{
	while (isspace(*s))
		s++;

	return s;
}

__printf(3, 4) static void verbose_linfo(struct bpf_verifier_env *env,
					 u32 insn_off,
					 const char *prefix_fmt, ...)
{
	const struct bpf_line_info *linfo;

	if (!bpf_verifier_log_needed(&env->log))
		return;

	linfo = find_linfo(env, insn_off);
	if (!linfo || linfo == env->prev_linfo)
		return;

	if (prefix_fmt) {
		va_list args;

		va_start(args, prefix_fmt);
		bpf_verifier_vlog(&env->log, prefix_fmt, args);
		va_end(args);
	}

	verbose(env, "%s\n",
		ltrim(btf_name_by_offset(env->prog->aux->btf,
					 linfo->line_off)));

	env->prev_linfo = linfo;
}

static bool type_is_pkt_pointer(enum bpf_reg_type type)
{
	return type == PTR_TO_PACKET ||
	       type == PTR_TO_PACKET_META;
}

static bool type_is_sk_pointer(enum bpf_reg_type type)
{
	return type == PTR_TO_SOCKET ||
		type == PTR_TO_SOCK_COMMON ||
		type == PTR_TO_TCP_SOCK ||
		type == PTR_TO_XDP_SOCK;
}

static bool reg_type_not_null(enum bpf_reg_type type)
{
	return type == PTR_TO_SOCKET ||
		type == PTR_TO_TCP_SOCK ||
		type == PTR_TO_MAP_VALUE ||
		type == PTR_TO_SOCK_COMMON;
}

static bool reg_type_may_be_null(enum bpf_reg_type type)
{
	return type == PTR_TO_MAP_VALUE_OR_NULL ||
	       type == PTR_TO_SOCKET_OR_NULL ||
	       type == PTR_TO_SOCK_COMMON_OR_NULL ||
	       type == PTR_TO_TCP_SOCK_OR_NULL ||
	       type == PTR_TO_BTF_ID_OR_NULL ||
	       type == PTR_TO_MEM_OR_NULL ||
	       type == PTR_TO_RDONLY_BUF_OR_NULL ||
	       type == PTR_TO_RDWR_BUF_OR_NULL;
}

static bool reg_may_point_to_spin_lock(const struct bpf_reg_state *reg)
{
	return reg->type == PTR_TO_MAP_VALUE &&
		map_value_has_spin_lock(reg->map_ptr);
}

static bool reg_type_may_be_refcounted_or_null(enum bpf_reg_type type)
{
	return type == PTR_TO_SOCKET ||
		type == PTR_TO_SOCKET_OR_NULL ||
		type == PTR_TO_TCP_SOCK ||
		type == PTR_TO_TCP_SOCK_OR_NULL ||
		type == PTR_TO_MEM ||
		type == PTR_TO_MEM_OR_NULL;
}

static bool arg_type_may_be_refcounted(enum bpf_arg_type type)
{
	return type == ARG_PTR_TO_SOCK_COMMON;
}

static bool arg_type_may_be_null(enum bpf_arg_type type)
{
	return type == ARG_PTR_TO_MAP_VALUE_OR_NULL ||
	       type == ARG_PTR_TO_MEM_OR_NULL ||
	       type == ARG_PTR_TO_CTX_OR_NULL ||
	       type == ARG_PTR_TO_SOCKET_OR_NULL ||
	       type == ARG_PTR_TO_ALLOC_MEM_OR_NULL;
}

/* Determine whether the function releases some resources allocated by another
 * function call. The first reference type argument will be assumed to be
 * released by release_reference().
 */
static bool is_release_function(enum bpf_func_id func_id)
{
	return func_id == BPF_FUNC_sk_release ||
	       func_id == BPF_FUNC_ringbuf_submit ||
	       func_id == BPF_FUNC_ringbuf_discard;
}

static bool may_be_acquire_function(enum bpf_func_id func_id)
{
	return func_id == BPF_FUNC_sk_lookup_tcp ||
		func_id == BPF_FUNC_sk_lookup_udp ||
		func_id == BPF_FUNC_skc_lookup_tcp ||
		func_id == BPF_FUNC_map_lookup_elem ||
	        func_id == BPF_FUNC_ringbuf_reserve;
}

static bool is_acquire_function(enum bpf_func_id func_id,
				const struct bpf_map *map)
{
	enum bpf_map_type map_type = map ? map->map_type : BPF_MAP_TYPE_UNSPEC;

	if (func_id == BPF_FUNC_sk_lookup_tcp ||
	    func_id == BPF_FUNC_sk_lookup_udp ||
	    func_id == BPF_FUNC_skc_lookup_tcp ||
	    func_id == BPF_FUNC_ringbuf_reserve)
		return true;

	if (func_id == BPF_FUNC_map_lookup_elem &&
	    (map_type == BPF_MAP_TYPE_SOCKMAP ||
	     map_type == BPF_MAP_TYPE_SOCKHASH))
		return true;

	return false;
}

static bool is_ptr_cast_function(enum bpf_func_id func_id)
{
	return func_id == BPF_FUNC_tcp_sock ||
		func_id == BPF_FUNC_sk_fullsock ||
		func_id == BPF_FUNC_skc_to_tcp_sock ||
		func_id == BPF_FUNC_skc_to_tcp6_sock ||
		func_id == BPF_FUNC_skc_to_udp6_sock ||
		func_id == BPF_FUNC_skc_to_tcp_timewait_sock ||
		func_id == BPF_FUNC_skc_to_tcp_request_sock;
}

/* string representation of 'enum bpf_reg_type' */
static const char * const reg_type_str[] = {
	[NOT_INIT]		= "?",
	[SCALAR_VALUE]		= "inv",
	[PTR_TO_CTX]		= "ctx",
	[CONST_PTR_TO_MAP]	= "map_ptr",
	[PTR_TO_MAP_VALUE]	= "map_value",
	[PTR_TO_MAP_VALUE_OR_NULL] = "map_value_or_null",
	[PTR_TO_STACK]		= "fp",
	[PTR_TO_PACKET]		= "pkt",
	[PTR_TO_PACKET_META]	= "pkt_meta",
	[PTR_TO_PACKET_END]	= "pkt_end",
	[PTR_TO_FLOW_KEYS]	= "flow_keys",
	[PTR_TO_SOCKET]		= "sock",
	[PTR_TO_SOCKET_OR_NULL] = "sock_or_null",
	[PTR_TO_SOCK_COMMON]	= "sock_common",
	[PTR_TO_SOCK_COMMON_OR_NULL] = "sock_common_or_null",
	[PTR_TO_TCP_SOCK]	= "tcp_sock",
	[PTR_TO_TCP_SOCK_OR_NULL] = "tcp_sock_or_null",
	[PTR_TO_TP_BUFFER]	= "tp_buffer",
	[PTR_TO_XDP_SOCK]	= "xdp_sock",
	[PTR_TO_BTF_ID]		= "ptr_",
	[PTR_TO_BTF_ID_OR_NULL]	= "ptr_or_null_",
	[PTR_TO_PERCPU_BTF_ID]	= "percpu_ptr_",
	[PTR_TO_MEM]		= "mem",
	[PTR_TO_MEM_OR_NULL]	= "mem_or_null",
	[PTR_TO_RDONLY_BUF]	= "rdonly_buf",
	[PTR_TO_RDONLY_BUF_OR_NULL] = "rdonly_buf_or_null",
	[PTR_TO_RDWR_BUF]	= "rdwr_buf",
	[PTR_TO_RDWR_BUF_OR_NULL] = "rdwr_buf_or_null",
};

static char slot_type_char[] = {
	[STACK_INVALID]	= '?',
	[STACK_SPILL]	= 'r',
	[STACK_MISC]	= 'm',
	[STACK_ZERO]	= '0',
};

static void print_liveness(struct bpf_verifier_env *env,
			   enum bpf_reg_liveness live)
{
	if (live & (REG_LIVE_READ | REG_LIVE_WRITTEN | REG_LIVE_DONE))
	    verbose(env, "_");
	if (live & REG_LIVE_READ)
		verbose(env, "r");
	if (live & REG_LIVE_WRITTEN)
		verbose(env, "w");
	if (live & REG_LIVE_DONE)
		verbose(env, "D");
}

static struct bpf_func_state *func(struct bpf_verifier_env *env,
				   const struct bpf_reg_state *reg)
{
	struct bpf_verifier_state *cur = env->cur_state;

	return cur->frame[reg->frameno];
}

const char *kernel_type_name(u32 id)
{
	return btf_name_by_offset(btf_vmlinux,
				  btf_type_by_id(btf_vmlinux, id)->name_off);
}

static void print_verifier_state(struct bpf_verifier_env *env,
				 const struct bpf_func_state *state)
{
	const struct bpf_reg_state *reg;
	enum bpf_reg_type t;
	int i;

	if (state->frameno)
		verbose(env, " frame%d:", state->frameno);
	for (i = 0; i < MAX_BPF_REG; i++) {
		reg = &state->regs[i];
		t = reg->type;
		if (t == NOT_INIT)
			continue;
		verbose(env, " R%d", i);
		print_liveness(env, reg->live);
		verbose(env, "=%s", reg_type_str[t]);
		if (t == SCALAR_VALUE && reg->precise)
			verbose(env, "P");
		if ((t == SCALAR_VALUE || t == PTR_TO_STACK) &&
		    tnum_is_const(reg->var_off)) {
			/* reg->off should be 0 for SCALAR_VALUE */
			verbose(env, "%lld", reg->var_off.value + reg->off);
		} else {
			if (t == PTR_TO_BTF_ID ||
			    t == PTR_TO_BTF_ID_OR_NULL ||
			    t == PTR_TO_PERCPU_BTF_ID)
				verbose(env, "%s", kernel_type_name(reg->btf_id));
			verbose(env, "(id=%d", reg->id);
			if (reg_type_may_be_refcounted_or_null(t))
				verbose(env, ",ref_obj_id=%d", reg->ref_obj_id);
			if (t != SCALAR_VALUE)
				verbose(env, ",off=%d", reg->off);
			if (type_is_pkt_pointer(t))
				verbose(env, ",r=%d", reg->range);
			else if (t == CONST_PTR_TO_MAP ||
				 t == PTR_TO_MAP_VALUE ||
				 t == PTR_TO_MAP_VALUE_OR_NULL)
				verbose(env, ",ks=%d,vs=%d",
					reg->map_ptr->key_size,
					reg->map_ptr->value_size);
			if (tnum_is_const(reg->var_off)) {
				/* Typically an immediate SCALAR_VALUE, but
				 * could be a pointer whose offset is too big
				 * for reg->off
				 */
				verbose(env, ",imm=%llx", reg->var_off.value);
			} else {
				if (reg->smin_value != reg->umin_value &&
				    reg->smin_value != S64_MIN)
					verbose(env, ",smin_value=%lld",
						(long long)reg->smin_value);
				if (reg->smax_value != reg->umax_value &&
				    reg->smax_value != S64_MAX)
					verbose(env, ",smax_value=%lld",
						(long long)reg->smax_value);
				if (reg->umin_value != 0)
					verbose(env, ",umin_value=%llu",
						(unsigned long long)reg->umin_value);
				if (reg->umax_value != U64_MAX)
					verbose(env, ",umax_value=%llu",
						(unsigned long long)reg->umax_value);
				if (!tnum_is_unknown(reg->var_off)) {
					char tn_buf[48];

					tnum_strn(tn_buf, sizeof(tn_buf), reg->var_off);
					verbose(env, ",var_off=%s", tn_buf);
				}
				if (reg->s32_min_value != reg->smin_value &&
				    reg->s32_min_value != S32_MIN)
					verbose(env, ",s32_min_value=%d",
						(int)(reg->s32_min_value));
				if (reg->s32_max_value != reg->smax_value &&
				    reg->s32_max_value != S32_MAX)
					verbose(env, ",s32_max_value=%d",
						(int)(reg->s32_max_value));
				if (reg->u32_min_value != reg->umin_value &&
				    reg->u32_min_value != U32_MIN)
					verbose(env, ",u32_min_value=%d",
						(int)(reg->u32_min_value));
				if (reg->u32_max_value != reg->umax_value &&
				    reg->u32_max_value != U32_MAX)
					verbose(env, ",u32_max_value=%d",
						(int)(reg->u32_max_value));
			}
			verbose(env, ")");
		}
	}
	for (i = 0; i < state->allocated_stack / BPF_REG_SIZE; i++) {
		char types_buf[BPF_REG_SIZE + 1];
		bool valid = false;
		int j;

		for (j = 0; j < BPF_REG_SIZE; j++) {
			if (state->stack[i].slot_type[j] != STACK_INVALID)
				valid = true;
			types_buf[j] = slot_type_char[
					state->stack[i].slot_type[j]];
		}
		types_buf[BPF_REG_SIZE] = 0;
		if (!valid)
			continue;
		verbose(env, " fp%d", (-i - 1) * BPF_REG_SIZE);
		print_liveness(env, state->stack[i].spilled_ptr.live);
		if (state->stack[i].slot_type[0] == STACK_SPILL) {
			reg = &state->stack[i].spilled_ptr;
			t = reg->type;
			verbose(env, "=%s", reg_type_str[t]);
			if (t == SCALAR_VALUE && reg->precise)
				verbose(env, "P");
			if (t == SCALAR_VALUE && tnum_is_const(reg->var_off))
				verbose(env, "%lld", reg->var_off.value + reg->off);
		} else {
			verbose(env, "=%s", types_buf);
		}
	}
	if (state->acquired_refs && state->refs[0].id) {
		verbose(env, " refs=%d", state->refs[0].id);
		for (i = 1; i < state->acquired_refs; i++)
			if (state->refs[i].id)
				verbose(env, ",%d", state->refs[i].id);
	}
	verbose(env, "\n");
}

#define COPY_STATE_FN(NAME, COUNT, FIELD, SIZE)				\
static int copy_##NAME##_state(struct bpf_func_state *dst,		\
			       const struct bpf_func_state *src)	\
{									\
	if (!src->FIELD)						\
		return 0;						\
	if (WARN_ON_ONCE(dst->COUNT < src->COUNT)) {			\
		/* internal bug, make state invalid to reject the program */ \
		memset(dst, 0, sizeof(*dst));				\
		return -EFAULT;						\
	}								\
	memcpy(dst->FIELD, src->FIELD,					\
	       sizeof(*src->FIELD) * (src->COUNT / SIZE));		\
	return 0;							\
}
/* copy_reference_state() */
COPY_STATE_FN(reference, acquired_refs, refs, 1)
/* copy_stack_state() */
COPY_STATE_FN(stack, allocated_stack, stack, BPF_REG_SIZE)
#undef COPY_STATE_FN

#define REALLOC_STATE_FN(NAME, COUNT, FIELD, SIZE)			\
static int realloc_##NAME##_state(struct bpf_func_state *state, int size, \
				  bool copy_old)			\
{									\
	u32 old_size = state->COUNT;					\
	struct bpf_##NAME##_state *new_##FIELD;				\
	int slot = size / SIZE;						\
									\
	if (size <= old_size || !size) {				\
		if (copy_old)						\
			return 0;					\
		state->COUNT = slot * SIZE;				\
		if (!size && old_size) {				\
			kfree(state->FIELD);				\
			state->FIELD = NULL;				\
		}							\
		return 0;						\
	}								\
	new_##FIELD = kmalloc_array(slot, sizeof(struct bpf_##NAME##_state), \
				    GFP_KERNEL);			\
	if (!new_##FIELD)						\
		return -ENOMEM;						\
	if (copy_old) {							\
		if (state->FIELD)					\
			memcpy(new_##FIELD, state->FIELD,		\
			       sizeof(*new_##FIELD) * (old_size / SIZE)); \
		memset(new_##FIELD + old_size / SIZE, 0,		\
		       sizeof(*new_##FIELD) * (size - old_size) / SIZE); \
	}								\
	state->COUNT = slot * SIZE;					\
	kfree(state->FIELD);						\
	state->FIELD = new_##FIELD;					\
	return 0;							\
}
/* realloc_reference_state() */
REALLOC_STATE_FN(reference, acquired_refs, refs, 1)
/* realloc_stack_state() */
REALLOC_STATE_FN(stack, allocated_stack, stack, BPF_REG_SIZE)
#undef REALLOC_STATE_FN

/* do_check() starts with zero-sized stack in struct bpf_verifier_state to
 * make it consume minimal amount of memory. check_stack_write() access from
 * the program calls into realloc_func_state() to grow the stack size.
 * Note there is a non-zero 'parent' pointer inside bpf_verifier_state
 * which realloc_stack_state() copies over. It points to previous
 * bpf_verifier_state which is never reallocated.
 */
static int realloc_func_state(struct bpf_func_state *state, int stack_size,
			      int refs_size, bool copy_old)
{
	int err = realloc_reference_state(state, refs_size, copy_old);
	if (err)
		return err;
	return realloc_stack_state(state, stack_size, copy_old);
}

/* Acquire a pointer id from the env and update the state->refs to include
 * this new pointer reference.
 * On success, returns a valid pointer id to associate with the register
 * On failure, returns a negative errno.
 */
static int acquire_reference_state(struct bpf_verifier_env *env, int insn_idx)
{
	struct bpf_func_state *state = cur_func(env);
	int new_ofs = state->acquired_refs;
	int id, err;

	err = realloc_reference_state(state, state->acquired_refs + 1, true);
	if (err)
		return err;
	id = ++env->id_gen;
	state->refs[new_ofs].id = id;
	state->refs[new_ofs].insn_idx = insn_idx;

	return id;
}

/* release function corresponding to acquire_reference_state(). Idempotent. */
static int release_reference_state(struct bpf_func_state *state, int ptr_id)
{
	int i, last_idx;

	last_idx = state->acquired_refs - 1;
	for (i = 0; i < state->acquired_refs; i++) {
		if (state->refs[i].id == ptr_id) {
			if (last_idx && i != last_idx)
				memcpy(&state->refs[i], &state->refs[last_idx],
				       sizeof(*state->refs));
			memset(&state->refs[last_idx], 0, sizeof(*state->refs));
			state->acquired_refs--;
			return 0;
		}
	}
	return -EINVAL;
}

static int transfer_reference_state(struct bpf_func_state *dst,
				    struct bpf_func_state *src)
{
	int err = realloc_reference_state(dst, src->acquired_refs, false);
	if (err)
		return err;
	err = copy_reference_state(dst, src);
	if (err)
		return err;
	return 0;
}

static void free_func_state(struct bpf_func_state *state)
{
	if (!state)
		return;
	kfree(state->refs);
	kfree(state->stack);
	kfree(state);
}

static void clear_jmp_history(struct bpf_verifier_state *state)
{
	kfree(state->jmp_history);
	state->jmp_history = NULL;
	state->jmp_history_cnt = 0;
}

static void free_verifier_state(struct bpf_verifier_state *state,
				bool free_self)
{
	int i;

	for (i = 0; i <= state->curframe; i++) {
		free_func_state(state->frame[i]);
		state->frame[i] = NULL;
	}
	clear_jmp_history(state);
	if (free_self)
		kfree(state);
}

/* copy verifier state from src to dst growing dst stack space
 * when necessary to accommodate larger src stack
 */
static int copy_func_state(struct bpf_func_state *dst,
			   const struct bpf_func_state *src)
{
	int err;

	err = realloc_func_state(dst, src->allocated_stack, src->acquired_refs,
				 false);
	if (err)
		return err;
	memcpy(dst, src, offsetof(struct bpf_func_state, acquired_refs));
	err = copy_reference_state(dst, src);
	if (err)
		return err;
	return copy_stack_state(dst, src);
}

static int copy_verifier_state(struct bpf_verifier_state *dst_state,
			       const struct bpf_verifier_state *src)
{
	struct bpf_func_state *dst;
	u32 jmp_sz = sizeof(struct bpf_idx_pair) * src->jmp_history_cnt;
	int i, err;

	if (dst_state->jmp_history_cnt < src->jmp_history_cnt) {
		kfree(dst_state->jmp_history);
		dst_state->jmp_history = kmalloc(jmp_sz, GFP_USER);
		if (!dst_state->jmp_history)
			return -ENOMEM;
	}
	memcpy(dst_state->jmp_history, src->jmp_history, jmp_sz);
	dst_state->jmp_history_cnt = src->jmp_history_cnt;

	/* if dst has more stack frames then src frame, free them */
	for (i = src->curframe + 1; i <= dst_state->curframe; i++) {
		free_func_state(dst_state->frame[i]);
		dst_state->frame[i] = NULL;
	}
	dst_state->speculative = src->speculative;
	dst_state->curframe = src->curframe;
	dst_state->active_spin_lock = src->active_spin_lock;
	dst_state->branches = src->branches;
	dst_state->parent = src->parent;
	dst_state->first_insn_idx = src->first_insn_idx;
	dst_state->last_insn_idx = src->last_insn_idx;
	for (i = 0; i <= src->curframe; i++) {
		dst = dst_state->frame[i];
		if (!dst) {
			dst = kzalloc(sizeof(*dst), GFP_KERNEL);
			if (!dst)
				return -ENOMEM;
			dst_state->frame[i] = dst;
		}
		err = copy_func_state(dst, src->frame[i]);
		if (err)
			return err;
	}
	return 0;
}

static void update_branch_counts(struct bpf_verifier_env *env, struct bpf_verifier_state *st)
{
	while (st) {
		u32 br = --st->branches;

		/* WARN_ON(br > 1) technically makes sense here,
		 * but see comment in push_stack(), hence:
		 */
		WARN_ONCE((int)br < 0,
			  "BUG update_branch_counts:branches_to_explore=%d\n",
			  br);
		if (br)
			break;
		st = st->parent;
	}
}

static int pop_stack(struct bpf_verifier_env *env, int *prev_insn_idx,
		     int *insn_idx, bool pop_log)
{
	struct bpf_verifier_state *cur = env->cur_state;
	struct bpf_verifier_stack_elem *elem, *head = env->head;
	int err;

	if (env->head == NULL)
		return -ENOENT;

	if (cur) {
		err = copy_verifier_state(cur, &head->st);
		if (err)
			return err;
	}
	if (pop_log)
		bpf_vlog_reset(&env->log, head->log_pos);
	if (insn_idx)
		*insn_idx = head->insn_idx;
	if (prev_insn_idx)
		*prev_insn_idx = head->prev_insn_idx;
	elem = head->next;
	free_verifier_state(&head->st, false);
	kfree(head);
	env->head = elem;
	env->stack_size--;
	return 0;
}

static struct bpf_verifier_state *push_stack(struct bpf_verifier_env *env,
					     int insn_idx, int prev_insn_idx,
					     bool speculative)
{
	struct bpf_verifier_state *cur = env->cur_state;
	struct bpf_verifier_stack_elem *elem;
	int err;

	elem = kzalloc(sizeof(struct bpf_verifier_stack_elem), GFP_KERNEL);
	if (!elem)
		goto err;

	elem->insn_idx = insn_idx;
	elem->prev_insn_idx = prev_insn_idx;
	elem->next = env->head;
	elem->log_pos = env->log.len_used;
	env->head = elem;
	env->stack_size++;
	err = copy_verifier_state(&elem->st, cur);
	if (err)
		goto err;
	elem->st.speculative |= speculative;
	if (env->stack_size > BPF_COMPLEXITY_LIMIT_JMP_SEQ) {
		verbose(env, "The sequence of %d jumps is too complex.\n",
			env->stack_size);
		goto err;
	}
	if (elem->st.parent) {
		++elem->st.parent->branches;
		/* WARN_ON(branches > 2) technically makes sense here,
		 * but
		 * 1. speculative states will bump 'branches' for non-branch
		 * instructions
		 * 2. is_state_visited() heuristics may decide not to create
		 * a new state for a sequence of branches and all such current
		 * and cloned states will be pointing to a single parent state
		 * which might have large 'branches' count.
		 */
	}
	return &elem->st;
err:
	free_verifier_state(env->cur_state, true);
	env->cur_state = NULL;
	/* pop all elements and return */
	while (!pop_stack(env, NULL, NULL, false));
	return NULL;
}

#define CALLER_SAVED_REGS 6
static const int caller_saved[CALLER_SAVED_REGS] = {
	BPF_REG_0, BPF_REG_1, BPF_REG_2, BPF_REG_3, BPF_REG_4, BPF_REG_5
};

static void __mark_reg_not_init(const struct bpf_verifier_env *env,
				struct bpf_reg_state *reg);

/* This helper doesn't clear reg->id */
static void ___mark_reg_known(struct bpf_reg_state *reg, u64 imm)
{
	reg->var_off = tnum_const(imm);
	reg->smin_value = (s64)imm;
	reg->smax_value = (s64)imm;
	reg->umin_value = imm;
	reg->umax_value = imm;

	reg->s32_min_value = (s32)imm;
	reg->s32_max_value = (s32)imm;
	reg->u32_min_value = (u32)imm;
	reg->u32_max_value = (u32)imm;
}

/* Mark the unknown part of a register (variable offset or scalar value) as
 * known to have the value @imm.
 */
static void __mark_reg_known(struct bpf_reg_state *reg, u64 imm)
{
	/* Clear id, off, and union(map_ptr, range) */
	memset(((u8 *)reg) + sizeof(reg->type), 0,
	       offsetof(struct bpf_reg_state, var_off) - sizeof(reg->type));
	___mark_reg_known(reg, imm);
}

static void __mark_reg32_known(struct bpf_reg_state *reg, u64 imm)
{
	reg->var_off = tnum_const_subreg(reg->var_off, imm);
	reg->s32_min_value = (s32)imm;
	reg->s32_max_value = (s32)imm;
	reg->u32_min_value = (u32)imm;
	reg->u32_max_value = (u32)imm;
}

/* Mark the 'variable offset' part of a register as zero.  This should be
 * used only on registers holding a pointer type.
 */
static void __mark_reg_known_zero(struct bpf_reg_state *reg)
{
	__mark_reg_known(reg, 0);
}

static void __mark_reg_const_zero(struct bpf_reg_state *reg)
{
	__mark_reg_known(reg, 0);
	reg->type = SCALAR_VALUE;
}

static void mark_reg_known_zero(struct bpf_verifier_env *env,
				struct bpf_reg_state *regs, u32 regno)
{
	if (WARN_ON(regno >= MAX_BPF_REG)) {
		verbose(env, "mark_reg_known_zero(regs, %u)\n", regno);
		/* Something bad happened, let's kill all regs */
		for (regno = 0; regno < MAX_BPF_REG; regno++)
			__mark_reg_not_init(env, regs + regno);
		return;
	}
	__mark_reg_known_zero(regs + regno);
}

static bool reg_is_pkt_pointer(const struct bpf_reg_state *reg)
{
	return type_is_pkt_pointer(reg->type);
}

static bool reg_is_pkt_pointer_any(const struct bpf_reg_state *reg)
{
	return reg_is_pkt_pointer(reg) ||
	       reg->type == PTR_TO_PACKET_END;
}

/* Unmodified PTR_TO_PACKET[_META,_END] register from ctx access. */
static bool reg_is_init_pkt_pointer(const struct bpf_reg_state *reg,
				    enum bpf_reg_type which)
{
	/* The register can already have a range from prior markings.
	 * This is fine as long as it hasn't been advanced from its
	 * origin.
	 */
	return reg->type == which &&
	       reg->id == 0 &&
	       reg->off == 0 &&
	       tnum_equals_const(reg->var_off, 0);
}

/* Reset the min/max bounds of a register */
static void __mark_reg_unbounded(struct bpf_reg_state *reg)
{
	reg->smin_value = S64_MIN;
	reg->smax_value = S64_MAX;
	reg->umin_value = 0;
	reg->umax_value = U64_MAX;

	reg->s32_min_value = S32_MIN;
	reg->s32_max_value = S32_MAX;
	reg->u32_min_value = 0;
	reg->u32_max_value = U32_MAX;
}

static void __mark_reg64_unbounded(struct bpf_reg_state *reg)
{
	reg->smin_value = S64_MIN;
	reg->smax_value = S64_MAX;
	reg->umin_value = 0;
	reg->umax_value = U64_MAX;
}

static void __mark_reg32_unbounded(struct bpf_reg_state *reg)
{
	reg->s32_min_value = S32_MIN;
	reg->s32_max_value = S32_MAX;
	reg->u32_min_value = 0;
	reg->u32_max_value = U32_MAX;
}

static void __update_reg32_bounds(struct bpf_reg_state *reg)
{
	struct tnum var32_off = tnum_subreg(reg->var_off);

	/* min signed is max(sign bit) | min(other bits) */
	reg->s32_min_value = max_t(s32, reg->s32_min_value,
			var32_off.value | (var32_off.mask & S32_MIN));
	/* max signed is min(sign bit) | max(other bits) */
	reg->s32_max_value = min_t(s32, reg->s32_max_value,
			var32_off.value | (var32_off.mask & S32_MAX));
	reg->u32_min_value = max_t(u32, reg->u32_min_value, (u32)var32_off.value);
	reg->u32_max_value = min(reg->u32_max_value,
				 (u32)(var32_off.value | var32_off.mask));
}

static void __update_reg64_bounds(struct bpf_reg_state *reg)
{
	/* min signed is max(sign bit) | min(other bits) */
	reg->smin_value = max_t(s64, reg->smin_value,
				reg->var_off.value | (reg->var_off.mask & S64_MIN));
	/* max signed is min(sign bit) | max(other bits) */
	reg->smax_value = min_t(s64, reg->smax_value,
				reg->var_off.value | (reg->var_off.mask & S64_MAX));
	reg->umin_value = max(reg->umin_value, reg->var_off.value);
	reg->umax_value = min(reg->umax_value,
			      reg->var_off.value | reg->var_off.mask);
}

static void __update_reg_bounds(struct bpf_reg_state *reg)
{
	__update_reg32_bounds(reg);
	__update_reg64_bounds(reg);
}

/* Uses signed min/max values to inform unsigned, and vice-versa */
static void __reg32_deduce_bounds(struct bpf_reg_state *reg)
{
	/* Learn sign from signed bounds.
	 * If we cannot cross the sign boundary, then signed and unsigned bounds
	 * are the same, so combine.  This works even in the negative case, e.g.
	 * -3 s<= x s<= -1 implies 0xf...fd u<= x u<= 0xf...ff.
	 */
	if (reg->s32_min_value >= 0 || reg->s32_max_value < 0) {
		reg->s32_min_value = reg->u32_min_value =
			max_t(u32, reg->s32_min_value, reg->u32_min_value);
		reg->s32_max_value = reg->u32_max_value =
			min_t(u32, reg->s32_max_value, reg->u32_max_value);
		return;
	}
	/* Learn sign from unsigned bounds.  Signed bounds cross the sign
	 * boundary, so we must be careful.
	 */
	if ((s32)reg->u32_max_value >= 0) {
		/* Positive.  We can't learn anything from the smin, but smax
		 * is positive, hence safe.
		 */
		reg->s32_min_value = reg->u32_min_value;
		reg->s32_max_value = reg->u32_max_value =
			min_t(u32, reg->s32_max_value, reg->u32_max_value);
	} else if ((s32)reg->u32_min_value < 0) {
		/* Negative.  We can't learn anything from the smax, but smin
		 * is negative, hence safe.
		 */
		reg->s32_min_value = reg->u32_min_value =
			max_t(u32, reg->s32_min_value, reg->u32_min_value);
		reg->s32_max_value = reg->u32_max_value;
	}
}

static void __reg64_deduce_bounds(struct bpf_reg_state *reg)
{
	/* Learn sign from signed bounds.
	 * If we cannot cross the sign boundary, then signed and unsigned bounds
	 * are the same, so combine.  This works even in the negative case, e.g.
	 * -3 s<= x s<= -1 implies 0xf...fd u<= x u<= 0xf...ff.
	 */
	if (reg->smin_value >= 0 || reg->smax_value < 0) {
		reg->smin_value = reg->umin_value = max_t(u64, reg->smin_value,
							  reg->umin_value);
		reg->smax_value = reg->umax_value = min_t(u64, reg->smax_value,
							  reg->umax_value);
		return;
	}
	/* Learn sign from unsigned bounds.  Signed bounds cross the sign
	 * boundary, so we must be careful.
	 */
	if ((s64)reg->umax_value >= 0) {
		/* Positive.  We can't learn anything from the smin, but smax
		 * is positive, hence safe.
		 */
		reg->smin_value = reg->umin_value;
		reg->smax_value = reg->umax_value = min_t(u64, reg->smax_value,
							  reg->umax_value);
	} else if ((s64)reg->umin_value < 0) {
		/* Negative.  We can't learn anything from the smax, but smin
		 * is negative, hence safe.
		 */
		reg->smin_value = reg->umin_value = max_t(u64, reg->smin_value,
							  reg->umin_value);
		reg->smax_value = reg->umax_value;
	}
}

static void __reg_deduce_bounds(struct bpf_reg_state *reg)
{
	__reg32_deduce_bounds(reg);
	__reg64_deduce_bounds(reg);
}

/* Attempts to improve var_off based on unsigned min/max information */
static void __reg_bound_offset(struct bpf_reg_state *reg)
{
	struct tnum var64_off = tnum_intersect(reg->var_off,
					       tnum_range(reg->umin_value,
							  reg->umax_value));
	struct tnum var32_off = tnum_intersect(tnum_subreg(reg->var_off),
						tnum_range(reg->u32_min_value,
							   reg->u32_max_value));

	reg->var_off = tnum_or(tnum_clear_subreg(var64_off), var32_off);
}

static void reg_bounds_sync(struct bpf_reg_state *reg)
{
	/* We might have learned new bounds from the var_off. */
	__update_reg_bounds(reg);
	/* We might have learned something about the sign bit. */
	__reg_deduce_bounds(reg);
	/* We might have learned some bits from the bounds. */
	__reg_bound_offset(reg);
	/* Intersecting with the old var_off might have improved our bounds
	 * slightly, e.g. if umax was 0x7f...f and var_off was (0; 0xf...fc),
	 * then new var_off is (0; 0x7f...fc) which improves our umax.
	 */
	__update_reg_bounds(reg);
}

static bool __reg32_bound_s64(s32 a)
{
	return a >= 0 && a <= S32_MAX;
}

static void __reg_assign_32_into_64(struct bpf_reg_state *reg)
{
	reg->umin_value = reg->u32_min_value;
	reg->umax_value = reg->u32_max_value;

	/* Attempt to pull 32-bit signed bounds into 64-bit bounds but must
	 * be positive otherwise set to worse case bounds and refine later
	 * from tnum.
	 */
	if (__reg32_bound_s64(reg->s32_min_value) &&
	    __reg32_bound_s64(reg->s32_max_value)) {
		reg->smin_value = reg->s32_min_value;
		reg->smax_value = reg->s32_max_value;
	} else {
		reg->smin_value = 0;
		reg->smax_value = U32_MAX;
	}
}

static void __reg_combine_32_into_64(struct bpf_reg_state *reg)
{
	/* special case when 64-bit register has upper 32-bit register
	 * zeroed. Typically happens after zext or <<32, >>32 sequence
	 * allowing us to use 32-bit bounds directly,
	 */
	if (tnum_equals_const(tnum_clear_subreg(reg->var_off), 0)) {
		__reg_assign_32_into_64(reg);
	} else {
		/* Otherwise the best we can do is push lower 32bit known and
		 * unknown bits into register (var_off set from jmp logic)
		 * then learn as much as possible from the 64-bit tnum
		 * known and unknown bits. The previous smin/smax bounds are
		 * invalid here because of jmp32 compare so mark them unknown
		 * so they do not impact tnum bounds calculation.
		 */
		__mark_reg64_unbounded(reg);
	}
	reg_bounds_sync(reg);
}

static bool __reg64_bound_s32(s64 a)
{
	return a >= S32_MIN && a <= S32_MAX;
}

static bool __reg64_bound_u32(u64 a)
{
	return a >= U32_MIN && a <= U32_MAX;
}

static void __reg_combine_64_into_32(struct bpf_reg_state *reg)
{
	__mark_reg32_unbounded(reg);
	if (__reg64_bound_s32(reg->smin_value) && __reg64_bound_s32(reg->smax_value)) {
		reg->s32_min_value = (s32)reg->smin_value;
		reg->s32_max_value = (s32)reg->smax_value;
	}
	if (__reg64_bound_u32(reg->umin_value) && __reg64_bound_u32(reg->umax_value)) {
		reg->u32_min_value = (u32)reg->umin_value;
		reg->u32_max_value = (u32)reg->umax_value;
	}
	reg_bounds_sync(reg);
}

/* Mark a register as having a completely unknown (scalar) value. */
static void __mark_reg_unknown(const struct bpf_verifier_env *env,
			       struct bpf_reg_state *reg)
{
	/*
	 * Clear type, id, off, and union(map_ptr, range) and
	 * padding between 'type' and union
	 */
	memset(reg, 0, offsetof(struct bpf_reg_state, var_off));
	reg->type = SCALAR_VALUE;
	reg->var_off = tnum_unknown;
	reg->frameno = 0;
	reg->precise = env->subprog_cnt > 1 || !env->bpf_capable;
	__mark_reg_unbounded(reg);
}

static void mark_reg_unknown(struct bpf_verifier_env *env,
			     struct bpf_reg_state *regs, u32 regno)
{
	if (WARN_ON(regno >= MAX_BPF_REG)) {
		verbose(env, "mark_reg_unknown(regs, %u)\n", regno);
		/* Something bad happened, let's kill all regs except FP */
		for (regno = 0; regno < BPF_REG_FP; regno++)
			__mark_reg_not_init(env, regs + regno);
		return;
	}
	__mark_reg_unknown(env, regs + regno);
}

static void __mark_reg_not_init(const struct bpf_verifier_env *env,
				struct bpf_reg_state *reg)
{
	__mark_reg_unknown(env, reg);
	reg->type = NOT_INIT;
}

static void mark_reg_not_init(struct bpf_verifier_env *env,
			      struct bpf_reg_state *regs, u32 regno)
{
	if (WARN_ON(regno >= MAX_BPF_REG)) {
		verbose(env, "mark_reg_not_init(regs, %u)\n", regno);
		/* Something bad happened, let's kill all regs except FP */
		for (regno = 0; regno < BPF_REG_FP; regno++)
			__mark_reg_not_init(env, regs + regno);
		return;
	}
	__mark_reg_not_init(env, regs + regno);
}

static void mark_btf_ld_reg(struct bpf_verifier_env *env,
			    struct bpf_reg_state *regs, u32 regno,
			    enum bpf_reg_type reg_type, u32 btf_id)
{
	if (reg_type == SCALAR_VALUE) {
		mark_reg_unknown(env, regs, regno);
		return;
	}
	mark_reg_known_zero(env, regs, regno);
	regs[regno].type = PTR_TO_BTF_ID;
	regs[regno].btf_id = btf_id;
}

#define DEF_NOT_SUBREG	(0)
static void init_reg_state(struct bpf_verifier_env *env,
			   struct bpf_func_state *state)
{
	struct bpf_reg_state *regs = state->regs;
	int i;

	for (i = 0; i < MAX_BPF_REG; i++) {
		mark_reg_not_init(env, regs, i);
		regs[i].live = REG_LIVE_NONE;
		regs[i].parent = NULL;
		regs[i].subreg_def = DEF_NOT_SUBREG;
	}

	/* frame pointer */
	regs[BPF_REG_FP].type = PTR_TO_STACK;
	mark_reg_known_zero(env, regs, BPF_REG_FP);
	regs[BPF_REG_FP].frameno = state->frameno;
}

#define BPF_MAIN_FUNC (-1)
static void init_func_state(struct bpf_verifier_env *env,
			    struct bpf_func_state *state,
			    int callsite, int frameno, int subprogno)
{
	state->callsite = callsite;
	state->frameno = frameno;
	state->subprogno = subprogno;
	init_reg_state(env, state);
}

enum reg_arg_type {
	SRC_OP,		/* register is used as source operand */
	DST_OP,		/* register is used as destination operand */
	DST_OP_NO_MARK	/* same as above, check only, don't mark */
};

static int cmp_subprogs(const void *a, const void *b)
{
	return ((struct bpf_subprog_info *)a)->start -
	       ((struct bpf_subprog_info *)b)->start;
}

static int find_subprog(struct bpf_verifier_env *env, int off)
{
	struct bpf_subprog_info *p;

	p = bsearch(&off, env->subprog_info, env->subprog_cnt,
		    sizeof(env->subprog_info[0]), cmp_subprogs);
	if (!p)
		return -ENOENT;
	return p - env->subprog_info;

}

static int add_subprog(struct bpf_verifier_env *env, int off)
{
	int insn_cnt = env->prog->len;
	int ret;

	if (off >= insn_cnt || off < 0) {
		verbose(env, "call to invalid destination\n");
		return -EINVAL;
	}
	ret = find_subprog(env, off);
	if (ret >= 0)
		return 0;
	if (env->subprog_cnt >= BPF_MAX_SUBPROGS) {
		verbose(env, "too many subprograms\n");
		return -E2BIG;
	}
	env->subprog_info[env->subprog_cnt++].start = off;
	sort(env->subprog_info, env->subprog_cnt,
	     sizeof(env->subprog_info[0]), cmp_subprogs, NULL);
	return 0;
}

static int check_subprogs(struct bpf_verifier_env *env)
{
	int i, ret, subprog_start, subprog_end, off, cur_subprog = 0;
	struct bpf_subprog_info *subprog = env->subprog_info;
	struct bpf_insn *insn = env->prog->insnsi;
	int insn_cnt = env->prog->len;

	/* Add entry function. */
	ret = add_subprog(env, 0);
	if (ret < 0)
		return ret;

	/* determine subprog starts. The end is one before the next starts */
	for (i = 0; i < insn_cnt; i++) {
		if (insn[i].code != (BPF_JMP | BPF_CALL))
			continue;
		if (insn[i].src_reg != BPF_PSEUDO_CALL)
			continue;
		if (!env->bpf_capable) {
			verbose(env,
				"function calls to other bpf functions are allowed for CAP_BPF and CAP_SYS_ADMIN\n");
			return -EPERM;
		}
		ret = add_subprog(env, i + insn[i].imm + 1);
		if (ret < 0)
			return ret;
	}

	/* Add a fake 'exit' subprog which could simplify subprog iteration
	 * logic. 'subprog_cnt' should not be increased.
	 */
	subprog[env->subprog_cnt].start = insn_cnt;

	if (env->log.level & BPF_LOG_LEVEL2)
		for (i = 0; i < env->subprog_cnt; i++)
			verbose(env, "func#%d @%d\n", i, subprog[i].start);

	/* now check that all jumps are within the same subprog */
	subprog_start = subprog[cur_subprog].start;
	subprog_end = subprog[cur_subprog + 1].start;
	for (i = 0; i < insn_cnt; i++) {
		u8 code = insn[i].code;

		if (code == (BPF_JMP | BPF_CALL) &&
		    insn[i].imm == BPF_FUNC_tail_call &&
		    insn[i].src_reg != BPF_PSEUDO_CALL)
			subprog[cur_subprog].has_tail_call = true;
		if (BPF_CLASS(code) == BPF_LD &&
		    (BPF_MODE(code) == BPF_ABS || BPF_MODE(code) == BPF_IND))
			subprog[cur_subprog].has_ld_abs = true;
		if (BPF_CLASS(code) != BPF_JMP && BPF_CLASS(code) != BPF_JMP32)
			goto next;
		if (BPF_OP(code) == BPF_EXIT || BPF_OP(code) == BPF_CALL)
			goto next;
		off = i + insn[i].off + 1;
		if (off < subprog_start || off >= subprog_end) {
			verbose(env, "jump out of range from insn %d to %d\n", i, off);
			return -EINVAL;
		}
next:
		if (i == subprog_end - 1) {
			/* to avoid fall-through from one subprog into another
			 * the last insn of the subprog should be either exit
			 * or unconditional jump back
			 */
			if (code != (BPF_JMP | BPF_EXIT) &&
			    code != (BPF_JMP | BPF_JA)) {
				verbose(env, "last insn is not an exit or jmp\n");
				return -EINVAL;
			}
			subprog_start = subprog_end;
			cur_subprog++;
			if (cur_subprog < env->subprog_cnt)
				subprog_end = subprog[cur_subprog + 1].start;
		}
	}
	return 0;
}

/* Parentage chain of this register (or stack slot) should take care of all
 * issues like callee-saved registers, stack slot allocation time, etc.
 */
static int mark_reg_read(struct bpf_verifier_env *env,
			 const struct bpf_reg_state *state,
			 struct bpf_reg_state *parent, u8 flag)
{
	bool writes = parent == state->parent; /* Observe write marks */
	int cnt = 0;

	while (parent) {
		/* if read wasn't screened by an earlier write ... */
		if (writes && state->live & REG_LIVE_WRITTEN)
			break;
		if (parent->live & REG_LIVE_DONE) {
			verbose(env, "verifier BUG type %s var_off %lld off %d\n",
				reg_type_str[parent->type],
				parent->var_off.value, parent->off);
			return -EFAULT;
		}
		/* The first condition is more likely to be true than the
		 * second, checked it first.
		 */
		if ((parent->live & REG_LIVE_READ) == flag ||
		    parent->live & REG_LIVE_READ64)
			/* The parentage chain never changes and
			 * this parent was already marked as LIVE_READ.
			 * There is no need to keep walking the chain again and
			 * keep re-marking all parents as LIVE_READ.
			 * This case happens when the same register is read
			 * multiple times without writes into it in-between.
			 * Also, if parent has the stronger REG_LIVE_READ64 set,
			 * then no need to set the weak REG_LIVE_READ32.
			 */
			break;
		/* ... then we depend on parent's value */
		parent->live |= flag;
		/* REG_LIVE_READ64 overrides REG_LIVE_READ32. */
		if (flag == REG_LIVE_READ64)
			parent->live &= ~REG_LIVE_READ32;
		state = parent;
		parent = state->parent;
		writes = true;
		cnt++;
	}

	if (env->longest_mark_read_walk < cnt)
		env->longest_mark_read_walk = cnt;
	return 0;
}

/* This function is supposed to be used by the following 32-bit optimization
 * code only. It returns TRUE if the source or destination register operates
 * on 64-bit, otherwise return FALSE.
 */
static bool is_reg64(struct bpf_verifier_env *env, struct bpf_insn *insn,
		     u32 regno, struct bpf_reg_state *reg, enum reg_arg_type t)
{
	u8 code, class, op;

	code = insn->code;
	class = BPF_CLASS(code);
	op = BPF_OP(code);
	if (class == BPF_JMP) {
		/* BPF_EXIT for "main" will reach here. Return TRUE
		 * conservatively.
		 */
		if (op == BPF_EXIT)
			return true;
		if (op == BPF_CALL) {
			/* BPF to BPF call will reach here because of marking
			 * caller saved clobber with DST_OP_NO_MARK for which we
			 * don't care the register def because they are anyway
			 * marked as NOT_INIT already.
			 */
			if (insn->src_reg == BPF_PSEUDO_CALL)
				return false;
			/* Helper call will reach here because of arg type
			 * check, conservatively return TRUE.
			 */
			if (t == SRC_OP)
				return true;

			return false;
		}
	}

	if (class == BPF_ALU64 || class == BPF_JMP ||
	    /* BPF_END always use BPF_ALU class. */
	    (class == BPF_ALU && op == BPF_END && insn->imm == 64))
		return true;

	if (class == BPF_ALU || class == BPF_JMP32)
		return false;

	if (class == BPF_LDX) {
		if (t != SRC_OP)
			return BPF_SIZE(code) == BPF_DW;
		/* LDX source must be ptr. */
		return true;
	}

	if (class == BPF_STX) {
		if (reg->type != SCALAR_VALUE)
			return true;
		return BPF_SIZE(code) == BPF_DW;
	}

	if (class == BPF_LD) {
		u8 mode = BPF_MODE(code);

		/* LD_IMM64 */
		if (mode == BPF_IMM)
			return true;

		/* Both LD_IND and LD_ABS return 32-bit data. */
		if (t != SRC_OP)
			return  false;

		/* Implicit ctx ptr. */
		if (regno == BPF_REG_6)
			return true;

		/* Explicit source could be any width. */
		return true;
	}

	if (class == BPF_ST)
		/* The only source register for BPF_ST is a ptr. */
		return true;

	/* Conservatively return true at default. */
	return true;
}

/* Return TRUE if INSN doesn't have explicit value define. */
static bool insn_no_def(struct bpf_insn *insn)
{
	u8 class = BPF_CLASS(insn->code);

	return (class == BPF_JMP || class == BPF_JMP32 ||
		class == BPF_STX || class == BPF_ST);
}

/* Return TRUE if INSN has defined any 32-bit value explicitly. */
static bool insn_has_def32(struct bpf_verifier_env *env, struct bpf_insn *insn)
{
	if (insn_no_def(insn))
		return false;

	return !is_reg64(env, insn, insn->dst_reg, NULL, DST_OP);
}

static void mark_insn_zext(struct bpf_verifier_env *env,
			   struct bpf_reg_state *reg)
{
	s32 def_idx = reg->subreg_def;

	if (def_idx == DEF_NOT_SUBREG)
		return;

	env->insn_aux_data[def_idx - 1].zext_dst = true;
	/* The dst will be zero extended, so won't be sub-register anymore. */
	reg->subreg_def = DEF_NOT_SUBREG;
}

static int check_reg_arg(struct bpf_verifier_env *env, u32 regno,
			 enum reg_arg_type t)
{
	struct bpf_verifier_state *vstate = env->cur_state;
	struct bpf_func_state *state = vstate->frame[vstate->curframe];
	struct bpf_insn *insn = env->prog->insnsi + env->insn_idx;
	struct bpf_reg_state *reg, *regs = state->regs;
	bool rw64;

	if (regno >= MAX_BPF_REG) {
		verbose(env, "R%d is invalid\n", regno);
		return -EINVAL;
	}

	reg = &regs[regno];
	rw64 = is_reg64(env, insn, regno, reg, t);
	if (t == SRC_OP) {
		/* check whether register used as source operand can be read */
		if (reg->type == NOT_INIT) {
			verbose(env, "R%d !read_ok\n", regno);
			return -EACCES;
		}
		/* We don't need to worry about FP liveness because it's read-only */
		if (regno == BPF_REG_FP)
			return 0;

		if (rw64)
			mark_insn_zext(env, reg);

		return mark_reg_read(env, reg, reg->parent,
				     rw64 ? REG_LIVE_READ64 : REG_LIVE_READ32);
	} else {
		/* check whether register used as dest operand can be written to */
		if (regno == BPF_REG_FP) {
			verbose(env, "frame pointer is read only\n");
			return -EACCES;
		}
		reg->live |= REG_LIVE_WRITTEN;
		reg->subreg_def = rw64 ? DEF_NOT_SUBREG : env->insn_idx + 1;
		if (t == DST_OP)
			mark_reg_unknown(env, regs, regno);
	}
	return 0;
}

/* for any branch, call, exit record the history of jmps in the given state */
static int push_jmp_history(struct bpf_verifier_env *env,
			    struct bpf_verifier_state *cur)
{
	u32 cnt = cur->jmp_history_cnt;
	struct bpf_idx_pair *p;

	cnt++;
	p = krealloc(cur->jmp_history, cnt * sizeof(*p), GFP_USER);
	if (!p)
		return -ENOMEM;
	p[cnt - 1].idx = env->insn_idx;
	p[cnt - 1].prev_idx = env->prev_insn_idx;
	cur->jmp_history = p;
	cur->jmp_history_cnt = cnt;
	return 0;
}

/* Backtrack one insn at a time. If idx is not at the top of recorded
 * history then previous instruction came from straight line execution.
 */
static int get_prev_insn_idx(struct bpf_verifier_state *st, int i,
			     u32 *history)
{
	u32 cnt = *history;

	if (cnt && st->jmp_history[cnt - 1].idx == i) {
		i = st->jmp_history[cnt - 1].prev_idx;
		(*history)--;
	} else {
		i--;
	}
	return i;
}

/* For given verifier state backtrack_insn() is called from the last insn to
 * the first insn. Its purpose is to compute a bitmask of registers and
 * stack slots that needs precision in the parent verifier state.
 */
static int backtrack_insn(struct bpf_verifier_env *env, int idx,
			  u32 *reg_mask, u64 *stack_mask)
{
	const struct bpf_insn_cbs cbs = {
		.cb_print	= verbose,
		.private_data	= env,
	};
	struct bpf_insn *insn = env->prog->insnsi + idx;
	u8 class = BPF_CLASS(insn->code);
	u8 opcode = BPF_OP(insn->code);
	u8 mode = BPF_MODE(insn->code);
	u32 dreg = 1u << insn->dst_reg;
	u32 sreg = 1u << insn->src_reg;
	u32 spi;

	if (insn->code == 0)
		return 0;
	if (env->log.level & BPF_LOG_LEVEL) {
		verbose(env, "regs=%x stack=%llx before ", *reg_mask, *stack_mask);
		verbose(env, "%d: ", idx);
		print_bpf_insn(&cbs, insn, env->allow_ptr_leaks);
	}

	if (class == BPF_ALU || class == BPF_ALU64) {
		if (!(*reg_mask & dreg))
			return 0;
		if (opcode == BPF_MOV) {
			if (BPF_SRC(insn->code) == BPF_X) {
				/* dreg = sreg
				 * dreg needs precision after this insn
				 * sreg needs precision before this insn
				 */
				*reg_mask &= ~dreg;
				*reg_mask |= sreg;
			} else {
				/* dreg = K
				 * dreg needs precision after this insn.
				 * Corresponding register is already marked
				 * as precise=true in this verifier state.
				 * No further markings in parent are necessary
				 */
				*reg_mask &= ~dreg;
			}
		} else {
			if (BPF_SRC(insn->code) == BPF_X) {
				/* dreg += sreg
				 * both dreg and sreg need precision
				 * before this insn
				 */
				*reg_mask |= sreg;
			} /* else dreg += K
			   * dreg still needs precision before this insn
			   */
		}
	} else if (class == BPF_LDX) {
		if (!(*reg_mask & dreg))
			return 0;
		*reg_mask &= ~dreg;

		/* scalars can only be spilled into stack w/o losing precision.
		 * Load from any other memory can be zero extended.
		 * The desire to keep that precision is already indicated
		 * by 'precise' mark in corresponding register of this state.
		 * No further tracking necessary.
		 */
		if (insn->src_reg != BPF_REG_FP)
			return 0;
		if (BPF_SIZE(insn->code) != BPF_DW)
			return 0;

		/* dreg = *(u64 *)[fp - off] was a fill from the stack.
		 * that [fp - off] slot contains scalar that needs to be
		 * tracked with precision
		 */
		spi = (-insn->off - 1) / BPF_REG_SIZE;
		if (spi >= 64) {
			verbose(env, "BUG spi %d\n", spi);
			WARN_ONCE(1, "verifier backtracking bug");
			return -EFAULT;
		}
		*stack_mask |= 1ull << spi;
	} else if (class == BPF_STX || class == BPF_ST) {
		if (*reg_mask & dreg)
			/* stx & st shouldn't be using _scalar_ dst_reg
			 * to access memory. It means backtracking
			 * encountered a case of pointer subtraction.
			 */
			return -ENOTSUPP;
		/* scalars can only be spilled into stack */
		if (insn->dst_reg != BPF_REG_FP)
			return 0;
		if (BPF_SIZE(insn->code) != BPF_DW)
			return 0;
		spi = (-insn->off - 1) / BPF_REG_SIZE;
		if (spi >= 64) {
			verbose(env, "BUG spi %d\n", spi);
			WARN_ONCE(1, "verifier backtracking bug");
			return -EFAULT;
		}
		if (!(*stack_mask & (1ull << spi)))
			return 0;
		*stack_mask &= ~(1ull << spi);
		if (class == BPF_STX)
			*reg_mask |= sreg;
	} else if (class == BPF_JMP || class == BPF_JMP32) {
		if (opcode == BPF_CALL) {
			if (insn->src_reg == BPF_PSEUDO_CALL)
				return -ENOTSUPP;
			/* regular helper call sets R0 */
			*reg_mask &= ~1;
			if (*reg_mask & 0x3f) {
				/* if backtracing was looking for registers R1-R5
				 * they should have been found already.
				 */
				verbose(env, "BUG regs %x\n", *reg_mask);
				WARN_ONCE(1, "verifier backtracking bug");
				return -EFAULT;
			}
		} else if (opcode == BPF_EXIT) {
			return -ENOTSUPP;
		}
	} else if (class == BPF_LD) {
		if (!(*reg_mask & dreg))
			return 0;
		*reg_mask &= ~dreg;
		/* It's ld_imm64 or ld_abs or ld_ind.
		 * For ld_imm64 no further tracking of precision
		 * into parent is necessary
		 */
		if (mode == BPF_IND || mode == BPF_ABS)
			/* to be analyzed */
			return -ENOTSUPP;
	}
	return 0;
}

/* the scalar precision tracking algorithm:
 * . at the start all registers have precise=false.
 * . scalar ranges are tracked as normal through alu and jmp insns.
 * . once precise value of the scalar register is used in:
 *   .  ptr + scalar alu
 *   . if (scalar cond K|scalar)
 *   .  helper_call(.., scalar, ...) where ARG_CONST is expected
 *   backtrack through the verifier states and mark all registers and
 *   stack slots with spilled constants that these scalar regisers
 *   should be precise.
 * . during state pruning two registers (or spilled stack slots)
 *   are equivalent if both are not precise.
 *
 * Note the verifier cannot simply walk register parentage chain,
 * since many different registers and stack slots could have been
 * used to compute single precise scalar.
 *
 * The approach of starting with precise=true for all registers and then
 * backtrack to mark a register as not precise when the verifier detects
 * that program doesn't care about specific value (e.g., when helper
 * takes register as ARG_ANYTHING parameter) is not safe.
 *
 * It's ok to walk single parentage chain of the verifier states.
 * It's possible that this backtracking will go all the way till 1st insn.
 * All other branches will be explored for needing precision later.
 *
 * The backtracking needs to deal with cases like:
 *   R8=map_value(id=0,off=0,ks=4,vs=1952,imm=0) R9_w=map_value(id=0,off=40,ks=4,vs=1952,imm=0)
 * r9 -= r8
 * r5 = r9
 * if r5 > 0x79f goto pc+7
 *    R5_w=inv(id=0,umax_value=1951,var_off=(0x0; 0x7ff))
 * r5 += 1
 * ...
 * call bpf_perf_event_output#25
 *   where .arg5_type = ARG_CONST_SIZE_OR_ZERO
 *
 * and this case:
 * r6 = 1
 * call foo // uses callee's r6 inside to compute r0
 * r0 += r6
 * if r0 == 0 goto
 *
 * to track above reg_mask/stack_mask needs to be independent for each frame.
 *
 * Also if parent's curframe > frame where backtracking started,
 * the verifier need to mark registers in both frames, otherwise callees
 * may incorrectly prune callers. This is similar to
 * commit 7640ead93924 ("bpf: verifier: make sure callees don't prune with caller differences")
 *
 * For now backtracking falls back into conservative marking.
 */
static void mark_all_scalars_precise(struct bpf_verifier_env *env,
				     struct bpf_verifier_state *st)
{
	struct bpf_func_state *func;
	struct bpf_reg_state *reg;
	int i, j;

	/* big hammer: mark all scalars precise in this path.
	 * pop_stack may still get !precise scalars.
	 */
	for (; st; st = st->parent)
		for (i = 0; i <= st->curframe; i++) {
			func = st->frame[i];
			for (j = 0; j < BPF_REG_FP; j++) {
				reg = &func->regs[j];
				if (reg->type != SCALAR_VALUE)
					continue;
				reg->precise = true;
			}
			for (j = 0; j < func->allocated_stack / BPF_REG_SIZE; j++) {
				if (func->stack[j].slot_type[0] != STACK_SPILL)
					continue;
				reg = &func->stack[j].spilled_ptr;
				if (reg->type != SCALAR_VALUE)
					continue;
				reg->precise = true;
			}
		}
}

static int __mark_chain_precision(struct bpf_verifier_env *env, int regno,
				  int spi)
{
	struct bpf_verifier_state *st = env->cur_state;
	int first_idx = st->first_insn_idx;
	int last_idx = env->insn_idx;
	struct bpf_func_state *func;
	struct bpf_reg_state *reg;
	u32 reg_mask = regno >= 0 ? 1u << regno : 0;
	u64 stack_mask = spi >= 0 ? 1ull << spi : 0;
	bool skip_first = true;
	bool new_marks = false;
	int i, err;

	if (!env->bpf_capable)
		return 0;

	func = st->frame[st->curframe];
	if (regno >= 0) {
		reg = &func->regs[regno];
		if (reg->type != SCALAR_VALUE) {
			WARN_ONCE(1, "backtracing misuse");
			return -EFAULT;
		}
		if (!reg->precise)
			new_marks = true;
		else
			reg_mask = 0;
		reg->precise = true;
	}

	while (spi >= 0) {
		if (func->stack[spi].slot_type[0] != STACK_SPILL) {
			stack_mask = 0;
			break;
		}
		reg = &func->stack[spi].spilled_ptr;
		if (reg->type != SCALAR_VALUE) {
			stack_mask = 0;
			break;
		}
		if (!reg->precise)
			new_marks = true;
		else
			stack_mask = 0;
		reg->precise = true;
		break;
	}

	if (!new_marks)
		return 0;
	if (!reg_mask && !stack_mask)
		return 0;
	for (;;) {
		DECLARE_BITMAP(mask, 64);
		u32 history = st->jmp_history_cnt;

		if (env->log.level & BPF_LOG_LEVEL)
			verbose(env, "last_idx %d first_idx %d\n", last_idx, first_idx);
		for (i = last_idx;;) {
			if (skip_first) {
				err = 0;
				skip_first = false;
			} else {
				err = backtrack_insn(env, i, &reg_mask, &stack_mask);
			}
			if (err == -ENOTSUPP) {
				mark_all_scalars_precise(env, st);
				return 0;
			} else if (err) {
				return err;
			}
			if (!reg_mask && !stack_mask)
				/* Found assignment(s) into tracked register in this state.
				 * Since this state is already marked, just return.
				 * Nothing to be tracked further in the parent state.
				 */
				return 0;
			if (i == first_idx)
				break;
			i = get_prev_insn_idx(st, i, &history);
			if (i >= env->prog->len) {
				/* This can happen if backtracking reached insn 0
				 * and there are still reg_mask or stack_mask
				 * to backtrack.
				 * It means the backtracking missed the spot where
				 * particular register was initialized with a constant.
				 */
				verbose(env, "BUG backtracking idx %d\n", i);
				WARN_ONCE(1, "verifier backtracking bug");
				return -EFAULT;
			}
		}
		st = st->parent;
		if (!st)
			break;

		new_marks = false;
		func = st->frame[st->curframe];
		bitmap_from_u64(mask, reg_mask);
		for_each_set_bit(i, mask, 32) {
			reg = &func->regs[i];
			if (reg->type != SCALAR_VALUE) {
				reg_mask &= ~(1u << i);
				continue;
			}
			if (!reg->precise)
				new_marks = true;
			reg->precise = true;
		}

		bitmap_from_u64(mask, stack_mask);
		for_each_set_bit(i, mask, 64) {
			if (i >= func->allocated_stack / BPF_REG_SIZE) {
				/* the sequence of instructions:
				 * 2: (bf) r3 = r10
				 * 3: (7b) *(u64 *)(r3 -8) = r0
				 * 4: (79) r4 = *(u64 *)(r10 -8)
				 * doesn't contain jmps. It's backtracked
				 * as a single block.
				 * During backtracking insn 3 is not recognized as
				 * stack access, so at the end of backtracking
				 * stack slot fp-8 is still marked in stack_mask.
				 * However the parent state may not have accessed
				 * fp-8 and it's "unallocated" stack space.
				 * In such case fallback to conservative.
				 */
				mark_all_scalars_precise(env, st);
				return 0;
			}

			if (func->stack[i].slot_type[0] != STACK_SPILL) {
				stack_mask &= ~(1ull << i);
				continue;
			}
			reg = &func->stack[i].spilled_ptr;
			if (reg->type != SCALAR_VALUE) {
				stack_mask &= ~(1ull << i);
				continue;
			}
			if (!reg->precise)
				new_marks = true;
			reg->precise = true;
		}
		if (env->log.level & BPF_LOG_LEVEL) {
			print_verifier_state(env, func);
			verbose(env, "parent %s regs=%x stack=%llx marks\n",
				new_marks ? "didn't have" : "already had",
				reg_mask, stack_mask);
		}

		if (!reg_mask && !stack_mask)
			break;
		if (!new_marks)
			break;

		last_idx = st->last_insn_idx;
		first_idx = st->first_insn_idx;
	}
	return 0;
}

static int mark_chain_precision(struct bpf_verifier_env *env, int regno)
{
	return __mark_chain_precision(env, regno, -1);
}

static int mark_chain_precision_stack(struct bpf_verifier_env *env, int spi)
{
	return __mark_chain_precision(env, -1, spi);
}

static bool is_spillable_regtype(enum bpf_reg_type type)
{
	switch (type) {
	case PTR_TO_MAP_VALUE:
	case PTR_TO_MAP_VALUE_OR_NULL:
	case PTR_TO_STACK:
	case PTR_TO_CTX:
	case PTR_TO_PACKET:
	case PTR_TO_PACKET_META:
	case PTR_TO_PACKET_END:
	case PTR_TO_FLOW_KEYS:
	case CONST_PTR_TO_MAP:
	case PTR_TO_SOCKET:
	case PTR_TO_SOCKET_OR_NULL:
	case PTR_TO_SOCK_COMMON:
	case PTR_TO_SOCK_COMMON_OR_NULL:
	case PTR_TO_TCP_SOCK:
	case PTR_TO_TCP_SOCK_OR_NULL:
	case PTR_TO_XDP_SOCK:
	case PTR_TO_BTF_ID:
	case PTR_TO_BTF_ID_OR_NULL:
	case PTR_TO_RDONLY_BUF:
	case PTR_TO_RDONLY_BUF_OR_NULL:
	case PTR_TO_RDWR_BUF:
	case PTR_TO_RDWR_BUF_OR_NULL:
	case PTR_TO_PERCPU_BTF_ID:
	case PTR_TO_MEM:
	case PTR_TO_MEM_OR_NULL:
		return true;
	default:
		return false;
	}
}

/* Does this register contain a constant zero? */
static bool register_is_null(struct bpf_reg_state *reg)
{
	return reg->type == SCALAR_VALUE && tnum_equals_const(reg->var_off, 0);
}

static bool register_is_const(struct bpf_reg_state *reg)
{
	return reg->type == SCALAR_VALUE && tnum_is_const(reg->var_off);
}

static bool __is_scalar_unbounded(struct bpf_reg_state *reg)
{
	return tnum_is_unknown(reg->var_off) &&
	       reg->smin_value == S64_MIN && reg->smax_value == S64_MAX &&
	       reg->umin_value == 0 && reg->umax_value == U64_MAX &&
	       reg->s32_min_value == S32_MIN && reg->s32_max_value == S32_MAX &&
	       reg->u32_min_value == 0 && reg->u32_max_value == U32_MAX;
}

static bool register_is_bounded(struct bpf_reg_state *reg)
{
	return reg->type == SCALAR_VALUE && !__is_scalar_unbounded(reg);
}

static bool __is_pointer_value(bool allow_ptr_leaks,
			       const struct bpf_reg_state *reg)
{
	if (allow_ptr_leaks)
		return false;

	return reg->type != SCALAR_VALUE;
}

static void save_register_state(struct bpf_func_state *state,
				int spi, struct bpf_reg_state *reg)
{
	int i;

	state->stack[spi].spilled_ptr = *reg;
	state->stack[spi].spilled_ptr.live |= REG_LIVE_WRITTEN;

	for (i = 0; i < BPF_REG_SIZE; i++)
		state->stack[spi].slot_type[i] = STACK_SPILL;
}

/* check_stack_{read,write}_fixed_off functions track spill/fill of registers,
 * stack boundary and alignment are checked in check_mem_access()
 */
static int check_stack_write_fixed_off(struct bpf_verifier_env *env,
				       /* stack frame we're writing to */
				       struct bpf_func_state *state,
				       int off, int size, int value_regno,
				       int insn_idx)
{
	struct bpf_func_state *cur; /* state of the current function */
	int i, slot = -off - 1, spi = slot / BPF_REG_SIZE, err;
	u32 dst_reg = env->prog->insnsi[insn_idx].dst_reg;
	struct bpf_reg_state *reg = NULL;

	err = realloc_func_state(state, round_up(slot + 1, BPF_REG_SIZE),
				 state->acquired_refs, true);
	if (err)
		return err;
	/* caller checked that off % size == 0 and -MAX_BPF_STACK <= off < 0,
	 * so it's aligned access and [off, off + size) are within stack limits
	 */
	if (!env->allow_ptr_leaks &&
	    state->stack[spi].slot_type[0] == STACK_SPILL &&
	    size != BPF_REG_SIZE) {
		verbose(env, "attempt to corrupt spilled pointer on stack\n");
		return -EACCES;
	}

	cur = env->cur_state->frame[env->cur_state->curframe];
	if (value_regno >= 0)
		reg = &cur->regs[value_regno];
	if (!env->bypass_spec_v4) {
		bool sanitize = reg && is_spillable_regtype(reg->type);

		for (i = 0; i < size; i++) {
			if (state->stack[spi].slot_type[i] == STACK_INVALID) {
				sanitize = true;
				break;
			}
		}

		if (sanitize)
			env->insn_aux_data[insn_idx].sanitize_stack_spill = true;
	}

	if (reg && size == BPF_REG_SIZE && register_is_bounded(reg) &&
	    !register_is_null(reg) && env->bpf_capable) {
		if (dst_reg != BPF_REG_FP) {
			/* The backtracking logic can only recognize explicit
			 * stack slot address like [fp - 8]. Other spill of
			 * scalar via different register has to be conervative.
			 * Backtrack from here and mark all registers as precise
			 * that contributed into 'reg' being a constant.
			 */
			err = mark_chain_precision(env, value_regno);
			if (err)
				return err;
		}
		save_register_state(state, spi, reg);
	} else if (reg && is_spillable_regtype(reg->type)) {
		/* register containing pointer is being spilled into stack */
		if (size != BPF_REG_SIZE) {
			verbose_linfo(env, insn_idx, "; ");
			verbose(env, "invalid size of register spill\n");
			return -EACCES;
		}
		if (state != cur && reg->type == PTR_TO_STACK) {
			verbose(env, "cannot spill pointers to stack into stack frame of the caller\n");
			return -EINVAL;
		}
		save_register_state(state, spi, reg);
	} else {
		u8 type = STACK_MISC;

		/* regular write of data into stack destroys any spilled ptr */
		state->stack[spi].spilled_ptr.type = NOT_INIT;
		/* Mark slots as STACK_MISC if they belonged to spilled ptr. */
		if (state->stack[spi].slot_type[0] == STACK_SPILL)
			for (i = 0; i < BPF_REG_SIZE; i++)
				state->stack[spi].slot_type[i] = STACK_MISC;

		/* only mark the slot as written if all 8 bytes were written
		 * otherwise read propagation may incorrectly stop too soon
		 * when stack slots are partially written.
		 * This heuristic means that read propagation will be
		 * conservative, since it will add reg_live_read marks
		 * to stack slots all the way to first state when programs
		 * writes+reads less than 8 bytes
		 */
		if (size == BPF_REG_SIZE)
			state->stack[spi].spilled_ptr.live |= REG_LIVE_WRITTEN;

		/* when we zero initialize stack slots mark them as such */
		if (reg && register_is_null(reg)) {
			/* backtracking doesn't work for STACK_ZERO yet. */
			err = mark_chain_precision(env, value_regno);
			if (err)
				return err;
			type = STACK_ZERO;
		}

		/* Mark slots affected by this stack write. */
		for (i = 0; i < size; i++)
			state->stack[spi].slot_type[(slot - i) % BPF_REG_SIZE] =
				type;
	}
	return 0;
}

/* Write the stack: 'stack[ptr_regno + off] = value_regno'. 'ptr_regno' is
 * known to contain a variable offset.
 * This function checks whether the write is permitted and conservatively
 * tracks the effects of the write, considering that each stack slot in the
 * dynamic range is potentially written to.
 *
 * 'off' includes 'regno->off'.
 * 'value_regno' can be -1, meaning that an unknown value is being written to
 * the stack.
 *
 * Spilled pointers in range are not marked as written because we don't know
 * what's going to be actually written. This means that read propagation for
 * future reads cannot be terminated by this write.
 *
 * For privileged programs, uninitialized stack slots are considered
 * initialized by this write (even though we don't know exactly what offsets
 * are going to be written to). The idea is that we don't want the verifier to
 * reject future reads that access slots written to through variable offsets.
 */
static int check_stack_write_var_off(struct bpf_verifier_env *env,
				     /* func where register points to */
				     struct bpf_func_state *state,
				     int ptr_regno, int off, int size,
				     int value_regno, int insn_idx)
{
	struct bpf_func_state *cur; /* state of the current function */
	int min_off, max_off;
	int i, err;
	struct bpf_reg_state *ptr_reg = NULL, *value_reg = NULL;
	bool writing_zero = false;
	/* set if the fact that we're writing a zero is used to let any
	 * stack slots remain STACK_ZERO
	 */
	bool zero_used = false;

	cur = env->cur_state->frame[env->cur_state->curframe];
	ptr_reg = &cur->regs[ptr_regno];
	min_off = ptr_reg->smin_value + off;
	max_off = ptr_reg->smax_value + off + size;
	if (value_regno >= 0)
		value_reg = &cur->regs[value_regno];
	if (value_reg && register_is_null(value_reg))
		writing_zero = true;

	err = realloc_func_state(state, round_up(-min_off, BPF_REG_SIZE),
				 state->acquired_refs, true);
	if (err)
		return err;


	/* Variable offset writes destroy any spilled pointers in range. */
	for (i = min_off; i < max_off; i++) {
		u8 new_type, *stype;
		int slot, spi;

		slot = -i - 1;
		spi = slot / BPF_REG_SIZE;
		stype = &state->stack[spi].slot_type[slot % BPF_REG_SIZE];

		if (!env->allow_ptr_leaks
				&& *stype != NOT_INIT
				&& *stype != SCALAR_VALUE) {
			/* Reject the write if there's are spilled pointers in
			 * range. If we didn't reject here, the ptr status
			 * would be erased below (even though not all slots are
			 * actually overwritten), possibly opening the door to
			 * leaks.
			 */
			verbose(env, "spilled ptr in range of var-offset stack write; insn %d, ptr off: %d",
				insn_idx, i);
			return -EINVAL;
		}

		/* Erase all spilled pointers. */
		state->stack[spi].spilled_ptr.type = NOT_INIT;

		/* Update the slot type. */
		new_type = STACK_MISC;
		if (writing_zero && *stype == STACK_ZERO) {
			new_type = STACK_ZERO;
			zero_used = true;
		}
		/* If the slot is STACK_INVALID, we check whether it's OK to
		 * pretend that it will be initialized by this write. The slot
		 * might not actually be written to, and so if we mark it as
		 * initialized future reads might leak uninitialized memory.
		 * For privileged programs, we will accept such reads to slots
		 * that may or may not be written because, if we're reject
		 * them, the error would be too confusing.
		 */
		if (*stype == STACK_INVALID && !env->allow_uninit_stack) {
			verbose(env, "uninit stack in range of var-offset write prohibited for !root; insn %d, off: %d",
					insn_idx, i);
			return -EINVAL;
		}
		*stype = new_type;
	}
	if (zero_used) {
		/* backtracking doesn't work for STACK_ZERO yet. */
		err = mark_chain_precision(env, value_regno);
		if (err)
			return err;
	}
	return 0;
}

/* When register 'dst_regno' is assigned some values from stack[min_off,
 * max_off), we set the register's type according to the types of the
 * respective stack slots. If all the stack values are known to be zeros, then
 * so is the destination reg. Otherwise, the register is considered to be
 * SCALAR. This function does not deal with register filling; the caller must
 * ensure that all spilled registers in the stack range have been marked as
 * read.
 */
static void mark_reg_stack_read(struct bpf_verifier_env *env,
				/* func where src register points to */
				struct bpf_func_state *ptr_state,
				int min_off, int max_off, int dst_regno)
{
	struct bpf_verifier_state *vstate = env->cur_state;
	struct bpf_func_state *state = vstate->frame[vstate->curframe];
	int i, slot, spi;
	u8 *stype;
	int zeros = 0;

	for (i = min_off; i < max_off; i++) {
		slot = -i - 1;
		spi = slot / BPF_REG_SIZE;
		stype = ptr_state->stack[spi].slot_type;
		if (stype[slot % BPF_REG_SIZE] != STACK_ZERO)
			break;
		zeros++;
	}
	if (zeros == max_off - min_off) {
		/* any access_size read into register is zero extended,
		 * so the whole register == const_zero
		 */
		__mark_reg_const_zero(&state->regs[dst_regno]);
		/* backtracking doesn't support STACK_ZERO yet,
		 * so mark it precise here, so that later
		 * backtracking can stop here.
		 * Backtracking may not need this if this register
		 * doesn't participate in pointer adjustment.
		 * Forward propagation of precise flag is not
		 * necessary either. This mark is only to stop
		 * backtracking. Any register that contributed
		 * to const 0 was marked precise before spill.
		 */
		state->regs[dst_regno].precise = true;
	} else {
		/* have read misc data from the stack */
		mark_reg_unknown(env, state->regs, dst_regno);
	}
	state->regs[dst_regno].live |= REG_LIVE_WRITTEN;
}

/* Read the stack at 'off' and put the results into the register indicated by
 * 'dst_regno'. It handles reg filling if the addressed stack slot is a
 * spilled reg.
 *
 * 'dst_regno' can be -1, meaning that the read value is not going to a
 * register.
 *
 * The access is assumed to be within the current stack bounds.
 */
static int check_stack_read_fixed_off(struct bpf_verifier_env *env,
				      /* func where src register points to */
				      struct bpf_func_state *reg_state,
				      int off, int size, int dst_regno)
{
	struct bpf_verifier_state *vstate = env->cur_state;
	struct bpf_func_state *state = vstate->frame[vstate->curframe];
	int i, slot = -off - 1, spi = slot / BPF_REG_SIZE;
	struct bpf_reg_state *reg;
	u8 *stype;

	stype = reg_state->stack[spi].slot_type;
	reg = &reg_state->stack[spi].spilled_ptr;

	if (stype[0] == STACK_SPILL) {
		if (size != BPF_REG_SIZE) {
			if (reg->type != SCALAR_VALUE) {
				verbose_linfo(env, env->insn_idx, "; ");
				verbose(env, "invalid size of register fill\n");
				return -EACCES;
			}
			if (dst_regno >= 0) {
				mark_reg_unknown(env, state->regs, dst_regno);
				state->regs[dst_regno].live |= REG_LIVE_WRITTEN;
			}
			mark_reg_read(env, reg, reg->parent, REG_LIVE_READ64);
			return 0;
		}
		for (i = 1; i < BPF_REG_SIZE; i++) {
			if (stype[(slot - i) % BPF_REG_SIZE] != STACK_SPILL) {
				verbose(env, "corrupted spill memory\n");
				return -EACCES;
			}
		}

		if (dst_regno >= 0) {
			/* restore register state from stack */
			state->regs[dst_regno] = *reg;
			/* mark reg as written since spilled pointer state likely
			 * has its liveness marks cleared by is_state_visited()
			 * which resets stack/reg liveness for state transitions
			 */
			state->regs[dst_regno].live |= REG_LIVE_WRITTEN;
		} else if (__is_pointer_value(env->allow_ptr_leaks, reg)) {
			/* If dst_regno==-1, the caller is asking us whether
			 * it is acceptable to use this value as a SCALAR_VALUE
			 * (e.g. for XADD).
			 * We must not allow unprivileged callers to do that
			 * with spilled pointers.
			 */
			verbose(env, "leaking pointer from stack off %d\n",
				off);
			return -EACCES;
		}
		mark_reg_read(env, reg, reg->parent, REG_LIVE_READ64);
	} else {
		u8 type;

		for (i = 0; i < size; i++) {
			type = stype[(slot - i) % BPF_REG_SIZE];
			if (type == STACK_MISC)
				continue;
			if (type == STACK_ZERO)
				continue;
			verbose(env, "invalid read from stack off %d+%d size %d\n",
				off, i, size);
			return -EACCES;
		}
		mark_reg_read(env, reg, reg->parent, REG_LIVE_READ64);
		if (dst_regno >= 0)
			mark_reg_stack_read(env, reg_state, off, off + size, dst_regno);
	}
	return 0;
}

enum stack_access_src {
	ACCESS_DIRECT = 1,  /* the access is performed by an instruction */
	ACCESS_HELPER = 2,  /* the access is performed by a helper */
};

static int check_stack_range_initialized(struct bpf_verifier_env *env,
					 int regno, int off, int access_size,
					 bool zero_size_allowed,
					 enum stack_access_src type,
					 struct bpf_call_arg_meta *meta);

static struct bpf_reg_state *reg_state(struct bpf_verifier_env *env, int regno)
{
	return cur_regs(env) + regno;
}

/* Read the stack at 'ptr_regno + off' and put the result into the register
 * 'dst_regno'.
 * 'off' includes the pointer register's fixed offset(i.e. 'ptr_regno.off'),
 * but not its variable offset.
 * 'size' is assumed to be <= reg size and the access is assumed to be aligned.
 *
 * As opposed to check_stack_read_fixed_off, this function doesn't deal with
 * filling registers (i.e. reads of spilled register cannot be detected when
 * the offset is not fixed). We conservatively mark 'dst_regno' as containing
 * SCALAR_VALUE. That's why we assert that the 'ptr_regno' has a variable
 * offset; for a fixed offset check_stack_read_fixed_off should be used
 * instead.
 */
static int check_stack_read_var_off(struct bpf_verifier_env *env,
				    int ptr_regno, int off, int size, int dst_regno)
{
	/* The state of the source register. */
	struct bpf_reg_state *reg = reg_state(env, ptr_regno);
	struct bpf_func_state *ptr_state = func(env, reg);
	int err;
	int min_off, max_off;

	/* Note that we pass a NULL meta, so raw access will not be permitted.
	 */
	err = check_stack_range_initialized(env, ptr_regno, off, size,
					    false, ACCESS_DIRECT, NULL);
	if (err)
		return err;

	min_off = reg->smin_value + off;
	max_off = reg->smax_value + off;
	mark_reg_stack_read(env, ptr_state, min_off, max_off + size, dst_regno);
	return 0;
}

/* check_stack_read dispatches to check_stack_read_fixed_off or
 * check_stack_read_var_off.
 *
 * The caller must ensure that the offset falls within the allocated stack
 * bounds.
 *
 * 'dst_regno' is a register which will receive the value from the stack. It
 * can be -1, meaning that the read value is not going to a register.
 */
static int check_stack_read(struct bpf_verifier_env *env,
			    int ptr_regno, int off, int size,
			    int dst_regno)
{
	struct bpf_reg_state *reg = reg_state(env, ptr_regno);
	struct bpf_func_state *state = func(env, reg);
	int err;
	/* Some accesses are only permitted with a static offset. */
	bool var_off = !tnum_is_const(reg->var_off);

	/* The offset is required to be static when reads don't go to a
	 * register, in order to not leak pointers (see
	 * check_stack_read_fixed_off).
	 */
	if (dst_regno < 0 && var_off) {
		char tn_buf[48];

		tnum_strn(tn_buf, sizeof(tn_buf), reg->var_off);
		verbose(env, "variable offset stack pointer cannot be passed into helper function; var_off=%s off=%d size=%d\n",
			tn_buf, off, size);
		return -EACCES;
	}
	/* Variable offset is prohibited for unprivileged mode for simplicity
	 * since it requires corresponding support in Spectre masking for stack
	 * ALU. See also retrieve_ptr_limit().
	 */
	if (!env->bypass_spec_v1 && var_off) {
		char tn_buf[48];

		tnum_strn(tn_buf, sizeof(tn_buf), reg->var_off);
		verbose(env, "R%d variable offset stack access prohibited for !root, var_off=%s\n",
				ptr_regno, tn_buf);
		return -EACCES;
	}

	if (!var_off) {
		off += reg->var_off.value;
		err = check_stack_read_fixed_off(env, state, off, size,
						 dst_regno);
	} else {
		/* Variable offset stack reads need more conservative handling
		 * than fixed offset ones. Note that dst_regno >= 0 on this
		 * branch.
		 */
		err = check_stack_read_var_off(env, ptr_regno, off, size,
					       dst_regno);
	}
	return err;
}


/* check_stack_write dispatches to check_stack_write_fixed_off or
 * check_stack_write_var_off.
 *
 * 'ptr_regno' is the register used as a pointer into the stack.
 * 'off' includes 'ptr_regno->off', but not its variable offset (if any).
 * 'value_regno' is the register whose value we're writing to the stack. It can
 * be -1, meaning that we're not writing from a register.
 *
 * The caller must ensure that the offset falls within the maximum stack size.
 */
static int check_stack_write(struct bpf_verifier_env *env,
			     int ptr_regno, int off, int size,
			     int value_regno, int insn_idx)
{
	struct bpf_reg_state *reg = reg_state(env, ptr_regno);
	struct bpf_func_state *state = func(env, reg);
	int err;

	if (tnum_is_const(reg->var_off)) {
		off += reg->var_off.value;
		err = check_stack_write_fixed_off(env, state, off, size,
						  value_regno, insn_idx);
	} else {
		/* Variable offset stack reads need more conservative handling
		 * than fixed offset ones.
		 */
		err = check_stack_write_var_off(env, state,
						ptr_regno, off, size,
						value_regno, insn_idx);
	}
	return err;
}

static int check_map_access_type(struct bpf_verifier_env *env, u32 regno,
				 int off, int size, enum bpf_access_type type)
{
	struct bpf_reg_state *regs = cur_regs(env);
	struct bpf_map *map = regs[regno].map_ptr;
	u32 cap = bpf_map_flags_to_cap(map);

	if (type == BPF_WRITE && !(cap & BPF_MAP_CAN_WRITE)) {
		verbose(env, "write into map forbidden, value_size=%d off=%d size=%d\n",
			map->value_size, off, size);
		return -EACCES;
	}

	if (type == BPF_READ && !(cap & BPF_MAP_CAN_READ)) {
		verbose(env, "read from map forbidden, value_size=%d off=%d size=%d\n",
			map->value_size, off, size);
		return -EACCES;
	}

	return 0;
}

/* check read/write into memory region (e.g., map value, ringbuf sample, etc) */
static int __check_mem_access(struct bpf_verifier_env *env, int regno,
			      int off, int size, u32 mem_size,
			      bool zero_size_allowed)
{
	bool size_ok = size > 0 || (size == 0 && zero_size_allowed);
	struct bpf_reg_state *reg;

	if (off >= 0 && size_ok && (u64)off + size <= mem_size)
		return 0;

	reg = &cur_regs(env)[regno];
	switch (reg->type) {
	case PTR_TO_MAP_VALUE:
		verbose(env, "invalid access to map value, value_size=%d off=%d size=%d\n",
			mem_size, off, size);
		break;
	case PTR_TO_PACKET:
	case PTR_TO_PACKET_META:
	case PTR_TO_PACKET_END:
		verbose(env, "invalid access to packet, off=%d size=%d, R%d(id=%d,off=%d,r=%d)\n",
			off, size, regno, reg->id, off, mem_size);
		break;
	case PTR_TO_MEM:
	default:
		verbose(env, "invalid access to memory, mem_size=%u off=%d size=%d\n",
			mem_size, off, size);
	}

	return -EACCES;
}

/* check read/write into a memory region with possible variable offset */
static int check_mem_region_access(struct bpf_verifier_env *env, u32 regno,
				   int off, int size, u32 mem_size,
				   bool zero_size_allowed)
{
	struct bpf_verifier_state *vstate = env->cur_state;
	struct bpf_func_state *state = vstate->frame[vstate->curframe];
	struct bpf_reg_state *reg = &state->regs[regno];
	int err;

	/* We may have adjusted the register pointing to memory region, so we
	 * need to try adding each of min_value and max_value to off
	 * to make sure our theoretical access will be safe.
	 */
	if (env->log.level & BPF_LOG_LEVEL)
		print_verifier_state(env, state);

	/* The minimum value is only important with signed
	 * comparisons where we can't assume the floor of a
	 * value is 0.  If we are using signed variables for our
	 * index'es we need to make sure that whatever we use
	 * will have a set floor within our range.
	 */
	if (reg->smin_value < 0 &&
	    (reg->smin_value == S64_MIN ||
	     (off + reg->smin_value != (s64)(s32)(off + reg->smin_value)) ||
	      reg->smin_value + off < 0)) {
		verbose(env, "R%d min value is negative, either use unsigned index or do a if (index >=0) check.\n",
			regno);
		return -EACCES;
	}
	err = __check_mem_access(env, regno, reg->smin_value + off, size,
				 mem_size, zero_size_allowed);
	if (err) {
		verbose(env, "R%d min value is outside of the allowed memory range\n",
			regno);
		return err;
	}

	/* If we haven't set a max value then we need to bail since we can't be
	 * sure we won't do bad things.
	 * If reg->umax_value + off could overflow, treat that as unbounded too.
	 */
	if (reg->umax_value >= BPF_MAX_VAR_OFF) {
		verbose(env, "R%d unbounded memory access, make sure to bounds check any such access\n",
			regno);
		return -EACCES;
	}
	err = __check_mem_access(env, regno, reg->umax_value + off, size,
				 mem_size, zero_size_allowed);
	if (err) {
		verbose(env, "R%d max value is outside of the allowed memory range\n",
			regno);
		return err;
	}

	return 0;
}

/* check read/write into a map element with possible variable offset */
static int check_map_access(struct bpf_verifier_env *env, u32 regno,
			    int off, int size, bool zero_size_allowed)
{
	struct bpf_verifier_state *vstate = env->cur_state;
	struct bpf_func_state *state = vstate->frame[vstate->curframe];
	struct bpf_reg_state *reg = &state->regs[regno];
	struct bpf_map *map = reg->map_ptr;
	int err;

	err = check_mem_region_access(env, regno, off, size, map->value_size,
				      zero_size_allowed);
	if (err)
		return err;

	if (map_value_has_spin_lock(map)) {
		u32 lock = map->spin_lock_off;

		/* if any part of struct bpf_spin_lock can be touched by
		 * load/store reject this program.
		 * To check that [x1, x2) overlaps with [y1, y2)
		 * it is sufficient to check x1 < y2 && y1 < x2.
		 */
		if (reg->smin_value + off < lock + sizeof(struct bpf_spin_lock) &&
		     lock < reg->umax_value + off + size) {
			verbose(env, "bpf_spin_lock cannot be accessed directly by load/store\n");
			return -EACCES;
		}
	}
	return err;
}

#define MAX_PACKET_OFF 0xffff

static enum bpf_prog_type resolve_prog_type(struct bpf_prog *prog)
{
	return prog->aux->dst_prog ? prog->aux->dst_prog->type : prog->type;
}

static bool may_access_direct_pkt_data(struct bpf_verifier_env *env,
				       const struct bpf_call_arg_meta *meta,
				       enum bpf_access_type t)
{
	enum bpf_prog_type prog_type = resolve_prog_type(env->prog);

	switch (prog_type) {
	/* Program types only with direct read access go here! */
	case BPF_PROG_TYPE_LWT_IN:
	case BPF_PROG_TYPE_LWT_OUT:
	case BPF_PROG_TYPE_LWT_SEG6LOCAL:
	case BPF_PROG_TYPE_SK_REUSEPORT:
	case BPF_PROG_TYPE_FLOW_DISSECTOR:
	case BPF_PROG_TYPE_CGROUP_SKB:
		if (t == BPF_WRITE)
			return false;
		fallthrough;

	/* Program types with direct read + write access go here! */
	case BPF_PROG_TYPE_SCHED_CLS:
	case BPF_PROG_TYPE_SCHED_ACT:
	case BPF_PROG_TYPE_XDP:
	case BPF_PROG_TYPE_LWT_XMIT:
	case BPF_PROG_TYPE_SK_SKB:
	case BPF_PROG_TYPE_SK_MSG:
		if (meta)
			return meta->pkt_access;

		env->seen_direct_write = true;
		return true;

	case BPF_PROG_TYPE_CGROUP_SOCKOPT:
		if (t == BPF_WRITE)
			env->seen_direct_write = true;

		return true;

	default:
		return false;
	}
}

static int check_packet_access(struct bpf_verifier_env *env, u32 regno, int off,
			       int size, bool zero_size_allowed)
{
	struct bpf_reg_state *regs = cur_regs(env);
	struct bpf_reg_state *reg = &regs[regno];
	int err;

	/* We may have added a variable offset to the packet pointer; but any
	 * reg->range we have comes after that.  We are only checking the fixed
	 * offset.
	 */

	/* We don't allow negative numbers, because we aren't tracking enough
	 * detail to prove they're safe.
	 */
	if (reg->smin_value < 0) {
		verbose(env, "R%d min value is negative, either use unsigned index or do a if (index >=0) check.\n",
			regno);
		return -EACCES;
	}
	err = __check_mem_access(env, regno, off, size, reg->range,
				 zero_size_allowed);
	if (err) {
		verbose(env, "R%d offset is outside of the packet\n", regno);
		return err;
	}

	/* __check_mem_access has made sure "off + size - 1" is within u16.
	 * reg->umax_value can't be bigger than MAX_PACKET_OFF which is 0xffff,
	 * otherwise find_good_pkt_pointers would have refused to set range info
	 * that __check_mem_access would have rejected this pkt access.
	 * Therefore, "off + reg->umax_value + size - 1" won't overflow u32.
	 */
	env->prog->aux->max_pkt_offset =
		max_t(u32, env->prog->aux->max_pkt_offset,
		      off + reg->umax_value + size - 1);

	return err;
}

/* check access to 'struct bpf_context' fields.  Supports fixed offsets only */
static int check_ctx_access(struct bpf_verifier_env *env, int insn_idx, int off, int size,
			    enum bpf_access_type t, enum bpf_reg_type *reg_type,
			    u32 *btf_id)
{
	struct bpf_insn_access_aux info = {
		.reg_type = *reg_type,
		.log = &env->log,
	};

	if (env->ops->is_valid_access &&
	    env->ops->is_valid_access(off, size, t, env->prog, &info)) {
		/* A non zero info.ctx_field_size indicates that this field is a
		 * candidate for later verifier transformation to load the whole
		 * field and then apply a mask when accessed with a narrower
		 * access than actual ctx access size. A zero info.ctx_field_size
		 * will only allow for whole field access and rejects any other
		 * type of narrower access.
		 */
		*reg_type = info.reg_type;

		if (*reg_type == PTR_TO_BTF_ID || *reg_type == PTR_TO_BTF_ID_OR_NULL)
			*btf_id = info.btf_id;
		else
			env->insn_aux_data[insn_idx].ctx_field_size = info.ctx_field_size;
		/* remember the offset of last byte accessed in ctx */
		if (env->prog->aux->max_ctx_offset < off + size)
			env->prog->aux->max_ctx_offset = off + size;
		return 0;
	}

	verbose(env, "invalid bpf_context access off=%d size=%d\n", off, size);
	return -EACCES;
}

static int check_flow_keys_access(struct bpf_verifier_env *env, int off,
				  int size)
{
	if (size < 0 || off < 0 ||
	    (u64)off + size > sizeof(struct bpf_flow_keys)) {
		verbose(env, "invalid access to flow keys off=%d size=%d\n",
			off, size);
		return -EACCES;
	}
	return 0;
}

static int check_sock_access(struct bpf_verifier_env *env, int insn_idx,
			     u32 regno, int off, int size,
			     enum bpf_access_type t)
{
	struct bpf_reg_state *regs = cur_regs(env);
	struct bpf_reg_state *reg = &regs[regno];
	struct bpf_insn_access_aux info = {};
	bool valid;

	if (reg->smin_value < 0) {
		verbose(env, "R%d min value is negative, either use unsigned index or do a if (index >=0) check.\n",
			regno);
		return -EACCES;
	}

	switch (reg->type) {
	case PTR_TO_SOCK_COMMON:
		valid = bpf_sock_common_is_valid_access(off, size, t, &info);
		break;
	case PTR_TO_SOCKET:
		valid = bpf_sock_is_valid_access(off, size, t, &info);
		break;
	case PTR_TO_TCP_SOCK:
		valid = bpf_tcp_sock_is_valid_access(off, size, t, &info);
		break;
	case PTR_TO_XDP_SOCK:
		valid = bpf_xdp_sock_is_valid_access(off, size, t, &info);
		break;
	default:
		valid = false;
	}


	if (valid) {
		env->insn_aux_data[insn_idx].ctx_field_size =
			info.ctx_field_size;
		return 0;
	}

	verbose(env, "R%d invalid %s access off=%d size=%d\n",
		regno, reg_type_str[reg->type], off, size);

	return -EACCES;
}

static bool is_pointer_value(struct bpf_verifier_env *env, int regno)
{
	return __is_pointer_value(env->allow_ptr_leaks, reg_state(env, regno));
}

static bool is_ctx_reg(struct bpf_verifier_env *env, int regno)
{
	const struct bpf_reg_state *reg = reg_state(env, regno);

	return reg->type == PTR_TO_CTX;
}

static bool is_sk_reg(struct bpf_verifier_env *env, int regno)
{
	const struct bpf_reg_state *reg = reg_state(env, regno);

	return type_is_sk_pointer(reg->type);
}

static bool is_pkt_reg(struct bpf_verifier_env *env, int regno)
{
	const struct bpf_reg_state *reg = reg_state(env, regno);

	return type_is_pkt_pointer(reg->type);
}

static bool is_flow_key_reg(struct bpf_verifier_env *env, int regno)
{
	const struct bpf_reg_state *reg = reg_state(env, regno);

	/* Separate to is_ctx_reg() since we still want to allow BPF_ST here. */
	return reg->type == PTR_TO_FLOW_KEYS;
}

static int check_pkt_ptr_alignment(struct bpf_verifier_env *env,
				   const struct bpf_reg_state *reg,
				   int off, int size, bool strict)
{
	struct tnum reg_off;
	int ip_align;

	/* Byte size accesses are always allowed. */
	if (!strict || size == 1)
		return 0;

	/* For platforms that do not have a Kconfig enabling
	 * CONFIG_HAVE_EFFICIENT_UNALIGNED_ACCESS the value of
	 * NET_IP_ALIGN is universally set to '2'.  And on platforms
	 * that do set CONFIG_HAVE_EFFICIENT_UNALIGNED_ACCESS, we get
	 * to this code only in strict mode where we want to emulate
	 * the NET_IP_ALIGN==2 checking.  Therefore use an
	 * unconditional IP align value of '2'.
	 */
	ip_align = 2;

	reg_off = tnum_add(reg->var_off, tnum_const(ip_align + reg->off + off));
	if (!tnum_is_aligned(reg_off, size)) {
		char tn_buf[48];

		tnum_strn(tn_buf, sizeof(tn_buf), reg->var_off);
		verbose(env,
			"misaligned packet access off %d+%s+%d+%d size %d\n",
			ip_align, tn_buf, reg->off, off, size);
		return -EACCES;
	}

	return 0;
}

static int check_generic_ptr_alignment(struct bpf_verifier_env *env,
				       const struct bpf_reg_state *reg,
				       const char *pointer_desc,
				       int off, int size, bool strict)
{
	struct tnum reg_off;

	/* Byte size accesses are always allowed. */
	if (!strict || size == 1)
		return 0;

	reg_off = tnum_add(reg->var_off, tnum_const(reg->off + off));
	if (!tnum_is_aligned(reg_off, size)) {
		char tn_buf[48];

		tnum_strn(tn_buf, sizeof(tn_buf), reg->var_off);
		verbose(env, "misaligned %saccess off %s+%d+%d size %d\n",
			pointer_desc, tn_buf, reg->off, off, size);
		return -EACCES;
	}

	return 0;
}

static int check_ptr_alignment(struct bpf_verifier_env *env,
			       const struct bpf_reg_state *reg, int off,
			       int size, bool strict_alignment_once)
{
	bool strict = env->strict_alignment || strict_alignment_once;
	const char *pointer_desc = "";

	switch (reg->type) {
	case PTR_TO_PACKET:
	case PTR_TO_PACKET_META:
		/* Special case, because of NET_IP_ALIGN. Given metadata sits
		 * right in front, treat it the very same way.
		 */
		return check_pkt_ptr_alignment(env, reg, off, size, strict);
	case PTR_TO_FLOW_KEYS:
		pointer_desc = "flow keys ";
		break;
	case PTR_TO_MAP_VALUE:
		pointer_desc = "value ";
		break;
	case PTR_TO_CTX:
		pointer_desc = "context ";
		break;
	case PTR_TO_STACK:
		pointer_desc = "stack ";
		/* The stack spill tracking logic in check_stack_write_fixed_off()
		 * and check_stack_read_fixed_off() relies on stack accesses being
		 * aligned.
		 */
		strict = true;
		break;
	case PTR_TO_SOCKET:
		pointer_desc = "sock ";
		break;
	case PTR_TO_SOCK_COMMON:
		pointer_desc = "sock_common ";
		break;
	case PTR_TO_TCP_SOCK:
		pointer_desc = "tcp_sock ";
		break;
	case PTR_TO_XDP_SOCK:
		pointer_desc = "xdp_sock ";
		break;
	default:
		break;
	}
	return check_generic_ptr_alignment(env, reg, pointer_desc, off, size,
					   strict);
}

static int update_stack_depth(struct bpf_verifier_env *env,
			      const struct bpf_func_state *func,
			      int off)
{
	u16 stack = env->subprog_info[func->subprogno].stack_depth;

	if (stack >= -off)
		return 0;

	/* update known max for given subprogram */
	env->subprog_info[func->subprogno].stack_depth = -off;
	return 0;
}

/* starting from main bpf function walk all instructions of the function
 * and recursively walk all callees that given function can call.
 * Ignore jump and exit insns.
 * Since recursion is prevented by check_cfg() this algorithm
 * only needs a local stack of MAX_CALL_FRAMES to remember callsites
 */
static int check_max_stack_depth(struct bpf_verifier_env *env)
{
	int depth = 0, frame = 0, idx = 0, i = 0, subprog_end;
	struct bpf_subprog_info *subprog = env->subprog_info;
	struct bpf_insn *insn = env->prog->insnsi;
	bool tail_call_reachable = false;
	int ret_insn[MAX_CALL_FRAMES];
	int ret_prog[MAX_CALL_FRAMES];
	int j;

process_func:
	/* protect against potential stack overflow that might happen when
	 * bpf2bpf calls get combined with tailcalls. Limit the caller's stack
	 * depth for such case down to 256 so that the worst case scenario
	 * would result in 8k stack size (32 which is tailcall limit * 256 =
	 * 8k).
	 *
	 * To get the idea what might happen, see an example:
	 * func1 -> sub rsp, 128
	 *  subfunc1 -> sub rsp, 256
	 *  tailcall1 -> add rsp, 256
	 *   func2 -> sub rsp, 192 (total stack size = 128 + 192 = 320)
	 *   subfunc2 -> sub rsp, 64
	 *   subfunc22 -> sub rsp, 128
	 *   tailcall2 -> add rsp, 128
	 *    func3 -> sub rsp, 32 (total stack size 128 + 192 + 64 + 32 = 416)
	 *
	 * tailcall will unwind the current stack frame but it will not get rid
	 * of caller's stack as shown on the example above.
	 */
	if (idx && subprog[idx].has_tail_call && depth >= 256) {
		verbose(env,
			"tail_calls are not allowed when call stack of previous frames is %d bytes. Too large\n",
			depth);
		return -EACCES;
	}
	/* round up to 32-bytes, since this is granularity
	 * of interpreter stack size
	 */
	depth += round_up(max_t(u32, subprog[idx].stack_depth, 1), 32);
	if (depth > MAX_BPF_STACK) {
		verbose(env, "combined stack size of %d calls is %d. Too large\n",
			frame + 1, depth);
		return -EACCES;
	}
continue_func:
	subprog_end = subprog[idx + 1].start;
	for (; i < subprog_end; i++) {
		if (insn[i].code != (BPF_JMP | BPF_CALL))
			continue;
		if (insn[i].src_reg != BPF_PSEUDO_CALL)
			continue;
		/* remember insn and function to return to */
		ret_insn[frame] = i + 1;
		ret_prog[frame] = idx;

		/* find the callee */
		i = i + insn[i].imm + 1;
		idx = find_subprog(env, i);
		if (idx < 0) {
			WARN_ONCE(1, "verifier bug. No program starts at insn %d\n",
				  i);
			return -EFAULT;
		}

		if (subprog[idx].has_tail_call)
			tail_call_reachable = true;

		frame++;
		if (frame >= MAX_CALL_FRAMES) {
			verbose(env, "the call stack of %d frames is too deep !\n",
				frame);
			return -E2BIG;
		}
		goto process_func;
	}
	/* if tail call got detected across bpf2bpf calls then mark each of the
	 * currently present subprog frames as tail call reachable subprogs;
	 * this info will be utilized by JIT so that we will be preserving the
	 * tail call counter throughout bpf2bpf calls combined with tailcalls
	 */
	if (tail_call_reachable)
		for (j = 0; j < frame; j++)
			subprog[ret_prog[j]].tail_call_reachable = true;
	if (subprog[0].tail_call_reachable)
		env->prog->aux->tail_call_reachable = true;

	/* end of for() loop means the last insn of the 'subprog'
	 * was reached. Doesn't matter whether it was JA or EXIT
	 */
	if (frame == 0)
		return 0;
	depth -= round_up(max_t(u32, subprog[idx].stack_depth, 1), 32);
	frame--;
	i = ret_insn[frame];
	idx = ret_prog[frame];
	goto continue_func;
}

#ifndef CONFIG_BPF_JIT_ALWAYS_ON
static int get_callee_stack_depth(struct bpf_verifier_env *env,
				  const struct bpf_insn *insn, int idx)
{
	int start = idx + insn->imm + 1, subprog;

	subprog = find_subprog(env, start);
	if (subprog < 0) {
		WARN_ONCE(1, "verifier bug. No program starts at insn %d\n",
			  start);
		return -EFAULT;
	}
	return env->subprog_info[subprog].stack_depth;
}
#endif

int check_ctx_reg(struct bpf_verifier_env *env,
		  const struct bpf_reg_state *reg, int regno)
{
	/* Access to ctx or passing it to a helper is only allowed in
	 * its original, unmodified form.
	 */

	if (reg->off) {
		verbose(env, "dereference of modified ctx ptr R%d off=%d disallowed\n",
			regno, reg->off);
		return -EACCES;
	}

	if (!tnum_is_const(reg->var_off) || reg->var_off.value) {
		char tn_buf[48];

		tnum_strn(tn_buf, sizeof(tn_buf), reg->var_off);
		verbose(env, "variable ctx access var_off=%s disallowed\n", tn_buf);
		return -EACCES;
	}

	return 0;
}

static int __check_buffer_access(struct bpf_verifier_env *env,
				 const char *buf_info,
				 const struct bpf_reg_state *reg,
				 int regno, int off, int size)
{
	if (off < 0) {
		verbose(env,
			"R%d invalid %s buffer access: off=%d, size=%d\n",
			regno, buf_info, off, size);
		return -EACCES;
	}
	if (!tnum_is_const(reg->var_off) || reg->var_off.value) {
		char tn_buf[48];

		tnum_strn(tn_buf, sizeof(tn_buf), reg->var_off);
		verbose(env,
			"R%d invalid variable buffer offset: off=%d, var_off=%s\n",
			regno, off, tn_buf);
		return -EACCES;
	}

	return 0;
}

static int check_tp_buffer_access(struct bpf_verifier_env *env,
				  const struct bpf_reg_state *reg,
				  int regno, int off, int size)
{
	int err;

	err = __check_buffer_access(env, "tracepoint", reg, regno, off, size);
	if (err)
		return err;

	if (off + size > env->prog->aux->max_tp_access)
		env->prog->aux->max_tp_access = off + size;

	return 0;
}

static int check_buffer_access(struct bpf_verifier_env *env,
			       const struct bpf_reg_state *reg,
			       int regno, int off, int size,
			       bool zero_size_allowed,
			       const char *buf_info,
			       u32 *max_access)
{
	int err;

	err = __check_buffer_access(env, buf_info, reg, regno, off, size);
	if (err)
		return err;

	if (off + size > *max_access)
		*max_access = off + size;

	return 0;
}

/* BPF architecture zero extends alu32 ops into 64-bit registesr */
static void zext_32_to_64(struct bpf_reg_state *reg)
{
	reg->var_off = tnum_subreg(reg->var_off);
	__reg_assign_32_into_64(reg);
}

/* truncate register to smaller size (in bytes)
 * must be called with size < BPF_REG_SIZE
 */
static void coerce_reg_to_size(struct bpf_reg_state *reg, int size)
{
	u64 mask;

	/* clear high bits in bit representation */
	reg->var_off = tnum_cast(reg->var_off, size);

	/* fix arithmetic bounds */
	mask = ((u64)1 << (size * 8)) - 1;
	if ((reg->umin_value & ~mask) == (reg->umax_value & ~mask)) {
		reg->umin_value &= mask;
		reg->umax_value &= mask;
	} else {
		reg->umin_value = 0;
		reg->umax_value = mask;
	}
	reg->smin_value = reg->umin_value;
	reg->smax_value = reg->umax_value;

	/* If size is smaller than 32bit register the 32bit register
	 * values are also truncated so we push 64-bit bounds into
	 * 32-bit bounds. Above were truncated < 32-bits already.
	 */
	if (size >= 4)
		return;
	__reg_combine_64_into_32(reg);
}

static bool bpf_map_is_rdonly(const struct bpf_map *map)
{
	/* A map is considered read-only if the following condition are true:
	 *
	 * 1) BPF program side cannot change any of the map content. The
	 *    BPF_F_RDONLY_PROG flag is throughout the lifetime of a map
	 *    and was set at map creation time.
	 * 2) The map value(s) have been initialized from user space by a
	 *    loader and then "frozen", such that no new map update/delete
	 *    operations from syscall side are possible for the rest of
	 *    the map's lifetime from that point onwards.
	 * 3) Any parallel/pending map update/delete operations from syscall
	 *    side have been completed. Only after that point, it's safe to
	 *    assume that map value(s) are immutable.
	 */
	return (map->map_flags & BPF_F_RDONLY_PROG) &&
	       READ_ONCE(map->frozen) &&
	       !bpf_map_write_active(map);
}

static int bpf_map_direct_read(struct bpf_map *map, int off, int size, u64 *val)
{
	void *ptr;
	u64 addr;
	int err;

	err = map->ops->map_direct_value_addr(map, &addr, off);
	if (err)
		return err;
	ptr = (void *)(long)addr + off;

	switch (size) {
	case sizeof(u8):
		*val = (u64)*(u8 *)ptr;
		break;
	case sizeof(u16):
		*val = (u64)*(u16 *)ptr;
		break;
	case sizeof(u32):
		*val = (u64)*(u32 *)ptr;
		break;
	case sizeof(u64):
		*val = *(u64 *)ptr;
		break;
	default:
		return -EINVAL;
	}
	return 0;
}

static int check_ptr_to_btf_access(struct bpf_verifier_env *env,
				   struct bpf_reg_state *regs,
				   int regno, int off, int size,
				   enum bpf_access_type atype,
				   int value_regno)
{
	struct bpf_reg_state *reg = regs + regno;
	const struct btf_type *t = btf_type_by_id(btf_vmlinux, reg->btf_id);
	const char *tname = btf_name_by_offset(btf_vmlinux, t->name_off);
	u32 btf_id;
	int ret;

	if (off < 0) {
		verbose(env,
			"R%d is ptr_%s invalid negative access: off=%d\n",
			regno, tname, off);
		return -EACCES;
	}
	if (!tnum_is_const(reg->var_off) || reg->var_off.value) {
		char tn_buf[48];

		tnum_strn(tn_buf, sizeof(tn_buf), reg->var_off);
		verbose(env,
			"R%d is ptr_%s invalid variable offset: off=%d, var_off=%s\n",
			regno, tname, off, tn_buf);
		return -EACCES;
	}

	if (env->ops->btf_struct_access) {
		ret = env->ops->btf_struct_access(&env->log, t, off, size,
						  atype, &btf_id);
	} else {
		if (atype != BPF_READ) {
			verbose(env, "only read is supported\n");
			return -EACCES;
		}

		ret = btf_struct_access(&env->log, t, off, size, atype,
					&btf_id);
	}

	if (ret < 0)
		return ret;

	if (atype == BPF_READ && value_regno >= 0)
		mark_btf_ld_reg(env, regs, value_regno, ret, btf_id);

	return 0;
}

static int check_ptr_to_map_access(struct bpf_verifier_env *env,
				   struct bpf_reg_state *regs,
				   int regno, int off, int size,
				   enum bpf_access_type atype,
				   int value_regno)
{
	struct bpf_reg_state *reg = regs + regno;
	struct bpf_map *map = reg->map_ptr;
	const struct btf_type *t;
	const char *tname;
	u32 btf_id;
	int ret;

	if (!btf_vmlinux) {
		verbose(env, "map_ptr access not supported without CONFIG_DEBUG_INFO_BTF\n");
		return -ENOTSUPP;
	}

	if (!map->ops->map_btf_id || !*map->ops->map_btf_id) {
		verbose(env, "map_ptr access not supported for map type %d\n",
			map->map_type);
		return -ENOTSUPP;
	}

	t = btf_type_by_id(btf_vmlinux, *map->ops->map_btf_id);
	tname = btf_name_by_offset(btf_vmlinux, t->name_off);

	if (!env->allow_ptr_to_map_access) {
		verbose(env,
			"%s access is allowed only to CAP_PERFMON and CAP_SYS_ADMIN\n",
			tname);
		return -EPERM;
	}

	if (off < 0) {
		verbose(env, "R%d is %s invalid negative access: off=%d\n",
			regno, tname, off);
		return -EACCES;
	}

	if (atype != BPF_READ) {
		verbose(env, "only read from %s is supported\n", tname);
		return -EACCES;
	}

	ret = btf_struct_access(&env->log, t, off, size, atype, &btf_id);
	if (ret < 0)
		return ret;

	if (value_regno >= 0)
		mark_btf_ld_reg(env, regs, value_regno, ret, btf_id);

	return 0;
}

/* Check that the stack access at the given offset is within bounds. The
 * maximum valid offset is -1.
 *
 * The minimum valid offset is -MAX_BPF_STACK for writes, and
 * -state->allocated_stack for reads.
 */
static int check_stack_slot_within_bounds(int off,
					  struct bpf_func_state *state,
					  enum bpf_access_type t)
{
	int min_valid_off;

	if (t == BPF_WRITE)
		min_valid_off = -MAX_BPF_STACK;
	else
		min_valid_off = -state->allocated_stack;

	if (off < min_valid_off || off > -1)
		return -EACCES;
	return 0;
}

/* Check that the stack access at 'regno + off' falls within the maximum stack
 * bounds.
 *
 * 'off' includes `regno->offset`, but not its dynamic part (if any).
 */
static int check_stack_access_within_bounds(
		struct bpf_verifier_env *env,
		int regno, int off, int access_size,
		enum stack_access_src src, enum bpf_access_type type)
{
	struct bpf_reg_state *regs = cur_regs(env);
	struct bpf_reg_state *reg = regs + regno;
	struct bpf_func_state *state = func(env, reg);
	int min_off, max_off;
	int err;
	char *err_extra;

	if (src == ACCESS_HELPER)
		/* We don't know if helpers are reading or writing (or both). */
		err_extra = " indirect access to";
	else if (type == BPF_READ)
		err_extra = " read from";
	else
		err_extra = " write to";

	if (tnum_is_const(reg->var_off)) {
		min_off = reg->var_off.value + off;
		if (access_size > 0)
			max_off = min_off + access_size - 1;
		else
			max_off = min_off;
	} else {
		if (reg->smax_value >= BPF_MAX_VAR_OFF ||
		    reg->smin_value <= -BPF_MAX_VAR_OFF) {
			verbose(env, "invalid unbounded variable-offset%s stack R%d\n",
				err_extra, regno);
			return -EACCES;
		}
		min_off = reg->smin_value + off;
		if (access_size > 0)
			max_off = reg->smax_value + off + access_size - 1;
		else
			max_off = min_off;
	}

	err = check_stack_slot_within_bounds(min_off, state, type);
	if (!err)
		err = check_stack_slot_within_bounds(max_off, state, type);

	if (err) {
		if (tnum_is_const(reg->var_off)) {
			verbose(env, "invalid%s stack R%d off=%d size=%d\n",
				err_extra, regno, off, access_size);
		} else {
			char tn_buf[48];

			tnum_strn(tn_buf, sizeof(tn_buf), reg->var_off);
			verbose(env, "invalid variable-offset%s stack R%d var_off=%s size=%d\n",
				err_extra, regno, tn_buf, access_size);
		}
	}
	return err;
}

/* check whether memory at (regno + off) is accessible for t = (read | write)
 * if t==write, value_regno is a register which value is stored into memory
 * if t==read, value_regno is a register which will receive the value from memory
 * if t==write && value_regno==-1, some unknown value is stored into memory
 * if t==read && value_regno==-1, don't care what we read from memory
 */
static int check_mem_access(struct bpf_verifier_env *env, int insn_idx, u32 regno,
			    int off, int bpf_size, enum bpf_access_type t,
			    int value_regno, bool strict_alignment_once)
{
	struct bpf_reg_state *regs = cur_regs(env);
	struct bpf_reg_state *reg = regs + regno;
	struct bpf_func_state *state;
	int size, err = 0;

	size = bpf_size_to_bytes(bpf_size);
	if (size < 0)
		return size;

	/* alignment checks will add in reg->off themselves */
	err = check_ptr_alignment(env, reg, off, size, strict_alignment_once);
	if (err)
		return err;

	/* for access checks, reg->off is just part of off */
	off += reg->off;

	if (reg->type == PTR_TO_MAP_VALUE) {
		if (t == BPF_WRITE && value_regno >= 0 &&
		    is_pointer_value(env, value_regno)) {
			verbose(env, "R%d leaks addr into map\n", value_regno);
			return -EACCES;
		}
		err = check_map_access_type(env, regno, off, size, t);
		if (err)
			return err;
		err = check_map_access(env, regno, off, size, false);
		if (!err && t == BPF_READ && value_regno >= 0) {
			struct bpf_map *map = reg->map_ptr;

			/* if map is read-only, track its contents as scalars */
			if (tnum_is_const(reg->var_off) &&
			    bpf_map_is_rdonly(map) &&
			    map->ops->map_direct_value_addr) {
				int map_off = off + reg->var_off.value;
				u64 val = 0;

				err = bpf_map_direct_read(map, map_off, size,
							  &val);
				if (err)
					return err;

				regs[value_regno].type = SCALAR_VALUE;
				__mark_reg_known(&regs[value_regno], val);
			} else {
				mark_reg_unknown(env, regs, value_regno);
			}
		}
	} else if (reg->type == PTR_TO_MEM) {
		if (t == BPF_WRITE && value_regno >= 0 &&
		    is_pointer_value(env, value_regno)) {
			verbose(env, "R%d leaks addr into mem\n", value_regno);
			return -EACCES;
		}
		err = check_mem_region_access(env, regno, off, size,
					      reg->mem_size, false);
		if (!err && t == BPF_READ && value_regno >= 0)
			mark_reg_unknown(env, regs, value_regno);
	} else if (reg->type == PTR_TO_CTX) {
		enum bpf_reg_type reg_type = SCALAR_VALUE;
		u32 btf_id = 0;

		if (t == BPF_WRITE && value_regno >= 0 &&
		    is_pointer_value(env, value_regno)) {
			verbose(env, "R%d leaks addr into ctx\n", value_regno);
			return -EACCES;
		}

		err = check_ctx_reg(env, reg, regno);
		if (err < 0)
			return err;

		err = check_ctx_access(env, insn_idx, off, size, t, &reg_type, &btf_id);
		if (err)
			verbose_linfo(env, insn_idx, "; ");
		if (!err && t == BPF_READ && value_regno >= 0) {
			/* ctx access returns either a scalar, or a
			 * PTR_TO_PACKET[_META,_END]. In the latter
			 * case, we know the offset is zero.
			 */
			if (reg_type == SCALAR_VALUE) {
				mark_reg_unknown(env, regs, value_regno);
			} else {
				mark_reg_known_zero(env, regs,
						    value_regno);
				if (reg_type_may_be_null(reg_type))
					regs[value_regno].id = ++env->id_gen;
				/* A load of ctx field could have different
				 * actual load size with the one encoded in the
				 * insn. When the dst is PTR, it is for sure not
				 * a sub-register.
				 */
				regs[value_regno].subreg_def = DEF_NOT_SUBREG;
				if (reg_type == PTR_TO_BTF_ID ||
				    reg_type == PTR_TO_BTF_ID_OR_NULL)
					regs[value_regno].btf_id = btf_id;
			}
			regs[value_regno].type = reg_type;
		}

	} else if (reg->type == PTR_TO_STACK) {
		/* Basic bounds checks. */
		err = check_stack_access_within_bounds(env, regno, off, size, ACCESS_DIRECT, t);
		if (err)
			return err;

		state = func(env, reg);
		err = update_stack_depth(env, state, off);
		if (err)
			return err;

		if (t == BPF_READ)
			err = check_stack_read(env, regno, off, size,
					       value_regno);
		else
			err = check_stack_write(env, regno, off, size,
						value_regno, insn_idx);
	} else if (reg_is_pkt_pointer(reg)) {
		if (t == BPF_WRITE && !may_access_direct_pkt_data(env, NULL, t)) {
			verbose(env, "cannot write into packet\n");
			return -EACCES;
		}
		if (t == BPF_WRITE && value_regno >= 0 &&
		    is_pointer_value(env, value_regno)) {
			verbose(env, "R%d leaks addr into packet\n",
				value_regno);
			return -EACCES;
		}
		err = check_packet_access(env, regno, off, size, false);
		if (!err && t == BPF_READ && value_regno >= 0)
			mark_reg_unknown(env, regs, value_regno);
	} else if (reg->type == PTR_TO_FLOW_KEYS) {
		if (t == BPF_WRITE && value_regno >= 0 &&
		    is_pointer_value(env, value_regno)) {
			verbose(env, "R%d leaks addr into flow keys\n",
				value_regno);
			return -EACCES;
		}

		err = check_flow_keys_access(env, off, size);
		if (!err && t == BPF_READ && value_regno >= 0)
			mark_reg_unknown(env, regs, value_regno);
	} else if (type_is_sk_pointer(reg->type)) {
		if (t == BPF_WRITE) {
			verbose(env, "R%d cannot write into %s\n",
				regno, reg_type_str[reg->type]);
			return -EACCES;
		}
		err = check_sock_access(env, insn_idx, regno, off, size, t);
		if (!err && value_regno >= 0)
			mark_reg_unknown(env, regs, value_regno);
	} else if (reg->type == PTR_TO_TP_BUFFER) {
		err = check_tp_buffer_access(env, reg, regno, off, size);
		if (!err && t == BPF_READ && value_regno >= 0)
			mark_reg_unknown(env, regs, value_regno);
	} else if (reg->type == PTR_TO_BTF_ID) {
		err = check_ptr_to_btf_access(env, regs, regno, off, size, t,
					      value_regno);
	} else if (reg->type == CONST_PTR_TO_MAP) {
		err = check_ptr_to_map_access(env, regs, regno, off, size, t,
					      value_regno);
	} else if (reg->type == PTR_TO_RDONLY_BUF) {
		if (t == BPF_WRITE) {
			verbose(env, "R%d cannot write into %s\n",
				regno, reg_type_str[reg->type]);
			return -EACCES;
		}
		err = check_buffer_access(env, reg, regno, off, size, false,
					  "rdonly",
					  &env->prog->aux->max_rdonly_access);
		if (!err && value_regno >= 0)
			mark_reg_unknown(env, regs, value_regno);
	} else if (reg->type == PTR_TO_RDWR_BUF) {
		err = check_buffer_access(env, reg, regno, off, size, false,
					  "rdwr",
					  &env->prog->aux->max_rdwr_access);
		if (!err && t == BPF_READ && value_regno >= 0)
			mark_reg_unknown(env, regs, value_regno);
	} else {
		verbose(env, "R%d invalid mem access '%s'\n", regno,
			reg_type_str[reg->type]);
		return -EACCES;
	}

	if (!err && size < BPF_REG_SIZE && value_regno >= 0 && t == BPF_READ &&
	    regs[value_regno].type == SCALAR_VALUE) {
		/* b/h/w load zero-extends, mark upper bits as known 0 */
		coerce_reg_to_size(&regs[value_regno], size);
	}
	return err;
}

static int check_xadd(struct bpf_verifier_env *env, int insn_idx, struct bpf_insn *insn)
{
	int err;

	if ((BPF_SIZE(insn->code) != BPF_W && BPF_SIZE(insn->code) != BPF_DW) ||
	    insn->imm != 0) {
		verbose(env, "BPF_XADD uses reserved fields\n");
		return -EINVAL;
	}

	/* check src1 operand */
	err = check_reg_arg(env, insn->src_reg, SRC_OP);
	if (err)
		return err;

	/* check src2 operand */
	err = check_reg_arg(env, insn->dst_reg, SRC_OP);
	if (err)
		return err;

	if (is_pointer_value(env, insn->src_reg)) {
		verbose(env, "R%d leaks addr into mem\n", insn->src_reg);
		return -EACCES;
	}

	if (is_ctx_reg(env, insn->dst_reg) ||
	    is_pkt_reg(env, insn->dst_reg) ||
	    is_flow_key_reg(env, insn->dst_reg) ||
	    is_sk_reg(env, insn->dst_reg)) {
		verbose(env, "BPF_XADD stores into R%d %s is not allowed\n",
			insn->dst_reg,
			reg_type_str[reg_state(env, insn->dst_reg)->type]);
		return -EACCES;
	}

	/* check whether atomic_add can read the memory */
	err = check_mem_access(env, insn_idx, insn->dst_reg, insn->off,
			       BPF_SIZE(insn->code), BPF_READ, -1, true);
	if (err)
		return err;

	/* check whether atomic_add can write into the same memory */
	return check_mem_access(env, insn_idx, insn->dst_reg, insn->off,
				BPF_SIZE(insn->code), BPF_WRITE, -1, true);
}

/* When register 'regno' is used to read the stack (either directly or through
 * a helper function) make sure that it's within stack boundary and, depending
 * on the access type, that all elements of the stack are initialized.
 *
 * 'off' includes 'regno->off', but not its dynamic part (if any).
 *
 * All registers that have been spilled on the stack in the slots within the
 * read offsets are marked as read.
 */
static int check_stack_range_initialized(
		struct bpf_verifier_env *env, int regno, int off,
		int access_size, bool zero_size_allowed,
		enum stack_access_src type, struct bpf_call_arg_meta *meta)
{
	struct bpf_reg_state *reg = reg_state(env, regno);
	struct bpf_func_state *state = func(env, reg);
	int err, min_off, max_off, i, j, slot, spi;
	char *err_extra = type == ACCESS_HELPER ? " indirect" : "";
	enum bpf_access_type bounds_check_type;
	/* Some accesses can write anything into the stack, others are
	 * read-only.
	 */
	bool clobber = false;

	if (access_size == 0 && !zero_size_allowed) {
		verbose(env, "invalid zero-sized read\n");
		return -EACCES;
	}

	if (type == ACCESS_HELPER) {
		/* The bounds checks for writes are more permissive than for
		 * reads. However, if raw_mode is not set, we'll do extra
		 * checks below.
		 */
		bounds_check_type = BPF_WRITE;
		clobber = true;
	} else {
		bounds_check_type = BPF_READ;
	}
	err = check_stack_access_within_bounds(env, regno, off, access_size,
					       type, bounds_check_type);
	if (err)
		return err;


	if (tnum_is_const(reg->var_off)) {
		min_off = max_off = reg->var_off.value + off;
	} else {
		/* Variable offset is prohibited for unprivileged mode for
		 * simplicity since it requires corresponding support in
		 * Spectre masking for stack ALU.
		 * See also retrieve_ptr_limit().
		 */
		if (!env->bypass_spec_v1) {
			char tn_buf[48];

			tnum_strn(tn_buf, sizeof(tn_buf), reg->var_off);
			verbose(env, "R%d%s variable offset stack access prohibited for !root, var_off=%s\n",
				regno, err_extra, tn_buf);
			return -EACCES;
		}
		/* Only initialized buffer on stack is allowed to be accessed
		 * with variable offset. With uninitialized buffer it's hard to
		 * guarantee that whole memory is marked as initialized on
		 * helper return since specific bounds are unknown what may
		 * cause uninitialized stack leaking.
		 */
		if (meta && meta->raw_mode)
			meta = NULL;

		min_off = reg->smin_value + off;
		max_off = reg->smax_value + off;
	}

	if (meta && meta->raw_mode) {
		meta->access_size = access_size;
		meta->regno = regno;
		return 0;
	}

	for (i = min_off; i < max_off + access_size; i++) {
		u8 *stype;

		slot = -i - 1;
		spi = slot / BPF_REG_SIZE;
		if (state->allocated_stack <= slot)
			goto err;
		stype = &state->stack[spi].slot_type[slot % BPF_REG_SIZE];
		if (*stype == STACK_MISC)
			goto mark;
		if (*stype == STACK_ZERO) {
			if (clobber) {
				/* helper can write anything into the stack */
				*stype = STACK_MISC;
			}
			goto mark;
		}

		if (state->stack[spi].slot_type[0] == STACK_SPILL &&
		    state->stack[spi].spilled_ptr.type == PTR_TO_BTF_ID)
			goto mark;

		if (state->stack[spi].slot_type[0] == STACK_SPILL &&
		    (state->stack[spi].spilled_ptr.type == SCALAR_VALUE ||
		     env->allow_ptr_leaks)) {
			if (clobber) {
				__mark_reg_unknown(env, &state->stack[spi].spilled_ptr);
				for (j = 0; j < BPF_REG_SIZE; j++)
					state->stack[spi].slot_type[j] = STACK_MISC;
			}
			goto mark;
		}

err:
		if (tnum_is_const(reg->var_off)) {
			verbose(env, "invalid%s read from stack R%d off %d+%d size %d\n",
				err_extra, regno, min_off, i - min_off, access_size);
		} else {
			char tn_buf[48];

			tnum_strn(tn_buf, sizeof(tn_buf), reg->var_off);
			verbose(env, "invalid%s read from stack R%d var_off %s+%d size %d\n",
				err_extra, regno, tn_buf, i - min_off, access_size);
		}
		return -EACCES;
mark:
		/* reading any byte out of 8-byte 'spill_slot' will cause
		 * the whole slot to be marked as 'read'
		 */
		mark_reg_read(env, &state->stack[spi].spilled_ptr,
			      state->stack[spi].spilled_ptr.parent,
			      REG_LIVE_READ64);
	}
	return update_stack_depth(env, state, min_off);
}

static int check_helper_mem_access(struct bpf_verifier_env *env, int regno,
				   int access_size, bool zero_size_allowed,
				   struct bpf_call_arg_meta *meta)
{
	struct bpf_reg_state *regs = cur_regs(env), *reg = &regs[regno];

	switch (reg->type) {
	case PTR_TO_PACKET:
	case PTR_TO_PACKET_META:
		return check_packet_access(env, regno, reg->off, access_size,
					   zero_size_allowed);
	case PTR_TO_MAP_VALUE:
		if (check_map_access_type(env, regno, reg->off, access_size,
					  meta && meta->raw_mode ? BPF_WRITE :
					  BPF_READ))
			return -EACCES;
		return check_map_access(env, regno, reg->off, access_size,
					zero_size_allowed);
	case PTR_TO_MEM:
		return check_mem_region_access(env, regno, reg->off,
					       access_size, reg->mem_size,
					       zero_size_allowed);
	case PTR_TO_RDONLY_BUF:
		if (meta && meta->raw_mode)
			return -EACCES;
		return check_buffer_access(env, reg, regno, reg->off,
					   access_size, zero_size_allowed,
					   "rdonly",
					   &env->prog->aux->max_rdonly_access);
	case PTR_TO_RDWR_BUF:
		return check_buffer_access(env, reg, regno, reg->off,
					   access_size, zero_size_allowed,
					   "rdwr",
					   &env->prog->aux->max_rdwr_access);
	case PTR_TO_STACK:
		return check_stack_range_initialized(
				env,
				regno, reg->off, access_size,
				zero_size_allowed, ACCESS_HELPER, meta);
	default: /* scalar_value or invalid ptr */
		/* Allow zero-byte read from NULL, regardless of pointer type */
		if (zero_size_allowed && access_size == 0 &&
		    register_is_null(reg))
			return 0;

		verbose(env, "R%d type=%s expected=%s\n", regno,
			reg_type_str[reg->type],
			reg_type_str[PTR_TO_STACK]);
		return -EACCES;
	}
}

/* Implementation details:
 * bpf_map_lookup returns PTR_TO_MAP_VALUE_OR_NULL
 * Two bpf_map_lookups (even with the same key) will have different reg->id.
 * For traditional PTR_TO_MAP_VALUE the verifier clears reg->id after
 * value_or_null->value transition, since the verifier only cares about
 * the range of access to valid map value pointer and doesn't care about actual
 * address of the map element.
 * For maps with 'struct bpf_spin_lock' inside map value the verifier keeps
 * reg->id > 0 after value_or_null->value transition. By doing so
 * two bpf_map_lookups will be considered two different pointers that
 * point to different bpf_spin_locks.
 * The verifier allows taking only one bpf_spin_lock at a time to avoid
 * dead-locks.
 * Since only one bpf_spin_lock is allowed the checks are simpler than
 * reg_is_refcounted() logic. The verifier needs to remember only
 * one spin_lock instead of array of acquired_refs.
 * cur_state->active_spin_lock remembers which map value element got locked
 * and clears it after bpf_spin_unlock.
 */
static int process_spin_lock(struct bpf_verifier_env *env, int regno,
			     bool is_lock)
{
	struct bpf_reg_state *regs = cur_regs(env), *reg = &regs[regno];
	struct bpf_verifier_state *cur = env->cur_state;
	bool is_const = tnum_is_const(reg->var_off);
	struct bpf_map *map = reg->map_ptr;
	u64 val = reg->var_off.value;

	if (!is_const) {
		verbose(env,
			"R%d doesn't have constant offset. bpf_spin_lock has to be at the constant offset\n",
			regno);
		return -EINVAL;
	}
	if (!map->btf) {
		verbose(env,
			"map '%s' has to have BTF in order to use bpf_spin_lock\n",
			map->name);
		return -EINVAL;
	}
	if (!map_value_has_spin_lock(map)) {
		if (map->spin_lock_off == -E2BIG)
			verbose(env,
				"map '%s' has more than one 'struct bpf_spin_lock'\n",
				map->name);
		else if (map->spin_lock_off == -ENOENT)
			verbose(env,
				"map '%s' doesn't have 'struct bpf_spin_lock'\n",
				map->name);
		else
			verbose(env,
				"map '%s' is not a struct type or bpf_spin_lock is mangled\n",
				map->name);
		return -EINVAL;
	}
	if (map->spin_lock_off != val + reg->off) {
		verbose(env, "off %lld doesn't point to 'struct bpf_spin_lock'\n",
			val + reg->off);
		return -EINVAL;
	}
	if (is_lock) {
		if (cur->active_spin_lock) {
			verbose(env,
				"Locking two bpf_spin_locks are not allowed\n");
			return -EINVAL;
		}
		cur->active_spin_lock = reg->id;
	} else {
		if (!cur->active_spin_lock) {
			verbose(env, "bpf_spin_unlock without taking a lock\n");
			return -EINVAL;
		}
		if (cur->active_spin_lock != reg->id) {
			verbose(env, "bpf_spin_unlock of different lock\n");
			return -EINVAL;
		}
		cur->active_spin_lock = 0;
	}
	return 0;
}

static bool arg_type_is_mem_ptr(enum bpf_arg_type type)
{
	return type == ARG_PTR_TO_MEM ||
	       type == ARG_PTR_TO_MEM_OR_NULL ||
	       type == ARG_PTR_TO_UNINIT_MEM;
}

static bool arg_type_is_mem_size(enum bpf_arg_type type)
{
	return type == ARG_CONST_SIZE ||
	       type == ARG_CONST_SIZE_OR_ZERO;
}

static bool arg_type_is_alloc_size(enum bpf_arg_type type)
{
	return type == ARG_CONST_ALLOC_SIZE_OR_ZERO;
}

static bool arg_type_is_int_ptr(enum bpf_arg_type type)
{
	return type == ARG_PTR_TO_INT ||
	       type == ARG_PTR_TO_LONG;
}

static int int_ptr_type_to_size(enum bpf_arg_type type)
{
	if (type == ARG_PTR_TO_INT)
		return sizeof(u32);
	else if (type == ARG_PTR_TO_LONG)
		return sizeof(u64);

	return -EINVAL;
}

static int resolve_map_arg_type(struct bpf_verifier_env *env,
				 const struct bpf_call_arg_meta *meta,
				 enum bpf_arg_type *arg_type)
{
	if (!meta->map_ptr) {
		/* kernel subsystem misconfigured verifier */
		verbose(env, "invalid map_ptr to access map->type\n");
		return -EACCES;
	}

	switch (meta->map_ptr->map_type) {
	case BPF_MAP_TYPE_SOCKMAP:
	case BPF_MAP_TYPE_SOCKHASH:
		if (*arg_type == ARG_PTR_TO_MAP_VALUE) {
			*arg_type = ARG_PTR_TO_BTF_ID_SOCK_COMMON;
		} else {
			verbose(env, "invalid arg_type for sockmap/sockhash\n");
			return -EINVAL;
		}
		break;

	default:
		break;
	}
	return 0;
}

struct bpf_reg_types {
	const enum bpf_reg_type types[10];
	u32 *btf_id;
};

static const struct bpf_reg_types map_key_value_types = {
	.types = {
		PTR_TO_STACK,
		PTR_TO_PACKET,
		PTR_TO_PACKET_META,
		PTR_TO_MAP_VALUE,
	},
};

static const struct bpf_reg_types sock_types = {
	.types = {
		PTR_TO_SOCK_COMMON,
		PTR_TO_SOCKET,
		PTR_TO_TCP_SOCK,
		PTR_TO_XDP_SOCK,
	},
};

#ifdef CONFIG_NET
static const struct bpf_reg_types btf_id_sock_common_types = {
	.types = {
		PTR_TO_SOCK_COMMON,
		PTR_TO_SOCKET,
		PTR_TO_TCP_SOCK,
		PTR_TO_XDP_SOCK,
		PTR_TO_BTF_ID,
	},
	.btf_id = &btf_sock_ids[BTF_SOCK_TYPE_SOCK_COMMON],
};
#endif

static const struct bpf_reg_types mem_types = {
	.types = {
		PTR_TO_STACK,
		PTR_TO_PACKET,
		PTR_TO_PACKET_META,
		PTR_TO_MAP_VALUE,
		PTR_TO_MEM,
		PTR_TO_RDONLY_BUF,
		PTR_TO_RDWR_BUF,
	},
};

static const struct bpf_reg_types int_ptr_types = {
	.types = {
		PTR_TO_STACK,
		PTR_TO_PACKET,
		PTR_TO_PACKET_META,
		PTR_TO_MAP_VALUE,
	},
};

static const struct bpf_reg_types fullsock_types = { .types = { PTR_TO_SOCKET } };
static const struct bpf_reg_types scalar_types = { .types = { SCALAR_VALUE } };
static const struct bpf_reg_types context_types = { .types = { PTR_TO_CTX } };
static const struct bpf_reg_types alloc_mem_types = { .types = { PTR_TO_MEM } };
static const struct bpf_reg_types const_map_ptr_types = { .types = { CONST_PTR_TO_MAP } };
static const struct bpf_reg_types btf_ptr_types = { .types = { PTR_TO_BTF_ID } };
static const struct bpf_reg_types spin_lock_types = { .types = { PTR_TO_MAP_VALUE } };
static const struct bpf_reg_types percpu_btf_ptr_types = { .types = { PTR_TO_PERCPU_BTF_ID } };

static const struct bpf_reg_types *compatible_reg_types[__BPF_ARG_TYPE_MAX] = {
	[ARG_PTR_TO_MAP_KEY]		= &map_key_value_types,
	[ARG_PTR_TO_MAP_VALUE]		= &map_key_value_types,
	[ARG_PTR_TO_UNINIT_MAP_VALUE]	= &map_key_value_types,
	[ARG_PTR_TO_MAP_VALUE_OR_NULL]	= &map_key_value_types,
	[ARG_CONST_SIZE]		= &scalar_types,
	[ARG_CONST_SIZE_OR_ZERO]	= &scalar_types,
	[ARG_CONST_ALLOC_SIZE_OR_ZERO]	= &scalar_types,
	[ARG_CONST_MAP_PTR]		= &const_map_ptr_types,
	[ARG_PTR_TO_CTX]		= &context_types,
	[ARG_PTR_TO_CTX_OR_NULL]	= &context_types,
	[ARG_PTR_TO_SOCK_COMMON]	= &sock_types,
#ifdef CONFIG_NET
	[ARG_PTR_TO_BTF_ID_SOCK_COMMON]	= &btf_id_sock_common_types,
#endif
	[ARG_PTR_TO_SOCKET]		= &fullsock_types,
	[ARG_PTR_TO_SOCKET_OR_NULL]	= &fullsock_types,
	[ARG_PTR_TO_BTF_ID]		= &btf_ptr_types,
	[ARG_PTR_TO_SPIN_LOCK]		= &spin_lock_types,
	[ARG_PTR_TO_MEM]		= &mem_types,
	[ARG_PTR_TO_MEM_OR_NULL]	= &mem_types,
	[ARG_PTR_TO_UNINIT_MEM]		= &mem_types,
	[ARG_PTR_TO_ALLOC_MEM]		= &alloc_mem_types,
	[ARG_PTR_TO_ALLOC_MEM_OR_NULL]	= &alloc_mem_types,
	[ARG_PTR_TO_INT]		= &int_ptr_types,
	[ARG_PTR_TO_LONG]		= &int_ptr_types,
	[ARG_PTR_TO_PERCPU_BTF_ID]	= &percpu_btf_ptr_types,
};

static int check_reg_type(struct bpf_verifier_env *env, u32 regno,
			  enum bpf_arg_type arg_type,
			  const u32 *arg_btf_id)
{
	struct bpf_reg_state *regs = cur_regs(env), *reg = &regs[regno];
	enum bpf_reg_type expected, type = reg->type;
	const struct bpf_reg_types *compatible;
	int i, j;

	compatible = compatible_reg_types[arg_type];
	if (!compatible) {
		verbose(env, "verifier internal error: unsupported arg type %d\n", arg_type);
		return -EFAULT;
	}

	for (i = 0; i < ARRAY_SIZE(compatible->types); i++) {
		expected = compatible->types[i];
		if (expected == NOT_INIT)
			break;

		if (type == expected)
			goto found;
	}

	verbose(env, "R%d type=%s expected=", regno, reg_type_str[type]);
	for (j = 0; j + 1 < i; j++)
		verbose(env, "%s, ", reg_type_str[compatible->types[j]]);
	verbose(env, "%s\n", reg_type_str[compatible->types[j]]);
	return -EACCES;

found:
	if (type == PTR_TO_BTF_ID) {
		if (!arg_btf_id) {
			if (!compatible->btf_id) {
				verbose(env, "verifier internal error: missing arg compatible BTF ID\n");
				return -EFAULT;
			}
			arg_btf_id = compatible->btf_id;
		}

		if (!btf_struct_ids_match(&env->log, reg->off, reg->btf_id,
					  *arg_btf_id)) {
			verbose(env, "R%d is of type %s but %s is expected\n",
				regno, kernel_type_name(reg->btf_id),
				kernel_type_name(*arg_btf_id));
			return -EACCES;
		}

		if (!tnum_is_const(reg->var_off) || reg->var_off.value) {
			verbose(env, "R%d is a pointer to in-kernel struct with non-zero offset\n",
				regno);
			return -EACCES;
		}
	}

	return 0;
}

static int check_func_arg(struct bpf_verifier_env *env, u32 arg,
			  struct bpf_call_arg_meta *meta,
			  const struct bpf_func_proto *fn)
{
	u32 regno = BPF_REG_1 + arg;
	struct bpf_reg_state *regs = cur_regs(env), *reg = &regs[regno];
	enum bpf_arg_type arg_type = fn->arg_type[arg];
	enum bpf_reg_type type = reg->type;
	int err = 0;

	if (arg_type == ARG_DONTCARE)
		return 0;

	err = check_reg_arg(env, regno, SRC_OP);
	if (err)
		return err;

	if (arg_type == ARG_ANYTHING) {
		if (is_pointer_value(env, regno)) {
			verbose(env, "R%d leaks addr into helper function\n",
				regno);
			return -EACCES;
		}
		return 0;
	}

	if (type_is_pkt_pointer(type) &&
	    !may_access_direct_pkt_data(env, meta, BPF_READ)) {
		verbose(env, "helper access to the packet is not allowed\n");
		return -EACCES;
	}

	if (arg_type == ARG_PTR_TO_MAP_VALUE ||
	    arg_type == ARG_PTR_TO_UNINIT_MAP_VALUE ||
	    arg_type == ARG_PTR_TO_MAP_VALUE_OR_NULL) {
		err = resolve_map_arg_type(env, meta, &arg_type);
		if (err)
			return err;
	}

	if (register_is_null(reg) && arg_type_may_be_null(arg_type))
		/* A NULL register has a SCALAR_VALUE type, so skip
		 * type checking.
		 */
		goto skip_type_check;

	err = check_reg_type(env, regno, arg_type, fn->arg_btf_id[arg]);
	if (err)
		return err;

	if (type == PTR_TO_CTX) {
		err = check_ctx_reg(env, reg, regno);
		if (err < 0)
			return err;
	}

skip_type_check:
	if (reg->ref_obj_id) {
		if (meta->ref_obj_id) {
			verbose(env, "verifier internal error: more than one arg with ref_obj_id R%d %u %u\n",
				regno, reg->ref_obj_id,
				meta->ref_obj_id);
			return -EFAULT;
		}
		meta->ref_obj_id = reg->ref_obj_id;
	}

	if (arg_type == ARG_CONST_MAP_PTR) {
		/* bpf_map_xxx(map_ptr) call: remember that map_ptr */
		meta->map_ptr = reg->map_ptr;
	} else if (arg_type == ARG_PTR_TO_MAP_KEY) {
		/* bpf_map_xxx(..., map_ptr, ..., key) call:
		 * check that [key, key + map->key_size) are within
		 * stack limits and initialized
		 */
		if (!meta->map_ptr) {
			/* in function declaration map_ptr must come before
			 * map_key, so that it's verified and known before
			 * we have to check map_key here. Otherwise it means
			 * that kernel subsystem misconfigured verifier
			 */
			verbose(env, "invalid map_ptr to access map->key\n");
			return -EACCES;
		}
		err = check_helper_mem_access(env, regno,
					      meta->map_ptr->key_size, false,
					      NULL);
	} else if (arg_type == ARG_PTR_TO_MAP_VALUE ||
		   (arg_type == ARG_PTR_TO_MAP_VALUE_OR_NULL &&
		    !register_is_null(reg)) ||
		   arg_type == ARG_PTR_TO_UNINIT_MAP_VALUE) {
		/* bpf_map_xxx(..., map_ptr, ..., value) call:
		 * check [value, value + map->value_size) validity
		 */
		if (!meta->map_ptr) {
			/* kernel subsystem misconfigured verifier */
			verbose(env, "invalid map_ptr to access map->value\n");
			return -EACCES;
		}
		meta->raw_mode = (arg_type == ARG_PTR_TO_UNINIT_MAP_VALUE);
		err = check_helper_mem_access(env, regno,
					      meta->map_ptr->value_size, false,
					      meta);
	} else if (arg_type == ARG_PTR_TO_PERCPU_BTF_ID) {
		if (!reg->btf_id) {
			verbose(env, "Helper has invalid btf_id in R%d\n", regno);
			return -EACCES;
		}
		meta->ret_btf_id = reg->btf_id;
	} else if (arg_type == ARG_PTR_TO_SPIN_LOCK) {
		if (meta->func_id == BPF_FUNC_spin_lock) {
			if (process_spin_lock(env, regno, true))
				return -EACCES;
		} else if (meta->func_id == BPF_FUNC_spin_unlock) {
			if (process_spin_lock(env, regno, false))
				return -EACCES;
		} else {
			verbose(env, "verifier internal error\n");
			return -EFAULT;
		}
	} else if (arg_type_is_mem_ptr(arg_type)) {
		/* The access to this pointer is only checked when we hit the
		 * next is_mem_size argument below.
		 */
		meta->raw_mode = (arg_type == ARG_PTR_TO_UNINIT_MEM);
	} else if (arg_type_is_mem_size(arg_type)) {
		bool zero_size_allowed = (arg_type == ARG_CONST_SIZE_OR_ZERO);

		/* This is used to refine r0 return value bounds for helpers
		 * that enforce this value as an upper bound on return values.
		 * See do_refine_retval_range() for helpers that can refine
		 * the return value. C type of helper is u32 so we pull register
		 * bound from umax_value however, if negative verifier errors
		 * out. Only upper bounds can be learned because retval is an
		 * int type and negative retvals are allowed.
		 */
		meta->msize_max_value = reg->umax_value;

		/* The register is SCALAR_VALUE; the access check
		 * happens using its boundaries.
		 */
		if (!tnum_is_const(reg->var_off))
			/* For unprivileged variable accesses, disable raw
			 * mode so that the program is required to
			 * initialize all the memory that the helper could
			 * just partially fill up.
			 */
			meta = NULL;

		if (reg->smin_value < 0) {
			verbose(env, "R%d min value is negative, either use unsigned or 'var &= const'\n",
				regno);
			return -EACCES;
		}

		if (reg->umin_value == 0) {
			err = check_helper_mem_access(env, regno - 1, 0,
						      zero_size_allowed,
						      meta);
			if (err)
				return err;
		}

		if (reg->umax_value >= BPF_MAX_VAR_SIZ) {
			verbose(env, "R%d unbounded memory access, use 'var &= const' or 'if (var < const)'\n",
				regno);
			return -EACCES;
		}
		err = check_helper_mem_access(env, regno - 1,
					      reg->umax_value,
					      zero_size_allowed, meta);
		if (!err)
			err = mark_chain_precision(env, regno);
	} else if (arg_type_is_alloc_size(arg_type)) {
		if (!tnum_is_const(reg->var_off)) {
			verbose(env, "R%d unbounded size, use 'var &= const' or 'if (var < const)'\n",
				regno);
			return -EACCES;
		}
		meta->mem_size = reg->var_off.value;
	} else if (arg_type_is_int_ptr(arg_type)) {
		int size = int_ptr_type_to_size(arg_type);

		err = check_helper_mem_access(env, regno, size, false, meta);
		if (err)
			return err;
		err = check_ptr_alignment(env, reg, 0, size, true);
	}

	return err;
}

static bool may_update_sockmap(struct bpf_verifier_env *env, int func_id)
{
	enum bpf_attach_type eatype = env->prog->expected_attach_type;
	enum bpf_prog_type type = resolve_prog_type(env->prog);

	if (func_id != BPF_FUNC_map_update_elem)
		return false;

	/* It's not possible to get access to a locked struct sock in these
	 * contexts, so updating is safe.
	 */
	switch (type) {
	case BPF_PROG_TYPE_TRACING:
		if (eatype == BPF_TRACE_ITER)
			return true;
		break;
	case BPF_PROG_TYPE_SOCKET_FILTER:
	case BPF_PROG_TYPE_SCHED_CLS:
	case BPF_PROG_TYPE_SCHED_ACT:
	case BPF_PROG_TYPE_XDP:
	case BPF_PROG_TYPE_SK_REUSEPORT:
	case BPF_PROG_TYPE_FLOW_DISSECTOR:
	case BPF_PROG_TYPE_SK_LOOKUP:
		return true;
	default:
		break;
	}

	verbose(env, "cannot update sockmap in this context\n");
	return false;
}

static bool allow_tail_call_in_subprogs(struct bpf_verifier_env *env)
{
	return env->prog->jit_requested && IS_ENABLED(CONFIG_X86_64);
}

static int check_map_func_compatibility(struct bpf_verifier_env *env,
					struct bpf_map *map, int func_id)
{
	if (!map)
		return 0;

	/* We need a two way check, first is from map perspective ... */
	switch (map->map_type) {
	case BPF_MAP_TYPE_PROG_ARRAY:
		if (func_id != BPF_FUNC_tail_call)
			goto error;
		break;
	case BPF_MAP_TYPE_PERF_EVENT_ARRAY:
		if (func_id != BPF_FUNC_perf_event_read &&
		    func_id != BPF_FUNC_perf_event_output &&
		    func_id != BPF_FUNC_skb_output &&
		    func_id != BPF_FUNC_perf_event_read_value &&
		    func_id != BPF_FUNC_xdp_output)
			goto error;
		break;
	case BPF_MAP_TYPE_RINGBUF:
		if (func_id != BPF_FUNC_ringbuf_output &&
		    func_id != BPF_FUNC_ringbuf_reserve &&
		    func_id != BPF_FUNC_ringbuf_query)
			goto error;
		break;
	case BPF_MAP_TYPE_STACK_TRACE:
		if (func_id != BPF_FUNC_get_stackid)
			goto error;
		break;
	case BPF_MAP_TYPE_CGROUP_ARRAY:
		if (func_id != BPF_FUNC_skb_under_cgroup &&
		    func_id != BPF_FUNC_current_task_under_cgroup)
			goto error;
		break;
	case BPF_MAP_TYPE_CGROUP_STORAGE:
	case BPF_MAP_TYPE_PERCPU_CGROUP_STORAGE:
		if (func_id != BPF_FUNC_get_local_storage)
			goto error;
		break;
	case BPF_MAP_TYPE_DEVMAP:
	case BPF_MAP_TYPE_DEVMAP_HASH:
		if (func_id != BPF_FUNC_redirect_map &&
		    func_id != BPF_FUNC_map_lookup_elem)
			goto error;
		break;
	/* Restrict bpf side of cpumap and xskmap, open when use-cases
	 * appear.
	 */
	case BPF_MAP_TYPE_CPUMAP:
		if (func_id != BPF_FUNC_redirect_map)
			goto error;
		break;
	case BPF_MAP_TYPE_XSKMAP:
		if (func_id != BPF_FUNC_redirect_map &&
		    func_id != BPF_FUNC_map_lookup_elem)
			goto error;
		break;
	case BPF_MAP_TYPE_ARRAY_OF_MAPS:
	case BPF_MAP_TYPE_HASH_OF_MAPS:
		if (func_id != BPF_FUNC_map_lookup_elem)
			goto error;
		break;
	case BPF_MAP_TYPE_SOCKMAP:
		if (func_id != BPF_FUNC_sk_redirect_map &&
		    func_id != BPF_FUNC_sock_map_update &&
		    func_id != BPF_FUNC_map_delete_elem &&
		    func_id != BPF_FUNC_msg_redirect_map &&
		    func_id != BPF_FUNC_sk_select_reuseport &&
		    func_id != BPF_FUNC_map_lookup_elem &&
		    !may_update_sockmap(env, func_id))
			goto error;
		break;
	case BPF_MAP_TYPE_SOCKHASH:
		if (func_id != BPF_FUNC_sk_redirect_hash &&
		    func_id != BPF_FUNC_sock_hash_update &&
		    func_id != BPF_FUNC_map_delete_elem &&
		    func_id != BPF_FUNC_msg_redirect_hash &&
		    func_id != BPF_FUNC_sk_select_reuseport &&
		    func_id != BPF_FUNC_map_lookup_elem &&
		    !may_update_sockmap(env, func_id))
			goto error;
		break;
	case BPF_MAP_TYPE_REUSEPORT_SOCKARRAY:
		if (func_id != BPF_FUNC_sk_select_reuseport)
			goto error;
		break;
	case BPF_MAP_TYPE_QUEUE:
	case BPF_MAP_TYPE_STACK:
		if (func_id != BPF_FUNC_map_peek_elem &&
		    func_id != BPF_FUNC_map_pop_elem &&
		    func_id != BPF_FUNC_map_push_elem)
			goto error;
		break;
	case BPF_MAP_TYPE_SK_STORAGE:
		if (func_id != BPF_FUNC_sk_storage_get &&
		    func_id != BPF_FUNC_sk_storage_delete)
			goto error;
		break;
	case BPF_MAP_TYPE_INODE_STORAGE:
		if (func_id != BPF_FUNC_inode_storage_get &&
		    func_id != BPF_FUNC_inode_storage_delete)
			goto error;
		break;
	default:
		break;
	}

	/* ... and second from the function itself. */
	switch (func_id) {
	case BPF_FUNC_tail_call:
		if (map->map_type != BPF_MAP_TYPE_PROG_ARRAY)
			goto error;
		if (env->subprog_cnt > 1 && !allow_tail_call_in_subprogs(env)) {
			verbose(env, "tail_calls are not allowed in non-JITed programs with bpf-to-bpf calls\n");
			return -EINVAL;
		}
		break;
	case BPF_FUNC_perf_event_read:
	case BPF_FUNC_perf_event_output:
	case BPF_FUNC_perf_event_read_value:
	case BPF_FUNC_skb_output:
	case BPF_FUNC_xdp_output:
		if (map->map_type != BPF_MAP_TYPE_PERF_EVENT_ARRAY)
			goto error;
		break;
	case BPF_FUNC_ringbuf_output:
	case BPF_FUNC_ringbuf_reserve:
	case BPF_FUNC_ringbuf_query:
		if (map->map_type != BPF_MAP_TYPE_RINGBUF)
			goto error;
		break;
	case BPF_FUNC_get_stackid:
		if (map->map_type != BPF_MAP_TYPE_STACK_TRACE)
			goto error;
		break;
	case BPF_FUNC_current_task_under_cgroup:
	case BPF_FUNC_skb_under_cgroup:
		if (map->map_type != BPF_MAP_TYPE_CGROUP_ARRAY)
			goto error;
		break;
	case BPF_FUNC_redirect_map:
		if (map->map_type != BPF_MAP_TYPE_DEVMAP &&
		    map->map_type != BPF_MAP_TYPE_DEVMAP_HASH &&
		    map->map_type != BPF_MAP_TYPE_CPUMAP &&
		    map->map_type != BPF_MAP_TYPE_XSKMAP)
			goto error;
		break;
	case BPF_FUNC_sk_redirect_map:
	case BPF_FUNC_msg_redirect_map:
	case BPF_FUNC_sock_map_update:
		if (map->map_type != BPF_MAP_TYPE_SOCKMAP)
			goto error;
		break;
	case BPF_FUNC_sk_redirect_hash:
	case BPF_FUNC_msg_redirect_hash:
	case BPF_FUNC_sock_hash_update:
		if (map->map_type != BPF_MAP_TYPE_SOCKHASH)
			goto error;
		break;
	case BPF_FUNC_get_local_storage:
		if (map->map_type != BPF_MAP_TYPE_CGROUP_STORAGE &&
		    map->map_type != BPF_MAP_TYPE_PERCPU_CGROUP_STORAGE)
			goto error;
		break;
	case BPF_FUNC_sk_select_reuseport:
		if (map->map_type != BPF_MAP_TYPE_REUSEPORT_SOCKARRAY &&
		    map->map_type != BPF_MAP_TYPE_SOCKMAP &&
		    map->map_type != BPF_MAP_TYPE_SOCKHASH)
			goto error;
		break;
	case BPF_FUNC_map_peek_elem:
	case BPF_FUNC_map_pop_elem:
	case BPF_FUNC_map_push_elem:
		if (map->map_type != BPF_MAP_TYPE_QUEUE &&
		    map->map_type != BPF_MAP_TYPE_STACK)
			goto error;
		break;
	case BPF_FUNC_sk_storage_get:
	case BPF_FUNC_sk_storage_delete:
		if (map->map_type != BPF_MAP_TYPE_SK_STORAGE)
			goto error;
		break;
	case BPF_FUNC_inode_storage_get:
	case BPF_FUNC_inode_storage_delete:
		if (map->map_type != BPF_MAP_TYPE_INODE_STORAGE)
			goto error;
		break;
	default:
		break;
	}

	return 0;
error:
	verbose(env, "cannot pass map_type %d into func %s#%d\n",
		map->map_type, func_id_name(func_id), func_id);
	return -EINVAL;
}

static bool check_raw_mode_ok(const struct bpf_func_proto *fn)
{
	int count = 0;

	if (fn->arg1_type == ARG_PTR_TO_UNINIT_MEM)
		count++;
	if (fn->arg2_type == ARG_PTR_TO_UNINIT_MEM)
		count++;
	if (fn->arg3_type == ARG_PTR_TO_UNINIT_MEM)
		count++;
	if (fn->arg4_type == ARG_PTR_TO_UNINIT_MEM)
		count++;
	if (fn->arg5_type == ARG_PTR_TO_UNINIT_MEM)
		count++;

	/* We only support one arg being in raw mode at the moment,
	 * which is sufficient for the helper functions we have
	 * right now.
	 */
	return count <= 1;
}

static bool check_args_pair_invalid(enum bpf_arg_type arg_curr,
				    enum bpf_arg_type arg_next)
{
	return (arg_type_is_mem_ptr(arg_curr) &&
	        !arg_type_is_mem_size(arg_next)) ||
	       (!arg_type_is_mem_ptr(arg_curr) &&
		arg_type_is_mem_size(arg_next));
}

static bool check_arg_pair_ok(const struct bpf_func_proto *fn)
{
	/* bpf_xxx(..., buf, len) call will access 'len'
	 * bytes from memory 'buf'. Both arg types need
	 * to be paired, so make sure there's no buggy
	 * helper function specification.
	 */
	if (arg_type_is_mem_size(fn->arg1_type) ||
	    arg_type_is_mem_ptr(fn->arg5_type)  ||
	    check_args_pair_invalid(fn->arg1_type, fn->arg2_type) ||
	    check_args_pair_invalid(fn->arg2_type, fn->arg3_type) ||
	    check_args_pair_invalid(fn->arg3_type, fn->arg4_type) ||
	    check_args_pair_invalid(fn->arg4_type, fn->arg5_type))
		return false;

	return true;
}

static bool check_refcount_ok(const struct bpf_func_proto *fn, int func_id)
{
	int count = 0;

	if (arg_type_may_be_refcounted(fn->arg1_type))
		count++;
	if (arg_type_may_be_refcounted(fn->arg2_type))
		count++;
	if (arg_type_may_be_refcounted(fn->arg3_type))
		count++;
	if (arg_type_may_be_refcounted(fn->arg4_type))
		count++;
	if (arg_type_may_be_refcounted(fn->arg5_type))
		count++;

	/* A reference acquiring function cannot acquire
	 * another refcounted ptr.
	 */
	if (may_be_acquire_function(func_id) && count)
		return false;

	/* We only support one arg being unreferenced at the moment,
	 * which is sufficient for the helper functions we have right now.
	 */
	return count <= 1;
}

static bool check_btf_id_ok(const struct bpf_func_proto *fn)
{
	int i;

	for (i = 0; i < ARRAY_SIZE(fn->arg_type); i++) {
		if (fn->arg_type[i] == ARG_PTR_TO_BTF_ID && !fn->arg_btf_id[i])
			return false;

		if (fn->arg_type[i] != ARG_PTR_TO_BTF_ID && fn->arg_btf_id[i])
			return false;
	}

	return true;
}

static int check_func_proto(const struct bpf_func_proto *fn, int func_id)
{
	return check_raw_mode_ok(fn) &&
	       check_arg_pair_ok(fn) &&
	       check_btf_id_ok(fn) &&
	       check_refcount_ok(fn, func_id) ? 0 : -EINVAL;
}

/* Packet data might have moved, any old PTR_TO_PACKET[_META,_END]
 * are now invalid, so turn them into unknown SCALAR_VALUE.
 */
static void __clear_all_pkt_pointers(struct bpf_verifier_env *env,
				     struct bpf_func_state *state)
{
	struct bpf_reg_state *regs = state->regs, *reg;
	int i;

	for (i = 0; i < MAX_BPF_REG; i++)
		if (reg_is_pkt_pointer_any(&regs[i]))
			mark_reg_unknown(env, regs, i);

	bpf_for_each_spilled_reg(i, state, reg) {
		if (!reg)
			continue;
		if (reg_is_pkt_pointer_any(reg))
			__mark_reg_unknown(env, reg);
	}
}

static void clear_all_pkt_pointers(struct bpf_verifier_env *env)
{
	struct bpf_verifier_state *vstate = env->cur_state;
	int i;

	for (i = 0; i <= vstate->curframe; i++)
		__clear_all_pkt_pointers(env, vstate->frame[i]);
}

static void release_reg_references(struct bpf_verifier_env *env,
				   struct bpf_func_state *state,
				   int ref_obj_id)
{
	struct bpf_reg_state *regs = state->regs, *reg;
	int i;

	for (i = 0; i < MAX_BPF_REG; i++)
		if (regs[i].ref_obj_id == ref_obj_id)
			mark_reg_unknown(env, regs, i);

	bpf_for_each_spilled_reg(i, state, reg) {
		if (!reg)
			continue;
		if (reg->ref_obj_id == ref_obj_id)
			__mark_reg_unknown(env, reg);
	}
}

/* The pointer with the specified id has released its reference to kernel
 * resources. Identify all copies of the same pointer and clear the reference.
 */
static int release_reference(struct bpf_verifier_env *env,
			     int ref_obj_id)
{
	struct bpf_verifier_state *vstate = env->cur_state;
	int err;
	int i;

	err = release_reference_state(cur_func(env), ref_obj_id);
	if (err)
		return err;

	for (i = 0; i <= vstate->curframe; i++)
		release_reg_references(env, vstate->frame[i], ref_obj_id);

	return 0;
}

static void clear_caller_saved_regs(struct bpf_verifier_env *env,
				    struct bpf_reg_state *regs)
{
	int i;

	/* after the call registers r0 - r5 were scratched */
	for (i = 0; i < CALLER_SAVED_REGS; i++) {
		mark_reg_not_init(env, regs, caller_saved[i]);
		check_reg_arg(env, caller_saved[i], DST_OP_NO_MARK);
	}
}

static int check_func_call(struct bpf_verifier_env *env, struct bpf_insn *insn,
			   int *insn_idx)
{
	struct bpf_verifier_state *state = env->cur_state;
	struct bpf_func_info_aux *func_info_aux;
	struct bpf_func_state *caller, *callee;
	int i, err, subprog, target_insn;
	bool is_global = false;

	if (state->curframe + 1 >= MAX_CALL_FRAMES) {
		verbose(env, "the call stack of %d frames is too deep\n",
			state->curframe + 2);
		return -E2BIG;
	}

	target_insn = *insn_idx + insn->imm;
	subprog = find_subprog(env, target_insn + 1);
	if (subprog < 0) {
		verbose(env, "verifier bug. No program starts at insn %d\n",
			target_insn + 1);
		return -EFAULT;
	}

	caller = state->frame[state->curframe];
	if (state->frame[state->curframe + 1]) {
		verbose(env, "verifier bug. Frame %d already allocated\n",
			state->curframe + 1);
		return -EFAULT;
	}

	func_info_aux = env->prog->aux->func_info_aux;
	if (func_info_aux)
		is_global = func_info_aux[subprog].linkage == BTF_FUNC_GLOBAL;
	err = btf_check_func_arg_match(env, subprog, caller->regs);
	if (err == -EFAULT)
		return err;
	if (is_global) {
		if (err) {
			verbose(env, "Caller passes invalid args into func#%d\n",
				subprog);
			return err;
		} else {
			if (env->log.level & BPF_LOG_LEVEL)
				verbose(env,
					"Func#%d is global and valid. Skipping.\n",
					subprog);
			clear_caller_saved_regs(env, caller->regs);

			/* All global functions return a 64-bit SCALAR_VALUE */
			mark_reg_unknown(env, caller->regs, BPF_REG_0);
			caller->regs[BPF_REG_0].subreg_def = DEF_NOT_SUBREG;

			/* continue with next insn after call */
			return 0;
		}
	}

	callee = kzalloc(sizeof(*callee), GFP_KERNEL);
	if (!callee)
		return -ENOMEM;
	state->frame[state->curframe + 1] = callee;

	/* callee cannot access r0, r6 - r9 for reading and has to write
	 * into its own stack before reading from it.
	 * callee can read/write into caller's stack
	 */
	init_func_state(env, callee,
			/* remember the callsite, it will be used by bpf_exit */
			*insn_idx /* callsite */,
			state->curframe + 1 /* frameno within this callchain */,
			subprog /* subprog number within this prog */);

	/* Transfer references to the callee */
	err = transfer_reference_state(callee, caller);
	if (err)
		return err;

	/* copy r1 - r5 args that callee can access.  The copy includes parent
	 * pointers, which connects us up to the liveness chain
	 */
	for (i = BPF_REG_1; i <= BPF_REG_5; i++)
		callee->regs[i] = caller->regs[i];

	clear_caller_saved_regs(env, caller->regs);

	/* only increment it after check_reg_arg() finished */
	state->curframe++;

	/* and go analyze first insn of the callee */
	*insn_idx = target_insn;

	if (env->log.level & BPF_LOG_LEVEL) {
		verbose(env, "caller:\n");
		print_verifier_state(env, caller);
		verbose(env, "callee:\n");
		print_verifier_state(env, callee);
	}
	return 0;
}

static int prepare_func_exit(struct bpf_verifier_env *env, int *insn_idx)
{
	struct bpf_verifier_state *state = env->cur_state;
	struct bpf_func_state *caller, *callee;
	struct bpf_reg_state *r0;
	int err;

	callee = state->frame[state->curframe];
	r0 = &callee->regs[BPF_REG_0];
	if (r0->type == PTR_TO_STACK) {
		/* technically it's ok to return caller's stack pointer
		 * (or caller's caller's pointer) back to the caller,
		 * since these pointers are valid. Only current stack
		 * pointer will be invalid as soon as function exits,
		 * but let's be conservative
		 */
		verbose(env, "cannot return stack pointer to the caller\n");
		return -EINVAL;
	}

	state->curframe--;
	caller = state->frame[state->curframe];
	/* return to the caller whatever r0 had in the callee */
	caller->regs[BPF_REG_0] = *r0;

	/* Transfer references to the caller */
	err = transfer_reference_state(caller, callee);
	if (err)
		return err;

	*insn_idx = callee->callsite + 1;
	if (env->log.level & BPF_LOG_LEVEL) {
		verbose(env, "returning from callee:\n");
		print_verifier_state(env, callee);
		verbose(env, "to caller at %d:\n", *insn_idx);
		print_verifier_state(env, caller);
	}
	/* clear everything in the callee */
	free_func_state(callee);
	state->frame[state->curframe + 1] = NULL;
	return 0;
}

static void do_refine_retval_range(struct bpf_reg_state *regs, int ret_type,
				   int func_id,
				   struct bpf_call_arg_meta *meta)
{
	struct bpf_reg_state *ret_reg = &regs[BPF_REG_0];

	if (ret_type != RET_INTEGER ||
	    (func_id != BPF_FUNC_get_stack &&
	     func_id != BPF_FUNC_probe_read_str &&
	     func_id != BPF_FUNC_probe_read_kernel_str &&
	     func_id != BPF_FUNC_probe_read_user_str))
		return;

	ret_reg->smax_value = meta->msize_max_value;
	ret_reg->s32_max_value = meta->msize_max_value;
	ret_reg->smin_value = -MAX_ERRNO;
	ret_reg->s32_min_value = -MAX_ERRNO;
	reg_bounds_sync(ret_reg);
}

static int
record_func_map(struct bpf_verifier_env *env, struct bpf_call_arg_meta *meta,
		int func_id, int insn_idx)
{
	struct bpf_insn_aux_data *aux = &env->insn_aux_data[insn_idx];
	struct bpf_map *map = meta->map_ptr;

	if (func_id != BPF_FUNC_tail_call &&
	    func_id != BPF_FUNC_map_lookup_elem &&
	    func_id != BPF_FUNC_map_update_elem &&
	    func_id != BPF_FUNC_map_delete_elem &&
	    func_id != BPF_FUNC_map_push_elem &&
	    func_id != BPF_FUNC_map_pop_elem &&
	    func_id != BPF_FUNC_map_peek_elem)
		return 0;

	if (map == NULL) {
		verbose(env, "kernel subsystem misconfigured verifier\n");
		return -EINVAL;
	}

	/* In case of read-only, some additional restrictions
	 * need to be applied in order to prevent altering the
	 * state of the map from program side.
	 */
	if ((map->map_flags & BPF_F_RDONLY_PROG) &&
	    (func_id == BPF_FUNC_map_delete_elem ||
	     func_id == BPF_FUNC_map_update_elem ||
	     func_id == BPF_FUNC_map_push_elem ||
	     func_id == BPF_FUNC_map_pop_elem)) {
		verbose(env, "write into map forbidden\n");
		return -EACCES;
	}

	if (!BPF_MAP_PTR(aux->map_ptr_state))
		bpf_map_ptr_store(aux, meta->map_ptr,
				  !meta->map_ptr->bypass_spec_v1);
	else if (BPF_MAP_PTR(aux->map_ptr_state) != meta->map_ptr)
		bpf_map_ptr_store(aux, BPF_MAP_PTR_POISON,
				  !meta->map_ptr->bypass_spec_v1);
	return 0;
}

static int
record_func_key(struct bpf_verifier_env *env, struct bpf_call_arg_meta *meta,
		int func_id, int insn_idx)
{
	struct bpf_insn_aux_data *aux = &env->insn_aux_data[insn_idx];
	struct bpf_reg_state *regs = cur_regs(env), *reg;
	struct bpf_map *map = meta->map_ptr;
	struct tnum range;
	u64 val;
	int err;

	if (func_id != BPF_FUNC_tail_call)
		return 0;
	if (!map || map->map_type != BPF_MAP_TYPE_PROG_ARRAY) {
		verbose(env, "kernel subsystem misconfigured verifier\n");
		return -EINVAL;
	}

	range = tnum_range(0, map->max_entries - 1);
	reg = &regs[BPF_REG_3];

	if (!register_is_const(reg) || !tnum_in(range, reg->var_off)) {
		bpf_map_key_store(aux, BPF_MAP_KEY_POISON);
		return 0;
	}

	err = mark_chain_precision(env, BPF_REG_3);
	if (err)
		return err;

	val = reg->var_off.value;
	if (bpf_map_key_unseen(aux))
		bpf_map_key_store(aux, val);
	else if (!bpf_map_key_poisoned(aux) &&
		  bpf_map_key_immediate(aux) != val)
		bpf_map_key_store(aux, BPF_MAP_KEY_POISON);
	return 0;
}

static int check_reference_leak(struct bpf_verifier_env *env)
{
	struct bpf_func_state *state = cur_func(env);
	int i;

	for (i = 0; i < state->acquired_refs; i++) {
		verbose(env, "Unreleased reference id=%d alloc_insn=%d\n",
			state->refs[i].id, state->refs[i].insn_idx);
	}
	return state->acquired_refs ? -EINVAL : 0;
}

static int check_helper_call(struct bpf_verifier_env *env, int func_id, int insn_idx)
{
	const struct bpf_func_proto *fn = NULL;
	struct bpf_reg_state *regs;
	struct bpf_call_arg_meta meta;
	bool changes_data;
	int i, err;

	/* find function prototype */
	if (func_id < 0 || func_id >= __BPF_FUNC_MAX_ID) {
		verbose(env, "invalid func %s#%d\n", func_id_name(func_id),
			func_id);
		return -EINVAL;
	}

	if (env->ops->get_func_proto)
		fn = env->ops->get_func_proto(func_id, env->prog);
	if (!fn) {
		verbose(env, "unknown func %s#%d\n", func_id_name(func_id),
			func_id);
		return -EINVAL;
	}

	/* eBPF programs must be GPL compatible to use GPL-ed functions */
	if (!env->prog->gpl_compatible && fn->gpl_only) {
		verbose(env, "cannot call GPL-restricted function from non-GPL compatible program\n");
		return -EINVAL;
	}

	if (fn->allowed && !fn->allowed(env->prog)) {
		verbose(env, "helper call is not allowed in probe\n");
		return -EINVAL;
	}

	/* With LD_ABS/IND some JITs save/restore skb from r1. */
	changes_data = bpf_helper_changes_pkt_data(fn->func);
	if (changes_data && fn->arg1_type != ARG_PTR_TO_CTX) {
		verbose(env, "kernel subsystem misconfigured func %s#%d: r1 != ctx\n",
			func_id_name(func_id), func_id);
		return -EINVAL;
	}

	memset(&meta, 0, sizeof(meta));
	meta.pkt_access = fn->pkt_access;

	err = check_func_proto(fn, func_id);
	if (err) {
		verbose(env, "kernel subsystem misconfigured func %s#%d\n",
			func_id_name(func_id), func_id);
		return err;
	}

	meta.func_id = func_id;
	/* check args */
	for (i = 0; i < 5; i++) {
		err = check_func_arg(env, i, &meta, fn);
		if (err)
			return err;
	}

	err = record_func_map(env, &meta, func_id, insn_idx);
	if (err)
		return err;

	err = record_func_key(env, &meta, func_id, insn_idx);
	if (err)
		return err;

	/* Mark slots with STACK_MISC in case of raw mode, stack offset
	 * is inferred from register state.
	 */
	for (i = 0; i < meta.access_size; i++) {
		err = check_mem_access(env, insn_idx, meta.regno, i, BPF_B,
				       BPF_WRITE, -1, false);
		if (err)
			return err;
	}

	if (func_id == BPF_FUNC_tail_call) {
		err = check_reference_leak(env);
		if (err) {
			verbose(env, "tail_call would lead to reference leak\n");
			return err;
		}
	} else if (is_release_function(func_id)) {
		err = release_reference(env, meta.ref_obj_id);
		if (err) {
			verbose(env, "func %s#%d reference has not been acquired before\n",
				func_id_name(func_id), func_id);
			return err;
		}
	}

	regs = cur_regs(env);

	/* check that flags argument in get_local_storage(map, flags) is 0,
	 * this is required because get_local_storage() can't return an error.
	 */
	if (func_id == BPF_FUNC_get_local_storage &&
	    !register_is_null(&regs[BPF_REG_2])) {
		verbose(env, "get_local_storage() doesn't support non-zero flags\n");
		return -EINVAL;
	}

	/* reset caller saved regs */
	for (i = 0; i < CALLER_SAVED_REGS; i++) {
		mark_reg_not_init(env, regs, caller_saved[i]);
		check_reg_arg(env, caller_saved[i], DST_OP_NO_MARK);
	}

	/* helper call returns 64-bit value. */
	regs[BPF_REG_0].subreg_def = DEF_NOT_SUBREG;

	/* update return register (already marked as written above) */
	if (fn->ret_type == RET_INTEGER) {
		/* sets type to SCALAR_VALUE */
		mark_reg_unknown(env, regs, BPF_REG_0);
	} else if (fn->ret_type == RET_VOID) {
		regs[BPF_REG_0].type = NOT_INIT;
	} else if (fn->ret_type == RET_PTR_TO_MAP_VALUE_OR_NULL ||
		   fn->ret_type == RET_PTR_TO_MAP_VALUE) {
		/* There is no offset yet applied, variable or fixed */
		mark_reg_known_zero(env, regs, BPF_REG_0);
		/* remember map_ptr, so that check_map_access()
		 * can check 'value_size' boundary of memory access
		 * to map element returned from bpf_map_lookup_elem()
		 */
		if (meta.map_ptr == NULL) {
			verbose(env,
				"kernel subsystem misconfigured verifier\n");
			return -EINVAL;
		}
		regs[BPF_REG_0].map_ptr = meta.map_ptr;
		if (fn->ret_type == RET_PTR_TO_MAP_VALUE) {
			regs[BPF_REG_0].type = PTR_TO_MAP_VALUE;
			if (map_value_has_spin_lock(meta.map_ptr))
				regs[BPF_REG_0].id = ++env->id_gen;
		} else {
			regs[BPF_REG_0].type = PTR_TO_MAP_VALUE_OR_NULL;
		}
	} else if (fn->ret_type == RET_PTR_TO_SOCKET_OR_NULL) {
		mark_reg_known_zero(env, regs, BPF_REG_0);
		regs[BPF_REG_0].type = PTR_TO_SOCKET_OR_NULL;
	} else if (fn->ret_type == RET_PTR_TO_SOCK_COMMON_OR_NULL) {
		mark_reg_known_zero(env, regs, BPF_REG_0);
		regs[BPF_REG_0].type = PTR_TO_SOCK_COMMON_OR_NULL;
	} else if (fn->ret_type == RET_PTR_TO_TCP_SOCK_OR_NULL) {
		mark_reg_known_zero(env, regs, BPF_REG_0);
		regs[BPF_REG_0].type = PTR_TO_TCP_SOCK_OR_NULL;
	} else if (fn->ret_type == RET_PTR_TO_ALLOC_MEM_OR_NULL) {
		mark_reg_known_zero(env, regs, BPF_REG_0);
		regs[BPF_REG_0].type = PTR_TO_MEM_OR_NULL;
		regs[BPF_REG_0].mem_size = meta.mem_size;
	} else if (fn->ret_type == RET_PTR_TO_MEM_OR_BTF_ID_OR_NULL ||
		   fn->ret_type == RET_PTR_TO_MEM_OR_BTF_ID) {
		const struct btf_type *t;

		mark_reg_known_zero(env, regs, BPF_REG_0);
		t = btf_type_skip_modifiers(btf_vmlinux, meta.ret_btf_id, NULL);
		if (!btf_type_is_struct(t)) {
			u32 tsize;
			const struct btf_type *ret;
			const char *tname;

			/* resolve the type size of ksym. */
			ret = btf_resolve_size(btf_vmlinux, t, &tsize);
			if (IS_ERR(ret)) {
				tname = btf_name_by_offset(btf_vmlinux, t->name_off);
				verbose(env, "unable to resolve the size of type '%s': %ld\n",
					tname, PTR_ERR(ret));
				return -EINVAL;
			}
			regs[BPF_REG_0].type =
				fn->ret_type == RET_PTR_TO_MEM_OR_BTF_ID ?
				PTR_TO_MEM : PTR_TO_MEM_OR_NULL;
			regs[BPF_REG_0].mem_size = tsize;
		} else {
			regs[BPF_REG_0].type =
				fn->ret_type == RET_PTR_TO_MEM_OR_BTF_ID ?
				PTR_TO_BTF_ID : PTR_TO_BTF_ID_OR_NULL;
			regs[BPF_REG_0].btf_id = meta.ret_btf_id;
		}
	} else if (fn->ret_type == RET_PTR_TO_BTF_ID_OR_NULL) {
		int ret_btf_id;

		mark_reg_known_zero(env, regs, BPF_REG_0);
		regs[BPF_REG_0].type = PTR_TO_BTF_ID_OR_NULL;
		ret_btf_id = *fn->ret_btf_id;
		if (ret_btf_id == 0) {
			verbose(env, "invalid return type %d of func %s#%d\n",
				fn->ret_type, func_id_name(func_id), func_id);
			return -EINVAL;
		}
		regs[BPF_REG_0].btf_id = ret_btf_id;
	} else {
		verbose(env, "unknown return type %d of func %s#%d\n",
			fn->ret_type, func_id_name(func_id), func_id);
		return -EINVAL;
	}

	if (reg_type_may_be_null(regs[BPF_REG_0].type))
		regs[BPF_REG_0].id = ++env->id_gen;

	if (is_ptr_cast_function(func_id)) {
		/* For release_reference() */
		regs[BPF_REG_0].ref_obj_id = meta.ref_obj_id;
	} else if (is_acquire_function(func_id, meta.map_ptr)) {
		int id = acquire_reference_state(env, insn_idx);

		if (id < 0)
			return id;
		/* For mark_ptr_or_null_reg() */
		regs[BPF_REG_0].id = id;
		/* For release_reference() */
		regs[BPF_REG_0].ref_obj_id = id;
	}

	do_refine_retval_range(regs, fn->ret_type, func_id, &meta);

	err = check_map_func_compatibility(env, meta.map_ptr, func_id);
	if (err)
		return err;

	if ((func_id == BPF_FUNC_get_stack ||
	     func_id == BPF_FUNC_get_task_stack) &&
	    !env->prog->has_callchain_buf) {
		const char *err_str;

#ifdef CONFIG_PERF_EVENTS
		err = get_callchain_buffers(sysctl_perf_event_max_stack);
		err_str = "cannot get callchain buffer for func %s#%d\n";
#else
		err = -ENOTSUPP;
		err_str = "func %s#%d not supported without CONFIG_PERF_EVENTS\n";
#endif
		if (err) {
			verbose(env, err_str, func_id_name(func_id), func_id);
			return err;
		}

		env->prog->has_callchain_buf = true;
	}

	if (func_id == BPF_FUNC_get_stackid || func_id == BPF_FUNC_get_stack)
		env->prog->call_get_stack = true;

	if (changes_data)
		clear_all_pkt_pointers(env);
	return 0;
}

static bool signed_add_overflows(s64 a, s64 b)
{
	/* Do the add in u64, where overflow is well-defined */
	s64 res = (s64)((u64)a + (u64)b);

	if (b < 0)
		return res > a;
	return res < a;
}

static bool signed_add32_overflows(s32 a, s32 b)
{
	/* Do the add in u32, where overflow is well-defined */
	s32 res = (s32)((u32)a + (u32)b);

	if (b < 0)
		return res > a;
	return res < a;
}

static bool signed_sub_overflows(s64 a, s64 b)
{
	/* Do the sub in u64, where overflow is well-defined */
	s64 res = (s64)((u64)a - (u64)b);

	if (b < 0)
		return res < a;
	return res > a;
}

static bool signed_sub32_overflows(s32 a, s32 b)
{
	/* Do the sub in u32, where overflow is well-defined */
	s32 res = (s32)((u32)a - (u32)b);

	if (b < 0)
		return res < a;
	return res > a;
}

static bool check_reg_sane_offset(struct bpf_verifier_env *env,
				  const struct bpf_reg_state *reg,
				  enum bpf_reg_type type)
{
	bool known = tnum_is_const(reg->var_off);
	s64 val = reg->var_off.value;
	s64 smin = reg->smin_value;

	if (known && (val >= BPF_MAX_VAR_OFF || val <= -BPF_MAX_VAR_OFF)) {
		verbose(env, "math between %s pointer and %lld is not allowed\n",
			reg_type_str[type], val);
		return false;
	}

	if (reg->off >= BPF_MAX_VAR_OFF || reg->off <= -BPF_MAX_VAR_OFF) {
		verbose(env, "%s pointer offset %d is not allowed\n",
			reg_type_str[type], reg->off);
		return false;
	}

	if (smin == S64_MIN) {
		verbose(env, "math between %s pointer and register with unbounded min value is not allowed\n",
			reg_type_str[type]);
		return false;
	}

	if (smin >= BPF_MAX_VAR_OFF || smin <= -BPF_MAX_VAR_OFF) {
		verbose(env, "value %lld makes %s pointer be out of bounds\n",
			smin, reg_type_str[type]);
		return false;
	}

	return true;
}

static struct bpf_insn_aux_data *cur_aux(struct bpf_verifier_env *env)
{
	return &env->insn_aux_data[env->insn_idx];
}

enum {
	REASON_BOUNDS	= -1,
	REASON_TYPE	= -2,
	REASON_PATHS	= -3,
	REASON_LIMIT	= -4,
	REASON_STACK	= -5,
};

static int retrieve_ptr_limit(const struct bpf_reg_state *ptr_reg,
			      u32 *alu_limit, bool mask_to_left)
{
	u32 max = 0, ptr_limit = 0;

	switch (ptr_reg->type) {
	case PTR_TO_STACK:
		/* Offset 0 is out-of-bounds, but acceptable start for the
		 * left direction, see BPF_REG_FP. Also, unknown scalar
		 * offset where we would need to deal with min/max bounds is
		 * currently prohibited for unprivileged.
		 */
		max = MAX_BPF_STACK + mask_to_left;
		ptr_limit = -(ptr_reg->var_off.value + ptr_reg->off);
		break;
	case PTR_TO_MAP_VALUE:
		max = ptr_reg->map_ptr->value_size;
		ptr_limit = (mask_to_left ?
			     ptr_reg->smin_value :
			     ptr_reg->umax_value) + ptr_reg->off;
		break;
	default:
		return REASON_TYPE;
	}

	if (ptr_limit >= max)
		return REASON_LIMIT;
	*alu_limit = ptr_limit;
	return 0;
}

static bool can_skip_alu_sanitation(const struct bpf_verifier_env *env,
				    const struct bpf_insn *insn)
{
	return env->bypass_spec_v1 || BPF_SRC(insn->code) == BPF_K;
}

static int update_alu_sanitation_state(struct bpf_insn_aux_data *aux,
				       u32 alu_state, u32 alu_limit)
{
	/* If we arrived here from different branches with different
	 * state or limits to sanitize, then this won't work.
	 */
	if (aux->alu_state &&
	    (aux->alu_state != alu_state ||
	     aux->alu_limit != alu_limit))
		return REASON_PATHS;

	/* Corresponding fixup done in fixup_bpf_calls(). */
	aux->alu_state = alu_state;
	aux->alu_limit = alu_limit;
	return 0;
}

static int sanitize_val_alu(struct bpf_verifier_env *env,
			    struct bpf_insn *insn)
{
	struct bpf_insn_aux_data *aux = cur_aux(env);

	if (can_skip_alu_sanitation(env, insn))
		return 0;

	return update_alu_sanitation_state(aux, BPF_ALU_NON_POINTER, 0);
}

static bool sanitize_needed(u8 opcode)
{
	return opcode == BPF_ADD || opcode == BPF_SUB;
}

struct bpf_sanitize_info {
	struct bpf_insn_aux_data aux;
	bool mask_to_left;
};

static struct bpf_verifier_state *
sanitize_speculative_path(struct bpf_verifier_env *env,
			  const struct bpf_insn *insn,
			  u32 next_idx, u32 curr_idx)
{
	struct bpf_verifier_state *branch;
	struct bpf_reg_state *regs;

	branch = push_stack(env, next_idx, curr_idx, true);
	if (branch && insn) {
		regs = branch->frame[branch->curframe]->regs;
		if (BPF_SRC(insn->code) == BPF_K) {
			mark_reg_unknown(env, regs, insn->dst_reg);
		} else if (BPF_SRC(insn->code) == BPF_X) {
			mark_reg_unknown(env, regs, insn->dst_reg);
			mark_reg_unknown(env, regs, insn->src_reg);
		}
	}
	return branch;
}

static int sanitize_ptr_alu(struct bpf_verifier_env *env,
			    struct bpf_insn *insn,
			    const struct bpf_reg_state *ptr_reg,
			    const struct bpf_reg_state *off_reg,
			    struct bpf_reg_state *dst_reg,
			    struct bpf_sanitize_info *info,
			    const bool commit_window)
{
	struct bpf_insn_aux_data *aux = commit_window ? cur_aux(env) : &info->aux;
	struct bpf_verifier_state *vstate = env->cur_state;
	bool off_is_imm = tnum_is_const(off_reg->var_off);
	bool off_is_neg = off_reg->smin_value < 0;
	bool ptr_is_dst_reg = ptr_reg == dst_reg;
	u8 opcode = BPF_OP(insn->code);
	u32 alu_state, alu_limit;
	struct bpf_reg_state tmp;
	bool ret;
	int err;

	if (can_skip_alu_sanitation(env, insn))
		return 0;

	/* We already marked aux for masking from non-speculative
	 * paths, thus we got here in the first place. We only care
	 * to explore bad access from here.
	 */
	if (vstate->speculative)
		goto do_sim;

	if (!commit_window) {
		if (!tnum_is_const(off_reg->var_off) &&
		    (off_reg->smin_value < 0) != (off_reg->smax_value < 0))
			return REASON_BOUNDS;

		info->mask_to_left = (opcode == BPF_ADD &&  off_is_neg) ||
				     (opcode == BPF_SUB && !off_is_neg);
	}

	err = retrieve_ptr_limit(ptr_reg, &alu_limit, info->mask_to_left);
	if (err < 0)
		return err;

	if (commit_window) {
		/* In commit phase we narrow the masking window based on
		 * the observed pointer move after the simulated operation.
		 */
		alu_state = info->aux.alu_state;
		alu_limit = abs(info->aux.alu_limit - alu_limit);
	} else {
		alu_state  = off_is_neg ? BPF_ALU_NEG_VALUE : 0;
		alu_state |= off_is_imm ? BPF_ALU_IMMEDIATE : 0;
		alu_state |= ptr_is_dst_reg ?
			     BPF_ALU_SANITIZE_SRC : BPF_ALU_SANITIZE_DST;

		/* Limit pruning on unknown scalars to enable deep search for
		 * potential masking differences from other program paths.
		 */
		if (!off_is_imm)
			env->explore_alu_limits = true;
	}

	err = update_alu_sanitation_state(aux, alu_state, alu_limit);
	if (err < 0)
		return err;
do_sim:
	/* If we're in commit phase, we're done here given we already
	 * pushed the truncated dst_reg into the speculative verification
	 * stack.
	 *
	 * Also, when register is a known constant, we rewrite register-based
	 * operation to immediate-based, and thus do not need masking (and as
	 * a consequence, do not need to simulate the zero-truncation either).
	 */
	if (commit_window || off_is_imm)
		return 0;

	/* Simulate and find potential out-of-bounds access under
	 * speculative execution from truncation as a result of
	 * masking when off was not within expected range. If off
	 * sits in dst, then we temporarily need to move ptr there
	 * to simulate dst (== 0) +/-= ptr. Needed, for example,
	 * for cases where we use K-based arithmetic in one direction
	 * and truncated reg-based in the other in order to explore
	 * bad access.
	 */
	if (!ptr_is_dst_reg) {
		tmp = *dst_reg;
		*dst_reg = *ptr_reg;
	}
	ret = sanitize_speculative_path(env, NULL, env->insn_idx + 1,
					env->insn_idx);
	if (!ptr_is_dst_reg && ret)
		*dst_reg = tmp;
	return !ret ? REASON_STACK : 0;
}

static void sanitize_mark_insn_seen(struct bpf_verifier_env *env)
{
	struct bpf_verifier_state *vstate = env->cur_state;

	/* If we simulate paths under speculation, we don't update the
	 * insn as 'seen' such that when we verify unreachable paths in
	 * the non-speculative domain, sanitize_dead_code() can still
	 * rewrite/sanitize them.
	 */
	if (!vstate->speculative)
		env->insn_aux_data[env->insn_idx].seen = env->pass_cnt;
}

static int sanitize_err(struct bpf_verifier_env *env,
			const struct bpf_insn *insn, int reason,
			const struct bpf_reg_state *off_reg,
			const struct bpf_reg_state *dst_reg)
{
	static const char *err = "pointer arithmetic with it prohibited for !root";
	const char *op = BPF_OP(insn->code) == BPF_ADD ? "add" : "sub";
	u32 dst = insn->dst_reg, src = insn->src_reg;

	switch (reason) {
	case REASON_BOUNDS:
		verbose(env, "R%d has unknown scalar with mixed signed bounds, %s\n",
			off_reg == dst_reg ? dst : src, err);
		break;
	case REASON_TYPE:
		verbose(env, "R%d has pointer with unsupported alu operation, %s\n",
			off_reg == dst_reg ? src : dst, err);
		break;
	case REASON_PATHS:
		verbose(env, "R%d tried to %s from different maps, paths or scalars, %s\n",
			dst, op, err);
		break;
	case REASON_LIMIT:
		verbose(env, "R%d tried to %s beyond pointer bounds, %s\n",
			dst, op, err);
		break;
	case REASON_STACK:
		verbose(env, "R%d could not be pushed for speculative verification, %s\n",
			dst, err);
		break;
	default:
		verbose(env, "verifier internal error: unknown reason (%d)\n",
			reason);
		break;
	}

	return -EACCES;
}

/* check that stack access falls within stack limits and that 'reg' doesn't
 * have a variable offset.
 *
 * Variable offset is prohibited for unprivileged mode for simplicity since it
 * requires corresponding support in Spectre masking for stack ALU.  See also
 * retrieve_ptr_limit().
 *
 *
 * 'off' includes 'reg->off'.
 */
static int check_stack_access_for_ptr_arithmetic(
				struct bpf_verifier_env *env,
				int regno,
				const struct bpf_reg_state *reg,
				int off)
{
	if (!tnum_is_const(reg->var_off)) {
		char tn_buf[48];

		tnum_strn(tn_buf, sizeof(tn_buf), reg->var_off);
		verbose(env, "R%d variable stack access prohibited for !root, var_off=%s off=%d\n",
			regno, tn_buf, off);
		return -EACCES;
	}

	if (off >= 0 || off < -MAX_BPF_STACK) {
		verbose(env, "R%d stack pointer arithmetic goes out of range, "
			"prohibited for !root; off=%d\n", regno, off);
		return -EACCES;
	}

	return 0;
}

static int sanitize_check_bounds(struct bpf_verifier_env *env,
				 const struct bpf_insn *insn,
				 const struct bpf_reg_state *dst_reg)
{
	u32 dst = insn->dst_reg;

	/* For unprivileged we require that resulting offset must be in bounds
	 * in order to be able to sanitize access later on.
	 */
	if (env->bypass_spec_v1)
		return 0;

	switch (dst_reg->type) {
	case PTR_TO_STACK:
		if (check_stack_access_for_ptr_arithmetic(env, dst, dst_reg,
					dst_reg->off + dst_reg->var_off.value))
			return -EACCES;
		break;
	case PTR_TO_MAP_VALUE:
		if (check_map_access(env, dst, dst_reg->off, 1, false)) {
			verbose(env, "R%d pointer arithmetic of map value goes out of range, "
				"prohibited for !root\n", dst);
			return -EACCES;
		}
		break;
	default:
		break;
	}

	return 0;
}

/* Handles arithmetic on a pointer and a scalar: computes new min/max and var_off.
 * Caller should also handle BPF_MOV case separately.
 * If we return -EACCES, caller may want to try again treating pointer as a
 * scalar.  So we only emit a diagnostic if !env->allow_ptr_leaks.
 */
static int adjust_ptr_min_max_vals(struct bpf_verifier_env *env,
				   struct bpf_insn *insn,
				   const struct bpf_reg_state *ptr_reg,
				   const struct bpf_reg_state *off_reg)
{
	struct bpf_verifier_state *vstate = env->cur_state;
	struct bpf_func_state *state = vstate->frame[vstate->curframe];
	struct bpf_reg_state *regs = state->regs, *dst_reg;
	bool known = tnum_is_const(off_reg->var_off);
	s64 smin_val = off_reg->smin_value, smax_val = off_reg->smax_value,
	    smin_ptr = ptr_reg->smin_value, smax_ptr = ptr_reg->smax_value;
	u64 umin_val = off_reg->umin_value, umax_val = off_reg->umax_value,
	    umin_ptr = ptr_reg->umin_value, umax_ptr = ptr_reg->umax_value;
	struct bpf_sanitize_info info = {};
	u8 opcode = BPF_OP(insn->code);
	u32 dst = insn->dst_reg;
	int ret;

	dst_reg = &regs[dst];

	if ((known && (smin_val != smax_val || umin_val != umax_val)) ||
	    smin_val > smax_val || umin_val > umax_val) {
		/* Taint dst register if offset had invalid bounds derived from
		 * e.g. dead branches.
		 */
		__mark_reg_unknown(env, dst_reg);
		return 0;
	}

	if (BPF_CLASS(insn->code) != BPF_ALU64) {
		/* 32-bit ALU ops on pointers produce (meaningless) scalars */
		if (opcode == BPF_SUB && env->allow_ptr_leaks) {
			__mark_reg_unknown(env, dst_reg);
			return 0;
		}

		verbose(env,
			"R%d 32-bit pointer arithmetic prohibited\n",
			dst);
		return -EACCES;
	}

	switch (ptr_reg->type) {
	case PTR_TO_MAP_VALUE_OR_NULL:
		verbose(env, "R%d pointer arithmetic on %s prohibited, null-check it first\n",
			dst, reg_type_str[ptr_reg->type]);
		return -EACCES;
	case CONST_PTR_TO_MAP:
		/* smin_val represents the known value */
		if (known && smin_val == 0 && opcode == BPF_ADD)
			break;
		fallthrough;
	case PTR_TO_PACKET_END:
	case PTR_TO_SOCKET:
	case PTR_TO_SOCK_COMMON:
	case PTR_TO_TCP_SOCK:
	case PTR_TO_XDP_SOCK:
reject:
		verbose(env, "R%d pointer arithmetic on %s prohibited\n",
			dst, reg_type_str[ptr_reg->type]);
		return -EACCES;
	default:
		if (reg_type_may_be_null(ptr_reg->type))
			goto reject;
		break;
	}

	/* In case of 'scalar += pointer', dst_reg inherits pointer type and id.
	 * The id may be overwritten later if we create a new variable offset.
	 */
	dst_reg->type = ptr_reg->type;
	dst_reg->id = ptr_reg->id;

	if (!check_reg_sane_offset(env, off_reg, ptr_reg->type) ||
	    !check_reg_sane_offset(env, ptr_reg, ptr_reg->type))
		return -EINVAL;

	/* pointer types do not carry 32-bit bounds at the moment. */
	__mark_reg32_unbounded(dst_reg);

	if (sanitize_needed(opcode)) {
		ret = sanitize_ptr_alu(env, insn, ptr_reg, off_reg, dst_reg,
				       &info, false);
		if (ret < 0)
			return sanitize_err(env, insn, ret, off_reg, dst_reg);
	}

	switch (opcode) {
	case BPF_ADD:
		/* We can take a fixed offset as long as it doesn't overflow
		 * the s32 'off' field
		 */
		if (known && (ptr_reg->off + smin_val ==
			      (s64)(s32)(ptr_reg->off + smin_val))) {
			/* pointer += K.  Accumulate it into fixed offset */
			dst_reg->smin_value = smin_ptr;
			dst_reg->smax_value = smax_ptr;
			dst_reg->umin_value = umin_ptr;
			dst_reg->umax_value = umax_ptr;
			dst_reg->var_off = ptr_reg->var_off;
			dst_reg->off = ptr_reg->off + smin_val;
			dst_reg->raw = ptr_reg->raw;
			break;
		}
		/* A new variable offset is created.  Note that off_reg->off
		 * == 0, since it's a scalar.
		 * dst_reg gets the pointer type and since some positive
		 * integer value was added to the pointer, give it a new 'id'
		 * if it's a PTR_TO_PACKET.
		 * this creates a new 'base' pointer, off_reg (variable) gets
		 * added into the variable offset, and we copy the fixed offset
		 * from ptr_reg.
		 */
		if (signed_add_overflows(smin_ptr, smin_val) ||
		    signed_add_overflows(smax_ptr, smax_val)) {
			dst_reg->smin_value = S64_MIN;
			dst_reg->smax_value = S64_MAX;
		} else {
			dst_reg->smin_value = smin_ptr + smin_val;
			dst_reg->smax_value = smax_ptr + smax_val;
		}
		if (umin_ptr + umin_val < umin_ptr ||
		    umax_ptr + umax_val < umax_ptr) {
			dst_reg->umin_value = 0;
			dst_reg->umax_value = U64_MAX;
		} else {
			dst_reg->umin_value = umin_ptr + umin_val;
			dst_reg->umax_value = umax_ptr + umax_val;
		}
		dst_reg->var_off = tnum_add(ptr_reg->var_off, off_reg->var_off);
		dst_reg->off = ptr_reg->off;
		dst_reg->raw = ptr_reg->raw;
		if (reg_is_pkt_pointer(ptr_reg)) {
			dst_reg->id = ++env->id_gen;
			/* something was added to pkt_ptr, set range to zero */
			dst_reg->raw = 0;
		}
		break;
	case BPF_SUB:
		if (dst_reg == off_reg) {
			/* scalar -= pointer.  Creates an unknown scalar */
			verbose(env, "R%d tried to subtract pointer from scalar\n",
				dst);
			return -EACCES;
		}
		/* We don't allow subtraction from FP, because (according to
		 * test_verifier.c test "invalid fp arithmetic", JITs might not
		 * be able to deal with it.
		 */
		if (ptr_reg->type == PTR_TO_STACK) {
			verbose(env, "R%d subtraction from stack pointer prohibited\n",
				dst);
			return -EACCES;
		}
		if (known && (ptr_reg->off - smin_val ==
			      (s64)(s32)(ptr_reg->off - smin_val))) {
			/* pointer -= K.  Subtract it from fixed offset */
			dst_reg->smin_value = smin_ptr;
			dst_reg->smax_value = smax_ptr;
			dst_reg->umin_value = umin_ptr;
			dst_reg->umax_value = umax_ptr;
			dst_reg->var_off = ptr_reg->var_off;
			dst_reg->id = ptr_reg->id;
			dst_reg->off = ptr_reg->off - smin_val;
			dst_reg->raw = ptr_reg->raw;
			break;
		}
		/* A new variable offset is created.  If the subtrahend is known
		 * nonnegative, then any reg->range we had before is still good.
		 */
		if (signed_sub_overflows(smin_ptr, smax_val) ||
		    signed_sub_overflows(smax_ptr, smin_val)) {
			/* Overflow possible, we know nothing */
			dst_reg->smin_value = S64_MIN;
			dst_reg->smax_value = S64_MAX;
		} else {
			dst_reg->smin_value = smin_ptr - smax_val;
			dst_reg->smax_value = smax_ptr - smin_val;
		}
		if (umin_ptr < umax_val) {
			/* Overflow possible, we know nothing */
			dst_reg->umin_value = 0;
			dst_reg->umax_value = U64_MAX;
		} else {
			/* Cannot overflow (as long as bounds are consistent) */
			dst_reg->umin_value = umin_ptr - umax_val;
			dst_reg->umax_value = umax_ptr - umin_val;
		}
		dst_reg->var_off = tnum_sub(ptr_reg->var_off, off_reg->var_off);
		dst_reg->off = ptr_reg->off;
		dst_reg->raw = ptr_reg->raw;
		if (reg_is_pkt_pointer(ptr_reg)) {
			dst_reg->id = ++env->id_gen;
			/* something was added to pkt_ptr, set range to zero */
			if (smin_val < 0)
				dst_reg->raw = 0;
		}
		break;
	case BPF_AND:
	case BPF_OR:
	case BPF_XOR:
		/* bitwise ops on pointers are troublesome, prohibit. */
		verbose(env, "R%d bitwise operator %s on pointer prohibited\n",
			dst, bpf_alu_string[opcode >> 4]);
		return -EACCES;
	default:
		/* other operators (e.g. MUL,LSH) produce non-pointer results */
		verbose(env, "R%d pointer arithmetic with %s operator prohibited\n",
			dst, bpf_alu_string[opcode >> 4]);
		return -EACCES;
	}

	if (!check_reg_sane_offset(env, dst_reg, ptr_reg->type))
		return -EINVAL;
	reg_bounds_sync(dst_reg);
	if (sanitize_check_bounds(env, insn, dst_reg) < 0)
		return -EACCES;
	if (sanitize_needed(opcode)) {
		ret = sanitize_ptr_alu(env, insn, dst_reg, off_reg, dst_reg,
				       &info, true);
		if (ret < 0)
			return sanitize_err(env, insn, ret, off_reg, dst_reg);
	}

	return 0;
}

static void scalar32_min_max_add(struct bpf_reg_state *dst_reg,
				 struct bpf_reg_state *src_reg)
{
	s32 smin_val = src_reg->s32_min_value;
	s32 smax_val = src_reg->s32_max_value;
	u32 umin_val = src_reg->u32_min_value;
	u32 umax_val = src_reg->u32_max_value;

	if (signed_add32_overflows(dst_reg->s32_min_value, smin_val) ||
	    signed_add32_overflows(dst_reg->s32_max_value, smax_val)) {
		dst_reg->s32_min_value = S32_MIN;
		dst_reg->s32_max_value = S32_MAX;
	} else {
		dst_reg->s32_min_value += smin_val;
		dst_reg->s32_max_value += smax_val;
	}
	if (dst_reg->u32_min_value + umin_val < umin_val ||
	    dst_reg->u32_max_value + umax_val < umax_val) {
		dst_reg->u32_min_value = 0;
		dst_reg->u32_max_value = U32_MAX;
	} else {
		dst_reg->u32_min_value += umin_val;
		dst_reg->u32_max_value += umax_val;
	}
}

static void scalar_min_max_add(struct bpf_reg_state *dst_reg,
			       struct bpf_reg_state *src_reg)
{
	s64 smin_val = src_reg->smin_value;
	s64 smax_val = src_reg->smax_value;
	u64 umin_val = src_reg->umin_value;
	u64 umax_val = src_reg->umax_value;

	if (signed_add_overflows(dst_reg->smin_value, smin_val) ||
	    signed_add_overflows(dst_reg->smax_value, smax_val)) {
		dst_reg->smin_value = S64_MIN;
		dst_reg->smax_value = S64_MAX;
	} else {
		dst_reg->smin_value += smin_val;
		dst_reg->smax_value += smax_val;
	}
	if (dst_reg->umin_value + umin_val < umin_val ||
	    dst_reg->umax_value + umax_val < umax_val) {
		dst_reg->umin_value = 0;
		dst_reg->umax_value = U64_MAX;
	} else {
		dst_reg->umin_value += umin_val;
		dst_reg->umax_value += umax_val;
	}
}

static void scalar32_min_max_sub(struct bpf_reg_state *dst_reg,
				 struct bpf_reg_state *src_reg)
{
	s32 smin_val = src_reg->s32_min_value;
	s32 smax_val = src_reg->s32_max_value;
	u32 umin_val = src_reg->u32_min_value;
	u32 umax_val = src_reg->u32_max_value;

	if (signed_sub32_overflows(dst_reg->s32_min_value, smax_val) ||
	    signed_sub32_overflows(dst_reg->s32_max_value, smin_val)) {
		/* Overflow possible, we know nothing */
		dst_reg->s32_min_value = S32_MIN;
		dst_reg->s32_max_value = S32_MAX;
	} else {
		dst_reg->s32_min_value -= smax_val;
		dst_reg->s32_max_value -= smin_val;
	}
	if (dst_reg->u32_min_value < umax_val) {
		/* Overflow possible, we know nothing */
		dst_reg->u32_min_value = 0;
		dst_reg->u32_max_value = U32_MAX;
	} else {
		/* Cannot overflow (as long as bounds are consistent) */
		dst_reg->u32_min_value -= umax_val;
		dst_reg->u32_max_value -= umin_val;
	}
}

static void scalar_min_max_sub(struct bpf_reg_state *dst_reg,
			       struct bpf_reg_state *src_reg)
{
	s64 smin_val = src_reg->smin_value;
	s64 smax_val = src_reg->smax_value;
	u64 umin_val = src_reg->umin_value;
	u64 umax_val = src_reg->umax_value;

	if (signed_sub_overflows(dst_reg->smin_value, smax_val) ||
	    signed_sub_overflows(dst_reg->smax_value, smin_val)) {
		/* Overflow possible, we know nothing */
		dst_reg->smin_value = S64_MIN;
		dst_reg->smax_value = S64_MAX;
	} else {
		dst_reg->smin_value -= smax_val;
		dst_reg->smax_value -= smin_val;
	}
	if (dst_reg->umin_value < umax_val) {
		/* Overflow possible, we know nothing */
		dst_reg->umin_value = 0;
		dst_reg->umax_value = U64_MAX;
	} else {
		/* Cannot overflow (as long as bounds are consistent) */
		dst_reg->umin_value -= umax_val;
		dst_reg->umax_value -= umin_val;
	}
}

static void scalar32_min_max_mul(struct bpf_reg_state *dst_reg,
				 struct bpf_reg_state *src_reg)
{
	s32 smin_val = src_reg->s32_min_value;
	u32 umin_val = src_reg->u32_min_value;
	u32 umax_val = src_reg->u32_max_value;

	if (smin_val < 0 || dst_reg->s32_min_value < 0) {
		/* Ain't nobody got time to multiply that sign */
		__mark_reg32_unbounded(dst_reg);
		return;
	}
	/* Both values are positive, so we can work with unsigned and
	 * copy the result to signed (unless it exceeds S32_MAX).
	 */
	if (umax_val > U16_MAX || dst_reg->u32_max_value > U16_MAX) {
		/* Potential overflow, we know nothing */
		__mark_reg32_unbounded(dst_reg);
		return;
	}
	dst_reg->u32_min_value *= umin_val;
	dst_reg->u32_max_value *= umax_val;
	if (dst_reg->u32_max_value > S32_MAX) {
		/* Overflow possible, we know nothing */
		dst_reg->s32_min_value = S32_MIN;
		dst_reg->s32_max_value = S32_MAX;
	} else {
		dst_reg->s32_min_value = dst_reg->u32_min_value;
		dst_reg->s32_max_value = dst_reg->u32_max_value;
	}
}

static void scalar_min_max_mul(struct bpf_reg_state *dst_reg,
			       struct bpf_reg_state *src_reg)
{
	s64 smin_val = src_reg->smin_value;
	u64 umin_val = src_reg->umin_value;
	u64 umax_val = src_reg->umax_value;

	if (smin_val < 0 || dst_reg->smin_value < 0) {
		/* Ain't nobody got time to multiply that sign */
		__mark_reg64_unbounded(dst_reg);
		return;
	}
	/* Both values are positive, so we can work with unsigned and
	 * copy the result to signed (unless it exceeds S64_MAX).
	 */
	if (umax_val > U32_MAX || dst_reg->umax_value > U32_MAX) {
		/* Potential overflow, we know nothing */
		__mark_reg64_unbounded(dst_reg);
		return;
	}
	dst_reg->umin_value *= umin_val;
	dst_reg->umax_value *= umax_val;
	if (dst_reg->umax_value > S64_MAX) {
		/* Overflow possible, we know nothing */
		dst_reg->smin_value = S64_MIN;
		dst_reg->smax_value = S64_MAX;
	} else {
		dst_reg->smin_value = dst_reg->umin_value;
		dst_reg->smax_value = dst_reg->umax_value;
	}
}

static void scalar32_min_max_and(struct bpf_reg_state *dst_reg,
				 struct bpf_reg_state *src_reg)
{
	bool src_known = tnum_subreg_is_const(src_reg->var_off);
	bool dst_known = tnum_subreg_is_const(dst_reg->var_off);
	struct tnum var32_off = tnum_subreg(dst_reg->var_off);
	s32 smin_val = src_reg->s32_min_value;
	u32 umax_val = src_reg->u32_max_value;

	if (src_known && dst_known) {
		__mark_reg32_known(dst_reg, var32_off.value);
		return;
	}

	/* We get our minimum from the var_off, since that's inherently
	 * bitwise.  Our maximum is the minimum of the operands' maxima.
	 */
	dst_reg->u32_min_value = var32_off.value;
	dst_reg->u32_max_value = min(dst_reg->u32_max_value, umax_val);
	if (dst_reg->s32_min_value < 0 || smin_val < 0) {
		/* Lose signed bounds when ANDing negative numbers,
		 * ain't nobody got time for that.
		 */
		dst_reg->s32_min_value = S32_MIN;
		dst_reg->s32_max_value = S32_MAX;
	} else {
		/* ANDing two positives gives a positive, so safe to
		 * cast result into s64.
		 */
		dst_reg->s32_min_value = dst_reg->u32_min_value;
		dst_reg->s32_max_value = dst_reg->u32_max_value;
	}
}

static void scalar_min_max_and(struct bpf_reg_state *dst_reg,
			       struct bpf_reg_state *src_reg)
{
	bool src_known = tnum_is_const(src_reg->var_off);
	bool dst_known = tnum_is_const(dst_reg->var_off);
	s64 smin_val = src_reg->smin_value;
	u64 umax_val = src_reg->umax_value;

	if (src_known && dst_known) {
		__mark_reg_known(dst_reg, dst_reg->var_off.value);
		return;
	}

	/* We get our minimum from the var_off, since that's inherently
	 * bitwise.  Our maximum is the minimum of the operands' maxima.
	 */
	dst_reg->umin_value = dst_reg->var_off.value;
	dst_reg->umax_value = min(dst_reg->umax_value, umax_val);
	if (dst_reg->smin_value < 0 || smin_val < 0) {
		/* Lose signed bounds when ANDing negative numbers,
		 * ain't nobody got time for that.
		 */
		dst_reg->smin_value = S64_MIN;
		dst_reg->smax_value = S64_MAX;
	} else {
		/* ANDing two positives gives a positive, so safe to
		 * cast result into s64.
		 */
		dst_reg->smin_value = dst_reg->umin_value;
		dst_reg->smax_value = dst_reg->umax_value;
	}
	/* We may learn something more from the var_off */
	__update_reg_bounds(dst_reg);
}

static void scalar32_min_max_or(struct bpf_reg_state *dst_reg,
				struct bpf_reg_state *src_reg)
{
	bool src_known = tnum_subreg_is_const(src_reg->var_off);
	bool dst_known = tnum_subreg_is_const(dst_reg->var_off);
	struct tnum var32_off = tnum_subreg(dst_reg->var_off);
	s32 smin_val = src_reg->s32_min_value;
	u32 umin_val = src_reg->u32_min_value;

	if (src_known && dst_known) {
		__mark_reg32_known(dst_reg, var32_off.value);
		return;
	}

	/* We get our maximum from the var_off, and our minimum is the
	 * maximum of the operands' minima
	 */
	dst_reg->u32_min_value = max(dst_reg->u32_min_value, umin_val);
	dst_reg->u32_max_value = var32_off.value | var32_off.mask;
	if (dst_reg->s32_min_value < 0 || smin_val < 0) {
		/* Lose signed bounds when ORing negative numbers,
		 * ain't nobody got time for that.
		 */
		dst_reg->s32_min_value = S32_MIN;
		dst_reg->s32_max_value = S32_MAX;
	} else {
		/* ORing two positives gives a positive, so safe to
		 * cast result into s64.
		 */
		dst_reg->s32_min_value = dst_reg->u32_min_value;
		dst_reg->s32_max_value = dst_reg->u32_max_value;
	}
}

static void scalar_min_max_or(struct bpf_reg_state *dst_reg,
			      struct bpf_reg_state *src_reg)
{
	bool src_known = tnum_is_const(src_reg->var_off);
	bool dst_known = tnum_is_const(dst_reg->var_off);
	s64 smin_val = src_reg->smin_value;
	u64 umin_val = src_reg->umin_value;

	if (src_known && dst_known) {
		__mark_reg_known(dst_reg, dst_reg->var_off.value);
		return;
	}

	/* We get our maximum from the var_off, and our minimum is the
	 * maximum of the operands' minima
	 */
	dst_reg->umin_value = max(dst_reg->umin_value, umin_val);
	dst_reg->umax_value = dst_reg->var_off.value | dst_reg->var_off.mask;
	if (dst_reg->smin_value < 0 || smin_val < 0) {
		/* Lose signed bounds when ORing negative numbers,
		 * ain't nobody got time for that.
		 */
		dst_reg->smin_value = S64_MIN;
		dst_reg->smax_value = S64_MAX;
	} else {
		/* ORing two positives gives a positive, so safe to
		 * cast result into s64.
		 */
		dst_reg->smin_value = dst_reg->umin_value;
		dst_reg->smax_value = dst_reg->umax_value;
	}
	/* We may learn something more from the var_off */
	__update_reg_bounds(dst_reg);
}

static void scalar32_min_max_xor(struct bpf_reg_state *dst_reg,
				 struct bpf_reg_state *src_reg)
{
	bool src_known = tnum_subreg_is_const(src_reg->var_off);
	bool dst_known = tnum_subreg_is_const(dst_reg->var_off);
	struct tnum var32_off = tnum_subreg(dst_reg->var_off);
	s32 smin_val = src_reg->s32_min_value;

	if (src_known && dst_known) {
		__mark_reg32_known(dst_reg, var32_off.value);
		return;
	}

	/* We get both minimum and maximum from the var32_off. */
	dst_reg->u32_min_value = var32_off.value;
	dst_reg->u32_max_value = var32_off.value | var32_off.mask;

	if (dst_reg->s32_min_value >= 0 && smin_val >= 0) {
		/* XORing two positive sign numbers gives a positive,
		 * so safe to cast u32 result into s32.
		 */
		dst_reg->s32_min_value = dst_reg->u32_min_value;
		dst_reg->s32_max_value = dst_reg->u32_max_value;
	} else {
		dst_reg->s32_min_value = S32_MIN;
		dst_reg->s32_max_value = S32_MAX;
	}
}

static void scalar_min_max_xor(struct bpf_reg_state *dst_reg,
			       struct bpf_reg_state *src_reg)
{
	bool src_known = tnum_is_const(src_reg->var_off);
	bool dst_known = tnum_is_const(dst_reg->var_off);
	s64 smin_val = src_reg->smin_value;

	if (src_known && dst_known) {
		/* dst_reg->var_off.value has been updated earlier */
		__mark_reg_known(dst_reg, dst_reg->var_off.value);
		return;
	}

	/* We get both minimum and maximum from the var_off. */
	dst_reg->umin_value = dst_reg->var_off.value;
	dst_reg->umax_value = dst_reg->var_off.value | dst_reg->var_off.mask;

	if (dst_reg->smin_value >= 0 && smin_val >= 0) {
		/* XORing two positive sign numbers gives a positive,
		 * so safe to cast u64 result into s64.
		 */
		dst_reg->smin_value = dst_reg->umin_value;
		dst_reg->smax_value = dst_reg->umax_value;
	} else {
		dst_reg->smin_value = S64_MIN;
		dst_reg->smax_value = S64_MAX;
	}

	__update_reg_bounds(dst_reg);
}

static void __scalar32_min_max_lsh(struct bpf_reg_state *dst_reg,
				   u64 umin_val, u64 umax_val)
{
	/* We lose all sign bit information (except what we can pick
	 * up from var_off)
	 */
	dst_reg->s32_min_value = S32_MIN;
	dst_reg->s32_max_value = S32_MAX;
	/* If we might shift our top bit out, then we know nothing */
	if (umax_val > 31 || dst_reg->u32_max_value > 1ULL << (31 - umax_val)) {
		dst_reg->u32_min_value = 0;
		dst_reg->u32_max_value = U32_MAX;
	} else {
		dst_reg->u32_min_value <<= umin_val;
		dst_reg->u32_max_value <<= umax_val;
	}
}

static void scalar32_min_max_lsh(struct bpf_reg_state *dst_reg,
				 struct bpf_reg_state *src_reg)
{
	u32 umax_val = src_reg->u32_max_value;
	u32 umin_val = src_reg->u32_min_value;
	/* u32 alu operation will zext upper bits */
	struct tnum subreg = tnum_subreg(dst_reg->var_off);

	__scalar32_min_max_lsh(dst_reg, umin_val, umax_val);
	dst_reg->var_off = tnum_subreg(tnum_lshift(subreg, umin_val));
	/* Not required but being careful mark reg64 bounds as unknown so
	 * that we are forced to pick them up from tnum and zext later and
	 * if some path skips this step we are still safe.
	 */
	__mark_reg64_unbounded(dst_reg);
	__update_reg32_bounds(dst_reg);
}

static void __scalar64_min_max_lsh(struct bpf_reg_state *dst_reg,
				   u64 umin_val, u64 umax_val)
{
	/* Special case <<32 because it is a common compiler pattern to sign
	 * extend subreg by doing <<32 s>>32. In this case if 32bit bounds are
	 * positive we know this shift will also be positive so we can track
	 * bounds correctly. Otherwise we lose all sign bit information except
	 * what we can pick up from var_off. Perhaps we can generalize this
	 * later to shifts of any length.
	 */
	if (umin_val == 32 && umax_val == 32 && dst_reg->s32_max_value >= 0)
		dst_reg->smax_value = (s64)dst_reg->s32_max_value << 32;
	else
		dst_reg->smax_value = S64_MAX;

	if (umin_val == 32 && umax_val == 32 && dst_reg->s32_min_value >= 0)
		dst_reg->smin_value = (s64)dst_reg->s32_min_value << 32;
	else
		dst_reg->smin_value = S64_MIN;

	/* If we might shift our top bit out, then we know nothing */
	if (dst_reg->umax_value > 1ULL << (63 - umax_val)) {
		dst_reg->umin_value = 0;
		dst_reg->umax_value = U64_MAX;
	} else {
		dst_reg->umin_value <<= umin_val;
		dst_reg->umax_value <<= umax_val;
	}
}

static void scalar_min_max_lsh(struct bpf_reg_state *dst_reg,
			       struct bpf_reg_state *src_reg)
{
	u64 umax_val = src_reg->umax_value;
	u64 umin_val = src_reg->umin_value;

	/* scalar64 calc uses 32bit unshifted bounds so must be called first */
	__scalar64_min_max_lsh(dst_reg, umin_val, umax_val);
	__scalar32_min_max_lsh(dst_reg, umin_val, umax_val);

	dst_reg->var_off = tnum_lshift(dst_reg->var_off, umin_val);
	/* We may learn something more from the var_off */
	__update_reg_bounds(dst_reg);
}

static void scalar32_min_max_rsh(struct bpf_reg_state *dst_reg,
				 struct bpf_reg_state *src_reg)
{
	struct tnum subreg = tnum_subreg(dst_reg->var_off);
	u32 umax_val = src_reg->u32_max_value;
	u32 umin_val = src_reg->u32_min_value;

	/* BPF_RSH is an unsigned shift.  If the value in dst_reg might
	 * be negative, then either:
	 * 1) src_reg might be zero, so the sign bit of the result is
	 *    unknown, so we lose our signed bounds
	 * 2) it's known negative, thus the unsigned bounds capture the
	 *    signed bounds
	 * 3) the signed bounds cross zero, so they tell us nothing
	 *    about the result
	 * If the value in dst_reg is known nonnegative, then again the
	 * unsigned bounts capture the signed bounds.
	 * Thus, in all cases it suffices to blow away our signed bounds
	 * and rely on inferring new ones from the unsigned bounds and
	 * var_off of the result.
	 */
	dst_reg->s32_min_value = S32_MIN;
	dst_reg->s32_max_value = S32_MAX;

	dst_reg->var_off = tnum_rshift(subreg, umin_val);
	dst_reg->u32_min_value >>= umax_val;
	dst_reg->u32_max_value >>= umin_val;

	__mark_reg64_unbounded(dst_reg);
	__update_reg32_bounds(dst_reg);
}

static void scalar_min_max_rsh(struct bpf_reg_state *dst_reg,
			       struct bpf_reg_state *src_reg)
{
	u64 umax_val = src_reg->umax_value;
	u64 umin_val = src_reg->umin_value;

	/* BPF_RSH is an unsigned shift.  If the value in dst_reg might
	 * be negative, then either:
	 * 1) src_reg might be zero, so the sign bit of the result is
	 *    unknown, so we lose our signed bounds
	 * 2) it's known negative, thus the unsigned bounds capture the
	 *    signed bounds
	 * 3) the signed bounds cross zero, so they tell us nothing
	 *    about the result
	 * If the value in dst_reg is known nonnegative, then again the
	 * unsigned bounts capture the signed bounds.
	 * Thus, in all cases it suffices to blow away our signed bounds
	 * and rely on inferring new ones from the unsigned bounds and
	 * var_off of the result.
	 */
	dst_reg->smin_value = S64_MIN;
	dst_reg->smax_value = S64_MAX;
	dst_reg->var_off = tnum_rshift(dst_reg->var_off, umin_val);
	dst_reg->umin_value >>= umax_val;
	dst_reg->umax_value >>= umin_val;

	/* Its not easy to operate on alu32 bounds here because it depends
	 * on bits being shifted in. Take easy way out and mark unbounded
	 * so we can recalculate later from tnum.
	 */
	__mark_reg32_unbounded(dst_reg);
	__update_reg_bounds(dst_reg);
}

static void scalar32_min_max_arsh(struct bpf_reg_state *dst_reg,
				  struct bpf_reg_state *src_reg)
{
	u64 umin_val = src_reg->u32_min_value;

	/* Upon reaching here, src_known is true and
	 * umax_val is equal to umin_val.
	 */
	dst_reg->s32_min_value = (u32)(((s32)dst_reg->s32_min_value) >> umin_val);
	dst_reg->s32_max_value = (u32)(((s32)dst_reg->s32_max_value) >> umin_val);

	dst_reg->var_off = tnum_arshift(tnum_subreg(dst_reg->var_off), umin_val, 32);

	/* blow away the dst_reg umin_value/umax_value and rely on
	 * dst_reg var_off to refine the result.
	 */
	dst_reg->u32_min_value = 0;
	dst_reg->u32_max_value = U32_MAX;

	__mark_reg64_unbounded(dst_reg);
	__update_reg32_bounds(dst_reg);
}

static void scalar_min_max_arsh(struct bpf_reg_state *dst_reg,
				struct bpf_reg_state *src_reg)
{
	u64 umin_val = src_reg->umin_value;

	/* Upon reaching here, src_known is true and umax_val is equal
	 * to umin_val.
	 */
	dst_reg->smin_value >>= umin_val;
	dst_reg->smax_value >>= umin_val;

	dst_reg->var_off = tnum_arshift(dst_reg->var_off, umin_val, 64);

	/* blow away the dst_reg umin_value/umax_value and rely on
	 * dst_reg var_off to refine the result.
	 */
	dst_reg->umin_value = 0;
	dst_reg->umax_value = U64_MAX;

	/* Its not easy to operate on alu32 bounds here because it depends
	 * on bits being shifted in from upper 32-bits. Take easy way out
	 * and mark unbounded so we can recalculate later from tnum.
	 */
	__mark_reg32_unbounded(dst_reg);
	__update_reg_bounds(dst_reg);
}

/* WARNING: This function does calculations on 64-bit values, but the actual
 * execution may occur on 32-bit values. Therefore, things like bitshifts
 * need extra checks in the 32-bit case.
 */
static int adjust_scalar_min_max_vals(struct bpf_verifier_env *env,
				      struct bpf_insn *insn,
				      struct bpf_reg_state *dst_reg,
				      struct bpf_reg_state src_reg)
{
	struct bpf_reg_state *regs = cur_regs(env);
	u8 opcode = BPF_OP(insn->code);
	bool src_known;
	s64 smin_val, smax_val;
	u64 umin_val, umax_val;
	s32 s32_min_val, s32_max_val;
	u32 u32_min_val, u32_max_val;
	u64 insn_bitness = (BPF_CLASS(insn->code) == BPF_ALU64) ? 64 : 32;
	bool alu32 = (BPF_CLASS(insn->code) != BPF_ALU64);
	int ret;

	smin_val = src_reg.smin_value;
	smax_val = src_reg.smax_value;
	umin_val = src_reg.umin_value;
	umax_val = src_reg.umax_value;

	s32_min_val = src_reg.s32_min_value;
	s32_max_val = src_reg.s32_max_value;
	u32_min_val = src_reg.u32_min_value;
	u32_max_val = src_reg.u32_max_value;

	if (alu32) {
		src_known = tnum_subreg_is_const(src_reg.var_off);
		if ((src_known &&
		     (s32_min_val != s32_max_val || u32_min_val != u32_max_val)) ||
		    s32_min_val > s32_max_val || u32_min_val > u32_max_val) {
			/* Taint dst register if offset had invalid bounds
			 * derived from e.g. dead branches.
			 */
			__mark_reg_unknown(env, dst_reg);
			return 0;
		}
	} else {
		src_known = tnum_is_const(src_reg.var_off);
		if ((src_known &&
		     (smin_val != smax_val || umin_val != umax_val)) ||
		    smin_val > smax_val || umin_val > umax_val) {
			/* Taint dst register if offset had invalid bounds
			 * derived from e.g. dead branches.
			 */
			__mark_reg_unknown(env, dst_reg);
			return 0;
		}
	}

	if (!src_known &&
	    opcode != BPF_ADD && opcode != BPF_SUB && opcode != BPF_AND) {
		__mark_reg_unknown(env, dst_reg);
		return 0;
	}

	if (sanitize_needed(opcode)) {
		ret = sanitize_val_alu(env, insn);
		if (ret < 0)
			return sanitize_err(env, insn, ret, NULL, NULL);
	}

	/* Calculate sign/unsigned bounds and tnum for alu32 and alu64 bit ops.
	 * There are two classes of instructions: The first class we track both
	 * alu32 and alu64 sign/unsigned bounds independently this provides the
	 * greatest amount of precision when alu operations are mixed with jmp32
	 * operations. These operations are BPF_ADD, BPF_SUB, BPF_MUL, BPF_ADD,
	 * and BPF_OR. This is possible because these ops have fairly easy to
	 * understand and calculate behavior in both 32-bit and 64-bit alu ops.
	 * See alu32 verifier tests for examples. The second class of
	 * operations, BPF_LSH, BPF_RSH, and BPF_ARSH, however are not so easy
	 * with regards to tracking sign/unsigned bounds because the bits may
	 * cross subreg boundaries in the alu64 case. When this happens we mark
	 * the reg unbounded in the subreg bound space and use the resulting
	 * tnum to calculate an approximation of the sign/unsigned bounds.
	 */
	switch (opcode) {
	case BPF_ADD:
		scalar32_min_max_add(dst_reg, &src_reg);
		scalar_min_max_add(dst_reg, &src_reg);
		dst_reg->var_off = tnum_add(dst_reg->var_off, src_reg.var_off);
		break;
	case BPF_SUB:
		scalar32_min_max_sub(dst_reg, &src_reg);
		scalar_min_max_sub(dst_reg, &src_reg);
		dst_reg->var_off = tnum_sub(dst_reg->var_off, src_reg.var_off);
		break;
	case BPF_MUL:
		dst_reg->var_off = tnum_mul(dst_reg->var_off, src_reg.var_off);
		scalar32_min_max_mul(dst_reg, &src_reg);
		scalar_min_max_mul(dst_reg, &src_reg);
		break;
	case BPF_AND:
		dst_reg->var_off = tnum_and(dst_reg->var_off, src_reg.var_off);
		scalar32_min_max_and(dst_reg, &src_reg);
		scalar_min_max_and(dst_reg, &src_reg);
		break;
	case BPF_OR:
		dst_reg->var_off = tnum_or(dst_reg->var_off, src_reg.var_off);
		scalar32_min_max_or(dst_reg, &src_reg);
		scalar_min_max_or(dst_reg, &src_reg);
		break;
	case BPF_XOR:
		dst_reg->var_off = tnum_xor(dst_reg->var_off, src_reg.var_off);
		scalar32_min_max_xor(dst_reg, &src_reg);
		scalar_min_max_xor(dst_reg, &src_reg);
		break;
	case BPF_LSH:
		if (umax_val >= insn_bitness) {
			/* Shifts greater than 31 or 63 are undefined.
			 * This includes shifts by a negative number.
			 */
			mark_reg_unknown(env, regs, insn->dst_reg);
			break;
		}
		if (alu32)
			scalar32_min_max_lsh(dst_reg, &src_reg);
		else
			scalar_min_max_lsh(dst_reg, &src_reg);
		break;
	case BPF_RSH:
		if (umax_val >= insn_bitness) {
			/* Shifts greater than 31 or 63 are undefined.
			 * This includes shifts by a negative number.
			 */
			mark_reg_unknown(env, regs, insn->dst_reg);
			break;
		}
		if (alu32)
			scalar32_min_max_rsh(dst_reg, &src_reg);
		else
			scalar_min_max_rsh(dst_reg, &src_reg);
		break;
	case BPF_ARSH:
		if (umax_val >= insn_bitness) {
			/* Shifts greater than 31 or 63 are undefined.
			 * This includes shifts by a negative number.
			 */
			mark_reg_unknown(env, regs, insn->dst_reg);
			break;
		}
		if (alu32)
			scalar32_min_max_arsh(dst_reg, &src_reg);
		else
			scalar_min_max_arsh(dst_reg, &src_reg);
		break;
	default:
		mark_reg_unknown(env, regs, insn->dst_reg);
		break;
	}

	/* ALU32 ops are zero extended into 64bit register */
	if (alu32)
		zext_32_to_64(dst_reg);
	reg_bounds_sync(dst_reg);
	return 0;
}

/* Handles ALU ops other than BPF_END, BPF_NEG and BPF_MOV: computes new min/max
 * and var_off.
 */
static int adjust_reg_min_max_vals(struct bpf_verifier_env *env,
				   struct bpf_insn *insn)
{
	struct bpf_verifier_state *vstate = env->cur_state;
	struct bpf_func_state *state = vstate->frame[vstate->curframe];
	struct bpf_reg_state *regs = state->regs, *dst_reg, *src_reg;
	struct bpf_reg_state *ptr_reg = NULL, off_reg = {0};
	u8 opcode = BPF_OP(insn->code);
	int err;

	dst_reg = &regs[insn->dst_reg];
	src_reg = NULL;
	if (dst_reg->type != SCALAR_VALUE)
		ptr_reg = dst_reg;
	else
		/* Make sure ID is cleared otherwise dst_reg min/max could be
		 * incorrectly propagated into other registers by find_equal_scalars()
		 */
		dst_reg->id = 0;
	if (BPF_SRC(insn->code) == BPF_X) {
		src_reg = &regs[insn->src_reg];
		if (src_reg->type != SCALAR_VALUE) {
			if (dst_reg->type != SCALAR_VALUE) {
				/* Combining two pointers by any ALU op yields
				 * an arbitrary scalar. Disallow all math except
				 * pointer subtraction
				 */
				if (opcode == BPF_SUB && env->allow_ptr_leaks) {
					mark_reg_unknown(env, regs, insn->dst_reg);
					return 0;
				}
				verbose(env, "R%d pointer %s pointer prohibited\n",
					insn->dst_reg,
					bpf_alu_string[opcode >> 4]);
				return -EACCES;
			} else {
				/* scalar += pointer
				 * This is legal, but we have to reverse our
				 * src/dest handling in computing the range
				 */
				err = mark_chain_precision(env, insn->dst_reg);
				if (err)
					return err;
				return adjust_ptr_min_max_vals(env, insn,
							       src_reg, dst_reg);
			}
		} else if (ptr_reg) {
			/* pointer += scalar */
			err = mark_chain_precision(env, insn->src_reg);
			if (err)
				return err;
			return adjust_ptr_min_max_vals(env, insn,
						       dst_reg, src_reg);
		}
	} else {
		/* Pretend the src is a reg with a known value, since we only
		 * need to be able to read from this state.
		 */
		off_reg.type = SCALAR_VALUE;
		__mark_reg_known(&off_reg, insn->imm);
		src_reg = &off_reg;
		if (ptr_reg) /* pointer += K */
			return adjust_ptr_min_max_vals(env, insn,
						       ptr_reg, src_reg);
	}

	/* Got here implies adding two SCALAR_VALUEs */
	if (WARN_ON_ONCE(ptr_reg)) {
		print_verifier_state(env, state);
		verbose(env, "verifier internal error: unexpected ptr_reg\n");
		return -EINVAL;
	}
	if (WARN_ON(!src_reg)) {
		print_verifier_state(env, state);
		verbose(env, "verifier internal error: no src_reg\n");
		return -EINVAL;
	}
	return adjust_scalar_min_max_vals(env, insn, dst_reg, *src_reg);
}

/* check validity of 32-bit and 64-bit arithmetic operations */
static int check_alu_op(struct bpf_verifier_env *env, struct bpf_insn *insn)
{
	struct bpf_reg_state *regs = cur_regs(env);
	u8 opcode = BPF_OP(insn->code);
	int err;

	if (opcode == BPF_END || opcode == BPF_NEG) {
		if (opcode == BPF_NEG) {
			if (BPF_SRC(insn->code) != 0 ||
			    insn->src_reg != BPF_REG_0 ||
			    insn->off != 0 || insn->imm != 0) {
				verbose(env, "BPF_NEG uses reserved fields\n");
				return -EINVAL;
			}
		} else {
			if (insn->src_reg != BPF_REG_0 || insn->off != 0 ||
			    (insn->imm != 16 && insn->imm != 32 && insn->imm != 64) ||
			    BPF_CLASS(insn->code) == BPF_ALU64) {
				verbose(env, "BPF_END uses reserved fields\n");
				return -EINVAL;
			}
		}

		/* check src operand */
		err = check_reg_arg(env, insn->dst_reg, SRC_OP);
		if (err)
			return err;

		if (is_pointer_value(env, insn->dst_reg)) {
			verbose(env, "R%d pointer arithmetic prohibited\n",
				insn->dst_reg);
			return -EACCES;
		}

		/* check dest operand */
		err = check_reg_arg(env, insn->dst_reg, DST_OP);
		if (err)
			return err;

	} else if (opcode == BPF_MOV) {

		if (BPF_SRC(insn->code) == BPF_X) {
			if (insn->imm != 0 || insn->off != 0) {
				verbose(env, "BPF_MOV uses reserved fields\n");
				return -EINVAL;
			}

			/* check src operand */
			err = check_reg_arg(env, insn->src_reg, SRC_OP);
			if (err)
				return err;
		} else {
			if (insn->src_reg != BPF_REG_0 || insn->off != 0) {
				verbose(env, "BPF_MOV uses reserved fields\n");
				return -EINVAL;
			}
		}

		/* check dest operand, mark as required later */
		err = check_reg_arg(env, insn->dst_reg, DST_OP_NO_MARK);
		if (err)
			return err;

		if (BPF_SRC(insn->code) == BPF_X) {
			struct bpf_reg_state *src_reg = regs + insn->src_reg;
			struct bpf_reg_state *dst_reg = regs + insn->dst_reg;

			if (BPF_CLASS(insn->code) == BPF_ALU64) {
				/* case: R1 = R2
				 * copy register state to dest reg
				 */
				if (src_reg->type == SCALAR_VALUE && !src_reg->id)
					/* Assign src and dst registers the same ID
					 * that will be used by find_equal_scalars()
					 * to propagate min/max range.
					 */
					src_reg->id = ++env->id_gen;
				*dst_reg = *src_reg;
				dst_reg->live |= REG_LIVE_WRITTEN;
				dst_reg->subreg_def = DEF_NOT_SUBREG;
			} else {
				/* R1 = (u32) R2 */
				if (is_pointer_value(env, insn->src_reg)) {
					verbose(env,
						"R%d partial copy of pointer\n",
						insn->src_reg);
					return -EACCES;
				} else if (src_reg->type == SCALAR_VALUE) {
					*dst_reg = *src_reg;
					/* Make sure ID is cleared otherwise
					 * dst_reg min/max could be incorrectly
					 * propagated into src_reg by find_equal_scalars()
					 */
					dst_reg->id = 0;
					dst_reg->live |= REG_LIVE_WRITTEN;
					dst_reg->subreg_def = env->insn_idx + 1;
				} else {
					mark_reg_unknown(env, regs,
							 insn->dst_reg);
				}
				zext_32_to_64(dst_reg);
				reg_bounds_sync(dst_reg);
			}
		} else {
			/* case: R = imm
			 * remember the value we stored into this reg
			 */
			/* clear any state __mark_reg_known doesn't set */
			mark_reg_unknown(env, regs, insn->dst_reg);
			regs[insn->dst_reg].type = SCALAR_VALUE;
			if (BPF_CLASS(insn->code) == BPF_ALU64) {
				__mark_reg_known(regs + insn->dst_reg,
						 insn->imm);
			} else {
				__mark_reg_known(regs + insn->dst_reg,
						 (u32)insn->imm);
			}
		}

	} else if (opcode > BPF_END) {
		verbose(env, "invalid BPF_ALU opcode %x\n", opcode);
		return -EINVAL;

	} else {	/* all other ALU ops: and, sub, xor, add, ... */

		if (BPF_SRC(insn->code) == BPF_X) {
			if (insn->imm != 0 || insn->off != 0) {
				verbose(env, "BPF_ALU uses reserved fields\n");
				return -EINVAL;
			}
			/* check src1 operand */
			err = check_reg_arg(env, insn->src_reg, SRC_OP);
			if (err)
				return err;
		} else {
			if (insn->src_reg != BPF_REG_0 || insn->off != 0) {
				verbose(env, "BPF_ALU uses reserved fields\n");
				return -EINVAL;
			}
		}

		/* check src2 operand */
		err = check_reg_arg(env, insn->dst_reg, SRC_OP);
		if (err)
			return err;

		if ((opcode == BPF_MOD || opcode == BPF_DIV) &&
		    BPF_SRC(insn->code) == BPF_K && insn->imm == 0) {
			verbose(env, "div by zero\n");
			return -EINVAL;
		}

		if ((opcode == BPF_LSH || opcode == BPF_RSH ||
		     opcode == BPF_ARSH) && BPF_SRC(insn->code) == BPF_K) {
			int size = BPF_CLASS(insn->code) == BPF_ALU64 ? 64 : 32;

			if (insn->imm < 0 || insn->imm >= size) {
				verbose(env, "invalid shift %d\n", insn->imm);
				return -EINVAL;
			}
		}

		/* check dest operand */
		err = check_reg_arg(env, insn->dst_reg, DST_OP_NO_MARK);
		if (err)
			return err;

		return adjust_reg_min_max_vals(env, insn);
	}

	return 0;
}

static void __find_good_pkt_pointers(struct bpf_func_state *state,
				     struct bpf_reg_state *dst_reg,
				     enum bpf_reg_type type, u16 new_range)
{
	struct bpf_reg_state *reg;
	int i;

	for (i = 0; i < MAX_BPF_REG; i++) {
		reg = &state->regs[i];
		if (reg->type == type && reg->id == dst_reg->id)
			/* keep the maximum range already checked */
			reg->range = max(reg->range, new_range);
	}

	bpf_for_each_spilled_reg(i, state, reg) {
		if (!reg)
			continue;
		if (reg->type == type && reg->id == dst_reg->id)
			reg->range = max(reg->range, new_range);
	}
}

static void find_good_pkt_pointers(struct bpf_verifier_state *vstate,
				   struct bpf_reg_state *dst_reg,
				   enum bpf_reg_type type,
				   bool range_right_open)
{
	u16 new_range;
	int i;

	if (dst_reg->off < 0 ||
	    (dst_reg->off == 0 && range_right_open))
		/* This doesn't give us any range */
		return;

	if (dst_reg->umax_value > MAX_PACKET_OFF ||
	    dst_reg->umax_value + dst_reg->off > MAX_PACKET_OFF)
		/* Risk of overflow.  For instance, ptr + (1<<63) may be less
		 * than pkt_end, but that's because it's also less than pkt.
		 */
		return;

	new_range = dst_reg->off;
	if (range_right_open)
		new_range++;

	/* Examples for register markings:
	 *
	 * pkt_data in dst register:
	 *
	 *   r2 = r3;
	 *   r2 += 8;
	 *   if (r2 > pkt_end) goto <handle exception>
	 *   <access okay>
	 *
	 *   r2 = r3;
	 *   r2 += 8;
	 *   if (r2 < pkt_end) goto <access okay>
	 *   <handle exception>
	 *
	 *   Where:
	 *     r2 == dst_reg, pkt_end == src_reg
	 *     r2=pkt(id=n,off=8,r=0)
	 *     r3=pkt(id=n,off=0,r=0)
	 *
	 * pkt_data in src register:
	 *
	 *   r2 = r3;
	 *   r2 += 8;
	 *   if (pkt_end >= r2) goto <access okay>
	 *   <handle exception>
	 *
	 *   r2 = r3;
	 *   r2 += 8;
	 *   if (pkt_end <= r2) goto <handle exception>
	 *   <access okay>
	 *
	 *   Where:
	 *     pkt_end == dst_reg, r2 == src_reg
	 *     r2=pkt(id=n,off=8,r=0)
	 *     r3=pkt(id=n,off=0,r=0)
	 *
	 * Find register r3 and mark its range as r3=pkt(id=n,off=0,r=8)
	 * or r3=pkt(id=n,off=0,r=8-1), so that range of bytes [r3, r3 + 8)
	 * and [r3, r3 + 8-1) respectively is safe to access depending on
	 * the check.
	 */

	/* If our ids match, then we must have the same max_value.  And we
	 * don't care about the other reg's fixed offset, since if it's too big
	 * the range won't allow anything.
	 * dst_reg->off is known < MAX_PACKET_OFF, therefore it fits in a u16.
	 */
	for (i = 0; i <= vstate->curframe; i++)
		__find_good_pkt_pointers(vstate->frame[i], dst_reg, type,
					 new_range);
}

static int is_branch32_taken(struct bpf_reg_state *reg, u32 val, u8 opcode)
{
	struct tnum subreg = tnum_subreg(reg->var_off);
	s32 sval = (s32)val;

	switch (opcode) {
	case BPF_JEQ:
		if (tnum_is_const(subreg))
			return !!tnum_equals_const(subreg, val);
		break;
	case BPF_JNE:
		if (tnum_is_const(subreg))
			return !tnum_equals_const(subreg, val);
		break;
	case BPF_JSET:
		if ((~subreg.mask & subreg.value) & val)
			return 1;
		if (!((subreg.mask | subreg.value) & val))
			return 0;
		break;
	case BPF_JGT:
		if (reg->u32_min_value > val)
			return 1;
		else if (reg->u32_max_value <= val)
			return 0;
		break;
	case BPF_JSGT:
		if (reg->s32_min_value > sval)
			return 1;
		else if (reg->s32_max_value <= sval)
			return 0;
		break;
	case BPF_JLT:
		if (reg->u32_max_value < val)
			return 1;
		else if (reg->u32_min_value >= val)
			return 0;
		break;
	case BPF_JSLT:
		if (reg->s32_max_value < sval)
			return 1;
		else if (reg->s32_min_value >= sval)
			return 0;
		break;
	case BPF_JGE:
		if (reg->u32_min_value >= val)
			return 1;
		else if (reg->u32_max_value < val)
			return 0;
		break;
	case BPF_JSGE:
		if (reg->s32_min_value >= sval)
			return 1;
		else if (reg->s32_max_value < sval)
			return 0;
		break;
	case BPF_JLE:
		if (reg->u32_max_value <= val)
			return 1;
		else if (reg->u32_min_value > val)
			return 0;
		break;
	case BPF_JSLE:
		if (reg->s32_max_value <= sval)
			return 1;
		else if (reg->s32_min_value > sval)
			return 0;
		break;
	}

	return -1;
}


static int is_branch64_taken(struct bpf_reg_state *reg, u64 val, u8 opcode)
{
	s64 sval = (s64)val;

	switch (opcode) {
	case BPF_JEQ:
		if (tnum_is_const(reg->var_off))
			return !!tnum_equals_const(reg->var_off, val);
		break;
	case BPF_JNE:
		if (tnum_is_const(reg->var_off))
			return !tnum_equals_const(reg->var_off, val);
		break;
	case BPF_JSET:
		if ((~reg->var_off.mask & reg->var_off.value) & val)
			return 1;
		if (!((reg->var_off.mask | reg->var_off.value) & val))
			return 0;
		break;
	case BPF_JGT:
		if (reg->umin_value > val)
			return 1;
		else if (reg->umax_value <= val)
			return 0;
		break;
	case BPF_JSGT:
		if (reg->smin_value > sval)
			return 1;
		else if (reg->smax_value <= sval)
			return 0;
		break;
	case BPF_JLT:
		if (reg->umax_value < val)
			return 1;
		else if (reg->umin_value >= val)
			return 0;
		break;
	case BPF_JSLT:
		if (reg->smax_value < sval)
			return 1;
		else if (reg->smin_value >= sval)
			return 0;
		break;
	case BPF_JGE:
		if (reg->umin_value >= val)
			return 1;
		else if (reg->umax_value < val)
			return 0;
		break;
	case BPF_JSGE:
		if (reg->smin_value >= sval)
			return 1;
		else if (reg->smax_value < sval)
			return 0;
		break;
	case BPF_JLE:
		if (reg->umax_value <= val)
			return 1;
		else if (reg->umin_value > val)
			return 0;
		break;
	case BPF_JSLE:
		if (reg->smax_value <= sval)
			return 1;
		else if (reg->smin_value > sval)
			return 0;
		break;
	}

	return -1;
}

/* compute branch direction of the expression "if (reg opcode val) goto target;"
 * and return:
 *  1 - branch will be taken and "goto target" will be executed
 *  0 - branch will not be taken and fall-through to next insn
 * -1 - unknown. Example: "if (reg < 5)" is unknown when register value
 *      range [0,10]
 */
static int is_branch_taken(struct bpf_reg_state *reg, u64 val, u8 opcode,
			   bool is_jmp32)
{
	if (__is_pointer_value(false, reg)) {
		if (!reg_type_not_null(reg->type))
			return -1;

		/* If pointer is valid tests against zero will fail so we can
		 * use this to direct branch taken.
		 */
		if (val != 0)
			return -1;

		switch (opcode) {
		case BPF_JEQ:
			return 0;
		case BPF_JNE:
			return 1;
		default:
			return -1;
		}
	}

	if (is_jmp32)
		return is_branch32_taken(reg, val, opcode);
	return is_branch64_taken(reg, val, opcode);
}

/* Adjusts the register min/max values in the case that the dst_reg is the
 * variable register that we are working on, and src_reg is a constant or we're
 * simply doing a BPF_K check.
 * In JEQ/JNE cases we also adjust the var_off values.
 */
static void reg_set_min_max(struct bpf_reg_state *true_reg,
			    struct bpf_reg_state *false_reg,
			    u64 val, u32 val32,
			    u8 opcode, bool is_jmp32)
{
	struct tnum false_32off = tnum_subreg(false_reg->var_off);
	struct tnum false_64off = false_reg->var_off;
	struct tnum true_32off = tnum_subreg(true_reg->var_off);
	struct tnum true_64off = true_reg->var_off;
	s64 sval = (s64)val;
	s32 sval32 = (s32)val32;

	/* If the dst_reg is a pointer, we can't learn anything about its
	 * variable offset from the compare (unless src_reg were a pointer into
	 * the same object, but we don't bother with that.
	 * Since false_reg and true_reg have the same type by construction, we
	 * only need to check one of them for pointerness.
	 */
	if (__is_pointer_value(false, false_reg))
		return;

	switch (opcode) {
	/* JEQ/JNE comparison doesn't change the register equivalence.
	 *
	 * r1 = r2;
	 * if (r1 == 42) goto label;
	 * ...
	 * label: // here both r1 and r2 are known to be 42.
	 *
	 * Hence when marking register as known preserve it's ID.
	 */
	case BPF_JEQ:
		if (is_jmp32) {
			__mark_reg32_known(true_reg, val32);
			true_32off = tnum_subreg(true_reg->var_off);
		} else {
			___mark_reg_known(true_reg, val);
			true_64off = true_reg->var_off;
		}
		break;
	case BPF_JNE:
		if (is_jmp32) {
			__mark_reg32_known(false_reg, val32);
			false_32off = tnum_subreg(false_reg->var_off);
		} else {
			___mark_reg_known(false_reg, val);
			false_64off = false_reg->var_off;
		}
		break;
	case BPF_JSET:
		if (is_jmp32) {
			false_32off = tnum_and(false_32off, tnum_const(~val32));
			if (is_power_of_2(val32))
				true_32off = tnum_or(true_32off,
						     tnum_const(val32));
		} else {
			false_64off = tnum_and(false_64off, tnum_const(~val));
			if (is_power_of_2(val))
				true_64off = tnum_or(true_64off,
						     tnum_const(val));
		}
		break;
	case BPF_JGE:
	case BPF_JGT:
	{
		if (is_jmp32) {
			u32 false_umax = opcode == BPF_JGT ? val32  : val32 - 1;
			u32 true_umin = opcode == BPF_JGT ? val32 + 1 : val32;

			false_reg->u32_max_value = min(false_reg->u32_max_value,
						       false_umax);
			true_reg->u32_min_value = max(true_reg->u32_min_value,
						      true_umin);
		} else {
			u64 false_umax = opcode == BPF_JGT ? val    : val - 1;
			u64 true_umin = opcode == BPF_JGT ? val + 1 : val;

			false_reg->umax_value = min(false_reg->umax_value, false_umax);
			true_reg->umin_value = max(true_reg->umin_value, true_umin);
		}
		break;
	}
	case BPF_JSGE:
	case BPF_JSGT:
	{
		if (is_jmp32) {
			s32 false_smax = opcode == BPF_JSGT ? sval32    : sval32 - 1;
			s32 true_smin = opcode == BPF_JSGT ? sval32 + 1 : sval32;

			false_reg->s32_max_value = min(false_reg->s32_max_value, false_smax);
			true_reg->s32_min_value = max(true_reg->s32_min_value, true_smin);
		} else {
			s64 false_smax = opcode == BPF_JSGT ? sval    : sval - 1;
			s64 true_smin = opcode == BPF_JSGT ? sval + 1 : sval;

			false_reg->smax_value = min(false_reg->smax_value, false_smax);
			true_reg->smin_value = max(true_reg->smin_value, true_smin);
		}
		break;
	}
	case BPF_JLE:
	case BPF_JLT:
	{
		if (is_jmp32) {
			u32 false_umin = opcode == BPF_JLT ? val32  : val32 + 1;
			u32 true_umax = opcode == BPF_JLT ? val32 - 1 : val32;

			false_reg->u32_min_value = max(false_reg->u32_min_value,
						       false_umin);
			true_reg->u32_max_value = min(true_reg->u32_max_value,
						      true_umax);
		} else {
			u64 false_umin = opcode == BPF_JLT ? val    : val + 1;
			u64 true_umax = opcode == BPF_JLT ? val - 1 : val;

			false_reg->umin_value = max(false_reg->umin_value, false_umin);
			true_reg->umax_value = min(true_reg->umax_value, true_umax);
		}
		break;
	}
	case BPF_JSLE:
	case BPF_JSLT:
	{
		if (is_jmp32) {
			s32 false_smin = opcode == BPF_JSLT ? sval32    : sval32 + 1;
			s32 true_smax = opcode == BPF_JSLT ? sval32 - 1 : sval32;

			false_reg->s32_min_value = max(false_reg->s32_min_value, false_smin);
			true_reg->s32_max_value = min(true_reg->s32_max_value, true_smax);
		} else {
			s64 false_smin = opcode == BPF_JSLT ? sval    : sval + 1;
			s64 true_smax = opcode == BPF_JSLT ? sval - 1 : sval;

			false_reg->smin_value = max(false_reg->smin_value, false_smin);
			true_reg->smax_value = min(true_reg->smax_value, true_smax);
		}
		break;
	}
	default:
		return;
	}

	if (is_jmp32) {
		false_reg->var_off = tnum_or(tnum_clear_subreg(false_64off),
					     tnum_subreg(false_32off));
		true_reg->var_off = tnum_or(tnum_clear_subreg(true_64off),
					    tnum_subreg(true_32off));
		__reg_combine_32_into_64(false_reg);
		__reg_combine_32_into_64(true_reg);
	} else {
		false_reg->var_off = false_64off;
		true_reg->var_off = true_64off;
		__reg_combine_64_into_32(false_reg);
		__reg_combine_64_into_32(true_reg);
	}
}

/* Same as above, but for the case that dst_reg holds a constant and src_reg is
 * the variable reg.
 */
static void reg_set_min_max_inv(struct bpf_reg_state *true_reg,
				struct bpf_reg_state *false_reg,
				u64 val, u32 val32,
				u8 opcode, bool is_jmp32)
{
	/* How can we transform "a <op> b" into "b <op> a"? */
	static const u8 opcode_flip[16] = {
		/* these stay the same */
		[BPF_JEQ  >> 4] = BPF_JEQ,
		[BPF_JNE  >> 4] = BPF_JNE,
		[BPF_JSET >> 4] = BPF_JSET,
		/* these swap "lesser" and "greater" (L and G in the opcodes) */
		[BPF_JGE  >> 4] = BPF_JLE,
		[BPF_JGT  >> 4] = BPF_JLT,
		[BPF_JLE  >> 4] = BPF_JGE,
		[BPF_JLT  >> 4] = BPF_JGT,
		[BPF_JSGE >> 4] = BPF_JSLE,
		[BPF_JSGT >> 4] = BPF_JSLT,
		[BPF_JSLE >> 4] = BPF_JSGE,
		[BPF_JSLT >> 4] = BPF_JSGT
	};
	opcode = opcode_flip[opcode >> 4];
	/* This uses zero as "not present in table"; luckily the zero opcode,
	 * BPF_JA, can't get here.
	 */
	if (opcode)
		reg_set_min_max(true_reg, false_reg, val, val32, opcode, is_jmp32);
}

/* Regs are known to be equal, so intersect their min/max/var_off */
static void __reg_combine_min_max(struct bpf_reg_state *src_reg,
				  struct bpf_reg_state *dst_reg)
{
	src_reg->umin_value = dst_reg->umin_value = max(src_reg->umin_value,
							dst_reg->umin_value);
	src_reg->umax_value = dst_reg->umax_value = min(src_reg->umax_value,
							dst_reg->umax_value);
	src_reg->smin_value = dst_reg->smin_value = max(src_reg->smin_value,
							dst_reg->smin_value);
	src_reg->smax_value = dst_reg->smax_value = min(src_reg->smax_value,
							dst_reg->smax_value);
	src_reg->var_off = dst_reg->var_off = tnum_intersect(src_reg->var_off,
							     dst_reg->var_off);
	reg_bounds_sync(src_reg);
	reg_bounds_sync(dst_reg);
}

static void reg_combine_min_max(struct bpf_reg_state *true_src,
				struct bpf_reg_state *true_dst,
				struct bpf_reg_state *false_src,
				struct bpf_reg_state *false_dst,
				u8 opcode)
{
	switch (opcode) {
	case BPF_JEQ:
		__reg_combine_min_max(true_src, true_dst);
		break;
	case BPF_JNE:
		__reg_combine_min_max(false_src, false_dst);
		break;
	}
}

static void mark_ptr_or_null_reg(struct bpf_func_state *state,
				 struct bpf_reg_state *reg, u32 id,
				 bool is_null)
{
	if (reg_type_may_be_null(reg->type) && reg->id == id &&
	    !WARN_ON_ONCE(!reg->id)) {
		if (WARN_ON_ONCE(reg->smin_value || reg->smax_value ||
				 !tnum_equals_const(reg->var_off, 0) ||
				 reg->off)) {
			/* Old offset (both fixed and variable parts) should
			 * have been known-zero, because we don't allow pointer
			 * arithmetic on pointers that might be NULL. If we
			 * see this happening, don't convert the register.
			 */
			return;
		}
		if (is_null) {
			reg->type = SCALAR_VALUE;
		} else if (reg->type == PTR_TO_MAP_VALUE_OR_NULL) {
			const struct bpf_map *map = reg->map_ptr;

			if (map->inner_map_meta) {
				reg->type = CONST_PTR_TO_MAP;
				reg->map_ptr = map->inner_map_meta;
			} else if (map->map_type == BPF_MAP_TYPE_XSKMAP) {
				reg->type = PTR_TO_XDP_SOCK;
			} else if (map->map_type == BPF_MAP_TYPE_SOCKMAP ||
				   map->map_type == BPF_MAP_TYPE_SOCKHASH) {
				reg->type = PTR_TO_SOCKET;
			} else {
				reg->type = PTR_TO_MAP_VALUE;
			}
		} else if (reg->type == PTR_TO_SOCKET_OR_NULL) {
			reg->type = PTR_TO_SOCKET;
		} else if (reg->type == PTR_TO_SOCK_COMMON_OR_NULL) {
			reg->type = PTR_TO_SOCK_COMMON;
		} else if (reg->type == PTR_TO_TCP_SOCK_OR_NULL) {
			reg->type = PTR_TO_TCP_SOCK;
		} else if (reg->type == PTR_TO_BTF_ID_OR_NULL) {
			reg->type = PTR_TO_BTF_ID;
		} else if (reg->type == PTR_TO_MEM_OR_NULL) {
			reg->type = PTR_TO_MEM;
		} else if (reg->type == PTR_TO_RDONLY_BUF_OR_NULL) {
			reg->type = PTR_TO_RDONLY_BUF;
		} else if (reg->type == PTR_TO_RDWR_BUF_OR_NULL) {
			reg->type = PTR_TO_RDWR_BUF;
		}
		if (is_null) {
			/* We don't need id and ref_obj_id from this point
			 * onwards anymore, thus we should better reset it,
			 * so that state pruning has chances to take effect.
			 */
			reg->id = 0;
			reg->ref_obj_id = 0;
		} else if (!reg_may_point_to_spin_lock(reg)) {
			/* For not-NULL ptr, reg->ref_obj_id will be reset
			 * in release_reg_references().
			 *
			 * reg->id is still used by spin_lock ptr. Other
			 * than spin_lock ptr type, reg->id can be reset.
			 */
			reg->id = 0;
		}
	}
}

static void __mark_ptr_or_null_regs(struct bpf_func_state *state, u32 id,
				    bool is_null)
{
	struct bpf_reg_state *reg;
	int i;

	for (i = 0; i < MAX_BPF_REG; i++)
		mark_ptr_or_null_reg(state, &state->regs[i], id, is_null);

	bpf_for_each_spilled_reg(i, state, reg) {
		if (!reg)
			continue;
		mark_ptr_or_null_reg(state, reg, id, is_null);
	}
}

/* The logic is similar to find_good_pkt_pointers(), both could eventually
 * be folded together at some point.
 */
static void mark_ptr_or_null_regs(struct bpf_verifier_state *vstate, u32 regno,
				  bool is_null)
{
	struct bpf_func_state *state = vstate->frame[vstate->curframe];
	struct bpf_reg_state *regs = state->regs;
	u32 ref_obj_id = regs[regno].ref_obj_id;
	u32 id = regs[regno].id;
	int i;

	if (ref_obj_id && ref_obj_id == id && is_null)
		/* regs[regno] is in the " == NULL" branch.
		 * No one could have freed the reference state before
		 * doing the NULL check.
		 */
		WARN_ON_ONCE(release_reference_state(state, id));

	for (i = 0; i <= vstate->curframe; i++)
		__mark_ptr_or_null_regs(vstate->frame[i], id, is_null);
}

static bool try_match_pkt_pointers(const struct bpf_insn *insn,
				   struct bpf_reg_state *dst_reg,
				   struct bpf_reg_state *src_reg,
				   struct bpf_verifier_state *this_branch,
				   struct bpf_verifier_state *other_branch)
{
	if (BPF_SRC(insn->code) != BPF_X)
		return false;

	/* Pointers are always 64-bit. */
	if (BPF_CLASS(insn->code) == BPF_JMP32)
		return false;

	switch (BPF_OP(insn->code)) {
	case BPF_JGT:
		if ((dst_reg->type == PTR_TO_PACKET &&
		     src_reg->type == PTR_TO_PACKET_END) ||
		    (dst_reg->type == PTR_TO_PACKET_META &&
		     reg_is_init_pkt_pointer(src_reg, PTR_TO_PACKET))) {
			/* pkt_data' > pkt_end, pkt_meta' > pkt_data */
			find_good_pkt_pointers(this_branch, dst_reg,
					       dst_reg->type, false);
		} else if ((dst_reg->type == PTR_TO_PACKET_END &&
			    src_reg->type == PTR_TO_PACKET) ||
			   (reg_is_init_pkt_pointer(dst_reg, PTR_TO_PACKET) &&
			    src_reg->type == PTR_TO_PACKET_META)) {
			/* pkt_end > pkt_data', pkt_data > pkt_meta' */
			find_good_pkt_pointers(other_branch, src_reg,
					       src_reg->type, true);
		} else {
			return false;
		}
		break;
	case BPF_JLT:
		if ((dst_reg->type == PTR_TO_PACKET &&
		     src_reg->type == PTR_TO_PACKET_END) ||
		    (dst_reg->type == PTR_TO_PACKET_META &&
		     reg_is_init_pkt_pointer(src_reg, PTR_TO_PACKET))) {
			/* pkt_data' < pkt_end, pkt_meta' < pkt_data */
			find_good_pkt_pointers(other_branch, dst_reg,
					       dst_reg->type, true);
		} else if ((dst_reg->type == PTR_TO_PACKET_END &&
			    src_reg->type == PTR_TO_PACKET) ||
			   (reg_is_init_pkt_pointer(dst_reg, PTR_TO_PACKET) &&
			    src_reg->type == PTR_TO_PACKET_META)) {
			/* pkt_end < pkt_data', pkt_data > pkt_meta' */
			find_good_pkt_pointers(this_branch, src_reg,
					       src_reg->type, false);
		} else {
			return false;
		}
		break;
	case BPF_JGE:
		if ((dst_reg->type == PTR_TO_PACKET &&
		     src_reg->type == PTR_TO_PACKET_END) ||
		    (dst_reg->type == PTR_TO_PACKET_META &&
		     reg_is_init_pkt_pointer(src_reg, PTR_TO_PACKET))) {
			/* pkt_data' >= pkt_end, pkt_meta' >= pkt_data */
			find_good_pkt_pointers(this_branch, dst_reg,
					       dst_reg->type, true);
		} else if ((dst_reg->type == PTR_TO_PACKET_END &&
			    src_reg->type == PTR_TO_PACKET) ||
			   (reg_is_init_pkt_pointer(dst_reg, PTR_TO_PACKET) &&
			    src_reg->type == PTR_TO_PACKET_META)) {
			/* pkt_end >= pkt_data', pkt_data >= pkt_meta' */
			find_good_pkt_pointers(other_branch, src_reg,
					       src_reg->type, false);
		} else {
			return false;
		}
		break;
	case BPF_JLE:
		if ((dst_reg->type == PTR_TO_PACKET &&
		     src_reg->type == PTR_TO_PACKET_END) ||
		    (dst_reg->type == PTR_TO_PACKET_META &&
		     reg_is_init_pkt_pointer(src_reg, PTR_TO_PACKET))) {
			/* pkt_data' <= pkt_end, pkt_meta' <= pkt_data */
			find_good_pkt_pointers(other_branch, dst_reg,
					       dst_reg->type, false);
		} else if ((dst_reg->type == PTR_TO_PACKET_END &&
			    src_reg->type == PTR_TO_PACKET) ||
			   (reg_is_init_pkt_pointer(dst_reg, PTR_TO_PACKET) &&
			    src_reg->type == PTR_TO_PACKET_META)) {
			/* pkt_end <= pkt_data', pkt_data <= pkt_meta' */
			find_good_pkt_pointers(this_branch, src_reg,
					       src_reg->type, true);
		} else {
			return false;
		}
		break;
	default:
		return false;
	}

	return true;
}

static void find_equal_scalars(struct bpf_verifier_state *vstate,
			       struct bpf_reg_state *known_reg)
{
	struct bpf_func_state *state;
	struct bpf_reg_state *reg;
	int i, j;

	for (i = 0; i <= vstate->curframe; i++) {
		state = vstate->frame[i];
		for (j = 0; j < MAX_BPF_REG; j++) {
			reg = &state->regs[j];
			if (reg->type == SCALAR_VALUE && reg->id == known_reg->id)
				*reg = *known_reg;
		}

		bpf_for_each_spilled_reg(j, state, reg) {
			if (!reg)
				continue;
			if (reg->type == SCALAR_VALUE && reg->id == known_reg->id)
				*reg = *known_reg;
		}
	}
}

static int check_cond_jmp_op(struct bpf_verifier_env *env,
			     struct bpf_insn *insn, int *insn_idx)
{
	struct bpf_verifier_state *this_branch = env->cur_state;
	struct bpf_verifier_state *other_branch;
	struct bpf_reg_state *regs = this_branch->frame[this_branch->curframe]->regs;
	struct bpf_reg_state *dst_reg, *other_branch_regs, *src_reg = NULL;
	u8 opcode = BPF_OP(insn->code);
	bool is_jmp32;
	int pred = -1;
	int err;

	/* Only conditional jumps are expected to reach here. */
	if (opcode == BPF_JA || opcode > BPF_JSLE) {
		verbose(env, "invalid BPF_JMP/JMP32 opcode %x\n", opcode);
		return -EINVAL;
	}

	if (BPF_SRC(insn->code) == BPF_X) {
		if (insn->imm != 0) {
			verbose(env, "BPF_JMP/JMP32 uses reserved fields\n");
			return -EINVAL;
		}

		/* check src1 operand */
		err = check_reg_arg(env, insn->src_reg, SRC_OP);
		if (err)
			return err;

		if (is_pointer_value(env, insn->src_reg)) {
			verbose(env, "R%d pointer comparison prohibited\n",
				insn->src_reg);
			return -EACCES;
		}
		src_reg = &regs[insn->src_reg];
	} else {
		if (insn->src_reg != BPF_REG_0) {
			verbose(env, "BPF_JMP/JMP32 uses reserved fields\n");
			return -EINVAL;
		}
	}

	/* check src2 operand */
	err = check_reg_arg(env, insn->dst_reg, SRC_OP);
	if (err)
		return err;

	dst_reg = &regs[insn->dst_reg];
	is_jmp32 = BPF_CLASS(insn->code) == BPF_JMP32;

	if (BPF_SRC(insn->code) == BPF_K) {
		pred = is_branch_taken(dst_reg, insn->imm, opcode, is_jmp32);
	} else if (src_reg->type == SCALAR_VALUE &&
		   is_jmp32 && tnum_is_const(tnum_subreg(src_reg->var_off))) {
		pred = is_branch_taken(dst_reg,
				       tnum_subreg(src_reg->var_off).value,
				       opcode,
				       is_jmp32);
	} else if (src_reg->type == SCALAR_VALUE &&
		   !is_jmp32 && tnum_is_const(src_reg->var_off)) {
		pred = is_branch_taken(dst_reg,
				       src_reg->var_off.value,
				       opcode,
				       is_jmp32);
	}

	if (pred >= 0) {
		/* If we get here with a dst_reg pointer type it is because
		 * above is_branch_taken() special cased the 0 comparison.
		 */
		if (!__is_pointer_value(false, dst_reg))
			err = mark_chain_precision(env, insn->dst_reg);
		if (BPF_SRC(insn->code) == BPF_X && !err)
			err = mark_chain_precision(env, insn->src_reg);
		if (err)
			return err;
	}

	if (pred == 1) {
		/* Only follow the goto, ignore fall-through. If needed, push
		 * the fall-through branch for simulation under speculative
		 * execution.
		 */
		if (!env->bypass_spec_v1 &&
		    !sanitize_speculative_path(env, insn, *insn_idx + 1,
					       *insn_idx))
			return -EFAULT;
		*insn_idx += insn->off;
		return 0;
	} else if (pred == 0) {
		/* Only follow the fall-through branch, since that's where the
		 * program will go. If needed, push the goto branch for
		 * simulation under speculative execution.
		 */
		if (!env->bypass_spec_v1 &&
		    !sanitize_speculative_path(env, insn,
					       *insn_idx + insn->off + 1,
					       *insn_idx))
			return -EFAULT;
		return 0;
	}

	other_branch = push_stack(env, *insn_idx + insn->off + 1, *insn_idx,
				  false);
	if (!other_branch)
		return -EFAULT;
	other_branch_regs = other_branch->frame[other_branch->curframe]->regs;

	/* detect if we are comparing against a constant value so we can adjust
	 * our min/max values for our dst register.
	 * this is only legit if both are scalars (or pointers to the same
	 * object, I suppose, but we don't support that right now), because
	 * otherwise the different base pointers mean the offsets aren't
	 * comparable.
	 */
	if (BPF_SRC(insn->code) == BPF_X) {
		struct bpf_reg_state *src_reg = &regs[insn->src_reg];

		if (dst_reg->type == SCALAR_VALUE &&
		    src_reg->type == SCALAR_VALUE) {
			if (tnum_is_const(src_reg->var_off) ||
			    (is_jmp32 &&
			     tnum_is_const(tnum_subreg(src_reg->var_off))))
				reg_set_min_max(&other_branch_regs[insn->dst_reg],
						dst_reg,
						src_reg->var_off.value,
						tnum_subreg(src_reg->var_off).value,
						opcode, is_jmp32);
			else if (tnum_is_const(dst_reg->var_off) ||
				 (is_jmp32 &&
				  tnum_is_const(tnum_subreg(dst_reg->var_off))))
				reg_set_min_max_inv(&other_branch_regs[insn->src_reg],
						    src_reg,
						    dst_reg->var_off.value,
						    tnum_subreg(dst_reg->var_off).value,
						    opcode, is_jmp32);
			else if (!is_jmp32 &&
				 (opcode == BPF_JEQ || opcode == BPF_JNE))
				/* Comparing for equality, we can combine knowledge */
				reg_combine_min_max(&other_branch_regs[insn->src_reg],
						    &other_branch_regs[insn->dst_reg],
						    src_reg, dst_reg, opcode);
			if (src_reg->id &&
			    !WARN_ON_ONCE(src_reg->id != other_branch_regs[insn->src_reg].id)) {
				find_equal_scalars(this_branch, src_reg);
				find_equal_scalars(other_branch, &other_branch_regs[insn->src_reg]);
			}

		}
	} else if (dst_reg->type == SCALAR_VALUE) {
		reg_set_min_max(&other_branch_regs[insn->dst_reg],
					dst_reg, insn->imm, (u32)insn->imm,
					opcode, is_jmp32);
	}

	if (dst_reg->type == SCALAR_VALUE && dst_reg->id &&
	    !WARN_ON_ONCE(dst_reg->id != other_branch_regs[insn->dst_reg].id)) {
		find_equal_scalars(this_branch, dst_reg);
		find_equal_scalars(other_branch, &other_branch_regs[insn->dst_reg]);
	}

	/* detect if R == 0 where R is returned from bpf_map_lookup_elem().
	 * NOTE: these optimizations below are related with pointer comparison
	 *       which will never be JMP32.
	 */
	if (!is_jmp32 && BPF_SRC(insn->code) == BPF_K &&
	    insn->imm == 0 && (opcode == BPF_JEQ || opcode == BPF_JNE) &&
	    reg_type_may_be_null(dst_reg->type)) {
		/* Mark all identical registers in each branch as either
		 * safe or unknown depending R == 0 or R != 0 conditional.
		 */
		mark_ptr_or_null_regs(this_branch, insn->dst_reg,
				      opcode == BPF_JNE);
		mark_ptr_or_null_regs(other_branch, insn->dst_reg,
				      opcode == BPF_JEQ);
	} else if (!try_match_pkt_pointers(insn, dst_reg, &regs[insn->src_reg],
					   this_branch, other_branch) &&
		   is_pointer_value(env, insn->dst_reg)) {
		verbose(env, "R%d pointer comparison prohibited\n",
			insn->dst_reg);
		return -EACCES;
	}
	if (env->log.level & BPF_LOG_LEVEL)
		print_verifier_state(env, this_branch->frame[this_branch->curframe]);
	return 0;
}

/* verify BPF_LD_IMM64 instruction */
static int check_ld_imm(struct bpf_verifier_env *env, struct bpf_insn *insn)
{
	struct bpf_insn_aux_data *aux = cur_aux(env);
	struct bpf_reg_state *regs = cur_regs(env);
	struct bpf_reg_state *dst_reg;
	struct bpf_map *map;
	int err;

	if (BPF_SIZE(insn->code) != BPF_DW) {
		verbose(env, "invalid BPF_LD_IMM insn\n");
		return -EINVAL;
	}
	if (insn->off != 0) {
		verbose(env, "BPF_LD_IMM64 uses reserved fields\n");
		return -EINVAL;
	}

	err = check_reg_arg(env, insn->dst_reg, DST_OP);
	if (err)
		return err;

	dst_reg = &regs[insn->dst_reg];
	if (insn->src_reg == 0) {
		u64 imm = ((u64)(insn + 1)->imm << 32) | (u32)insn->imm;

		dst_reg->type = SCALAR_VALUE;
		__mark_reg_known(&regs[insn->dst_reg], imm);
		return 0;
	}

	if (insn->src_reg == BPF_PSEUDO_BTF_ID) {
		mark_reg_known_zero(env, regs, insn->dst_reg);

		dst_reg->type = aux->btf_var.reg_type;
		switch (dst_reg->type) {
		case PTR_TO_MEM:
			dst_reg->mem_size = aux->btf_var.mem_size;
			break;
		case PTR_TO_BTF_ID:
		case PTR_TO_PERCPU_BTF_ID:
			dst_reg->btf_id = aux->btf_var.btf_id;
			break;
		default:
			verbose(env, "bpf verifier is misconfigured\n");
			return -EFAULT;
		}
		return 0;
	}

	map = env->used_maps[aux->map_index];
	mark_reg_known_zero(env, regs, insn->dst_reg);
	dst_reg->map_ptr = map;

	if (insn->src_reg == BPF_PSEUDO_MAP_VALUE) {
		dst_reg->type = PTR_TO_MAP_VALUE;
		dst_reg->off = aux->map_off;
		if (map_value_has_spin_lock(map))
			dst_reg->id = ++env->id_gen;
	} else if (insn->src_reg == BPF_PSEUDO_MAP_FD) {
		dst_reg->type = CONST_PTR_TO_MAP;
	} else {
		verbose(env, "bpf verifier is misconfigured\n");
		return -EINVAL;
	}

	return 0;
}

static bool may_access_skb(enum bpf_prog_type type)
{
	switch (type) {
	case BPF_PROG_TYPE_SOCKET_FILTER:
	case BPF_PROG_TYPE_SCHED_CLS:
	case BPF_PROG_TYPE_SCHED_ACT:
		return true;
	default:
		return false;
	}
}

/* verify safety of LD_ABS|LD_IND instructions:
 * - they can only appear in the programs where ctx == skb
 * - since they are wrappers of function calls, they scratch R1-R5 registers,
 *   preserve R6-R9, and store return value into R0
 *
 * Implicit input:
 *   ctx == skb == R6 == CTX
 *
 * Explicit input:
 *   SRC == any register
 *   IMM == 32-bit immediate
 *
 * Output:
 *   R0 - 8/16/32-bit skb data converted to cpu endianness
 */
static int check_ld_abs(struct bpf_verifier_env *env, struct bpf_insn *insn)
{
	struct bpf_reg_state *regs = cur_regs(env);
	static const int ctx_reg = BPF_REG_6;
	u8 mode = BPF_MODE(insn->code);
	int i, err;

	if (!may_access_skb(resolve_prog_type(env->prog))) {
		verbose(env, "BPF_LD_[ABS|IND] instructions not allowed for this program type\n");
		return -EINVAL;
	}

	if (!env->ops->gen_ld_abs) {
		verbose(env, "bpf verifier is misconfigured\n");
		return -EINVAL;
	}

	if (insn->dst_reg != BPF_REG_0 || insn->off != 0 ||
	    BPF_SIZE(insn->code) == BPF_DW ||
	    (mode == BPF_ABS && insn->src_reg != BPF_REG_0)) {
		verbose(env, "BPF_LD_[ABS|IND] uses reserved fields\n");
		return -EINVAL;
	}

	/* check whether implicit source operand (register R6) is readable */
	err = check_reg_arg(env, ctx_reg, SRC_OP);
	if (err)
		return err;

	/* Disallow usage of BPF_LD_[ABS|IND] with reference tracking, as
	 * gen_ld_abs() may terminate the program at runtime, leading to
	 * reference leak.
	 */
	err = check_reference_leak(env);
	if (err) {
		verbose(env, "BPF_LD_[ABS|IND] cannot be mixed with socket references\n");
		return err;
	}

	if (env->cur_state->active_spin_lock) {
		verbose(env, "BPF_LD_[ABS|IND] cannot be used inside bpf_spin_lock-ed region\n");
		return -EINVAL;
	}

	if (regs[ctx_reg].type != PTR_TO_CTX) {
		verbose(env,
			"at the time of BPF_LD_ABS|IND R6 != pointer to skb\n");
		return -EINVAL;
	}

	if (mode == BPF_IND) {
		/* check explicit source operand */
		err = check_reg_arg(env, insn->src_reg, SRC_OP);
		if (err)
			return err;
	}

	err = check_ctx_reg(env, &regs[ctx_reg], ctx_reg);
	if (err < 0)
		return err;

	/* reset caller saved regs to unreadable */
	for (i = 0; i < CALLER_SAVED_REGS; i++) {
		mark_reg_not_init(env, regs, caller_saved[i]);
		check_reg_arg(env, caller_saved[i], DST_OP_NO_MARK);
	}

	/* mark destination R0 register as readable, since it contains
	 * the value fetched from the packet.
	 * Already marked as written above.
	 */
	mark_reg_unknown(env, regs, BPF_REG_0);
	/* ld_abs load up to 32-bit skb data. */
	regs[BPF_REG_0].subreg_def = env->insn_idx + 1;
	return 0;
}

static int check_return_code(struct bpf_verifier_env *env)
{
	struct tnum enforce_attach_type_range = tnum_unknown;
	const struct bpf_prog *prog = env->prog;
	struct bpf_reg_state *reg;
	struct tnum range = tnum_range(0, 1);
	enum bpf_prog_type prog_type = resolve_prog_type(env->prog);
	int err;
	const bool is_subprog = env->cur_state->frame[0]->subprogno;

	/* LSM and struct_ops func-ptr's return type could be "void" */
	if (!is_subprog &&
	    (prog_type == BPF_PROG_TYPE_STRUCT_OPS ||
	     prog_type == BPF_PROG_TYPE_LSM) &&
	    !prog->aux->attach_func_proto->type)
		return 0;

	/* eBPF calling convetion is such that R0 is used
	 * to return the value from eBPF program.
	 * Make sure that it's readable at this time
	 * of bpf_exit, which means that program wrote
	 * something into it earlier
	 */
	err = check_reg_arg(env, BPF_REG_0, SRC_OP);
	if (err)
		return err;

	if (is_pointer_value(env, BPF_REG_0)) {
		verbose(env, "R0 leaks addr as return value\n");
		return -EACCES;
	}

	reg = cur_regs(env) + BPF_REG_0;
	if (is_subprog) {
		if (reg->type != SCALAR_VALUE) {
			verbose(env, "At subprogram exit the register R0 is not a scalar value (%s)\n",
				reg_type_str[reg->type]);
			return -EINVAL;
		}
		return 0;
	}

	switch (prog_type) {
	case BPF_PROG_TYPE_CGROUP_SOCK_ADDR:
		if (env->prog->expected_attach_type == BPF_CGROUP_UDP4_RECVMSG ||
		    env->prog->expected_attach_type == BPF_CGROUP_UDP6_RECVMSG ||
		    env->prog->expected_attach_type == BPF_CGROUP_INET4_GETPEERNAME ||
		    env->prog->expected_attach_type == BPF_CGROUP_INET6_GETPEERNAME ||
		    env->prog->expected_attach_type == BPF_CGROUP_INET4_GETSOCKNAME ||
		    env->prog->expected_attach_type == BPF_CGROUP_INET6_GETSOCKNAME)
			range = tnum_range(1, 1);
		break;
	case BPF_PROG_TYPE_CGROUP_SKB:
		if (env->prog->expected_attach_type == BPF_CGROUP_INET_EGRESS) {
			range = tnum_range(0, 3);
			enforce_attach_type_range = tnum_range(2, 3);
		}
		break;
	case BPF_PROG_TYPE_CGROUP_SOCK:
	case BPF_PROG_TYPE_SOCK_OPS:
	case BPF_PROG_TYPE_CGROUP_DEVICE:
	case BPF_PROG_TYPE_CGROUP_SYSCTL:
	case BPF_PROG_TYPE_CGROUP_SOCKOPT:
		break;
	case BPF_PROG_TYPE_RAW_TRACEPOINT:
		if (!env->prog->aux->attach_btf_id)
			return 0;
		range = tnum_const(0);
		break;
	case BPF_PROG_TYPE_TRACING:
		switch (env->prog->expected_attach_type) {
		case BPF_TRACE_FENTRY:
		case BPF_TRACE_FEXIT:
			range = tnum_const(0);
			break;
		case BPF_TRACE_RAW_TP:
		case BPF_MODIFY_RETURN:
			return 0;
		case BPF_TRACE_ITER:
			break;
		default:
			return -ENOTSUPP;
		}
		break;
	case BPF_PROG_TYPE_SK_LOOKUP:
		range = tnum_range(SK_DROP, SK_PASS);
		break;
	case BPF_PROG_TYPE_EXT:
		/* freplace program can return anything as its return value
		 * depends on the to-be-replaced kernel func or bpf program.
		 */
	default:
		return 0;
	}

	if (reg->type != SCALAR_VALUE) {
		verbose(env, "At program exit the register R0 is not a known value (%s)\n",
			reg_type_str[reg->type]);
		return -EINVAL;
	}

	if (!tnum_in(range, reg->var_off)) {
		char tn_buf[48];

		verbose(env, "At program exit the register R0 ");
		if (!tnum_is_unknown(reg->var_off)) {
			tnum_strn(tn_buf, sizeof(tn_buf), reg->var_off);
			verbose(env, "has value %s", tn_buf);
		} else {
			verbose(env, "has unknown scalar value");
		}
		tnum_strn(tn_buf, sizeof(tn_buf), range);
		verbose(env, " should have been in %s\n", tn_buf);
		return -EINVAL;
	}

	if (!tnum_is_unknown(enforce_attach_type_range) &&
	    tnum_in(enforce_attach_type_range, reg->var_off))
		env->prog->enforce_expected_attach_type = 1;
	return 0;
}

/* non-recursive DFS pseudo code
 * 1  procedure DFS-iterative(G,v):
 * 2      label v as discovered
 * 3      let S be a stack
 * 4      S.push(v)
 * 5      while S is not empty
 * 6            t <- S.pop()
 * 7            if t is what we're looking for:
 * 8                return t
 * 9            for all edges e in G.adjacentEdges(t) do
 * 10               if edge e is already labelled
 * 11                   continue with the next edge
 * 12               w <- G.adjacentVertex(t,e)
 * 13               if vertex w is not discovered and not explored
 * 14                   label e as tree-edge
 * 15                   label w as discovered
 * 16                   S.push(w)
 * 17                   continue at 5
 * 18               else if vertex w is discovered
 * 19                   label e as back-edge
 * 20               else
 * 21                   // vertex w is explored
 * 22                   label e as forward- or cross-edge
 * 23           label t as explored
 * 24           S.pop()
 *
 * convention:
 * 0x10 - discovered
 * 0x11 - discovered and fall-through edge labelled
 * 0x12 - discovered and fall-through and branch edges labelled
 * 0x20 - explored
 */

enum {
	DISCOVERED = 0x10,
	EXPLORED = 0x20,
	FALLTHROUGH = 1,
	BRANCH = 2,
};

static u32 state_htab_size(struct bpf_verifier_env *env)
{
	return env->prog->len;
}

static struct bpf_verifier_state_list **explored_state(
					struct bpf_verifier_env *env,
					int idx)
{
	struct bpf_verifier_state *cur = env->cur_state;
	struct bpf_func_state *state = cur->frame[cur->curframe];

	return &env->explored_states[(idx ^ state->callsite) % state_htab_size(env)];
}

static void init_explored_state(struct bpf_verifier_env *env, int idx)
{
	env->insn_aux_data[idx].prune_point = true;
}

/* t, w, e - match pseudo-code above:
 * t - index of current instruction
 * w - next instruction
 * e - edge
 */
static int push_insn(int t, int w, int e, struct bpf_verifier_env *env,
		     bool loop_ok)
{
	int *insn_stack = env->cfg.insn_stack;
	int *insn_state = env->cfg.insn_state;

	if (e == FALLTHROUGH && insn_state[t] >= (DISCOVERED | FALLTHROUGH))
		return 0;

	if (e == BRANCH && insn_state[t] >= (DISCOVERED | BRANCH))
		return 0;

	if (w < 0 || w >= env->prog->len) {
		verbose_linfo(env, t, "%d: ", t);
		verbose(env, "jump out of range from insn %d to %d\n", t, w);
		return -EINVAL;
	}

	if (e == BRANCH)
		/* mark branch target for state pruning */
		init_explored_state(env, w);

	if (insn_state[w] == 0) {
		/* tree-edge */
		insn_state[t] = DISCOVERED | e;
		insn_state[w] = DISCOVERED;
		if (env->cfg.cur_stack >= env->prog->len)
			return -E2BIG;
		insn_stack[env->cfg.cur_stack++] = w;
		return 1;
	} else if ((insn_state[w] & 0xF0) == DISCOVERED) {
		if (loop_ok && env->bpf_capable)
			return 0;
		verbose_linfo(env, t, "%d: ", t);
		verbose_linfo(env, w, "%d: ", w);
		verbose(env, "back-edge from insn %d to %d\n", t, w);
		return -EINVAL;
	} else if (insn_state[w] == EXPLORED) {
		/* forward- or cross-edge */
		insn_state[t] = DISCOVERED | e;
	} else {
		verbose(env, "insn state internal bug\n");
		return -EFAULT;
	}
	return 0;
}

/* non-recursive depth-first-search to detect loops in BPF program
 * loop == back-edge in directed graph
 */
static int check_cfg(struct bpf_verifier_env *env)
{
	struct bpf_insn *insns = env->prog->insnsi;
	int insn_cnt = env->prog->len;
	int *insn_stack, *insn_state;
	int ret = 0;
	int i, t;

	insn_state = env->cfg.insn_state = kvcalloc(insn_cnt, sizeof(int), GFP_KERNEL);
	if (!insn_state)
		return -ENOMEM;

	insn_stack = env->cfg.insn_stack = kvcalloc(insn_cnt, sizeof(int), GFP_KERNEL);
	if (!insn_stack) {
		kvfree(insn_state);
		return -ENOMEM;
	}

	insn_state[0] = DISCOVERED; /* mark 1st insn as discovered */
	insn_stack[0] = 0; /* 0 is the first instruction */
	env->cfg.cur_stack = 1;

peek_stack:
	if (env->cfg.cur_stack == 0)
		goto check_state;
	t = insn_stack[env->cfg.cur_stack - 1];

	if (BPF_CLASS(insns[t].code) == BPF_JMP ||
	    BPF_CLASS(insns[t].code) == BPF_JMP32) {
		u8 opcode = BPF_OP(insns[t].code);

		if (opcode == BPF_EXIT) {
			goto mark_explored;
		} else if (opcode == BPF_CALL) {
			ret = push_insn(t, t + 1, FALLTHROUGH, env, false);
			if (ret == 1)
				goto peek_stack;
			else if (ret < 0)
				goto err_free;
			if (t + 1 < insn_cnt)
				init_explored_state(env, t + 1);
			if (insns[t].src_reg == BPF_PSEUDO_CALL) {
				init_explored_state(env, t);
				ret = push_insn(t, t + insns[t].imm + 1, BRANCH,
						env, false);
				if (ret == 1)
					goto peek_stack;
				else if (ret < 0)
					goto err_free;
			}
		} else if (opcode == BPF_JA) {
			if (BPF_SRC(insns[t].code) != BPF_K) {
				ret = -EINVAL;
				goto err_free;
			}
			/* unconditional jump with single edge */
			ret = push_insn(t, t + insns[t].off + 1,
					FALLTHROUGH, env, true);
			if (ret == 1)
				goto peek_stack;
			else if (ret < 0)
				goto err_free;
			/* unconditional jmp is not a good pruning point,
			 * but it's marked, since backtracking needs
			 * to record jmp history in is_state_visited().
			 */
			init_explored_state(env, t + insns[t].off + 1);
			/* tell verifier to check for equivalent states
			 * after every call and jump
			 */
			if (t + 1 < insn_cnt)
				init_explored_state(env, t + 1);
		} else {
			/* conditional jump with two edges */
			init_explored_state(env, t);
			ret = push_insn(t, t + 1, FALLTHROUGH, env, true);
			if (ret == 1)
				goto peek_stack;
			else if (ret < 0)
				goto err_free;

			ret = push_insn(t, t + insns[t].off + 1, BRANCH, env, true);
			if (ret == 1)
				goto peek_stack;
			else if (ret < 0)
				goto err_free;
		}
	} else {
		/* all other non-branch instructions with single
		 * fall-through edge
		 */
		ret = push_insn(t, t + 1, FALLTHROUGH, env, false);
		if (ret == 1)
			goto peek_stack;
		else if (ret < 0)
			goto err_free;
	}

mark_explored:
	insn_state[t] = EXPLORED;
	if (env->cfg.cur_stack-- <= 0) {
		verbose(env, "pop stack internal bug\n");
		ret = -EFAULT;
		goto err_free;
	}
	goto peek_stack;

check_state:
	for (i = 0; i < insn_cnt; i++) {
		if (insn_state[i] != EXPLORED) {
			verbose(env, "unreachable insn %d\n", i);
			ret = -EINVAL;
			goto err_free;
		}
	}
	ret = 0; /* cfg looks good */

err_free:
	kvfree(insn_state);
	kvfree(insn_stack);
	env->cfg.insn_state = env->cfg.insn_stack = NULL;
	return ret;
}

static int check_abnormal_return(struct bpf_verifier_env *env)
{
	int i;

	for (i = 1; i < env->subprog_cnt; i++) {
		if (env->subprog_info[i].has_ld_abs) {
			verbose(env, "LD_ABS is not allowed in subprogs without BTF\n");
			return -EINVAL;
		}
		if (env->subprog_info[i].has_tail_call) {
			verbose(env, "tail_call is not allowed in subprogs without BTF\n");
			return -EINVAL;
		}
	}
	return 0;
}

/* The minimum supported BTF func info size */
#define MIN_BPF_FUNCINFO_SIZE	8
#define MAX_FUNCINFO_REC_SIZE	252

static int check_btf_func(struct bpf_verifier_env *env,
			  const union bpf_attr *attr,
			  union bpf_attr __user *uattr)
{
	const struct btf_type *type, *func_proto, *ret_type;
	u32 i, nfuncs, urec_size, min_size;
	u32 krec_size = sizeof(struct bpf_func_info);
	struct bpf_func_info *krecord;
	struct bpf_func_info_aux *info_aux = NULL;
	struct bpf_prog *prog;
	const struct btf *btf;
	void __user *urecord;
	u32 prev_offset = 0;
	bool scalar_return;
	int ret = -ENOMEM;

	nfuncs = attr->func_info_cnt;
	if (!nfuncs) {
		if (check_abnormal_return(env))
			return -EINVAL;
		return 0;
	}

	if (nfuncs != env->subprog_cnt) {
		verbose(env, "number of funcs in func_info doesn't match number of subprogs\n");
		return -EINVAL;
	}

	urec_size = attr->func_info_rec_size;
	if (urec_size < MIN_BPF_FUNCINFO_SIZE ||
	    urec_size > MAX_FUNCINFO_REC_SIZE ||
	    urec_size % sizeof(u32)) {
		verbose(env, "invalid func info rec size %u\n", urec_size);
		return -EINVAL;
	}

	prog = env->prog;
	btf = prog->aux->btf;

	urecord = u64_to_user_ptr(attr->func_info);
	min_size = min_t(u32, krec_size, urec_size);

	krecord = kvcalloc(nfuncs, krec_size, GFP_KERNEL | __GFP_NOWARN);
	if (!krecord)
		return -ENOMEM;
	info_aux = kcalloc(nfuncs, sizeof(*info_aux), GFP_KERNEL | __GFP_NOWARN);
	if (!info_aux)
		goto err_free;

	for (i = 0; i < nfuncs; i++) {
		ret = bpf_check_uarg_tail_zero(urecord, krec_size, urec_size);
		if (ret) {
			if (ret == -E2BIG) {
				verbose(env, "nonzero tailing record in func info");
				/* set the size kernel expects so loader can zero
				 * out the rest of the record.
				 */
				if (put_user(min_size, &uattr->func_info_rec_size))
					ret = -EFAULT;
			}
			goto err_free;
		}

		if (copy_from_user(&krecord[i], urecord, min_size)) {
			ret = -EFAULT;
			goto err_free;
		}

		/* check insn_off */
		ret = -EINVAL;
		if (i == 0) {
			if (krecord[i].insn_off) {
				verbose(env,
					"nonzero insn_off %u for the first func info record",
					krecord[i].insn_off);
				goto err_free;
			}
		} else if (krecord[i].insn_off <= prev_offset) {
			verbose(env,
				"same or smaller insn offset (%u) than previous func info record (%u)",
				krecord[i].insn_off, prev_offset);
			goto err_free;
		}

		if (env->subprog_info[i].start != krecord[i].insn_off) {
			verbose(env, "func_info BTF section doesn't match subprog layout in BPF program\n");
			goto err_free;
		}

		/* check type_id */
		type = btf_type_by_id(btf, krecord[i].type_id);
		if (!type || !btf_type_is_func(type)) {
			verbose(env, "invalid type id %d in func info",
				krecord[i].type_id);
			goto err_free;
		}
		info_aux[i].linkage = BTF_INFO_VLEN(type->info);

		func_proto = btf_type_by_id(btf, type->type);
		if (unlikely(!func_proto || !btf_type_is_func_proto(func_proto)))
			/* btf_func_check() already verified it during BTF load */
			goto err_free;
		ret_type = btf_type_skip_modifiers(btf, func_proto->type, NULL);
		scalar_return =
			btf_type_is_small_int(ret_type) || btf_type_is_enum(ret_type);
		if (i && !scalar_return && env->subprog_info[i].has_ld_abs) {
			verbose(env, "LD_ABS is only allowed in functions that return 'int'.\n");
			goto err_free;
		}
		if (i && !scalar_return && env->subprog_info[i].has_tail_call) {
			verbose(env, "tail_call is only allowed in functions that return 'int'.\n");
			goto err_free;
		}

		prev_offset = krecord[i].insn_off;
		urecord += urec_size;
	}

	prog->aux->func_info = krecord;
	prog->aux->func_info_cnt = nfuncs;
	prog->aux->func_info_aux = info_aux;
	return 0;

err_free:
	kvfree(krecord);
	kfree(info_aux);
	return ret;
}

static void adjust_btf_func(struct bpf_verifier_env *env)
{
	struct bpf_prog_aux *aux = env->prog->aux;
	int i;

	if (!aux->func_info)
		return;

	for (i = 0; i < env->subprog_cnt; i++)
		aux->func_info[i].insn_off = env->subprog_info[i].start;
}

#define MIN_BPF_LINEINFO_SIZE	(offsetof(struct bpf_line_info, line_col) + \
		sizeof(((struct bpf_line_info *)(0))->line_col))
#define MAX_LINEINFO_REC_SIZE	MAX_FUNCINFO_REC_SIZE

static int check_btf_line(struct bpf_verifier_env *env,
			  const union bpf_attr *attr,
			  union bpf_attr __user *uattr)
{
	u32 i, s, nr_linfo, ncopy, expected_size, rec_size, prev_offset = 0;
	struct bpf_subprog_info *sub;
	struct bpf_line_info *linfo;
	struct bpf_prog *prog;
	const struct btf *btf;
	void __user *ulinfo;
	int err;

	nr_linfo = attr->line_info_cnt;
	if (!nr_linfo)
		return 0;
	if (nr_linfo > INT_MAX / sizeof(struct bpf_line_info))
		return -EINVAL;

	rec_size = attr->line_info_rec_size;
	if (rec_size < MIN_BPF_LINEINFO_SIZE ||
	    rec_size > MAX_LINEINFO_REC_SIZE ||
	    rec_size & (sizeof(u32) - 1))
		return -EINVAL;

	/* Need to zero it in case the userspace may
	 * pass in a smaller bpf_line_info object.
	 */
	linfo = kvcalloc(nr_linfo, sizeof(struct bpf_line_info),
			 GFP_KERNEL | __GFP_NOWARN);
	if (!linfo)
		return -ENOMEM;

	prog = env->prog;
	btf = prog->aux->btf;

	s = 0;
	sub = env->subprog_info;
	ulinfo = u64_to_user_ptr(attr->line_info);
	expected_size = sizeof(struct bpf_line_info);
	ncopy = min_t(u32, expected_size, rec_size);
	for (i = 0; i < nr_linfo; i++) {
		err = bpf_check_uarg_tail_zero(ulinfo, expected_size, rec_size);
		if (err) {
			if (err == -E2BIG) {
				verbose(env, "nonzero tailing record in line_info");
				if (put_user(expected_size,
					     &uattr->line_info_rec_size))
					err = -EFAULT;
			}
			goto err_free;
		}

		if (copy_from_user(&linfo[i], ulinfo, ncopy)) {
			err = -EFAULT;
			goto err_free;
		}

		/*
		 * Check insn_off to ensure
		 * 1) strictly increasing AND
		 * 2) bounded by prog->len
		 *
		 * The linfo[0].insn_off == 0 check logically falls into
		 * the later "missing bpf_line_info for func..." case
		 * because the first linfo[0].insn_off must be the
		 * first sub also and the first sub must have
		 * subprog_info[0].start == 0.
		 */
		if ((i && linfo[i].insn_off <= prev_offset) ||
		    linfo[i].insn_off >= prog->len) {
			verbose(env, "Invalid line_info[%u].insn_off:%u (prev_offset:%u prog->len:%u)\n",
				i, linfo[i].insn_off, prev_offset,
				prog->len);
			err = -EINVAL;
			goto err_free;
		}

		if (!prog->insnsi[linfo[i].insn_off].code) {
			verbose(env,
				"Invalid insn code at line_info[%u].insn_off\n",
				i);
			err = -EINVAL;
			goto err_free;
		}

		if (!btf_name_by_offset(btf, linfo[i].line_off) ||
		    !btf_name_by_offset(btf, linfo[i].file_name_off)) {
			verbose(env, "Invalid line_info[%u].line_off or .file_name_off\n", i);
			err = -EINVAL;
			goto err_free;
		}

		if (s != env->subprog_cnt) {
			if (linfo[i].insn_off == sub[s].start) {
				sub[s].linfo_idx = i;
				s++;
			} else if (sub[s].start < linfo[i].insn_off) {
				verbose(env, "missing bpf_line_info for func#%u\n", s);
				err = -EINVAL;
				goto err_free;
			}
		}

		prev_offset = linfo[i].insn_off;
		ulinfo += rec_size;
	}

	if (s != env->subprog_cnt) {
		verbose(env, "missing bpf_line_info for %u funcs starting from func#%u\n",
			env->subprog_cnt - s, s);
		err = -EINVAL;
		goto err_free;
	}

	prog->aux->linfo = linfo;
	prog->aux->nr_linfo = nr_linfo;

	return 0;

err_free:
	kvfree(linfo);
	return err;
}

static int check_btf_info(struct bpf_verifier_env *env,
			  const union bpf_attr *attr,
			  union bpf_attr __user *uattr)
{
	struct btf *btf;
	int err;

	if (!attr->func_info_cnt && !attr->line_info_cnt) {
		if (check_abnormal_return(env))
			return -EINVAL;
		return 0;
	}

	btf = btf_get_by_fd(attr->prog_btf_fd);
	if (IS_ERR(btf))
		return PTR_ERR(btf);
	env->prog->aux->btf = btf;

	err = check_btf_func(env, attr, uattr);
	if (err)
		return err;

	err = check_btf_line(env, attr, uattr);
	if (err)
		return err;

	return 0;
}

/* check %cur's range satisfies %old's */
static bool range_within(struct bpf_reg_state *old,
			 struct bpf_reg_state *cur)
{
	return old->umin_value <= cur->umin_value &&
	       old->umax_value >= cur->umax_value &&
	       old->smin_value <= cur->smin_value &&
	       old->smax_value >= cur->smax_value &&
	       old->u32_min_value <= cur->u32_min_value &&
	       old->u32_max_value >= cur->u32_max_value &&
	       old->s32_min_value <= cur->s32_min_value &&
	       old->s32_max_value >= cur->s32_max_value;
}

/* If in the old state two registers had the same id, then they need to have
 * the same id in the new state as well.  But that id could be different from
 * the old state, so we need to track the mapping from old to new ids.
 * Once we have seen that, say, a reg with old id 5 had new id 9, any subsequent
 * regs with old id 5 must also have new id 9 for the new state to be safe.  But
 * regs with a different old id could still have new id 9, we don't care about
 * that.
 * So we look through our idmap to see if this old id has been seen before.  If
 * so, we require the new id to match; otherwise, we add the id pair to the map.
 */
static bool check_ids(u32 old_id, u32 cur_id, struct bpf_id_pair *idmap)
{
	unsigned int i;

	for (i = 0; i < BPF_ID_MAP_SIZE; i++) {
		if (!idmap[i].old) {
			/* Reached an empty slot; haven't seen this id before */
			idmap[i].old = old_id;
			idmap[i].cur = cur_id;
			return true;
		}
		if (idmap[i].old == old_id)
			return idmap[i].cur == cur_id;
	}
	/* We ran out of idmap slots, which should be impossible */
	WARN_ON_ONCE(1);
	return false;
}

static void clean_func_state(struct bpf_verifier_env *env,
			     struct bpf_func_state *st)
{
	enum bpf_reg_liveness live;
	int i, j;

	for (i = 0; i < BPF_REG_FP; i++) {
		live = st->regs[i].live;
		/* liveness must not touch this register anymore */
		st->regs[i].live |= REG_LIVE_DONE;
		if (!(live & REG_LIVE_READ))
			/* since the register is unused, clear its state
			 * to make further comparison simpler
			 */
			__mark_reg_not_init(env, &st->regs[i]);
	}

	for (i = 0; i < st->allocated_stack / BPF_REG_SIZE; i++) {
		live = st->stack[i].spilled_ptr.live;
		/* liveness must not touch this stack slot anymore */
		st->stack[i].spilled_ptr.live |= REG_LIVE_DONE;
		if (!(live & REG_LIVE_READ)) {
			__mark_reg_not_init(env, &st->stack[i].spilled_ptr);
			for (j = 0; j < BPF_REG_SIZE; j++)
				st->stack[i].slot_type[j] = STACK_INVALID;
		}
	}
}

static void clean_verifier_state(struct bpf_verifier_env *env,
				 struct bpf_verifier_state *st)
{
	int i;

	if (st->frame[0]->regs[0].live & REG_LIVE_DONE)
		/* all regs in this state in all frames were already marked */
		return;

	for (i = 0; i <= st->curframe; i++)
		clean_func_state(env, st->frame[i]);
}

/* the parentage chains form a tree.
 * the verifier states are added to state lists at given insn and
 * pushed into state stack for future exploration.
 * when the verifier reaches bpf_exit insn some of the verifer states
 * stored in the state lists have their final liveness state already,
 * but a lot of states will get revised from liveness point of view when
 * the verifier explores other branches.
 * Example:
 * 1: r0 = 1
 * 2: if r1 == 100 goto pc+1
 * 3: r0 = 2
 * 4: exit
 * when the verifier reaches exit insn the register r0 in the state list of
 * insn 2 will be seen as !REG_LIVE_READ. Then the verifier pops the other_branch
 * of insn 2 and goes exploring further. At the insn 4 it will walk the
 * parentage chain from insn 4 into insn 2 and will mark r0 as REG_LIVE_READ.
 *
 * Since the verifier pushes the branch states as it sees them while exploring
 * the program the condition of walking the branch instruction for the second
 * time means that all states below this branch were already explored and
 * their final liveness markes are already propagated.
 * Hence when the verifier completes the search of state list in is_state_visited()
 * we can call this clean_live_states() function to mark all liveness states
 * as REG_LIVE_DONE to indicate that 'parent' pointers of 'struct bpf_reg_state'
 * will not be used.
 * This function also clears the registers and stack for states that !READ
 * to simplify state merging.
 *
 * Important note here that walking the same branch instruction in the callee
 * doesn't meant that the states are DONE. The verifier has to compare
 * the callsites
 */
static void clean_live_states(struct bpf_verifier_env *env, int insn,
			      struct bpf_verifier_state *cur)
{
	struct bpf_verifier_state_list *sl;
	int i;

	sl = *explored_state(env, insn);
	while (sl) {
		if (sl->state.branches)
			goto next;
		if (sl->state.insn_idx != insn ||
		    sl->state.curframe != cur->curframe)
			goto next;
		for (i = 0; i <= cur->curframe; i++)
			if (sl->state.frame[i]->callsite != cur->frame[i]->callsite)
				goto next;
		clean_verifier_state(env, &sl->state);
next:
		sl = sl->next;
	}
}

/* Returns true if (rold safe implies rcur safe) */
static bool regsafe(struct bpf_verifier_env *env, struct bpf_reg_state *rold,
		    struct bpf_reg_state *rcur, struct bpf_id_pair *idmap)
{
	bool equal;

	if (!(rold->live & REG_LIVE_READ))
		/* explored state didn't use this */
		return true;

	equal = memcmp(rold, rcur, offsetof(struct bpf_reg_state, parent)) == 0;

	if (rold->type == PTR_TO_STACK)
		/* two stack pointers are equal only if they're pointing to
		 * the same stack frame, since fp-8 in foo != fp-8 in bar
		 */
		return equal && rold->frameno == rcur->frameno;

	if (equal)
		return true;

	if (rold->type == NOT_INIT)
		/* explored state can't have used this */
		return true;
	if (rcur->type == NOT_INIT)
		return false;
	switch (rold->type) {
	case SCALAR_VALUE:
		if (env->explore_alu_limits)
			return false;
		if (rcur->type == SCALAR_VALUE) {
			if (!rold->precise && !rcur->precise)
				return true;
			/* new val must satisfy old val knowledge */
			return range_within(rold, rcur) &&
			       tnum_in(rold->var_off, rcur->var_off);
		} else {
			/* We're trying to use a pointer in place of a scalar.
			 * Even if the scalar was unbounded, this could lead to
			 * pointer leaks because scalars are allowed to leak
			 * while pointers are not. We could make this safe in
			 * special cases if root is calling us, but it's
			 * probably not worth the hassle.
			 */
			return false;
		}
	case PTR_TO_MAP_VALUE:
		/* If the new min/max/var_off satisfy the old ones and
		 * everything else matches, we are OK.
		 * 'id' is not compared, since it's only used for maps with
		 * bpf_spin_lock inside map element and in such cases if
		 * the rest of the prog is valid for one map element then
		 * it's valid for all map elements regardless of the key
		 * used in bpf_map_lookup()
		 */
		return memcmp(rold, rcur, offsetof(struct bpf_reg_state, id)) == 0 &&
		       range_within(rold, rcur) &&
		       tnum_in(rold->var_off, rcur->var_off);
	case PTR_TO_MAP_VALUE_OR_NULL:
		/* a PTR_TO_MAP_VALUE could be safe to use as a
		 * PTR_TO_MAP_VALUE_OR_NULL into the same map.
		 * However, if the old PTR_TO_MAP_VALUE_OR_NULL then got NULL-
		 * checked, doing so could have affected others with the same
		 * id, and we can't check for that because we lost the id when
		 * we converted to a PTR_TO_MAP_VALUE.
		 */
		if (rcur->type != PTR_TO_MAP_VALUE_OR_NULL)
			return false;
		if (memcmp(rold, rcur, offsetof(struct bpf_reg_state, id)))
			return false;
		/* Check our ids match any regs they're supposed to */
		return check_ids(rold->id, rcur->id, idmap);
	case PTR_TO_PACKET_META:
	case PTR_TO_PACKET:
		if (rcur->type != rold->type)
			return false;
		/* We must have at least as much range as the old ptr
		 * did, so that any accesses which were safe before are
		 * still safe.  This is true even if old range < old off,
		 * since someone could have accessed through (ptr - k), or
		 * even done ptr -= k in a register, to get a safe access.
		 */
		if (rold->range > rcur->range)
			return false;
		/* If the offsets don't match, we can't trust our alignment;
		 * nor can we be sure that we won't fall out of range.
		 */
		if (rold->off != rcur->off)
			return false;
		/* id relations must be preserved */
		if (rold->id && !check_ids(rold->id, rcur->id, idmap))
			return false;
		/* new val must satisfy old val knowledge */
		return range_within(rold, rcur) &&
		       tnum_in(rold->var_off, rcur->var_off);
	case PTR_TO_CTX:
	case CONST_PTR_TO_MAP:
	case PTR_TO_PACKET_END:
	case PTR_TO_FLOW_KEYS:
	case PTR_TO_SOCKET:
	case PTR_TO_SOCKET_OR_NULL:
	case PTR_TO_SOCK_COMMON:
	case PTR_TO_SOCK_COMMON_OR_NULL:
	case PTR_TO_TCP_SOCK:
	case PTR_TO_TCP_SOCK_OR_NULL:
	case PTR_TO_XDP_SOCK:
		/* Only valid matches are exact, which memcmp() above
		 * would have accepted
		 */
	default:
		/* Don't know what's going on, just say it's not safe */
		return false;
	}

	/* Shouldn't get here; if we do, say it's not safe */
	WARN_ON_ONCE(1);
	return false;
}

static bool stacksafe(struct bpf_verifier_env *env, struct bpf_func_state *old,
		      struct bpf_func_state *cur, struct bpf_id_pair *idmap)
{
	int i, spi;

	/* walk slots of the explored stack and ignore any additional
	 * slots in the current stack, since explored(safe) state
	 * didn't use them
	 */
	for (i = 0; i < old->allocated_stack; i++) {
		spi = i / BPF_REG_SIZE;

		if (!(old->stack[spi].spilled_ptr.live & REG_LIVE_READ)) {
			i += BPF_REG_SIZE - 1;
			/* explored state didn't use this */
			continue;
		}

		if (old->stack[spi].slot_type[i % BPF_REG_SIZE] == STACK_INVALID)
			continue;

		/* explored stack has more populated slots than current stack
		 * and these slots were used
		 */
		if (i >= cur->allocated_stack)
			return false;

		/* if old state was safe with misc data in the stack
		 * it will be safe with zero-initialized stack.
		 * The opposite is not true
		 */
		if (old->stack[spi].slot_type[i % BPF_REG_SIZE] == STACK_MISC &&
		    cur->stack[spi].slot_type[i % BPF_REG_SIZE] == STACK_ZERO)
			continue;
		if (old->stack[spi].slot_type[i % BPF_REG_SIZE] !=
		    cur->stack[spi].slot_type[i % BPF_REG_SIZE])
			/* Ex: old explored (safe) state has STACK_SPILL in
			 * this stack slot, but current has STACK_MISC ->
			 * this verifier states are not equivalent,
			 * return false to continue verification of this path
			 */
			return false;
		if (i % BPF_REG_SIZE)
			continue;
		if (old->stack[spi].slot_type[0] != STACK_SPILL)
			continue;
		if (!regsafe(env, &old->stack[spi].spilled_ptr,
			     &cur->stack[spi].spilled_ptr, idmap))
			/* when explored and current stack slot are both storing
			 * spilled registers, check that stored pointers types
			 * are the same as well.
			 * Ex: explored safe path could have stored
			 * (bpf_reg_state) {.type = PTR_TO_STACK, .off = -8}
			 * but current path has stored:
			 * (bpf_reg_state) {.type = PTR_TO_STACK, .off = -16}
			 * such verifier states are not equivalent.
			 * return false to continue verification of this path
			 */
			return false;
	}
	return true;
}

static bool refsafe(struct bpf_func_state *old, struct bpf_func_state *cur)
{
	if (old->acquired_refs != cur->acquired_refs)
		return false;
	return !memcmp(old->refs, cur->refs,
		       sizeof(*old->refs) * old->acquired_refs);
}

/* compare two verifier states
 *
 * all states stored in state_list are known to be valid, since
 * verifier reached 'bpf_exit' instruction through them
 *
 * this function is called when verifier exploring different branches of
 * execution popped from the state stack. If it sees an old state that has
 * more strict register state and more strict stack state then this execution
 * branch doesn't need to be explored further, since verifier already
 * concluded that more strict state leads to valid finish.
 *
 * Therefore two states are equivalent if register state is more conservative
 * and explored stack state is more conservative than the current one.
 * Example:
 *       explored                   current
 * (slot1=INV slot2=MISC) == (slot1=MISC slot2=MISC)
 * (slot1=MISC slot2=MISC) != (slot1=INV slot2=MISC)
 *
 * In other words if current stack state (one being explored) has more
 * valid slots than old one that already passed validation, it means
 * the verifier can stop exploring and conclude that current state is valid too
 *
 * Similarly with registers. If explored state has register type as invalid
 * whereas register type in current state is meaningful, it means that
 * the current state will reach 'bpf_exit' instruction safely
 */
static bool func_states_equal(struct bpf_verifier_env *env, struct bpf_func_state *old,
			      struct bpf_func_state *cur)
{
	int i;

	memset(env->idmap_scratch, 0, sizeof(env->idmap_scratch));
	for (i = 0; i < MAX_BPF_REG; i++)
		if (!regsafe(env, &old->regs[i], &cur->regs[i],
			     env->idmap_scratch))
			return false;

	if (!stacksafe(env, old, cur, env->idmap_scratch))
		return false;

	if (!refsafe(old, cur))
		return false;

	return true;
}

static bool states_equal(struct bpf_verifier_env *env,
			 struct bpf_verifier_state *old,
			 struct bpf_verifier_state *cur)
{
	int i;

	if (old->curframe != cur->curframe)
		return false;

	/* Verification state from speculative execution simulation
	 * must never prune a non-speculative execution one.
	 */
	if (old->speculative && !cur->speculative)
		return false;

	if (old->active_spin_lock != cur->active_spin_lock)
		return false;

	/* for states to be equal callsites have to be the same
	 * and all frame states need to be equivalent
	 */
	for (i = 0; i <= old->curframe; i++) {
		if (old->frame[i]->callsite != cur->frame[i]->callsite)
			return false;
		if (!func_states_equal(env, old->frame[i], cur->frame[i]))
			return false;
	}
	return true;
}

/* Return 0 if no propagation happened. Return negative error code if error
 * happened. Otherwise, return the propagated bit.
 */
static int propagate_liveness_reg(struct bpf_verifier_env *env,
				  struct bpf_reg_state *reg,
				  struct bpf_reg_state *parent_reg)
{
	u8 parent_flag = parent_reg->live & REG_LIVE_READ;
	u8 flag = reg->live & REG_LIVE_READ;
	int err;

	/* When comes here, read flags of PARENT_REG or REG could be any of
	 * REG_LIVE_READ64, REG_LIVE_READ32, REG_LIVE_NONE. There is no need
	 * of propagation if PARENT_REG has strongest REG_LIVE_READ64.
	 */
	if (parent_flag == REG_LIVE_READ64 ||
	    /* Or if there is no read flag from REG. */
	    !flag ||
	    /* Or if the read flag from REG is the same as PARENT_REG. */
	    parent_flag == flag)
		return 0;

	err = mark_reg_read(env, reg, parent_reg, flag);
	if (err)
		return err;

	return flag;
}

/* A write screens off any subsequent reads; but write marks come from the
 * straight-line code between a state and its parent.  When we arrive at an
 * equivalent state (jump target or such) we didn't arrive by the straight-line
 * code, so read marks in the state must propagate to the parent regardless
 * of the state's write marks. That's what 'parent == state->parent' comparison
 * in mark_reg_read() is for.
 */
static int propagate_liveness(struct bpf_verifier_env *env,
			      const struct bpf_verifier_state *vstate,
			      struct bpf_verifier_state *vparent)
{
	struct bpf_reg_state *state_reg, *parent_reg;
	struct bpf_func_state *state, *parent;
	int i, frame, err = 0;

	if (vparent->curframe != vstate->curframe) {
		WARN(1, "propagate_live: parent frame %d current frame %d\n",
		     vparent->curframe, vstate->curframe);
		return -EFAULT;
	}
	/* Propagate read liveness of registers... */
	BUILD_BUG_ON(BPF_REG_FP + 1 != MAX_BPF_REG);
	for (frame = 0; frame <= vstate->curframe; frame++) {
		parent = vparent->frame[frame];
		state = vstate->frame[frame];
		parent_reg = parent->regs;
		state_reg = state->regs;
		/* We don't need to worry about FP liveness, it's read-only */
		for (i = frame < vstate->curframe ? BPF_REG_6 : 0; i < BPF_REG_FP; i++) {
			err = propagate_liveness_reg(env, &state_reg[i],
						     &parent_reg[i]);
			if (err < 0)
				return err;
			if (err == REG_LIVE_READ64)
				mark_insn_zext(env, &parent_reg[i]);
		}

		/* Propagate stack slots. */
		for (i = 0; i < state->allocated_stack / BPF_REG_SIZE &&
			    i < parent->allocated_stack / BPF_REG_SIZE; i++) {
			parent_reg = &parent->stack[i].spilled_ptr;
			state_reg = &state->stack[i].spilled_ptr;
			err = propagate_liveness_reg(env, state_reg,
						     parent_reg);
			if (err < 0)
				return err;
		}
	}
	return 0;
}

/* find precise scalars in the previous equivalent state and
 * propagate them into the current state
 */
static int propagate_precision(struct bpf_verifier_env *env,
			       const struct bpf_verifier_state *old)
{
	struct bpf_reg_state *state_reg;
	struct bpf_func_state *state;
	int i, err = 0;

	state = old->frame[old->curframe];
	state_reg = state->regs;
	for (i = 0; i < BPF_REG_FP; i++, state_reg++) {
		if (state_reg->type != SCALAR_VALUE ||
		    !state_reg->precise)
			continue;
		if (env->log.level & BPF_LOG_LEVEL2)
			verbose(env, "propagating r%d\n", i);
		err = mark_chain_precision(env, i);
		if (err < 0)
			return err;
	}

	for (i = 0; i < state->allocated_stack / BPF_REG_SIZE; i++) {
		if (state->stack[i].slot_type[0] != STACK_SPILL)
			continue;
		state_reg = &state->stack[i].spilled_ptr;
		if (state_reg->type != SCALAR_VALUE ||
		    !state_reg->precise)
			continue;
		if (env->log.level & BPF_LOG_LEVEL2)
			verbose(env, "propagating fp%d\n",
				(-i - 1) * BPF_REG_SIZE);
		err = mark_chain_precision_stack(env, i);
		if (err < 0)
			return err;
	}
	return 0;
}

static bool states_maybe_looping(struct bpf_verifier_state *old,
				 struct bpf_verifier_state *cur)
{
	struct bpf_func_state *fold, *fcur;
	int i, fr = cur->curframe;

	if (old->curframe != fr)
		return false;

	fold = old->frame[fr];
	fcur = cur->frame[fr];
	for (i = 0; i < MAX_BPF_REG; i++)
		if (memcmp(&fold->regs[i], &fcur->regs[i],
			   offsetof(struct bpf_reg_state, parent)))
			return false;
	return true;
}


static int is_state_visited(struct bpf_verifier_env *env, int insn_idx)
{
	struct bpf_verifier_state_list *new_sl;
	struct bpf_verifier_state_list *sl, **pprev;
	struct bpf_verifier_state *cur = env->cur_state, *new;
	int i, j, err, states_cnt = 0;
	bool add_new_state = env->test_state_freq ? true : false;

	cur->last_insn_idx = env->prev_insn_idx;
	if (!env->insn_aux_data[insn_idx].prune_point)
		/* this 'insn_idx' instruction wasn't marked, so we will not
		 * be doing state search here
		 */
		return 0;

	/* bpf progs typically have pruning point every 4 instructions
	 * http://vger.kernel.org/bpfconf2019.html#session-1
	 * Do not add new state for future pruning if the verifier hasn't seen
	 * at least 2 jumps and at least 8 instructions.
	 * This heuristics helps decrease 'total_states' and 'peak_states' metric.
	 * In tests that amounts to up to 50% reduction into total verifier
	 * memory consumption and 20% verifier time speedup.
	 */
	if (env->jmps_processed - env->prev_jmps_processed >= 2 &&
	    env->insn_processed - env->prev_insn_processed >= 8)
		add_new_state = true;

	pprev = explored_state(env, insn_idx);
	sl = *pprev;

	clean_live_states(env, insn_idx, cur);

	while (sl) {
		states_cnt++;
		if (sl->state.insn_idx != insn_idx)
			goto next;
		if (sl->state.branches) {
			if (states_maybe_looping(&sl->state, cur) &&
			    states_equal(env, &sl->state, cur)) {
				verbose_linfo(env, insn_idx, "; ");
				verbose(env, "infinite loop detected at insn %d\n", insn_idx);
				return -EINVAL;
			}
			/* if the verifier is processing a loop, avoid adding new state
			 * too often, since different loop iterations have distinct
			 * states and may not help future pruning.
			 * This threshold shouldn't be too low to make sure that
			 * a loop with large bound will be rejected quickly.
			 * The most abusive loop will be:
			 * r1 += 1
			 * if r1 < 1000000 goto pc-2
			 * 1M insn_procssed limit / 100 == 10k peak states.
			 * This threshold shouldn't be too high either, since states
			 * at the end of the loop are likely to be useful in pruning.
			 */
			if (env->jmps_processed - env->prev_jmps_processed < 20 &&
			    env->insn_processed - env->prev_insn_processed < 100)
				add_new_state = false;
			goto miss;
		}
		if (states_equal(env, &sl->state, cur)) {
			sl->hit_cnt++;
			/* reached equivalent register/stack state,
			 * prune the search.
			 * Registers read by the continuation are read by us.
			 * If we have any write marks in env->cur_state, they
			 * will prevent corresponding reads in the continuation
			 * from reaching our parent (an explored_state).  Our
			 * own state will get the read marks recorded, but
			 * they'll be immediately forgotten as we're pruning
			 * this state and will pop a new one.
			 */
			err = propagate_liveness(env, &sl->state, cur);

			/* if previous state reached the exit with precision and
			 * current state is equivalent to it (except precsion marks)
			 * the precision needs to be propagated back in
			 * the current state.
			 */
			err = err ? : push_jmp_history(env, cur);
			err = err ? : propagate_precision(env, &sl->state);
			if (err)
				return err;
			return 1;
		}
miss:
		/* when new state is not going to be added do not increase miss count.
		 * Otherwise several loop iterations will remove the state
		 * recorded earlier. The goal of these heuristics is to have
		 * states from some iterations of the loop (some in the beginning
		 * and some at the end) to help pruning.
		 */
		if (add_new_state)
			sl->miss_cnt++;
		/* heuristic to determine whether this state is beneficial
		 * to keep checking from state equivalence point of view.
		 * Higher numbers increase max_states_per_insn and verification time,
		 * but do not meaningfully decrease insn_processed.
		 */
		if (sl->miss_cnt > sl->hit_cnt * 3 + 3) {
			/* the state is unlikely to be useful. Remove it to
			 * speed up verification
			 */
			*pprev = sl->next;
			if (sl->state.frame[0]->regs[0].live & REG_LIVE_DONE) {
				u32 br = sl->state.branches;

				WARN_ONCE(br,
					  "BUG live_done but branches_to_explore %d\n",
					  br);
				free_verifier_state(&sl->state, false);
				kfree(sl);
				env->peak_states--;
			} else {
				/* cannot free this state, since parentage chain may
				 * walk it later. Add it for free_list instead to
				 * be freed at the end of verification
				 */
				sl->next = env->free_list;
				env->free_list = sl;
			}
			sl = *pprev;
			continue;
		}
next:
		pprev = &sl->next;
		sl = *pprev;
	}

	if (env->max_states_per_insn < states_cnt)
		env->max_states_per_insn = states_cnt;

	if (!env->bpf_capable && states_cnt > BPF_COMPLEXITY_LIMIT_STATES)
		return push_jmp_history(env, cur);

	if (!add_new_state)
		return push_jmp_history(env, cur);

	/* There were no equivalent states, remember the current one.
	 * Technically the current state is not proven to be safe yet,
	 * but it will either reach outer most bpf_exit (which means it's safe)
	 * or it will be rejected. When there are no loops the verifier won't be
	 * seeing this tuple (frame[0].callsite, frame[1].callsite, .. insn_idx)
	 * again on the way to bpf_exit.
	 * When looping the sl->state.branches will be > 0 and this state
	 * will not be considered for equivalence until branches == 0.
	 */
	new_sl = kzalloc(sizeof(struct bpf_verifier_state_list), GFP_KERNEL);
	if (!new_sl)
		return -ENOMEM;
	env->total_states++;
	env->peak_states++;
	env->prev_jmps_processed = env->jmps_processed;
	env->prev_insn_processed = env->insn_processed;

	/* add new state to the head of linked list */
	new = &new_sl->state;
	err = copy_verifier_state(new, cur);
	if (err) {
		free_verifier_state(new, false);
		kfree(new_sl);
		return err;
	}
	new->insn_idx = insn_idx;
	WARN_ONCE(new->branches != 1,
		  "BUG is_state_visited:branches_to_explore=%d insn %d\n", new->branches, insn_idx);

	cur->parent = new;
	cur->first_insn_idx = insn_idx;
	clear_jmp_history(cur);
	new_sl->next = *explored_state(env, insn_idx);
	*explored_state(env, insn_idx) = new_sl;
	/* connect new state to parentage chain. Current frame needs all
	 * registers connected. Only r6 - r9 of the callers are alive (pushed
	 * to the stack implicitly by JITs) so in callers' frames connect just
	 * r6 - r9 as an optimization. Callers will have r1 - r5 connected to
	 * the state of the call instruction (with WRITTEN set), and r0 comes
	 * from callee with its full parentage chain, anyway.
	 */
	/* clear write marks in current state: the writes we did are not writes
	 * our child did, so they don't screen off its reads from us.
	 * (There are no read marks in current state, because reads always mark
	 * their parent and current state never has children yet.  Only
	 * explored_states can get read marks.)
	 */
	for (j = 0; j <= cur->curframe; j++) {
		for (i = j < cur->curframe ? BPF_REG_6 : 0; i < BPF_REG_FP; i++)
			cur->frame[j]->regs[i].parent = &new->frame[j]->regs[i];
		for (i = 0; i < BPF_REG_FP; i++)
			cur->frame[j]->regs[i].live = REG_LIVE_NONE;
	}

	/* all stack frames are accessible from callee, clear them all */
	for (j = 0; j <= cur->curframe; j++) {
		struct bpf_func_state *frame = cur->frame[j];
		struct bpf_func_state *newframe = new->frame[j];

		for (i = 0; i < frame->allocated_stack / BPF_REG_SIZE; i++) {
			frame->stack[i].spilled_ptr.live = REG_LIVE_NONE;
			frame->stack[i].spilled_ptr.parent =
						&newframe->stack[i].spilled_ptr;
		}
	}
	return 0;
}

/* Return true if it's OK to have the same insn return a different type. */
static bool reg_type_mismatch_ok(enum bpf_reg_type type)
{
	switch (type) {
	case PTR_TO_CTX:
	case PTR_TO_SOCKET:
	case PTR_TO_SOCKET_OR_NULL:
	case PTR_TO_SOCK_COMMON:
	case PTR_TO_SOCK_COMMON_OR_NULL:
	case PTR_TO_TCP_SOCK:
	case PTR_TO_TCP_SOCK_OR_NULL:
	case PTR_TO_XDP_SOCK:
	case PTR_TO_BTF_ID:
	case PTR_TO_BTF_ID_OR_NULL:
		return false;
	default:
		return true;
	}
}

/* If an instruction was previously used with particular pointer types, then we
 * need to be careful to avoid cases such as the below, where it may be ok
 * for one branch accessing the pointer, but not ok for the other branch:
 *
 * R1 = sock_ptr
 * goto X;
 * ...
 * R1 = some_other_valid_ptr;
 * goto X;
 * ...
 * R2 = *(u32 *)(R1 + 0);
 */
static bool reg_type_mismatch(enum bpf_reg_type src, enum bpf_reg_type prev)
{
	return src != prev && (!reg_type_mismatch_ok(src) ||
			       !reg_type_mismatch_ok(prev));
}

static int do_check(struct bpf_verifier_env *env)
{
	bool pop_log = !(env->log.level & BPF_LOG_LEVEL2);
	struct bpf_verifier_state *state = env->cur_state;
	struct bpf_insn *insns = env->prog->insnsi;
	struct bpf_reg_state *regs;
	int insn_cnt = env->prog->len;
	bool do_print_state = false;
	int prev_insn_idx = -1;

	for (;;) {
		struct bpf_insn *insn;
		u8 class;
		int err;

		env->prev_insn_idx = prev_insn_idx;
		if (env->insn_idx >= insn_cnt) {
			verbose(env, "invalid insn idx %d insn_cnt %d\n",
				env->insn_idx, insn_cnt);
			return -EFAULT;
		}

		insn = &insns[env->insn_idx];
		class = BPF_CLASS(insn->code);

		if (++env->insn_processed > BPF_COMPLEXITY_LIMIT_INSNS) {
			verbose(env,
				"BPF program is too large. Processed %d insn\n",
				env->insn_processed);
			return -E2BIG;
		}

		err = is_state_visited(env, env->insn_idx);
		if (err < 0)
			return err;
		if (err == 1) {
			/* found equivalent state, can prune the search */
			if (env->log.level & BPF_LOG_LEVEL) {
				if (do_print_state)
					verbose(env, "\nfrom %d to %d%s: safe\n",
						env->prev_insn_idx, env->insn_idx,
						env->cur_state->speculative ?
						" (speculative execution)" : "");
				else
					verbose(env, "%d: safe\n", env->insn_idx);
			}
			goto process_bpf_exit;
		}

		if (signal_pending(current))
			return -EAGAIN;

		if (need_resched())
			cond_resched();

		if (env->log.level & BPF_LOG_LEVEL2 ||
		    (env->log.level & BPF_LOG_LEVEL && do_print_state)) {
			if (env->log.level & BPF_LOG_LEVEL2)
				verbose(env, "%d:", env->insn_idx);
			else
				verbose(env, "\nfrom %d to %d%s:",
					env->prev_insn_idx, env->insn_idx,
					env->cur_state->speculative ?
					" (speculative execution)" : "");
			print_verifier_state(env, state->frame[state->curframe]);
			do_print_state = false;
		}

		if (env->log.level & BPF_LOG_LEVEL) {
			const struct bpf_insn_cbs cbs = {
				.cb_print	= verbose,
				.private_data	= env,
			};

			verbose_linfo(env, env->insn_idx, "; ");
			verbose(env, "%d: ", env->insn_idx);
			print_bpf_insn(&cbs, insn, env->allow_ptr_leaks);
		}

		if (bpf_prog_is_dev_bound(env->prog->aux)) {
			err = bpf_prog_offload_verify_insn(env, env->insn_idx,
							   env->prev_insn_idx);
			if (err)
				return err;
		}

		regs = cur_regs(env);
		sanitize_mark_insn_seen(env);
		prev_insn_idx = env->insn_idx;

		if (class == BPF_ALU || class == BPF_ALU64) {
			err = check_alu_op(env, insn);
			if (err)
				return err;

		} else if (class == BPF_LDX) {
			enum bpf_reg_type *prev_src_type, src_reg_type;

			/* check for reserved fields is already done */

			/* check src operand */
			err = check_reg_arg(env, insn->src_reg, SRC_OP);
			if (err)
				return err;

			err = check_reg_arg(env, insn->dst_reg, DST_OP_NO_MARK);
			if (err)
				return err;

			src_reg_type = regs[insn->src_reg].type;

			/* check that memory (src_reg + off) is readable,
			 * the state of dst_reg will be updated by this func
			 */
			err = check_mem_access(env, env->insn_idx, insn->src_reg,
					       insn->off, BPF_SIZE(insn->code),
					       BPF_READ, insn->dst_reg, false);
			if (err)
				return err;

			prev_src_type = &env->insn_aux_data[env->insn_idx].ptr_type;

			if (*prev_src_type == NOT_INIT) {
				/* saw a valid insn
				 * dst_reg = *(u32 *)(src_reg + off)
				 * save type to validate intersecting paths
				 */
				*prev_src_type = src_reg_type;

			} else if (reg_type_mismatch(src_reg_type, *prev_src_type)) {
				/* ABuser program is trying to use the same insn
				 * dst_reg = *(u32*) (src_reg + off)
				 * with different pointer types:
				 * src_reg == ctx in one branch and
				 * src_reg == stack|map in some other branch.
				 * Reject it.
				 */
				verbose(env, "same insn cannot be used with different pointers\n");
				return -EINVAL;
			}

		} else if (class == BPF_STX) {
			enum bpf_reg_type *prev_dst_type, dst_reg_type;

			if (BPF_MODE(insn->code) == BPF_XADD) {
				err = check_xadd(env, env->insn_idx, insn);
				if (err)
					return err;
				env->insn_idx++;
				continue;
			}

			/* check src1 operand */
			err = check_reg_arg(env, insn->src_reg, SRC_OP);
			if (err)
				return err;
			/* check src2 operand */
			err = check_reg_arg(env, insn->dst_reg, SRC_OP);
			if (err)
				return err;

			dst_reg_type = regs[insn->dst_reg].type;

			/* check that memory (dst_reg + off) is writeable */
			err = check_mem_access(env, env->insn_idx, insn->dst_reg,
					       insn->off, BPF_SIZE(insn->code),
					       BPF_WRITE, insn->src_reg, false);
			if (err)
				return err;

			prev_dst_type = &env->insn_aux_data[env->insn_idx].ptr_type;

			if (*prev_dst_type == NOT_INIT) {
				*prev_dst_type = dst_reg_type;
			} else if (reg_type_mismatch(dst_reg_type, *prev_dst_type)) {
				verbose(env, "same insn cannot be used with different pointers\n");
				return -EINVAL;
			}

		} else if (class == BPF_ST) {
			if (BPF_MODE(insn->code) != BPF_MEM ||
			    insn->src_reg != BPF_REG_0) {
				verbose(env, "BPF_ST uses reserved fields\n");
				return -EINVAL;
			}
			/* check src operand */
			err = check_reg_arg(env, insn->dst_reg, SRC_OP);
			if (err)
				return err;

			if (is_ctx_reg(env, insn->dst_reg)) {
				verbose(env, "BPF_ST stores into R%d %s is not allowed\n",
					insn->dst_reg,
					reg_type_str[reg_state(env, insn->dst_reg)->type]);
				return -EACCES;
			}

			/* check that memory (dst_reg + off) is writeable */
			err = check_mem_access(env, env->insn_idx, insn->dst_reg,
					       insn->off, BPF_SIZE(insn->code),
					       BPF_WRITE, -1, false);
			if (err)
				return err;

		} else if (class == BPF_JMP || class == BPF_JMP32) {
			u8 opcode = BPF_OP(insn->code);

			env->jmps_processed++;
			if (opcode == BPF_CALL) {
				if (BPF_SRC(insn->code) != BPF_K ||
				    insn->off != 0 ||
				    (insn->src_reg != BPF_REG_0 &&
				     insn->src_reg != BPF_PSEUDO_CALL) ||
				    insn->dst_reg != BPF_REG_0 ||
				    class == BPF_JMP32) {
					verbose(env, "BPF_CALL uses reserved fields\n");
					return -EINVAL;
				}

				if (env->cur_state->active_spin_lock &&
				    (insn->src_reg == BPF_PSEUDO_CALL ||
				     insn->imm != BPF_FUNC_spin_unlock)) {
					verbose(env, "function calls are not allowed while holding a lock\n");
					return -EINVAL;
				}
				if (insn->src_reg == BPF_PSEUDO_CALL)
					err = check_func_call(env, insn, &env->insn_idx);
				else
					err = check_helper_call(env, insn->imm, env->insn_idx);
				if (err)
					return err;

			} else if (opcode == BPF_JA) {
				if (BPF_SRC(insn->code) != BPF_K ||
				    insn->imm != 0 ||
				    insn->src_reg != BPF_REG_0 ||
				    insn->dst_reg != BPF_REG_0 ||
				    class == BPF_JMP32) {
					verbose(env, "BPF_JA uses reserved fields\n");
					return -EINVAL;
				}

				env->insn_idx += insn->off + 1;
				continue;

			} else if (opcode == BPF_EXIT) {
				if (BPF_SRC(insn->code) != BPF_K ||
				    insn->imm != 0 ||
				    insn->src_reg != BPF_REG_0 ||
				    insn->dst_reg != BPF_REG_0 ||
				    class == BPF_JMP32) {
					verbose(env, "BPF_EXIT uses reserved fields\n");
					return -EINVAL;
				}

				if (env->cur_state->active_spin_lock) {
					verbose(env, "bpf_spin_unlock is missing\n");
					return -EINVAL;
				}

				if (state->curframe) {
					/* exit from nested function */
					err = prepare_func_exit(env, &env->insn_idx);
					if (err)
						return err;
					do_print_state = true;
					continue;
				}

				err = check_reference_leak(env);
				if (err)
					return err;

				err = check_return_code(env);
				if (err)
					return err;
process_bpf_exit:
				update_branch_counts(env, env->cur_state);
				err = pop_stack(env, &prev_insn_idx,
						&env->insn_idx, pop_log);
				if (err < 0) {
					if (err != -ENOENT)
						return err;
					break;
				} else {
					do_print_state = true;
					continue;
				}
			} else {
				err = check_cond_jmp_op(env, insn, &env->insn_idx);
				if (err)
					return err;
			}
		} else if (class == BPF_LD) {
			u8 mode = BPF_MODE(insn->code);

			if (mode == BPF_ABS || mode == BPF_IND) {
				err = check_ld_abs(env, insn);
				if (err)
					return err;

			} else if (mode == BPF_IMM) {
				err = check_ld_imm(env, insn);
				if (err)
					return err;

				env->insn_idx++;
				sanitize_mark_insn_seen(env);
			} else {
				verbose(env, "invalid BPF_LD mode\n");
				return -EINVAL;
			}
		} else {
			verbose(env, "unknown insn class %d\n", class);
			return -EINVAL;
		}

		env->insn_idx++;
	}

	return 0;
}

/* replace pseudo btf_id with kernel symbol address */
static int check_pseudo_btf_id(struct bpf_verifier_env *env,
			       struct bpf_insn *insn,
			       struct bpf_insn_aux_data *aux)
{
	const struct btf_var_secinfo *vsi;
	const struct btf_type *datasec;
	const struct btf_type *t;
	const char *sym_name;
	bool percpu = false;
	u32 type, id = insn->imm;
	s32 datasec_id;
	u64 addr;
	int i;

	if (!btf_vmlinux) {
		verbose(env, "kernel is missing BTF, make sure CONFIG_DEBUG_INFO_BTF=y is specified in Kconfig.\n");
		return -EINVAL;
	}

	if (insn[1].imm != 0) {
		verbose(env, "reserved field (insn[1].imm) is used in pseudo_btf_id ldimm64 insn.\n");
		return -EINVAL;
	}

	t = btf_type_by_id(btf_vmlinux, id);
	if (!t) {
		verbose(env, "ldimm64 insn specifies invalid btf_id %d.\n", id);
		return -ENOENT;
	}

	if (!btf_type_is_var(t)) {
		verbose(env, "pseudo btf_id %d in ldimm64 isn't KIND_VAR.\n",
			id);
		return -EINVAL;
	}

	sym_name = btf_name_by_offset(btf_vmlinux, t->name_off);
	addr = kallsyms_lookup_name(sym_name);
	if (!addr) {
		verbose(env, "ldimm64 failed to find the address for kernel symbol '%s'.\n",
			sym_name);
		return -ENOENT;
	}

	datasec_id = btf_find_by_name_kind(btf_vmlinux, ".data..percpu",
					   BTF_KIND_DATASEC);
	if (datasec_id > 0) {
		datasec = btf_type_by_id(btf_vmlinux, datasec_id);
		for_each_vsi(i, datasec, vsi) {
			if (vsi->type == id) {
				percpu = true;
				break;
			}
		}
	}

	insn[0].imm = (u32)addr;
	insn[1].imm = addr >> 32;

	type = t->type;
	t = btf_type_skip_modifiers(btf_vmlinux, type, NULL);
	if (percpu) {
		aux->btf_var.reg_type = PTR_TO_PERCPU_BTF_ID;
		aux->btf_var.btf_id = type;
	} else if (!btf_type_is_struct(t)) {
		const struct btf_type *ret;
		const char *tname;
		u32 tsize;

		/* resolve the type size of ksym. */
		ret = btf_resolve_size(btf_vmlinux, t, &tsize);
		if (IS_ERR(ret)) {
			tname = btf_name_by_offset(btf_vmlinux, t->name_off);
			verbose(env, "ldimm64 unable to resolve the size of type '%s': %ld\n",
				tname, PTR_ERR(ret));
			return -EINVAL;
		}
		aux->btf_var.reg_type = PTR_TO_MEM;
		aux->btf_var.mem_size = tsize;
	} else {
		aux->btf_var.reg_type = PTR_TO_BTF_ID;
		aux->btf_var.btf_id = type;
	}
	return 0;
}

static int check_map_prealloc(struct bpf_map *map)
{
	return (map->map_type != BPF_MAP_TYPE_HASH &&
		map->map_type != BPF_MAP_TYPE_PERCPU_HASH &&
		map->map_type != BPF_MAP_TYPE_HASH_OF_MAPS) ||
		!(map->map_flags & BPF_F_NO_PREALLOC);
}

static bool is_tracing_prog_type(enum bpf_prog_type type)
{
	switch (type) {
	case BPF_PROG_TYPE_KPROBE:
	case BPF_PROG_TYPE_TRACEPOINT:
	case BPF_PROG_TYPE_PERF_EVENT:
	case BPF_PROG_TYPE_RAW_TRACEPOINT:
		return true;
	default:
		return false;
	}
}

static bool is_preallocated_map(struct bpf_map *map)
{
	if (!check_map_prealloc(map))
		return false;
	if (map->inner_map_meta && !check_map_prealloc(map->inner_map_meta))
		return false;
	return true;
}

static int check_map_prog_compatibility(struct bpf_verifier_env *env,
					struct bpf_map *map,
					struct bpf_prog *prog)

{
	enum bpf_prog_type prog_type = resolve_prog_type(prog);
	/*
	 * Validate that trace type programs use preallocated hash maps.
	 *
	 * For programs attached to PERF events this is mandatory as the
	 * perf NMI can hit any arbitrary code sequence.
	 *
	 * All other trace types using preallocated hash maps are unsafe as
	 * well because tracepoint or kprobes can be inside locked regions
	 * of the memory allocator or at a place where a recursion into the
	 * memory allocator would see inconsistent state.
	 *
	 * On RT enabled kernels run-time allocation of all trace type
	 * programs is strictly prohibited due to lock type constraints. On
	 * !RT kernels it is allowed for backwards compatibility reasons for
	 * now, but warnings are emitted so developers are made aware of
	 * the unsafety and can fix their programs before this is enforced.
	 */
	if (is_tracing_prog_type(prog_type) && !is_preallocated_map(map)) {
		if (prog_type == BPF_PROG_TYPE_PERF_EVENT) {
			verbose(env, "perf_event programs can only use preallocated hash map\n");
			return -EINVAL;
		}
		if (IS_ENABLED(CONFIG_PREEMPT_RT)) {
			verbose(env, "trace type programs can only use preallocated hash map\n");
			return -EINVAL;
		}
		WARN_ONCE(1, "trace type BPF program uses run-time allocation\n");
		verbose(env, "trace type programs with run-time allocated hash maps are unsafe. Switch to preallocated hash maps.\n");
	}

	if ((is_tracing_prog_type(prog_type) ||
	     prog_type == BPF_PROG_TYPE_SOCKET_FILTER) &&
	    map_value_has_spin_lock(map)) {
		verbose(env, "tracing progs cannot use bpf_spin_lock yet\n");
		return -EINVAL;
	}

	if ((bpf_prog_is_dev_bound(prog->aux) || bpf_map_is_dev_bound(map)) &&
	    !bpf_offload_prog_map_match(prog, map)) {
		verbose(env, "offload device mismatch between prog and map\n");
		return -EINVAL;
	}

	if (map->map_type == BPF_MAP_TYPE_STRUCT_OPS) {
		verbose(env, "bpf_struct_ops map cannot be used in prog\n");
		return -EINVAL;
	}

	if (prog->aux->sleepable)
		switch (map->map_type) {
		case BPF_MAP_TYPE_HASH:
		case BPF_MAP_TYPE_LRU_HASH:
		case BPF_MAP_TYPE_ARRAY:
			if (!is_preallocated_map(map)) {
				verbose(env,
					"Sleepable programs can only use preallocated hash maps\n");
				return -EINVAL;
			}
			break;
		default:
			verbose(env,
				"Sleepable programs can only use array and hash maps\n");
			return -EINVAL;
		}

	return 0;
}

static bool bpf_map_is_cgroup_storage(struct bpf_map *map)
{
	return (map->map_type == BPF_MAP_TYPE_CGROUP_STORAGE ||
		map->map_type == BPF_MAP_TYPE_PERCPU_CGROUP_STORAGE);
}

/* find and rewrite pseudo imm in ld_imm64 instructions:
 *
 * 1. if it accesses map FD, replace it with actual map pointer.
 * 2. if it accesses btf_id of a VAR, replace it with pointer to the var.
 *
 * NOTE: btf_vmlinux is required for converting pseudo btf_id.
 */
static int resolve_pseudo_ldimm64(struct bpf_verifier_env *env)
{
	struct bpf_insn *insn = env->prog->insnsi;
	int insn_cnt = env->prog->len;
	int i, j, err;

	err = bpf_prog_calc_tag(env->prog);
	if (err)
		return err;

	for (i = 0; i < insn_cnt; i++, insn++) {
		if (BPF_CLASS(insn->code) == BPF_LDX &&
		    (BPF_MODE(insn->code) != BPF_MEM || insn->imm != 0)) {
			verbose(env, "BPF_LDX uses reserved fields\n");
			return -EINVAL;
		}

		if (BPF_CLASS(insn->code) == BPF_STX &&
		    ((BPF_MODE(insn->code) != BPF_MEM &&
		      BPF_MODE(insn->code) != BPF_XADD) || insn->imm != 0)) {
			verbose(env, "BPF_STX uses reserved fields\n");
			return -EINVAL;
		}

		if (insn[0].code == (BPF_LD | BPF_IMM | BPF_DW)) {
			struct bpf_insn_aux_data *aux;
			struct bpf_map *map;
			struct fd f;
			u64 addr;

			if (i == insn_cnt - 1 || insn[1].code != 0 ||
			    insn[1].dst_reg != 0 || insn[1].src_reg != 0 ||
			    insn[1].off != 0) {
				verbose(env, "invalid bpf_ld_imm64 insn\n");
				return -EINVAL;
			}

			if (insn[0].src_reg == 0)
				/* valid generic load 64-bit imm */
				goto next_insn;

			if (insn[0].src_reg == BPF_PSEUDO_BTF_ID) {
				aux = &env->insn_aux_data[i];
				err = check_pseudo_btf_id(env, insn, aux);
				if (err)
					return err;
				goto next_insn;
			}

			/* In final convert_pseudo_ld_imm64() step, this is
			 * converted into regular 64-bit imm load insn.
			 */
			if ((insn[0].src_reg != BPF_PSEUDO_MAP_FD &&
			     insn[0].src_reg != BPF_PSEUDO_MAP_VALUE) ||
			    (insn[0].src_reg == BPF_PSEUDO_MAP_FD &&
			     insn[1].imm != 0)) {
				verbose(env,
					"unrecognized bpf_ld_imm64 insn\n");
				return -EINVAL;
			}

			f = fdget(insn[0].imm);
			map = __bpf_map_get(f);
			if (IS_ERR(map)) {
				verbose(env, "fd %d is not pointing to valid bpf_map\n",
					insn[0].imm);
				return PTR_ERR(map);
			}

			err = check_map_prog_compatibility(env, map, env->prog);
			if (err) {
				fdput(f);
				return err;
			}

			aux = &env->insn_aux_data[i];
			if (insn->src_reg == BPF_PSEUDO_MAP_FD) {
				addr = (unsigned long)map;
			} else {
				u32 off = insn[1].imm;

				if (off >= BPF_MAX_VAR_OFF) {
					verbose(env, "direct value offset of %u is not allowed\n", off);
					fdput(f);
					return -EINVAL;
				}

				if (!map->ops->map_direct_value_addr) {
					verbose(env, "no direct value access support for this map type\n");
					fdput(f);
					return -EINVAL;
				}

				err = map->ops->map_direct_value_addr(map, &addr, off);
				if (err) {
					verbose(env, "invalid access to map value pointer, value_size=%u off=%u\n",
						map->value_size, off);
					fdput(f);
					return err;
				}

				aux->map_off = off;
				addr += off;
			}

			insn[0].imm = (u32)addr;
			insn[1].imm = addr >> 32;

			/* check whether we recorded this map already */
			for (j = 0; j < env->used_map_cnt; j++) {
				if (env->used_maps[j] == map) {
					aux->map_index = j;
					fdput(f);
					goto next_insn;
				}
			}

			if (env->used_map_cnt >= MAX_USED_MAPS) {
				fdput(f);
				return -E2BIG;
			}

			/* hold the map. If the program is rejected by verifier,
			 * the map will be released by release_maps() or it
			 * will be used by the valid program until it's unloaded
			 * and all maps are released in free_used_maps()
			 */
			bpf_map_inc(map);

			aux->map_index = env->used_map_cnt;
			env->used_maps[env->used_map_cnt++] = map;

			if (bpf_map_is_cgroup_storage(map) &&
			    bpf_cgroup_storage_assign(env->prog->aux, map)) {
				verbose(env, "only one cgroup storage of each type is allowed\n");
				fdput(f);
				return -EBUSY;
			}

			fdput(f);
next_insn:
			insn++;
			i++;
			continue;
		}

		/* Basic sanity check before we invest more work here. */
		if (!bpf_opcode_in_insntable(insn->code)) {
			verbose(env, "unknown opcode %02x\n", insn->code);
			return -EINVAL;
		}
	}

	/* now all pseudo BPF_LD_IMM64 instructions load valid
	 * 'struct bpf_map *' into a register instead of user map_fd.
	 * These pointers will be used later by verifier to validate map access.
	 */
	return 0;
}

/* drop refcnt of maps used by the rejected program */
static void release_maps(struct bpf_verifier_env *env)
{
	__bpf_free_used_maps(env->prog->aux, env->used_maps,
			     env->used_map_cnt);
}

/* convert pseudo BPF_LD_IMM64 into generic BPF_LD_IMM64 */
static void convert_pseudo_ld_imm64(struct bpf_verifier_env *env)
{
	struct bpf_insn *insn = env->prog->insnsi;
	int insn_cnt = env->prog->len;
	int i;

	for (i = 0; i < insn_cnt; i++, insn++)
		if (insn->code == (BPF_LD | BPF_IMM | BPF_DW))
			insn->src_reg = 0;
}

/* single env->prog->insni[off] instruction was replaced with the range
 * insni[off, off + cnt).  Adjust corresponding insn_aux_data by copying
 * [0, off) and [off, end) to new locations, so the patched range stays zero
 */
static void adjust_insn_aux_data(struct bpf_verifier_env *env,
				 struct bpf_insn_aux_data *new_data,
				 struct bpf_prog *new_prog, u32 off, u32 cnt)
{
	struct bpf_insn_aux_data *old_data = env->insn_aux_data;
	struct bpf_insn *insn = new_prog->insnsi;
	u32 old_seen = old_data[off].seen;
	u32 prog_len;
	int i;

	/* aux info at OFF always needs adjustment, no matter fast path
	 * (cnt == 1) is taken or not. There is no guarantee INSN at OFF is the
	 * original insn at old prog.
	 */
	old_data[off].zext_dst = insn_has_def32(env, insn + off + cnt - 1);

	if (cnt == 1)
		return;
	prog_len = new_prog->len;

	memcpy(new_data, old_data, sizeof(struct bpf_insn_aux_data) * off);
	memcpy(new_data + off + cnt - 1, old_data + off,
	       sizeof(struct bpf_insn_aux_data) * (prog_len - off - cnt + 1));
	for (i = off; i < off + cnt - 1; i++) {
		/* Expand insni[off]'s seen count to the patched range. */
		new_data[i].seen = old_seen;
		new_data[i].zext_dst = insn_has_def32(env, insn + i);
	}
	env->insn_aux_data = new_data;
	vfree(old_data);
}

static void adjust_subprog_starts(struct bpf_verifier_env *env, u32 off, u32 len)
{
	int i;

	if (len == 1)
		return;
	/* NOTE: fake 'exit' subprog should be updated as well. */
	for (i = 0; i <= env->subprog_cnt; i++) {
		if (env->subprog_info[i].start <= off)
			continue;
		env->subprog_info[i].start += len - 1;
	}
}

static void adjust_poke_descs(struct bpf_prog *prog, u32 off, u32 len)
{
	struct bpf_jit_poke_descriptor *tab = prog->aux->poke_tab;
	int i, sz = prog->aux->size_poke_tab;
	struct bpf_jit_poke_descriptor *desc;

	for (i = 0; i < sz; i++) {
		desc = &tab[i];
		if (desc->insn_idx <= off)
			continue;
		desc->insn_idx += len - 1;
	}
}

static struct bpf_prog *bpf_patch_insn_data(struct bpf_verifier_env *env, u32 off,
					    const struct bpf_insn *patch, u32 len)
{
	struct bpf_prog *new_prog;
	struct bpf_insn_aux_data *new_data = NULL;

	if (len > 1) {
		new_data = vzalloc(array_size(env->prog->len + len - 1,
					      sizeof(struct bpf_insn_aux_data)));
		if (!new_data)
			return NULL;
	}

	new_prog = bpf_patch_insn_single(env->prog, off, patch, len);
	if (IS_ERR(new_prog)) {
		if (PTR_ERR(new_prog) == -ERANGE)
			verbose(env,
				"insn %d cannot be patched due to 16-bit range\n",
				env->insn_aux_data[off].orig_idx);
		vfree(new_data);
		return NULL;
	}
	adjust_insn_aux_data(env, new_data, new_prog, off, len);
	adjust_subprog_starts(env, off, len);
	adjust_poke_descs(new_prog, off, len);
	return new_prog;
}

static int adjust_subprog_starts_after_remove(struct bpf_verifier_env *env,
					      u32 off, u32 cnt)
{
	int i, j;

	/* find first prog starting at or after off (first to remove) */
	for (i = 0; i < env->subprog_cnt; i++)
		if (env->subprog_info[i].start >= off)
			break;
	/* find first prog starting at or after off + cnt (first to stay) */
	for (j = i; j < env->subprog_cnt; j++)
		if (env->subprog_info[j].start >= off + cnt)
			break;
	/* if j doesn't start exactly at off + cnt, we are just removing
	 * the front of previous prog
	 */
	if (env->subprog_info[j].start != off + cnt)
		j--;

	if (j > i) {
		struct bpf_prog_aux *aux = env->prog->aux;
		int move;

		/* move fake 'exit' subprog as well */
		move = env->subprog_cnt + 1 - j;

		memmove(env->subprog_info + i,
			env->subprog_info + j,
			sizeof(*env->subprog_info) * move);
		env->subprog_cnt -= j - i;

		/* remove func_info */
		if (aux->func_info) {
			move = aux->func_info_cnt - j;

			memmove(aux->func_info + i,
				aux->func_info + j,
				sizeof(*aux->func_info) * move);
			aux->func_info_cnt -= j - i;
			/* func_info->insn_off is set after all code rewrites,
			 * in adjust_btf_func() - no need to adjust
			 */
		}
	} else {
		/* convert i from "first prog to remove" to "first to adjust" */
		if (env->subprog_info[i].start == off)
			i++;
	}

	/* update fake 'exit' subprog as well */
	for (; i <= env->subprog_cnt; i++)
		env->subprog_info[i].start -= cnt;

	return 0;
}

static int bpf_adj_linfo_after_remove(struct bpf_verifier_env *env, u32 off,
				      u32 cnt)
{
	struct bpf_prog *prog = env->prog;
	u32 i, l_off, l_cnt, nr_linfo;
	struct bpf_line_info *linfo;

	nr_linfo = prog->aux->nr_linfo;
	if (!nr_linfo)
		return 0;

	linfo = prog->aux->linfo;

	/* find first line info to remove, count lines to be removed */
	for (i = 0; i < nr_linfo; i++)
		if (linfo[i].insn_off >= off)
			break;

	l_off = i;
	l_cnt = 0;
	for (; i < nr_linfo; i++)
		if (linfo[i].insn_off < off + cnt)
			l_cnt++;
		else
			break;

	/* First live insn doesn't match first live linfo, it needs to "inherit"
	 * last removed linfo.  prog is already modified, so prog->len == off
	 * means no live instructions after (tail of the program was removed).
	 */
	if (prog->len != off && l_cnt &&
	    (i == nr_linfo || linfo[i].insn_off != off + cnt)) {
		l_cnt--;
		linfo[--i].insn_off = off + cnt;
	}

	/* remove the line info which refer to the removed instructions */
	if (l_cnt) {
		memmove(linfo + l_off, linfo + i,
			sizeof(*linfo) * (nr_linfo - i));

		prog->aux->nr_linfo -= l_cnt;
		nr_linfo = prog->aux->nr_linfo;
	}

	/* pull all linfo[i].insn_off >= off + cnt in by cnt */
	for (i = l_off; i < nr_linfo; i++)
		linfo[i].insn_off -= cnt;

	/* fix up all subprogs (incl. 'exit') which start >= off */
	for (i = 0; i <= env->subprog_cnt; i++)
		if (env->subprog_info[i].linfo_idx > l_off) {
			/* program may have started in the removed region but
			 * may not be fully removed
			 */
			if (env->subprog_info[i].linfo_idx >= l_off + l_cnt)
				env->subprog_info[i].linfo_idx -= l_cnt;
			else
				env->subprog_info[i].linfo_idx = l_off;
		}

	return 0;
}

static int verifier_remove_insns(struct bpf_verifier_env *env, u32 off, u32 cnt)
{
	struct bpf_insn_aux_data *aux_data = env->insn_aux_data;
	unsigned int orig_prog_len = env->prog->len;
	int err;

	if (bpf_prog_is_dev_bound(env->prog->aux))
		bpf_prog_offload_remove_insns(env, off, cnt);

	err = bpf_remove_insns(env->prog, off, cnt);
	if (err)
		return err;

	err = adjust_subprog_starts_after_remove(env, off, cnt);
	if (err)
		return err;

	err = bpf_adj_linfo_after_remove(env, off, cnt);
	if (err)
		return err;

	memmove(aux_data + off,	aux_data + off + cnt,
		sizeof(*aux_data) * (orig_prog_len - off - cnt));

	return 0;
}

/* The verifier does more data flow analysis than llvm and will not
 * explore branches that are dead at run time. Malicious programs can
 * have dead code too. Therefore replace all dead at-run-time code
 * with 'ja -1'.
 *
 * Just nops are not optimal, e.g. if they would sit at the end of the
 * program and through another bug we would manage to jump there, then
 * we'd execute beyond program memory otherwise. Returning exception
 * code also wouldn't work since we can have subprogs where the dead
 * code could be located.
 */
static void sanitize_dead_code(struct bpf_verifier_env *env)
{
	struct bpf_insn_aux_data *aux_data = env->insn_aux_data;
	struct bpf_insn trap = BPF_JMP_IMM(BPF_JA, 0, 0, -1);
	struct bpf_insn *insn = env->prog->insnsi;
	const int insn_cnt = env->prog->len;
	int i;

	for (i = 0; i < insn_cnt; i++) {
		if (aux_data[i].seen)
			continue;
		memcpy(insn + i, &trap, sizeof(trap));
		aux_data[i].zext_dst = false;
	}
}

static bool insn_is_cond_jump(u8 code)
{
	u8 op;

	if (BPF_CLASS(code) == BPF_JMP32)
		return true;

	if (BPF_CLASS(code) != BPF_JMP)
		return false;

	op = BPF_OP(code);
	return op != BPF_JA && op != BPF_EXIT && op != BPF_CALL;
}

static void opt_hard_wire_dead_code_branches(struct bpf_verifier_env *env)
{
	struct bpf_insn_aux_data *aux_data = env->insn_aux_data;
	struct bpf_insn ja = BPF_JMP_IMM(BPF_JA, 0, 0, 0);
	struct bpf_insn *insn = env->prog->insnsi;
	const int insn_cnt = env->prog->len;
	int i;

	for (i = 0; i < insn_cnt; i++, insn++) {
		if (!insn_is_cond_jump(insn->code))
			continue;

		if (!aux_data[i + 1].seen)
			ja.off = insn->off;
		else if (!aux_data[i + 1 + insn->off].seen)
			ja.off = 0;
		else
			continue;

		if (bpf_prog_is_dev_bound(env->prog->aux))
			bpf_prog_offload_replace_insn(env, i, &ja);

		memcpy(insn, &ja, sizeof(ja));
	}
}

static int opt_remove_dead_code(struct bpf_verifier_env *env)
{
	struct bpf_insn_aux_data *aux_data = env->insn_aux_data;
	int insn_cnt = env->prog->len;
	int i, err;

	for (i = 0; i < insn_cnt; i++) {
		int j;

		j = 0;
		while (i + j < insn_cnt && !aux_data[i + j].seen)
			j++;
		if (!j)
			continue;

		err = verifier_remove_insns(env, i, j);
		if (err)
			return err;
		insn_cnt = env->prog->len;
	}

	return 0;
}

static int opt_remove_nops(struct bpf_verifier_env *env)
{
	const struct bpf_insn ja = BPF_JMP_IMM(BPF_JA, 0, 0, 0);
	struct bpf_insn *insn = env->prog->insnsi;
	int insn_cnt = env->prog->len;
	int i, err;

	for (i = 0; i < insn_cnt; i++) {
		if (memcmp(&insn[i], &ja, sizeof(ja)))
			continue;

		err = verifier_remove_insns(env, i, 1);
		if (err)
			return err;
		insn_cnt--;
		i--;
	}

	return 0;
}

static int opt_subreg_zext_lo32_rnd_hi32(struct bpf_verifier_env *env,
					 const union bpf_attr *attr)
{
	struct bpf_insn *patch, zext_patch[2], rnd_hi32_patch[4];
	struct bpf_insn_aux_data *aux = env->insn_aux_data;
	int i, patch_len, delta = 0, len = env->prog->len;
	struct bpf_insn *insns = env->prog->insnsi;
	struct bpf_prog *new_prog;
	bool rnd_hi32;

	rnd_hi32 = attr->prog_flags & BPF_F_TEST_RND_HI32;
	zext_patch[1] = BPF_ZEXT_REG(0);
	rnd_hi32_patch[1] = BPF_ALU64_IMM(BPF_MOV, BPF_REG_AX, 0);
	rnd_hi32_patch[2] = BPF_ALU64_IMM(BPF_LSH, BPF_REG_AX, 32);
	rnd_hi32_patch[3] = BPF_ALU64_REG(BPF_OR, 0, BPF_REG_AX);
	for (i = 0; i < len; i++) {
		int adj_idx = i + delta;
		struct bpf_insn insn;

		insn = insns[adj_idx];
		if (!aux[adj_idx].zext_dst) {
			u8 code, class;
			u32 imm_rnd;

			if (!rnd_hi32)
				continue;

			code = insn.code;
			class = BPF_CLASS(code);
			if (insn_no_def(&insn))
				continue;

			/* NOTE: arg "reg" (the fourth one) is only used for
			 *       BPF_STX which has been ruled out in above
			 *       check, it is safe to pass NULL here.
			 */
			if (is_reg64(env, &insn, insn.dst_reg, NULL, DST_OP)) {
				if (class == BPF_LD &&
				    BPF_MODE(code) == BPF_IMM)
					i++;
				continue;
			}

			/* ctx load could be transformed into wider load. */
			if (class == BPF_LDX &&
			    aux[adj_idx].ptr_type == PTR_TO_CTX)
				continue;

			imm_rnd = get_random_int();
			rnd_hi32_patch[0] = insn;
			rnd_hi32_patch[1].imm = imm_rnd;
			rnd_hi32_patch[3].dst_reg = insn.dst_reg;
			patch = rnd_hi32_patch;
			patch_len = 4;
			goto apply_patch_buffer;
		}

		if (!bpf_jit_needs_zext())
			continue;

		zext_patch[0] = insn;
		zext_patch[1].dst_reg = insn.dst_reg;
		zext_patch[1].src_reg = insn.dst_reg;
		patch = zext_patch;
		patch_len = 2;
apply_patch_buffer:
		new_prog = bpf_patch_insn_data(env, adj_idx, patch, patch_len);
		if (!new_prog)
			return -ENOMEM;
		env->prog = new_prog;
		insns = new_prog->insnsi;
		aux = env->insn_aux_data;
		delta += patch_len - 1;
	}

	return 0;
}

/* convert load instructions that access fields of a context type into a
 * sequence of instructions that access fields of the underlying structure:
 *     struct __sk_buff    -> struct sk_buff
 *     struct bpf_sock_ops -> struct sock
 */
static int convert_ctx_accesses(struct bpf_verifier_env *env)
{
	const struct bpf_verifier_ops *ops = env->ops;
	int i, cnt, size, ctx_field_size, delta = 0;
	const int insn_cnt = env->prog->len;
	struct bpf_insn insn_buf[16], *insn;
	u32 target_size, size_default, off;
	struct bpf_prog *new_prog;
	enum bpf_access_type type;
	bool is_narrower_load;

	if (ops->gen_prologue || env->seen_direct_write) {
		if (!ops->gen_prologue) {
			verbose(env, "bpf verifier is misconfigured\n");
			return -EINVAL;
		}
		cnt = ops->gen_prologue(insn_buf, env->seen_direct_write,
					env->prog);
		if (cnt >= ARRAY_SIZE(insn_buf)) {
			verbose(env, "bpf verifier is misconfigured\n");
			return -EINVAL;
		} else if (cnt) {
			new_prog = bpf_patch_insn_data(env, 0, insn_buf, cnt);
			if (!new_prog)
				return -ENOMEM;

			env->prog = new_prog;
			delta += cnt - 1;
		}
	}

	if (bpf_prog_is_dev_bound(env->prog->aux))
		return 0;

	insn = env->prog->insnsi + delta;

	for (i = 0; i < insn_cnt; i++, insn++) {
		bpf_convert_ctx_access_t convert_ctx_access;
		bool ctx_access;

		if (insn->code == (BPF_LDX | BPF_MEM | BPF_B) ||
		    insn->code == (BPF_LDX | BPF_MEM | BPF_H) ||
		    insn->code == (BPF_LDX | BPF_MEM | BPF_W) ||
		    insn->code == (BPF_LDX | BPF_MEM | BPF_DW)) {
			type = BPF_READ;
			ctx_access = true;
		} else if (insn->code == (BPF_STX | BPF_MEM | BPF_B) ||
			   insn->code == (BPF_STX | BPF_MEM | BPF_H) ||
			   insn->code == (BPF_STX | BPF_MEM | BPF_W) ||
			   insn->code == (BPF_STX | BPF_MEM | BPF_DW) ||
			   insn->code == (BPF_ST | BPF_MEM | BPF_B) ||
			   insn->code == (BPF_ST | BPF_MEM | BPF_H) ||
			   insn->code == (BPF_ST | BPF_MEM | BPF_W) ||
			   insn->code == (BPF_ST | BPF_MEM | BPF_DW)) {
			type = BPF_WRITE;
			ctx_access = BPF_CLASS(insn->code) == BPF_STX;
		} else {
			continue;
		}

		if (type == BPF_WRITE &&
		    env->insn_aux_data[i + delta].sanitize_stack_spill) {
			struct bpf_insn patch[] = {
				*insn,
				BPF_ST_NOSPEC(),
			};

			cnt = ARRAY_SIZE(patch);
			new_prog = bpf_patch_insn_data(env, i + delta, patch, cnt);
			if (!new_prog)
				return -ENOMEM;

			delta    += cnt - 1;
			env->prog = new_prog;
			insn      = new_prog->insnsi + i + delta;
			continue;
		}

		if (!ctx_access)
			continue;

		switch (env->insn_aux_data[i + delta].ptr_type) {
		case PTR_TO_CTX:
			if (!ops->convert_ctx_access)
				continue;
			convert_ctx_access = ops->convert_ctx_access;
			break;
		case PTR_TO_SOCKET:
		case PTR_TO_SOCK_COMMON:
			convert_ctx_access = bpf_sock_convert_ctx_access;
			break;
		case PTR_TO_TCP_SOCK:
			convert_ctx_access = bpf_tcp_sock_convert_ctx_access;
			break;
		case PTR_TO_XDP_SOCK:
			convert_ctx_access = bpf_xdp_sock_convert_ctx_access;
			break;
		case PTR_TO_BTF_ID:
			if (type == BPF_READ) {
				insn->code = BPF_LDX | BPF_PROBE_MEM |
					BPF_SIZE((insn)->code);
				env->prog->aux->num_exentries++;
			} else if (resolve_prog_type(env->prog) != BPF_PROG_TYPE_STRUCT_OPS) {
				verbose(env, "Writes through BTF pointers are not allowed\n");
				return -EINVAL;
			}
			continue;
		default:
			continue;
		}

		ctx_field_size = env->insn_aux_data[i + delta].ctx_field_size;
		size = BPF_LDST_BYTES(insn);

		/* If the read access is a narrower load of the field,
		 * convert to a 4/8-byte load, to minimum program type specific
		 * convert_ctx_access changes. If conversion is successful,
		 * we will apply proper mask to the result.
		 */
		is_narrower_load = size < ctx_field_size;
		size_default = bpf_ctx_off_adjust_machine(ctx_field_size);
		off = insn->off;
		if (is_narrower_load) {
			u8 size_code;

			if (type == BPF_WRITE) {
				verbose(env, "bpf verifier narrow ctx access misconfigured\n");
				return -EINVAL;
			}

			size_code = BPF_H;
			if (ctx_field_size == 4)
				size_code = BPF_W;
			else if (ctx_field_size == 8)
				size_code = BPF_DW;

			insn->off = off & ~(size_default - 1);
			insn->code = BPF_LDX | BPF_MEM | size_code;
		}

		target_size = 0;
		cnt = convert_ctx_access(type, insn, insn_buf, env->prog,
					 &target_size);
		if (cnt == 0 || cnt >= ARRAY_SIZE(insn_buf) ||
		    (ctx_field_size && !target_size)) {
			verbose(env, "bpf verifier is misconfigured\n");
			return -EINVAL;
		}

		if (is_narrower_load && size < target_size) {
			u8 shift = bpf_ctx_narrow_access_offset(
				off, size, size_default) * 8;
			if (shift && cnt + 1 >= ARRAY_SIZE(insn_buf)) {
				verbose(env, "bpf verifier narrow ctx load misconfigured\n");
				return -EINVAL;
			}
			if (ctx_field_size <= 4) {
				if (shift)
					insn_buf[cnt++] = BPF_ALU32_IMM(BPF_RSH,
									insn->dst_reg,
									shift);
				insn_buf[cnt++] = BPF_ALU32_IMM(BPF_AND, insn->dst_reg,
								(1 << size * 8) - 1);
			} else {
				if (shift)
					insn_buf[cnt++] = BPF_ALU64_IMM(BPF_RSH,
									insn->dst_reg,
									shift);
				insn_buf[cnt++] = BPF_ALU64_IMM(BPF_AND, insn->dst_reg,
								(1ULL << size * 8) - 1);
			}
		}

		new_prog = bpf_patch_insn_data(env, i + delta, insn_buf, cnt);
		if (!new_prog)
			return -ENOMEM;

		delta += cnt - 1;

		/* keep walking new program and skip insns we just inserted */
		env->prog = new_prog;
		insn      = new_prog->insnsi + i + delta;
	}

	return 0;
}

static int jit_subprogs(struct bpf_verifier_env *env)
{
	struct bpf_prog *prog = env->prog, **func, *tmp;
	int i, j, subprog_start, subprog_end = 0, len, subprog;
	struct bpf_map *map_ptr;
	struct bpf_insn *insn;
	void *old_bpf_func;
	int err, num_exentries;

	if (env->subprog_cnt <= 1)
		return 0;

	for (i = 0, insn = prog->insnsi; i < prog->len; i++, insn++) {
		if (insn->code != (BPF_JMP | BPF_CALL) ||
		    insn->src_reg != BPF_PSEUDO_CALL)
			continue;
		/* Upon error here we cannot fall back to interpreter but
		 * need a hard reject of the program. Thus -EFAULT is
		 * propagated in any case.
		 */
		subprog = find_subprog(env, i + insn->imm + 1);
		if (subprog < 0) {
			WARN_ONCE(1, "verifier bug. No program starts at insn %d\n",
				  i + insn->imm + 1);
			return -EFAULT;
		}
		/* temporarily remember subprog id inside insn instead of
		 * aux_data, since next loop will split up all insns into funcs
		 */
		insn->off = subprog;
		/* remember original imm in case JIT fails and fallback
		 * to interpreter will be needed
		 */
		env->insn_aux_data[i].call_imm = insn->imm;
		/* point imm to __bpf_call_base+1 from JITs point of view */
		insn->imm = 1;
	}

	err = bpf_prog_alloc_jited_linfo(prog);
	if (err)
		goto out_undo_insn;

	err = -ENOMEM;
	func = kcalloc(env->subprog_cnt, sizeof(prog), GFP_KERNEL);
	if (!func)
		goto out_undo_insn;

	for (i = 0; i < env->subprog_cnt; i++) {
		subprog_start = subprog_end;
		subprog_end = env->subprog_info[i + 1].start;

		len = subprog_end - subprog_start;
		/* BPF_PROG_RUN doesn't call subprogs directly,
		 * hence main prog stats include the runtime of subprogs.
		 * subprogs don't have IDs and not reachable via prog_get_next_id
		 * func[i]->aux->stats will never be accessed and stays NULL
		 */
		func[i] = bpf_prog_alloc_no_stats(bpf_prog_size(len), GFP_USER);
		if (!func[i])
			goto out_free;
		memcpy(func[i]->insnsi, &prog->insnsi[subprog_start],
		       len * sizeof(struct bpf_insn));
		func[i]->type = prog->type;
		func[i]->len = len;
		if (bpf_prog_calc_tag(func[i]))
			goto out_free;
		func[i]->is_func = 1;
		func[i]->aux->func_idx = i;
		/* the btf and func_info will be freed only at prog->aux */
		func[i]->aux->btf = prog->aux->btf;
		func[i]->aux->func_info = prog->aux->func_info;
<<<<<<< HEAD
=======
		func[i]->aux->func_info_cnt = prog->aux->func_info_cnt;
		func[i]->aux->poke_tab = prog->aux->poke_tab;
		func[i]->aux->size_poke_tab = prog->aux->size_poke_tab;
>>>>>>> 74ded189

		for (j = 0; j < prog->aux->size_poke_tab; j++) {
			u32 insn_idx = prog->aux->poke_tab[j].insn_idx;
			int ret;

			if (!(insn_idx >= subprog_start &&
			      insn_idx <= subprog_end))
				continue;

			ret = bpf_jit_add_poke_descriptor(func[i],
							  &prog->aux->poke_tab[j]);
			if (ret < 0) {
				verbose(env, "adding tail call poke descriptor failed\n");
				goto out_free;
			}

			func[i]->insnsi[insn_idx - subprog_start].imm = ret + 1;

			map_ptr = func[i]->aux->poke_tab[ret].tail_call.map;
			ret = map_ptr->ops->map_poke_track(map_ptr, func[i]->aux);
			if (ret < 0) {
				verbose(env, "tracking tail call prog failed\n");
				goto out_free;
			}
		}

		func[i]->aux->name[0] = 'F';
		func[i]->aux->stack_depth = env->subprog_info[i].stack_depth;
		func[i]->jit_requested = 1;
		func[i]->aux->linfo = prog->aux->linfo;
		func[i]->aux->nr_linfo = prog->aux->nr_linfo;
		func[i]->aux->jited_linfo = prog->aux->jited_linfo;
		func[i]->aux->linfo_idx = env->subprog_info[i].linfo_idx;
		num_exentries = 0;
		insn = func[i]->insnsi;
		for (j = 0; j < func[i]->len; j++, insn++) {
			if (BPF_CLASS(insn->code) == BPF_LDX &&
			    BPF_MODE(insn->code) == BPF_PROBE_MEM)
				num_exentries++;
		}
		func[i]->aux->num_exentries = num_exentries;
		func[i]->aux->tail_call_reachable = env->subprog_info[i].tail_call_reachable;
		func[i] = bpf_int_jit_compile(func[i]);
		if (!func[i]->jited) {
			err = -ENOTSUPP;
			goto out_free;
		}
		cond_resched();
	}

	/* Untrack main program's aux structs so that during map_poke_run()
	 * we will not stumble upon the unfilled poke descriptors; each
	 * of the main program's poke descs got distributed across subprogs
	 * and got tracked onto map, so we are sure that none of them will
	 * be missed after the operation below
	 */
	for (i = 0; i < prog->aux->size_poke_tab; i++) {
		map_ptr = prog->aux->poke_tab[i].tail_call.map;

		map_ptr->ops->map_poke_untrack(map_ptr, prog->aux);
	}

	/* at this point all bpf functions were successfully JITed
	 * now populate all bpf_calls with correct addresses and
	 * run last pass of JIT
	 */
	for (i = 0; i < env->subprog_cnt; i++) {
		insn = func[i]->insnsi;
		for (j = 0; j < func[i]->len; j++, insn++) {
			if (insn->code != (BPF_JMP | BPF_CALL) ||
			    insn->src_reg != BPF_PSEUDO_CALL)
				continue;
			subprog = insn->off;
			insn->imm = BPF_CAST_CALL(func[subprog]->bpf_func) -
				    __bpf_call_base;
		}

		/* we use the aux data to keep a list of the start addresses
		 * of the JITed images for each function in the program
		 *
		 * for some architectures, such as powerpc64, the imm field
		 * might not be large enough to hold the offset of the start
		 * address of the callee's JITed image from __bpf_call_base
		 *
		 * in such cases, we can lookup the start address of a callee
		 * by using its subprog id, available from the off field of
		 * the call instruction, as an index for this list
		 */
		func[i]->aux->func = func;
		func[i]->aux->func_cnt = env->subprog_cnt;
	}
	for (i = 0; i < env->subprog_cnt; i++) {
		old_bpf_func = func[i]->bpf_func;
		tmp = bpf_int_jit_compile(func[i]);
		if (tmp != func[i] || func[i]->bpf_func != old_bpf_func) {
			verbose(env, "JIT doesn't support bpf-to-bpf calls\n");
			err = -ENOTSUPP;
			goto out_free;
		}
		cond_resched();
	}

	/* finally lock prog and jit images for all functions and
	 * populate kallsysm
	 */
	for (i = 0; i < env->subprog_cnt; i++) {
		bpf_prog_lock_ro(func[i]);
		bpf_prog_kallsyms_add(func[i]);
	}

	/* Last step: make now unused interpreter insns from main
	 * prog consistent for later dump requests, so they can
	 * later look the same as if they were interpreted only.
	 */
	for (i = 0, insn = prog->insnsi; i < prog->len; i++, insn++) {
		if (insn->code != (BPF_JMP | BPF_CALL) ||
		    insn->src_reg != BPF_PSEUDO_CALL)
			continue;
		insn->off = env->insn_aux_data[i].call_imm;
		subprog = find_subprog(env, i + insn->off + 1);
		insn->imm = subprog;
	}

	prog->jited = 1;
	prog->bpf_func = func[0]->bpf_func;
	prog->aux->func = func;
	prog->aux->func_cnt = env->subprog_cnt;
	bpf_prog_free_unused_jited_linfo(prog);
	return 0;
out_free:
	for (i = 0; i < env->subprog_cnt; i++) {
		if (!func[i])
			continue;

		for (j = 0; j < func[i]->aux->size_poke_tab; j++) {
			map_ptr = func[i]->aux->poke_tab[j].tail_call.map;
			map_ptr->ops->map_poke_untrack(map_ptr, func[i]->aux);
		}
		bpf_jit_free(func[i]);
	}
	kfree(func);
out_undo_insn:
	/* cleanup main prog to be interpreted */
	prog->jit_requested = 0;
	for (i = 0, insn = prog->insnsi; i < prog->len; i++, insn++) {
		if (insn->code != (BPF_JMP | BPF_CALL) ||
		    insn->src_reg != BPF_PSEUDO_CALL)
			continue;
		insn->off = 0;
		insn->imm = env->insn_aux_data[i].call_imm;
	}
	bpf_prog_free_jited_linfo(prog);
	return err;
}

static int fixup_call_args(struct bpf_verifier_env *env)
{
#ifndef CONFIG_BPF_JIT_ALWAYS_ON
	struct bpf_prog *prog = env->prog;
	struct bpf_insn *insn = prog->insnsi;
	int i, depth;
#endif
	int err = 0;

	if (env->prog->jit_requested &&
	    !bpf_prog_is_dev_bound(env->prog->aux)) {
		err = jit_subprogs(env);
		if (err == 0)
			return 0;
		if (err == -EFAULT)
			return err;
	}
#ifndef CONFIG_BPF_JIT_ALWAYS_ON
	if (env->subprog_cnt > 1 && env->prog->aux->tail_call_reachable) {
		/* When JIT fails the progs with bpf2bpf calls and tail_calls
		 * have to be rejected, since interpreter doesn't support them yet.
		 */
		verbose(env, "tail_calls are not allowed in non-JITed programs with bpf-to-bpf calls\n");
		return -EINVAL;
	}
	for (i = 0; i < prog->len; i++, insn++) {
		if (insn->code != (BPF_JMP | BPF_CALL) ||
		    insn->src_reg != BPF_PSEUDO_CALL)
			continue;
		depth = get_callee_stack_depth(env, insn, i);
		if (depth < 0)
			return depth;
		bpf_patch_call_args(insn, depth);
	}
	err = 0;
#endif
	return err;
}

/* fixup insn->imm field of bpf_call instructions
 * and inline eligible helpers as explicit sequence of BPF instructions
 *
 * this function is called after eBPF program passed verification
 */
static int fixup_bpf_calls(struct bpf_verifier_env *env)
{
	struct bpf_prog *prog = env->prog;
	bool expect_blinding = bpf_jit_blinding_enabled(prog);
	struct bpf_insn *insn = prog->insnsi;
	const struct bpf_func_proto *fn;
	const int insn_cnt = prog->len;
	const struct bpf_map_ops *ops;
	struct bpf_insn_aux_data *aux;
	struct bpf_insn insn_buf[16];
	struct bpf_prog *new_prog;
	struct bpf_map *map_ptr;
	int i, ret, cnt, delta = 0;

	for (i = 0; i < insn_cnt; i++, insn++) {
		if (insn->code == (BPF_ALU64 | BPF_MOD | BPF_X) ||
		    insn->code == (BPF_ALU64 | BPF_DIV | BPF_X) ||
		    insn->code == (BPF_ALU | BPF_MOD | BPF_X) ||
		    insn->code == (BPF_ALU | BPF_DIV | BPF_X)) {
			bool is64 = BPF_CLASS(insn->code) == BPF_ALU64;
			bool isdiv = BPF_OP(insn->code) == BPF_DIV;
			struct bpf_insn *patchlet;
			struct bpf_insn chk_and_div[] = {
				/* [R,W]x div 0 -> 0 */
				BPF_RAW_INSN((is64 ? BPF_JMP : BPF_JMP32) |
					     BPF_JNE | BPF_K, insn->src_reg,
					     0, 2, 0),
				BPF_ALU32_REG(BPF_XOR, insn->dst_reg, insn->dst_reg),
				BPF_JMP_IMM(BPF_JA, 0, 0, 1),
				*insn,
			};
			struct bpf_insn chk_and_mod[] = {
				/* [R,W]x mod 0 -> [R,W]x */
				BPF_RAW_INSN((is64 ? BPF_JMP : BPF_JMP32) |
					     BPF_JEQ | BPF_K, insn->src_reg,
					     0, 1 + (is64 ? 0 : 1), 0),
				*insn,
				BPF_JMP_IMM(BPF_JA, 0, 0, 1),
				BPF_MOV32_REG(insn->dst_reg, insn->dst_reg),
			};

			patchlet = isdiv ? chk_and_div : chk_and_mod;
			cnt = isdiv ? ARRAY_SIZE(chk_and_div) :
				      ARRAY_SIZE(chk_and_mod) - (is64 ? 2 : 0);

			new_prog = bpf_patch_insn_data(env, i + delta, patchlet, cnt);
			if (!new_prog)
				return -ENOMEM;

			delta    += cnt - 1;
			env->prog = prog = new_prog;
			insn      = new_prog->insnsi + i + delta;
			continue;
		}

		if (BPF_CLASS(insn->code) == BPF_LD &&
		    (BPF_MODE(insn->code) == BPF_ABS ||
		     BPF_MODE(insn->code) == BPF_IND)) {
			cnt = env->ops->gen_ld_abs(insn, insn_buf);
			if (cnt == 0 || cnt >= ARRAY_SIZE(insn_buf)) {
				verbose(env, "bpf verifier is misconfigured\n");
				return -EINVAL;
			}

			new_prog = bpf_patch_insn_data(env, i + delta, insn_buf, cnt);
			if (!new_prog)
				return -ENOMEM;

			delta    += cnt - 1;
			env->prog = prog = new_prog;
			insn      = new_prog->insnsi + i + delta;
			continue;
		}

		if (insn->code == (BPF_ALU64 | BPF_ADD | BPF_X) ||
		    insn->code == (BPF_ALU64 | BPF_SUB | BPF_X)) {
			const u8 code_add = BPF_ALU64 | BPF_ADD | BPF_X;
			const u8 code_sub = BPF_ALU64 | BPF_SUB | BPF_X;
			struct bpf_insn insn_buf[16];
			struct bpf_insn *patch = &insn_buf[0];
			bool issrc, isneg, isimm;
			u32 off_reg;

			aux = &env->insn_aux_data[i + delta];
			if (!aux->alu_state ||
			    aux->alu_state == BPF_ALU_NON_POINTER)
				continue;

			isneg = aux->alu_state & BPF_ALU_NEG_VALUE;
			issrc = (aux->alu_state & BPF_ALU_SANITIZE) ==
				BPF_ALU_SANITIZE_SRC;
			isimm = aux->alu_state & BPF_ALU_IMMEDIATE;

			off_reg = issrc ? insn->src_reg : insn->dst_reg;
			if (isimm) {
				*patch++ = BPF_MOV32_IMM(BPF_REG_AX, aux->alu_limit);
			} else {
				if (isneg)
					*patch++ = BPF_ALU64_IMM(BPF_MUL, off_reg, -1);
				*patch++ = BPF_MOV32_IMM(BPF_REG_AX, aux->alu_limit);
				*patch++ = BPF_ALU64_REG(BPF_SUB, BPF_REG_AX, off_reg);
				*patch++ = BPF_ALU64_REG(BPF_OR, BPF_REG_AX, off_reg);
				*patch++ = BPF_ALU64_IMM(BPF_NEG, BPF_REG_AX, 0);
				*patch++ = BPF_ALU64_IMM(BPF_ARSH, BPF_REG_AX, 63);
				*patch++ = BPF_ALU64_REG(BPF_AND, BPF_REG_AX, off_reg);
			}
			if (!issrc)
				*patch++ = BPF_MOV64_REG(insn->dst_reg, insn->src_reg);
			insn->src_reg = BPF_REG_AX;
			if (isneg)
				insn->code = insn->code == code_add ?
					     code_sub : code_add;
			*patch++ = *insn;
			if (issrc && isneg && !isimm)
				*patch++ = BPF_ALU64_IMM(BPF_MUL, off_reg, -1);
			cnt = patch - insn_buf;

			new_prog = bpf_patch_insn_data(env, i + delta, insn_buf, cnt);
			if (!new_prog)
				return -ENOMEM;

			delta    += cnt - 1;
			env->prog = prog = new_prog;
			insn      = new_prog->insnsi + i + delta;
			continue;
		}

		if (insn->code != (BPF_JMP | BPF_CALL))
			continue;
		if (insn->src_reg == BPF_PSEUDO_CALL)
			continue;

		if (insn->imm == BPF_FUNC_get_route_realm)
			prog->dst_needed = 1;
		if (insn->imm == BPF_FUNC_get_prandom_u32)
			bpf_user_rnd_init_once();
		if (insn->imm == BPF_FUNC_override_return)
			prog->kprobe_override = 1;
		if (insn->imm == BPF_FUNC_tail_call) {
			/* If we tail call into other programs, we
			 * cannot make any assumptions since they can
			 * be replaced dynamically during runtime in
			 * the program array.
			 */
			prog->cb_access = 1;
			if (!allow_tail_call_in_subprogs(env))
				prog->aux->stack_depth = MAX_BPF_STACK;
			prog->aux->max_pkt_offset = MAX_PACKET_OFF;

			/* mark bpf_tail_call as different opcode to avoid
			 * conditional branch in the interpeter for every normal
			 * call and to prevent accidental JITing by JIT compiler
			 * that doesn't support bpf_tail_call yet
			 */
			insn->imm = 0;
			insn->code = BPF_JMP | BPF_TAIL_CALL;

			aux = &env->insn_aux_data[i + delta];
			if (env->bpf_capable && !expect_blinding &&
			    prog->jit_requested &&
			    !bpf_map_key_poisoned(aux) &&
			    !bpf_map_ptr_poisoned(aux) &&
			    !bpf_map_ptr_unpriv(aux)) {
				struct bpf_jit_poke_descriptor desc = {
					.reason = BPF_POKE_REASON_TAIL_CALL,
					.tail_call.map = BPF_MAP_PTR(aux->map_ptr_state),
					.tail_call.key = bpf_map_key_immediate(aux),
					.insn_idx = i + delta,
				};

				ret = bpf_jit_add_poke_descriptor(prog, &desc);
				if (ret < 0) {
					verbose(env, "adding tail call poke descriptor failed\n");
					return ret;
				}

				insn->imm = ret + 1;
				continue;
			}

			if (!bpf_map_ptr_unpriv(aux))
				continue;

			/* instead of changing every JIT dealing with tail_call
			 * emit two extra insns:
			 * if (index >= max_entries) goto out;
			 * index &= array->index_mask;
			 * to avoid out-of-bounds cpu speculation
			 */
			if (bpf_map_ptr_poisoned(aux)) {
				verbose(env, "tail_call abusing map_ptr\n");
				return -EINVAL;
			}

			map_ptr = BPF_MAP_PTR(aux->map_ptr_state);
			insn_buf[0] = BPF_JMP_IMM(BPF_JGE, BPF_REG_3,
						  map_ptr->max_entries, 2);
			insn_buf[1] = BPF_ALU32_IMM(BPF_AND, BPF_REG_3,
						    container_of(map_ptr,
								 struct bpf_array,
								 map)->index_mask);
			insn_buf[2] = *insn;
			cnt = 3;
			new_prog = bpf_patch_insn_data(env, i + delta, insn_buf, cnt);
			if (!new_prog)
				return -ENOMEM;

			delta    += cnt - 1;
			env->prog = prog = new_prog;
			insn      = new_prog->insnsi + i + delta;
			continue;
		}

		/* BPF_EMIT_CALL() assumptions in some of the map_gen_lookup
		 * and other inlining handlers are currently limited to 64 bit
		 * only.
		 */
		if (prog->jit_requested && BITS_PER_LONG == 64 &&
		    (insn->imm == BPF_FUNC_map_lookup_elem ||
		     insn->imm == BPF_FUNC_map_update_elem ||
		     insn->imm == BPF_FUNC_map_delete_elem ||
		     insn->imm == BPF_FUNC_map_push_elem   ||
		     insn->imm == BPF_FUNC_map_pop_elem    ||
		     insn->imm == BPF_FUNC_map_peek_elem)) {
			aux = &env->insn_aux_data[i + delta];
			if (bpf_map_ptr_poisoned(aux))
				goto patch_call_imm;

			map_ptr = BPF_MAP_PTR(aux->map_ptr_state);
			ops = map_ptr->ops;
			if (insn->imm == BPF_FUNC_map_lookup_elem &&
			    ops->map_gen_lookup) {
				cnt = ops->map_gen_lookup(map_ptr, insn_buf);
				if (cnt == -EOPNOTSUPP)
					goto patch_map_ops_generic;
				if (cnt <= 0 || cnt >= ARRAY_SIZE(insn_buf)) {
					verbose(env, "bpf verifier is misconfigured\n");
					return -EINVAL;
				}

				new_prog = bpf_patch_insn_data(env, i + delta,
							       insn_buf, cnt);
				if (!new_prog)
					return -ENOMEM;

				delta    += cnt - 1;
				env->prog = prog = new_prog;
				insn      = new_prog->insnsi + i + delta;
				continue;
			}

			BUILD_BUG_ON(!__same_type(ops->map_lookup_elem,
				     (void *(*)(struct bpf_map *map, void *key))NULL));
			BUILD_BUG_ON(!__same_type(ops->map_delete_elem,
				     (int (*)(struct bpf_map *map, void *key))NULL));
			BUILD_BUG_ON(!__same_type(ops->map_update_elem,
				     (int (*)(struct bpf_map *map, void *key, void *value,
					      u64 flags))NULL));
			BUILD_BUG_ON(!__same_type(ops->map_push_elem,
				     (int (*)(struct bpf_map *map, void *value,
					      u64 flags))NULL));
			BUILD_BUG_ON(!__same_type(ops->map_pop_elem,
				     (int (*)(struct bpf_map *map, void *value))NULL));
			BUILD_BUG_ON(!__same_type(ops->map_peek_elem,
				     (int (*)(struct bpf_map *map, void *value))NULL));
patch_map_ops_generic:
			switch (insn->imm) {
			case BPF_FUNC_map_lookup_elem:
				insn->imm = BPF_CAST_CALL(ops->map_lookup_elem) -
					    __bpf_call_base;
				continue;
			case BPF_FUNC_map_update_elem:
				insn->imm = BPF_CAST_CALL(ops->map_update_elem) -
					    __bpf_call_base;
				continue;
			case BPF_FUNC_map_delete_elem:
				insn->imm = BPF_CAST_CALL(ops->map_delete_elem) -
					    __bpf_call_base;
				continue;
			case BPF_FUNC_map_push_elem:
				insn->imm = BPF_CAST_CALL(ops->map_push_elem) -
					    __bpf_call_base;
				continue;
			case BPF_FUNC_map_pop_elem:
				insn->imm = BPF_CAST_CALL(ops->map_pop_elem) -
					    __bpf_call_base;
				continue;
			case BPF_FUNC_map_peek_elem:
				insn->imm = BPF_CAST_CALL(ops->map_peek_elem) -
					    __bpf_call_base;
				continue;
			}

			goto patch_call_imm;
		}

		if (prog->jit_requested && BITS_PER_LONG == 64 &&
		    insn->imm == BPF_FUNC_jiffies64) {
			struct bpf_insn ld_jiffies_addr[2] = {
				BPF_LD_IMM64(BPF_REG_0,
					     (unsigned long)&jiffies),
			};

			insn_buf[0] = ld_jiffies_addr[0];
			insn_buf[1] = ld_jiffies_addr[1];
			insn_buf[2] = BPF_LDX_MEM(BPF_DW, BPF_REG_0,
						  BPF_REG_0, 0);
			cnt = 3;

			new_prog = bpf_patch_insn_data(env, i + delta, insn_buf,
						       cnt);
			if (!new_prog)
				return -ENOMEM;

			delta    += cnt - 1;
			env->prog = prog = new_prog;
			insn      = new_prog->insnsi + i + delta;
			continue;
		}

patch_call_imm:
		fn = env->ops->get_func_proto(insn->imm, env->prog);
		/* all functions that have prototype and verifier allowed
		 * programs to call them, must be real in-kernel functions
		 */
		if (!fn->func) {
			verbose(env,
				"kernel subsystem misconfigured func %s#%d\n",
				func_id_name(insn->imm), insn->imm);
			return -EFAULT;
		}
		insn->imm = fn->func - __bpf_call_base;
	}

	/* Since poke tab is now finalized, publish aux to tracker. */
	for (i = 0; i < prog->aux->size_poke_tab; i++) {
		map_ptr = prog->aux->poke_tab[i].tail_call.map;
		if (!map_ptr->ops->map_poke_track ||
		    !map_ptr->ops->map_poke_untrack ||
		    !map_ptr->ops->map_poke_run) {
			verbose(env, "bpf verifier is misconfigured\n");
			return -EINVAL;
		}

		ret = map_ptr->ops->map_poke_track(map_ptr, prog->aux);
		if (ret < 0) {
			verbose(env, "tracking tail call prog failed\n");
			return ret;
		}
	}

	return 0;
}

static void free_states(struct bpf_verifier_env *env)
{
	struct bpf_verifier_state_list *sl, *sln;
	int i;

	sl = env->free_list;
	while (sl) {
		sln = sl->next;
		free_verifier_state(&sl->state, false);
		kfree(sl);
		sl = sln;
	}
	env->free_list = NULL;

	if (!env->explored_states)
		return;

	for (i = 0; i < state_htab_size(env); i++) {
		sl = env->explored_states[i];

		while (sl) {
			sln = sl->next;
			free_verifier_state(&sl->state, false);
			kfree(sl);
			sl = sln;
		}
		env->explored_states[i] = NULL;
	}
}

static int do_check_common(struct bpf_verifier_env *env, int subprog)
{
	bool pop_log = !(env->log.level & BPF_LOG_LEVEL2);
	struct bpf_verifier_state *state;
	struct bpf_reg_state *regs;
	int ret, i;

	env->prev_linfo = NULL;
	env->pass_cnt++;

	state = kzalloc(sizeof(struct bpf_verifier_state), GFP_KERNEL);
	if (!state)
		return -ENOMEM;
	state->curframe = 0;
	state->speculative = false;
	state->branches = 1;
	state->frame[0] = kzalloc(sizeof(struct bpf_func_state), GFP_KERNEL);
	if (!state->frame[0]) {
		kfree(state);
		return -ENOMEM;
	}
	env->cur_state = state;
	init_func_state(env, state->frame[0],
			BPF_MAIN_FUNC /* callsite */,
			0 /* frameno */,
			subprog);

	regs = state->frame[state->curframe]->regs;
	if (subprog || env->prog->type == BPF_PROG_TYPE_EXT) {
		ret = btf_prepare_func_args(env, subprog, regs);
		if (ret)
			goto out;
		for (i = BPF_REG_1; i <= BPF_REG_5; i++) {
			if (regs[i].type == PTR_TO_CTX)
				mark_reg_known_zero(env, regs, i);
			else if (regs[i].type == SCALAR_VALUE)
				mark_reg_unknown(env, regs, i);
		}
	} else {
		/* 1st arg to a function */
		regs[BPF_REG_1].type = PTR_TO_CTX;
		mark_reg_known_zero(env, regs, BPF_REG_1);
		ret = btf_check_func_arg_match(env, subprog, regs);
		if (ret == -EFAULT)
			/* unlikely verifier bug. abort.
			 * ret == 0 and ret < 0 are sadly acceptable for
			 * main() function due to backward compatibility.
			 * Like socket filter program may be written as:
			 * int bpf_prog(struct pt_regs *ctx)
			 * and never dereference that ctx in the program.
			 * 'struct pt_regs' is a type mismatch for socket
			 * filter that should be using 'struct __sk_buff'.
			 */
			goto out;
	}

	ret = do_check(env);
out:
	/* check for NULL is necessary, since cur_state can be freed inside
	 * do_check() under memory pressure.
	 */
	if (env->cur_state) {
		free_verifier_state(env->cur_state, true);
		env->cur_state = NULL;
	}
	while (!pop_stack(env, NULL, NULL, false));
	if (!ret && pop_log)
		bpf_vlog_reset(&env->log, 0);
	free_states(env);
	return ret;
}

/* Verify all global functions in a BPF program one by one based on their BTF.
 * All global functions must pass verification. Otherwise the whole program is rejected.
 * Consider:
 * int bar(int);
 * int foo(int f)
 * {
 *    return bar(f);
 * }
 * int bar(int b)
 * {
 *    ...
 * }
 * foo() will be verified first for R1=any_scalar_value. During verification it
 * will be assumed that bar() already verified successfully and call to bar()
 * from foo() will be checked for type match only. Later bar() will be verified
 * independently to check that it's safe for R1=any_scalar_value.
 */
static int do_check_subprogs(struct bpf_verifier_env *env)
{
	struct bpf_prog_aux *aux = env->prog->aux;
	int i, ret;

	if (!aux->func_info)
		return 0;

	for (i = 1; i < env->subprog_cnt; i++) {
		if (aux->func_info_aux[i].linkage != BTF_FUNC_GLOBAL)
			continue;
		env->insn_idx = env->subprog_info[i].start;
		WARN_ON_ONCE(env->insn_idx == 0);
		ret = do_check_common(env, i);
		if (ret) {
			return ret;
		} else if (env->log.level & BPF_LOG_LEVEL) {
			verbose(env,
				"Func#%d is safe for any args that match its prototype\n",
				i);
		}
	}
	return 0;
}

static int do_check_main(struct bpf_verifier_env *env)
{
	int ret;

	env->insn_idx = 0;
	ret = do_check_common(env, 0);
	if (!ret)
		env->prog->aux->stack_depth = env->subprog_info[0].stack_depth;
	return ret;
}


static void print_verification_stats(struct bpf_verifier_env *env)
{
	int i;

	if (env->log.level & BPF_LOG_STATS) {
		verbose(env, "verification time %lld usec\n",
			div_u64(env->verification_time, 1000));
		verbose(env, "stack depth ");
		for (i = 0; i < env->subprog_cnt; i++) {
			u32 depth = env->subprog_info[i].stack_depth;

			verbose(env, "%d", depth);
			if (i + 1 < env->subprog_cnt)
				verbose(env, "+");
		}
		verbose(env, "\n");
	}
	verbose(env, "processed %d insns (limit %d) max_states_per_insn %d "
		"total_states %d peak_states %d mark_read %d\n",
		env->insn_processed, BPF_COMPLEXITY_LIMIT_INSNS,
		env->max_states_per_insn, env->total_states,
		env->peak_states, env->longest_mark_read_walk);
}

static int check_struct_ops_btf_id(struct bpf_verifier_env *env)
{
	const struct btf_type *t, *func_proto;
	const struct bpf_struct_ops *st_ops;
	const struct btf_member *member;
	struct bpf_prog *prog = env->prog;
	u32 btf_id, member_idx;
	const char *mname;

	if (!prog->gpl_compatible) {
		verbose(env, "struct ops programs must have a GPL compatible license\n");
		return -EINVAL;
	}

	btf_id = prog->aux->attach_btf_id;
	st_ops = bpf_struct_ops_find(btf_id);
	if (!st_ops) {
		verbose(env, "attach_btf_id %u is not a supported struct\n",
			btf_id);
		return -ENOTSUPP;
	}

	t = st_ops->type;
	member_idx = prog->expected_attach_type;
	if (member_idx >= btf_type_vlen(t)) {
		verbose(env, "attach to invalid member idx %u of struct %s\n",
			member_idx, st_ops->name);
		return -EINVAL;
	}

	member = &btf_type_member(t)[member_idx];
	mname = btf_name_by_offset(btf_vmlinux, member->name_off);
	func_proto = btf_type_resolve_func_ptr(btf_vmlinux, member->type,
					       NULL);
	if (!func_proto) {
		verbose(env, "attach to invalid member %s(@idx %u) of struct %s\n",
			mname, member_idx, st_ops->name);
		return -EINVAL;
	}

	if (st_ops->check_member) {
		int err = st_ops->check_member(t, member);

		if (err) {
			verbose(env, "attach to unsupported member %s of struct %s\n",
				mname, st_ops->name);
			return err;
		}
	}

	prog->aux->attach_func_proto = func_proto;
	prog->aux->attach_func_name = mname;
	env->ops = st_ops->verifier_ops;

	return 0;
}
#define SECURITY_PREFIX "security_"

static int check_attach_modify_return(unsigned long addr, const char *func_name)
{
	if (within_error_injection_list(addr) ||
	    !strncmp(SECURITY_PREFIX, func_name, sizeof(SECURITY_PREFIX) - 1))
		return 0;

	return -EINVAL;
}

/* non exhaustive list of sleepable bpf_lsm_*() functions */
BTF_SET_START(btf_sleepable_lsm_hooks)
#ifdef CONFIG_BPF_LSM
BTF_ID(func, bpf_lsm_bprm_committed_creds)
#else
BTF_ID_UNUSED
#endif
BTF_SET_END(btf_sleepable_lsm_hooks)

static int check_sleepable_lsm_hook(u32 btf_id)
{
	return btf_id_set_contains(&btf_sleepable_lsm_hooks, btf_id);
}

/* list of non-sleepable functions that are otherwise on
 * ALLOW_ERROR_INJECTION list
 */
BTF_SET_START(btf_non_sleepable_error_inject)
/* Three functions below can be called from sleepable and non-sleepable context.
 * Assume non-sleepable from bpf safety point of view.
 */
BTF_ID(func, __add_to_page_cache_locked)
BTF_ID(func, should_fail_alloc_page)
BTF_ID(func, should_failslab)
BTF_SET_END(btf_non_sleepable_error_inject)

static int check_non_sleepable_error_inject(u32 btf_id)
{
	return btf_id_set_contains(&btf_non_sleepable_error_inject, btf_id);
}

int bpf_check_attach_target(struct bpf_verifier_log *log,
			    const struct bpf_prog *prog,
			    const struct bpf_prog *tgt_prog,
			    u32 btf_id,
			    struct bpf_attach_target_info *tgt_info)
{
	bool prog_extension = prog->type == BPF_PROG_TYPE_EXT;
	const char prefix[] = "btf_trace_";
	int ret = 0, subprog = -1, i;
	const struct btf_type *t;
	bool conservative = true;
	const char *tname;
	struct btf *btf;
	long addr = 0;

	if (!btf_id) {
		bpf_log(log, "Tracing programs must provide btf_id\n");
		return -EINVAL;
	}
	btf = tgt_prog ? tgt_prog->aux->btf : btf_vmlinux;
	if (!btf) {
		bpf_log(log,
			"FENTRY/FEXIT program can only be attached to another program annotated with BTF\n");
		return -EINVAL;
	}
	t = btf_type_by_id(btf, btf_id);
	if (!t) {
		bpf_log(log, "attach_btf_id %u is invalid\n", btf_id);
		return -EINVAL;
	}
	tname = btf_name_by_offset(btf, t->name_off);
	if (!tname) {
		bpf_log(log, "attach_btf_id %u doesn't have a name\n", btf_id);
		return -EINVAL;
	}
	if (tgt_prog) {
		struct bpf_prog_aux *aux = tgt_prog->aux;

		for (i = 0; i < aux->func_info_cnt; i++)
			if (aux->func_info[i].type_id == btf_id) {
				subprog = i;
				break;
			}
		if (subprog == -1) {
			bpf_log(log, "Subprog %s doesn't exist\n", tname);
			return -EINVAL;
		}
		conservative = aux->func_info_aux[subprog].unreliable;
		if (prog_extension) {
			if (conservative) {
				bpf_log(log,
					"Cannot replace static functions\n");
				return -EINVAL;
			}
			if (!prog->jit_requested) {
				bpf_log(log,
					"Extension programs should be JITed\n");
				return -EINVAL;
			}
		}
		if (!tgt_prog->jited) {
			bpf_log(log, "Can attach to only JITed progs\n");
			return -EINVAL;
		}
		if (tgt_prog->type == prog->type) {
			/* Cannot fentry/fexit another fentry/fexit program.
			 * Cannot attach program extension to another extension.
			 * It's ok to attach fentry/fexit to extension program.
			 */
			bpf_log(log, "Cannot recursively attach\n");
			return -EINVAL;
		}
		if (tgt_prog->type == BPF_PROG_TYPE_TRACING &&
		    prog_extension &&
		    (tgt_prog->expected_attach_type == BPF_TRACE_FENTRY ||
		     tgt_prog->expected_attach_type == BPF_TRACE_FEXIT)) {
			/* Program extensions can extend all program types
			 * except fentry/fexit. The reason is the following.
			 * The fentry/fexit programs are used for performance
			 * analysis, stats and can be attached to any program
			 * type except themselves. When extension program is
			 * replacing XDP function it is necessary to allow
			 * performance analysis of all functions. Both original
			 * XDP program and its program extension. Hence
			 * attaching fentry/fexit to BPF_PROG_TYPE_EXT is
			 * allowed. If extending of fentry/fexit was allowed it
			 * would be possible to create long call chain
			 * fentry->extension->fentry->extension beyond
			 * reasonable stack size. Hence extending fentry is not
			 * allowed.
			 */
			bpf_log(log, "Cannot extend fentry/fexit\n");
			return -EINVAL;
		}
	} else {
		if (prog_extension) {
			bpf_log(log, "Cannot replace kernel functions\n");
			return -EINVAL;
		}
	}

	switch (prog->expected_attach_type) {
	case BPF_TRACE_RAW_TP:
		if (tgt_prog) {
			bpf_log(log,
				"Only FENTRY/FEXIT progs are attachable to another BPF prog\n");
			return -EINVAL;
		}
		if (!btf_type_is_typedef(t)) {
			bpf_log(log, "attach_btf_id %u is not a typedef\n",
				btf_id);
			return -EINVAL;
		}
		if (strncmp(prefix, tname, sizeof(prefix) - 1)) {
			bpf_log(log, "attach_btf_id %u points to wrong type name %s\n",
				btf_id, tname);
			return -EINVAL;
		}
		tname += sizeof(prefix) - 1;
		t = btf_type_by_id(btf, t->type);
		if (!btf_type_is_ptr(t))
			/* should never happen in valid vmlinux build */
			return -EINVAL;
		t = btf_type_by_id(btf, t->type);
		if (!btf_type_is_func_proto(t))
			/* should never happen in valid vmlinux build */
			return -EINVAL;

		break;
	case BPF_TRACE_ITER:
		if (!btf_type_is_func(t)) {
			bpf_log(log, "attach_btf_id %u is not a function\n",
				btf_id);
			return -EINVAL;
		}
		t = btf_type_by_id(btf, t->type);
		if (!btf_type_is_func_proto(t))
			return -EINVAL;
		ret = btf_distill_func_proto(log, btf, t, tname, &tgt_info->fmodel);
		if (ret)
			return ret;
		break;
	default:
		if (!prog_extension)
			return -EINVAL;
		fallthrough;
	case BPF_MODIFY_RETURN:
	case BPF_LSM_MAC:
	case BPF_TRACE_FENTRY:
	case BPF_TRACE_FEXIT:
		if (!btf_type_is_func(t)) {
			bpf_log(log, "attach_btf_id %u is not a function\n",
				btf_id);
			return -EINVAL;
		}
		if (prog_extension &&
		    btf_check_type_match(log, prog, btf, t))
			return -EINVAL;
		t = btf_type_by_id(btf, t->type);
		if (!btf_type_is_func_proto(t))
			return -EINVAL;

		if ((prog->aux->saved_dst_prog_type || prog->aux->saved_dst_attach_type) &&
		    (!tgt_prog || prog->aux->saved_dst_prog_type != tgt_prog->type ||
		     prog->aux->saved_dst_attach_type != tgt_prog->expected_attach_type))
			return -EINVAL;

		if (tgt_prog && conservative)
			t = NULL;

		ret = btf_distill_func_proto(log, btf, t, tname, &tgt_info->fmodel);
		if (ret < 0)
			return ret;

		if (tgt_prog) {
			if (subprog == 0)
				addr = (long) tgt_prog->bpf_func;
			else
				addr = (long) tgt_prog->aux->func[subprog]->bpf_func;
		} else {
			addr = kallsyms_lookup_name(tname);
			if (!addr) {
				bpf_log(log,
					"The address of function %s cannot be found\n",
					tname);
				return -ENOENT;
			}
		}

		if (prog->aux->sleepable) {
			ret = -EINVAL;
			switch (prog->type) {
			case BPF_PROG_TYPE_TRACING:
				/* fentry/fexit/fmod_ret progs can be sleepable only if they are
				 * attached to ALLOW_ERROR_INJECTION and are not in denylist.
				 */
				if (!check_non_sleepable_error_inject(btf_id) &&
				    within_error_injection_list(addr))
					ret = 0;
				break;
			case BPF_PROG_TYPE_LSM:
				/* LSM progs check that they are attached to bpf_lsm_*() funcs.
				 * Only some of them are sleepable.
				 */
				if (check_sleepable_lsm_hook(btf_id))
					ret = 0;
				break;
			default:
				break;
			}
			if (ret) {
				bpf_log(log, "%s is not sleepable\n", tname);
				return ret;
			}
		} else if (prog->expected_attach_type == BPF_MODIFY_RETURN) {
			if (tgt_prog) {
				bpf_log(log, "can't modify return codes of BPF programs\n");
				return -EINVAL;
			}
			ret = check_attach_modify_return(addr, tname);
			if (ret) {
				bpf_log(log, "%s() is not modifiable\n", tname);
				return ret;
			}
		}

		break;
	}
	tgt_info->tgt_addr = addr;
	tgt_info->tgt_name = tname;
	tgt_info->tgt_type = t;
	return 0;
}

static int check_attach_btf_id(struct bpf_verifier_env *env)
{
	struct bpf_prog *prog = env->prog;
	struct bpf_prog *tgt_prog = prog->aux->dst_prog;
	struct bpf_attach_target_info tgt_info = {};
	u32 btf_id = prog->aux->attach_btf_id;
	struct bpf_trampoline *tr;
	int ret;
	u64 key;

	if (prog->aux->sleepable && prog->type != BPF_PROG_TYPE_TRACING &&
	    prog->type != BPF_PROG_TYPE_LSM) {
		verbose(env, "Only fentry/fexit/fmod_ret and lsm programs can be sleepable\n");
		return -EINVAL;
	}

	if (prog->type == BPF_PROG_TYPE_STRUCT_OPS)
		return check_struct_ops_btf_id(env);

	if (prog->type != BPF_PROG_TYPE_TRACING &&
	    prog->type != BPF_PROG_TYPE_LSM &&
	    prog->type != BPF_PROG_TYPE_EXT)
		return 0;

	ret = bpf_check_attach_target(&env->log, prog, tgt_prog, btf_id, &tgt_info);
	if (ret)
		return ret;

	if (tgt_prog && prog->type == BPF_PROG_TYPE_EXT) {
		/* to make freplace equivalent to their targets, they need to
		 * inherit env->ops and expected_attach_type for the rest of the
		 * verification
		 */
		env->ops = bpf_verifier_ops[tgt_prog->type];
		prog->expected_attach_type = tgt_prog->expected_attach_type;
	}

	/* store info about the attachment target that will be used later */
	prog->aux->attach_func_proto = tgt_info.tgt_type;
	prog->aux->attach_func_name = tgt_info.tgt_name;

	if (tgt_prog) {
		prog->aux->saved_dst_prog_type = tgt_prog->type;
		prog->aux->saved_dst_attach_type = tgt_prog->expected_attach_type;
	}

	if (prog->expected_attach_type == BPF_TRACE_RAW_TP) {
		prog->aux->attach_btf_trace = true;
		return 0;
	} else if (prog->expected_attach_type == BPF_TRACE_ITER) {
		if (!bpf_iter_prog_supported(prog))
			return -EINVAL;
		return 0;
	}

	if (prog->type == BPF_PROG_TYPE_LSM) {
		ret = bpf_lsm_verify_prog(&env->log, prog);
		if (ret < 0)
			return ret;
	}

	key = bpf_trampoline_compute_key(tgt_prog, btf_id);
	tr = bpf_trampoline_get(key, &tgt_info);
	if (!tr)
		return -ENOMEM;

	prog->aux->dst_trampoline = tr;
	return 0;
}

struct btf *bpf_get_btf_vmlinux(void)
{
	if (!btf_vmlinux && IS_ENABLED(CONFIG_DEBUG_INFO_BTF)) {
		mutex_lock(&bpf_verifier_lock);
		if (!btf_vmlinux)
			btf_vmlinux = btf_parse_vmlinux();
		mutex_unlock(&bpf_verifier_lock);
	}
	return btf_vmlinux;
}

int bpf_check(struct bpf_prog **prog, union bpf_attr *attr,
	      union bpf_attr __user *uattr)
{
	u64 start_time = ktime_get_ns();
	struct bpf_verifier_env *env;
	struct bpf_verifier_log *log;
	int i, len, ret = -EINVAL;
	bool is_priv;

	/* no program is valid */
	if (ARRAY_SIZE(bpf_verifier_ops) == 0)
		return -EINVAL;

	/* 'struct bpf_verifier_env' can be global, but since it's not small,
	 * allocate/free it every time bpf_check() is called
	 */
	env = kzalloc(sizeof(struct bpf_verifier_env), GFP_KERNEL);
	if (!env)
		return -ENOMEM;
	log = &env->log;

	len = (*prog)->len;
	env->insn_aux_data =
		vzalloc(array_size(sizeof(struct bpf_insn_aux_data), len));
	ret = -ENOMEM;
	if (!env->insn_aux_data)
		goto err_free_env;
	for (i = 0; i < len; i++)
		env->insn_aux_data[i].orig_idx = i;
	env->prog = *prog;
	env->ops = bpf_verifier_ops[env->prog->type];
	is_priv = bpf_capable();

	bpf_get_btf_vmlinux();

	/* grab the mutex to protect few globals used by verifier */
	if (!is_priv)
		mutex_lock(&bpf_verifier_lock);

	if (attr->log_level || attr->log_buf || attr->log_size) {
		/* user requested verbose verifier output
		 * and supplied buffer to store the verification trace
		 */
		log->level = attr->log_level;
		log->ubuf = (char __user *) (unsigned long) attr->log_buf;
		log->len_total = attr->log_size;

		/* log attributes have to be sane */
		if (!bpf_verifier_log_attr_valid(log)) {
			ret = -EINVAL;
			goto err_unlock;
		}
	}

	if (IS_ERR(btf_vmlinux)) {
		/* Either gcc or pahole or kernel are broken. */
		verbose(env, "in-kernel BTF is malformed\n");
		ret = PTR_ERR(btf_vmlinux);
		goto skip_full_check;
	}

	env->strict_alignment = !!(attr->prog_flags & BPF_F_STRICT_ALIGNMENT);
	if (!IS_ENABLED(CONFIG_HAVE_EFFICIENT_UNALIGNED_ACCESS))
		env->strict_alignment = true;
	if (attr->prog_flags & BPF_F_ANY_ALIGNMENT)
		env->strict_alignment = false;

	env->allow_ptr_leaks = bpf_allow_ptr_leaks();
	env->allow_uninit_stack = bpf_allow_uninit_stack();
	env->allow_ptr_to_map_access = bpf_allow_ptr_to_map_access();
	env->bypass_spec_v1 = bpf_bypass_spec_v1();
	env->bypass_spec_v4 = bpf_bypass_spec_v4();
	env->bpf_capable = bpf_capable();

	if (is_priv)
		env->test_state_freq = attr->prog_flags & BPF_F_TEST_STATE_FREQ;

	env->explored_states = kvcalloc(state_htab_size(env),
				       sizeof(struct bpf_verifier_state_list *),
				       GFP_USER);
	ret = -ENOMEM;
	if (!env->explored_states)
		goto skip_full_check;

	ret = check_subprogs(env);
	if (ret < 0)
		goto skip_full_check;

	ret = check_btf_info(env, attr, uattr);
	if (ret < 0)
		goto skip_full_check;

	ret = check_attach_btf_id(env);
	if (ret)
		goto skip_full_check;

	ret = resolve_pseudo_ldimm64(env);
	if (ret < 0)
		goto skip_full_check;

	if (bpf_prog_is_dev_bound(env->prog->aux)) {
		ret = bpf_prog_offload_verifier_prep(env->prog);
		if (ret)
			goto skip_full_check;
	}

	ret = check_cfg(env);
	if (ret < 0)
		goto skip_full_check;

	ret = do_check_subprogs(env);
	ret = ret ?: do_check_main(env);

	if (ret == 0 && bpf_prog_is_dev_bound(env->prog->aux))
		ret = bpf_prog_offload_finalize(env);

skip_full_check:
	kvfree(env->explored_states);

	if (ret == 0)
		ret = check_max_stack_depth(env);

	/* instruction rewrites happen after this point */
	if (is_priv) {
		if (ret == 0)
			opt_hard_wire_dead_code_branches(env);
		if (ret == 0)
			ret = opt_remove_dead_code(env);
		if (ret == 0)
			ret = opt_remove_nops(env);
	} else {
		if (ret == 0)
			sanitize_dead_code(env);
	}

	if (ret == 0)
		/* program is valid, convert *(u32*)(ctx + off) accesses */
		ret = convert_ctx_accesses(env);

	if (ret == 0)
		ret = fixup_bpf_calls(env);

	/* do 32-bit optimization after insn patching has done so those patched
	 * insns could be handled correctly.
	 */
	if (ret == 0 && !bpf_prog_is_dev_bound(env->prog->aux)) {
		ret = opt_subreg_zext_lo32_rnd_hi32(env, attr);
		env->prog->aux->verifier_zext = bpf_jit_needs_zext() ? !ret
								     : false;
	}

	if (ret == 0)
		ret = fixup_call_args(env);

	env->verification_time = ktime_get_ns() - start_time;
	print_verification_stats(env);

	if (log->level && bpf_verifier_log_full(log))
		ret = -ENOSPC;
	if (log->level && !log->ubuf) {
		ret = -EFAULT;
		goto err_release_maps;
	}

	if (ret == 0 && env->used_map_cnt) {
		/* if program passed verifier, update used_maps in bpf_prog_info */
		env->prog->aux->used_maps = kmalloc_array(env->used_map_cnt,
							  sizeof(env->used_maps[0]),
							  GFP_KERNEL);

		if (!env->prog->aux->used_maps) {
			ret = -ENOMEM;
			goto err_release_maps;
		}

		memcpy(env->prog->aux->used_maps, env->used_maps,
		       sizeof(env->used_maps[0]) * env->used_map_cnt);
		env->prog->aux->used_map_cnt = env->used_map_cnt;

		/* program is valid. Convert pseudo bpf_ld_imm64 into generic
		 * bpf_ld_imm64 instructions
		 */
		convert_pseudo_ld_imm64(env);
	}

	if (ret == 0)
		adjust_btf_func(env);

err_release_maps:
	if (!env->prog->aux->used_maps)
		/* if we didn't copy map pointers into bpf_prog_info, release
		 * them now. Otherwise free_used_maps() will release them.
		 */
		release_maps(env);

	/* extension progs temporarily inherit the attach_type of their targets
	   for verification purposes, so set it back to zero before returning
	 */
	if (env->prog->type == BPF_PROG_TYPE_EXT)
		env->prog->expected_attach_type = 0;

	*prog = env->prog;
err_unlock:
	if (!is_priv)
		mutex_unlock(&bpf_verifier_lock);
	vfree(env->insn_aux_data);
err_free_env:
	kfree(env);
	return ret;
}<|MERGE_RESOLUTION|>--- conflicted
+++ resolved
@@ -11152,12 +11152,7 @@
 		/* the btf and func_info will be freed only at prog->aux */
 		func[i]->aux->btf = prog->aux->btf;
 		func[i]->aux->func_info = prog->aux->func_info;
-<<<<<<< HEAD
-=======
 		func[i]->aux->func_info_cnt = prog->aux->func_info_cnt;
-		func[i]->aux->poke_tab = prog->aux->poke_tab;
-		func[i]->aux->size_poke_tab = prog->aux->size_poke_tab;
->>>>>>> 74ded189
 
 		for (j = 0; j < prog->aux->size_poke_tab; j++) {
 			u32 insn_idx = prog->aux->poke_tab[j].insn_idx;
