// SPDX-License-Identifier: GPL-2.0
/*
 * DAMON Primitives for Virtual Address Spaces
 *
 * Author: SeongJae Park <sjpark@amazon.de>
 */

#define pr_fmt(fmt) "damon-va: " fmt

#include <asm-generic/mman-common.h>
#include <linux/highmem.h>
#include <linux/hugetlb.h>
#include <linux/mmu_notifier.h>
#include <linux/page_idle.h>
#include <linux/pagewalk.h>
#include <linux/sched/mm.h>

#include "prmtv-common.h"

#ifdef CONFIG_DAMON_VADDR_KUNIT_TEST
#undef DAMON_MIN_REGION
#define DAMON_MIN_REGION 1
#endif

/*
 * 't->id' should be the pointer to the relevant 'struct pid' having reference
 * count.  Caller must put the returned task, unless it is NULL.
 */
static inline struct task_struct *damon_get_task_struct(struct damon_target *t)
{
	return get_pid_task((struct pid *)t->id, PIDTYPE_PID);
}

/*
 * Get the mm_struct of the given target
 *
 * Caller _must_ put the mm_struct after use, unless it is NULL.
 *
 * Returns the mm_struct of the target on success, NULL on failure
 */
static struct mm_struct *damon_get_mm(struct damon_target *t)
{
	struct task_struct *task;
	struct mm_struct *mm;

	task = damon_get_task_struct(t);
	if (!task)
		return NULL;

	mm = get_task_mm(task);
	put_task_struct(task);
	return mm;
}

/*
 * Functions for the initial monitoring target regions construction
 */

/*
 * Size-evenly split a region into 'nr_pieces' small regions
 *
 * Returns 0 on success, or negative error code otherwise.
 */
static int damon_va_evenly_split_region(struct damon_target *t,
		struct damon_region *r, unsigned int nr_pieces)
{
	unsigned long sz_orig, sz_piece, orig_end;
	struct damon_region *n = NULL, *next;
	unsigned long start;

	if (!r || !nr_pieces)
		return -EINVAL;

	orig_end = r->ar.end;
	sz_orig = r->ar.end - r->ar.start;
	sz_piece = ALIGN_DOWN(sz_orig / nr_pieces, DAMON_MIN_REGION);

	if (!sz_piece)
		return -EINVAL;

	r->ar.end = r->ar.start + sz_piece;
	next = damon_next_region(r);
	for (start = r->ar.end; start + sz_piece <= orig_end;
			start += sz_piece) {
		n = damon_new_region(start, start + sz_piece);
		if (!n)
			return -ENOMEM;
		damon_insert_region(n, r, next, t);
		r = n;
	}
	/* complement last region for possible rounding error */
	if (n)
		n->ar.end = orig_end;

	return 0;
}

static unsigned long sz_range(struct damon_addr_range *r)
{
	return r->end - r->start;
}

/*
 * Find three regions separated by two biggest unmapped regions
 *
 * vma		the head vma of the target address space
 * regions	an array of three address ranges that results will be saved
 *
 * This function receives an address space and finds three regions in it which
 * separated by the two biggest unmapped regions in the space.  Please refer to
 * below comments of '__damon_va_init_regions()' function to know why this is
 * necessary.
 *
 * Returns 0 if success, or negative error code otherwise.
 */
static int __damon_va_three_regions(struct vm_area_struct *vma,
				       struct damon_addr_range regions[3])
{
	struct damon_addr_range gap = {0}, first_gap = {0}, second_gap = {0};
	struct vm_area_struct *last_vma = NULL;
	unsigned long start = 0;
	struct rb_root rbroot;

	/* Find two biggest gaps so that first_gap > second_gap > others */
	for (; vma; vma = vma->vm_next) {
		if (!last_vma) {
			start = vma->vm_start;
			goto next;
		}

		if (vma->rb_subtree_gap <= sz_range(&second_gap)) {
			rbroot.rb_node = &vma->vm_rb;
			vma = rb_entry(rb_last(&rbroot),
					struct vm_area_struct, vm_rb);
			goto next;
		}

		gap.start = last_vma->vm_end;
		gap.end = vma->vm_start;
		if (sz_range(&gap) > sz_range(&second_gap)) {
			swap(gap, second_gap);
			if (sz_range(&second_gap) > sz_range(&first_gap))
				swap(second_gap, first_gap);
		}
next:
		last_vma = vma;
	}

	if (!sz_range(&second_gap) || !sz_range(&first_gap))
		return -EINVAL;

	/* Sort the two biggest gaps by address */
	if (first_gap.start > second_gap.start)
		swap(first_gap, second_gap);

	/* Store the result */
	regions[0].start = ALIGN(start, DAMON_MIN_REGION);
	regions[0].end = ALIGN(first_gap.start, DAMON_MIN_REGION);
	regions[1].start = ALIGN(first_gap.end, DAMON_MIN_REGION);
	regions[1].end = ALIGN(second_gap.start, DAMON_MIN_REGION);
	regions[2].start = ALIGN(second_gap.end, DAMON_MIN_REGION);
	regions[2].end = ALIGN(last_vma->vm_end, DAMON_MIN_REGION);

	return 0;
}

/*
 * Get the three regions in the given target (task)
 *
 * Returns 0 on success, negative error code otherwise.
 */
static int damon_va_three_regions(struct damon_target *t,
				struct damon_addr_range regions[3])
{
	struct mm_struct *mm;
	int rc;

	mm = damon_get_mm(t);
	if (!mm)
		return -EINVAL;

	mmap_read_lock(mm);
	rc = __damon_va_three_regions(mm->mmap, regions);
	mmap_read_unlock(mm);

	mmput(mm);
	return rc;
}

/*
 * Initialize the monitoring target regions for the given target (task)
 *
 * t	the given target
 *
 * Because only a number of small portions of the entire address space
 * is actually mapped to the memory and accessed, monitoring the unmapped
 * regions is wasteful.  That said, because we can deal with small noises,
 * tracking every mapping is not strictly required but could even incur a high
 * overhead if the mapping frequently changes or the number of mappings is
 * high.  The adaptive regions adjustment mechanism will further help to deal
 * with the noise by simply identifying the unmapped areas as a region that
 * has no access.  Moreover, applying the real mappings that would have many
 * unmapped areas inside will make the adaptive mechanism quite complex.  That
 * said, too huge unmapped areas inside the monitoring target should be removed
 * to not take the time for the adaptive mechanism.
 *
 * For the reason, we convert the complex mappings to three distinct regions
 * that cover every mapped area of the address space.  Also the two gaps
 * between the three regions are the two biggest unmapped areas in the given
 * address space.  In detail, this function first identifies the start and the
 * end of the mappings and the two biggest unmapped areas of the address space.
 * Then, it constructs the three regions as below:
 *
 *     [mappings[0]->start, big_two_unmapped_areas[0]->start)
 *     [big_two_unmapped_areas[0]->end, big_two_unmapped_areas[1]->start)
 *     [big_two_unmapped_areas[1]->end, mappings[nr_mappings - 1]->end)
 *
 * As usual memory map of processes is as below, the gap between the heap and
 * the uppermost mmap()-ed region, and the gap between the lowermost mmap()-ed
 * region and the stack will be two biggest unmapped regions.  Because these
 * gaps are exceptionally huge areas in usual address space, excluding these
 * two biggest unmapped regions will be sufficient to make a trade-off.
 *
 *   <heap>
 *   <BIG UNMAPPED REGION 1>
 *   <uppermost mmap()-ed region>
 *   (other mmap()-ed regions and small unmapped regions)
 *   <lowermost mmap()-ed region>
 *   <BIG UNMAPPED REGION 2>
 *   <stack>
 */
static void __damon_va_init_regions(struct damon_ctx *ctx,
				     struct damon_target *t)
{
	struct damon_target *ti;
	struct damon_region *r;
	struct damon_addr_range regions[3];
	unsigned long sz = 0, nr_pieces;
	int i, tidx = 0;

	if (damon_va_three_regions(t, regions)) {
		damon_for_each_target(ti, ctx) {
			if (ti == t)
				break;
			tidx++;
		}
		pr_debug("Failed to get three regions of %dth target\n", tidx);
		return;
	}

	for (i = 0; i < 3; i++)
		sz += regions[i].end - regions[i].start;
	if (ctx->min_nr_regions)
		sz /= ctx->min_nr_regions;
	if (sz < DAMON_MIN_REGION)
		sz = DAMON_MIN_REGION;

	/* Set the initial three regions of the target */
	for (i = 0; i < 3; i++) {
		r = damon_new_region(regions[i].start, regions[i].end);
		if (!r) {
			pr_err("%d'th init region creation failed\n", i);
			return;
		}
		damon_add_region(r, t);

		nr_pieces = (regions[i].end - regions[i].start) / sz;
		damon_va_evenly_split_region(t, r, nr_pieces);
	}
}

/* Initialize '->regions_list' of every target (task) */
static void damon_va_init(struct damon_ctx *ctx)
{
	struct damon_target *t;

	damon_for_each_target(t, ctx) {
		/* the user may set the target regions as they want */
		if (!damon_nr_regions(t))
			__damon_va_init_regions(ctx, t);
	}
}

/*
 * Functions for the dynamic monitoring target regions update
 */

/*
 * Check whether a region is intersecting an address range
 *
 * Returns true if it is.
 */
static bool damon_intersect(struct damon_region *r,
		struct damon_addr_range *re)
{
	return !(r->ar.end <= re->start || re->end <= r->ar.start);
}

/*
 * Update damon regions for the three big regions of the given target
 *
 * t		the given target
 * bregions	the three big regions of the target
 */
static void damon_va_apply_three_regions(struct damon_target *t,
		struct damon_addr_range bregions[3])
{
	struct damon_region *r, *next;
	unsigned int i;

	/* Remove regions which are not in the three big regions now */
	damon_for_each_region_safe(r, next, t) {
		for (i = 0; i < 3; i++) {
			if (damon_intersect(r, &bregions[i]))
				break;
		}
		if (i == 3)
			damon_destroy_region(r, t);
	}

	/* Adjust intersecting regions to fit with the three big regions */
	for (i = 0; i < 3; i++) {
		struct damon_region *first = NULL, *last;
		struct damon_region *newr;
		struct damon_addr_range *br;

		br = &bregions[i];
		/* Get the first and last regions which intersects with br */
		damon_for_each_region(r, t) {
			if (damon_intersect(r, br)) {
				if (!first)
					first = r;
				last = r;
			}
			if (r->ar.start >= br->end)
				break;
		}
		if (!first) {
			/* no damon_region intersects with this big region */
			newr = damon_new_region(
					ALIGN_DOWN(br->start,
						DAMON_MIN_REGION),
					ALIGN(br->end, DAMON_MIN_REGION));
			if (!newr)
				continue;
			damon_insert_region(newr, damon_prev_region(r), r, t);
		} else {
			first->ar.start = ALIGN_DOWN(br->start,
					DAMON_MIN_REGION);
			last->ar.end = ALIGN(br->end, DAMON_MIN_REGION);
		}
	}
}

/*
 * Update regions for current memory mappings
 */
static void damon_va_update(struct damon_ctx *ctx)
{
	struct damon_addr_range three_regions[3];
	struct damon_target *t;

	damon_for_each_target(t, ctx) {
		if (damon_va_three_regions(t, three_regions))
			continue;
		damon_va_apply_three_regions(t, three_regions);
	}
}

<<<<<<< HEAD
static int damon_mkold_pmd_entry(pmd_t *pmd, unsigned long addr,
		unsigned long next, struct mm_walk *walk)
=======
/*
 * Get an online page for a pfn if it's in the LRU list.  Otherwise, returns
 * NULL.
 *
 * The body of this function is stolen from the 'page_idle_get_page()'.  We
 * steal rather than reuse it because the code is quite simple.
 */
static struct page *damon_get_page(unsigned long pfn)
{
	struct page *page = pfn_to_online_page(pfn);

	if (!page || !PageLRU(page) || !get_page_unless_zero(page))
		return NULL;

	if (unlikely(!PageLRU(page))) {
		put_page(page);
		page = NULL;
	}
	return page;
}

static void damon_ptep_mkold(pte_t *pte, struct vm_area_struct *vma,
			     unsigned long addr)
>>>>>>> cdd3cdb6
{
	pte_t *pte;
	spinlock_t *ptl;

	if (pmd_huge(*pmd)) {
		ptl = pmd_lock(walk->mm, pmd);
		if (!pmd_present(*pmd)) {
			spin_unlock(ptl);
			return 0;
		}

<<<<<<< HEAD
		if (pmd_huge(*pmd)) {
			damon_pmdp_mkold(pmd, walk->mm, addr);
			spin_unlock(ptl);
			return 0;
		}
		spin_unlock(ptl);
	}

	if (pmd_none(*pmd) || unlikely(pmd_bad(*pmd)))
		return 0;
	pte = pte_offset_map_lock(walk->mm, pmd, addr, &ptl);
	if (!pte_present(*pte))
		goto out;
	damon_ptep_mkold(pte, walk->mm, addr);
out:
	pte_unmap_unlock(pte, ptl);
	return 0;
}

#ifdef CONFIG_HUGETLB_PAGE
static void damon_hugetlb_mkold(pte_t *pte, struct mm_struct *mm,
				struct vm_area_struct *vma, unsigned long addr)
=======
	if (ptep_test_and_clear_young(vma, addr, pte))
		referenced = true;

#ifdef CONFIG_MMU_NOTIFIER
	if (mmu_notifier_clear_young(vma->vm_mm, addr, addr + PAGE_SIZE))
		referenced = true;
#endif /* CONFIG_MMU_NOTIFIER */

	if (referenced)
		set_page_young(page);

	set_page_idle(page);
	put_page(page);
}

static void damon_pmdp_mkold(pmd_t *pmd, struct vm_area_struct *vma,
			     unsigned long addr)
>>>>>>> cdd3cdb6
{
	bool referenced = false;
	pte_t entry = huge_ptep_get(pte);
	struct page *page = pte_page(entry);

	if (!page)
		return;

<<<<<<< HEAD
	get_page(page);

	if (pte_young(entry)) {
		referenced = true;
		entry = pte_mkold(entry);
		set_huge_pte_at(mm, addr, pte, entry);
	}

#ifdef CONFIG_MMU_NOTIFIER
	if (mmu_notifier_clear_young(mm, addr,
				     addr + huge_page_size(hstate_vma(vma))))
=======
	if (pmdp_test_and_clear_young(vma, addr, pmd))
		referenced = true;

#ifdef CONFIG_MMU_NOTIFIER
	if (mmu_notifier_clear_young(vma->vm_mm, addr,
				addr + ((1UL) << HPAGE_PMD_SHIFT)))
>>>>>>> cdd3cdb6
		referenced = true;
#endif /* CONFIG_MMU_NOTIFIER */

	if (referenced)
		set_page_young(page);

	set_page_idle(page);
	put_page(page);
}

static int damon_mkold_hugetlb_entry(pte_t *pte, unsigned long hmask,
				     unsigned long addr, unsigned long end,
				     struct mm_walk *walk)
{
	struct hstate *h = hstate_vma(walk->vma);
	spinlock_t *ptl;
	pte_t entry;

	ptl = huge_pte_lock(h, walk->mm, pte);
	entry = huge_ptep_get(pte);
	if (!pte_present(entry))
		goto out;

<<<<<<< HEAD
	damon_hugetlb_mkold(pte, walk->mm, walk->vma, addr);

=======
		if (pmd_huge(*pmd)) {
			damon_pmdp_mkold(pmd, walk->vma, addr);
			spin_unlock(ptl);
			return 0;
		}
		spin_unlock(ptl);
	}

	if (pmd_none(*pmd) || unlikely(pmd_bad(*pmd)))
		return 0;
	pte = pte_offset_map_lock(walk->mm, pmd, addr, &ptl);
	if (!pte_present(*pte))
		goto out;
	damon_ptep_mkold(pte, walk->vma, addr);
>>>>>>> cdd3cdb6
out:
	spin_unlock(ptl);
	return 0;
}
#else
#define damon_mkold_hugetlb_entry NULL
#endif /* CONFIG_HUGETLB_PAGE */

static const struct mm_walk_ops damon_mkold_ops = {
	.pmd_entry = damon_mkold_pmd_entry,
	.hugetlb_entry = damon_mkold_hugetlb_entry,
};

static void damon_va_mkold(struct mm_struct *mm, unsigned long addr)
{
	mmap_read_lock(mm);
	walk_page_range(mm, addr, addr + 1, &damon_mkold_ops, NULL);
	mmap_read_unlock(mm);
}

/*
 * Functions for the access checking of the regions
 */

static void __damon_va_prepare_access_check(struct damon_ctx *ctx,
			struct mm_struct *mm, struct damon_region *r)
{
	r->sampling_addr = damon_rand(r->ar.start, r->ar.end);

	damon_va_mkold(mm, r->sampling_addr);
}

static void damon_va_prepare_access_checks(struct damon_ctx *ctx)
{
	struct damon_target *t;
	struct mm_struct *mm;
	struct damon_region *r;

	damon_for_each_target(t, ctx) {
		mm = damon_get_mm(t);
		if (!mm)
			continue;
		damon_for_each_region(r, t)
			__damon_va_prepare_access_check(ctx, mm, r);
		mmput(mm);
	}
}

struct damon_young_walk_private {
	unsigned long *page_sz;
	bool young;
};

static int damon_young_pmd_entry(pmd_t *pmd, unsigned long addr,
		unsigned long next, struct mm_walk *walk)
{
	pte_t *pte;
	spinlock_t *ptl;
	struct page *page;
	struct damon_young_walk_private *priv = walk->private;

#ifdef CONFIG_TRANSPARENT_HUGEPAGE
	if (pmd_huge(*pmd)) {
		ptl = pmd_lock(walk->mm, pmd);
		if (!pmd_present(*pmd)) {
			spin_unlock(ptl);
			return 0;
		}

		if (!pmd_huge(*pmd)) {
			spin_unlock(ptl);
			goto regular_page;
		}
		page = damon_get_page(pmd_pfn(*pmd));
		if (!page)
			goto huge_out;
		if (pmd_young(*pmd) || !page_is_idle(page) ||
					mmu_notifier_test_young(walk->mm,
						addr)) {
			*priv->page_sz = ((1UL) << HPAGE_PMD_SHIFT);
			priv->young = true;
		}
		put_page(page);
huge_out:
		spin_unlock(ptl);
		return 0;
	}

regular_page:
#endif	/* CONFIG_TRANSPARENT_HUGEPAGE */

	if (pmd_none(*pmd) || unlikely(pmd_bad(*pmd)))
		return -EINVAL;
	pte = pte_offset_map_lock(walk->mm, pmd, addr, &ptl);
	if (!pte_present(*pte))
		goto out;
	page = damon_get_page(pte_pfn(*pte));
	if (!page)
		goto out;
	if (pte_young(*pte) || !page_is_idle(page) ||
			mmu_notifier_test_young(walk->mm, addr)) {
		*priv->page_sz = PAGE_SIZE;
		priv->young = true;
	}
	put_page(page);
out:
	pte_unmap_unlock(pte, ptl);
	return 0;
}

#ifdef CONFIG_HUGETLB_PAGE
static int damon_young_hugetlb_entry(pte_t *pte, unsigned long hmask,
				     unsigned long addr, unsigned long end,
				     struct mm_walk *walk)
{
	struct damon_young_walk_private *priv = walk->private;
	struct hstate *h = hstate_vma(walk->vma);
	struct page *page;
	spinlock_t *ptl;
	pte_t entry;

	ptl = huge_pte_lock(h, walk->mm, pte);
	entry = huge_ptep_get(pte);
	if (!pte_present(entry))
		goto out;

	page = pte_page(entry);
	if (!page)
		goto out;

	get_page(page);

	if (pte_young(entry) || !page_is_idle(page) ||
	    mmu_notifier_test_young(walk->mm, addr)) {
		*priv->page_sz = huge_page_size(h);
		priv->young = true;
	}

	put_page(page);

out:
	spin_unlock(ptl);
	return 0;
}
#else
#define damon_young_hugetlb_entry NULL
#endif /* CONFIG_HUGETLB_PAGE */

static const struct mm_walk_ops damon_young_ops = {
	.pmd_entry = damon_young_pmd_entry,
	.hugetlb_entry = damon_young_hugetlb_entry,
};

static bool damon_va_young(struct mm_struct *mm, unsigned long addr,
		unsigned long *page_sz)
{
	struct damon_young_walk_private arg = {
		.page_sz = page_sz,
		.young = false,
	};

	mmap_read_lock(mm);
	walk_page_range(mm, addr, addr + 1, &damon_young_ops, &arg);
	mmap_read_unlock(mm);
	return arg.young;
}

/*
 * Check whether the region was accessed after the last preparation
 *
 * mm	'mm_struct' for the given virtual address space
 * r	the region to be checked
 */
static void __damon_va_check_access(struct damon_ctx *ctx,
			       struct mm_struct *mm, struct damon_region *r)
{
	static struct mm_struct *last_mm;
	static unsigned long last_addr;
	static unsigned long last_page_sz = PAGE_SIZE;
	static bool last_accessed;

	/* If the region is in the last checked page, reuse the result */
	if (mm == last_mm && (ALIGN_DOWN(last_addr, last_page_sz) ==
				ALIGN_DOWN(r->sampling_addr, last_page_sz))) {
		if (last_accessed)
			r->nr_accesses++;
		return;
	}

	last_accessed = damon_va_young(mm, r->sampling_addr, &last_page_sz);
	if (last_accessed)
		r->nr_accesses++;

	last_mm = mm;
	last_addr = r->sampling_addr;
}

static unsigned int damon_va_check_accesses(struct damon_ctx *ctx)
{
	struct damon_target *t;
	struct mm_struct *mm;
	struct damon_region *r;
	unsigned int max_nr_accesses = 0;

	damon_for_each_target(t, ctx) {
		mm = damon_get_mm(t);
		if (!mm)
			continue;
		damon_for_each_region(r, t) {
			__damon_va_check_access(ctx, mm, r);
			max_nr_accesses = max(r->nr_accesses, max_nr_accesses);
		}
		mmput(mm);
	}

	return max_nr_accesses;
}

/*
 * Functions for the target validity check and cleanup
 */

bool damon_va_target_valid(void *target)
{
	struct damon_target *t = target;
	struct task_struct *task;

	task = damon_get_task_struct(t);
	if (task) {
		put_task_struct(task);
		return true;
	}

	return false;
}

#ifndef CONFIG_ADVISE_SYSCALLS
static unsigned long damos_madvise(struct damon_target *target,
		struct damon_region *r, int behavior)
{
	return 0;
}
#else
static unsigned long damos_madvise(struct damon_target *target,
		struct damon_region *r, int behavior)
{
	struct mm_struct *mm;
	unsigned long start = PAGE_ALIGN(r->ar.start);
	unsigned long len = PAGE_ALIGN(r->ar.end - r->ar.start);
	unsigned long applied;

	mm = damon_get_mm(target);
	if (!mm)
		return 0;

	applied = do_madvise(mm, start, len, behavior) ? 0 : len;
	mmput(mm);

	return applied;
}
#endif	/* CONFIG_ADVISE_SYSCALLS */

static unsigned long damon_va_apply_scheme(struct damon_ctx *ctx,
		struct damon_target *t, struct damon_region *r,
		struct damos *scheme)
{
	int madv_action;

	switch (scheme->action) {
	case DAMOS_WILLNEED:
		madv_action = MADV_WILLNEED;
		break;
	case DAMOS_COLD:
		madv_action = MADV_COLD;
		break;
	case DAMOS_PAGEOUT:
		madv_action = MADV_PAGEOUT;
		break;
	case DAMOS_HUGEPAGE:
		madv_action = MADV_HUGEPAGE;
		break;
	case DAMOS_NOHUGEPAGE:
		madv_action = MADV_NOHUGEPAGE;
		break;
	case DAMOS_STAT:
		return 0;
	default:
		return 0;
	}

	return damos_madvise(t, r, madv_action);
}

static int damon_va_scheme_score(struct damon_ctx *context,
		struct damon_target *t, struct damon_region *r,
		struct damos *scheme)
{

	switch (scheme->action) {
	case DAMOS_PAGEOUT:
		return damon_pageout_score(context, r, scheme);
	default:
		break;
	}

	return DAMOS_MAX_SCORE;
}

void damon_va_set_primitives(struct damon_ctx *ctx)
{
	ctx->primitive.init = damon_va_init;
	ctx->primitive.update = damon_va_update;
	ctx->primitive.prepare_access_checks = damon_va_prepare_access_checks;
	ctx->primitive.check_accesses = damon_va_check_accesses;
	ctx->primitive.reset_aggregated = NULL;
	ctx->primitive.target_valid = damon_va_target_valid;
	ctx->primitive.cleanup = NULL;
	ctx->primitive.apply_scheme = damon_va_apply_scheme;
	ctx->primitive.get_scheme_score = damon_va_scheme_score;
}

#include "vaddr-test.h"<|MERGE_RESOLUTION|>--- conflicted
+++ resolved
@@ -367,34 +367,8 @@
 	}
 }
 
-<<<<<<< HEAD
 static int damon_mkold_pmd_entry(pmd_t *pmd, unsigned long addr,
 		unsigned long next, struct mm_walk *walk)
-=======
-/*
- * Get an online page for a pfn if it's in the LRU list.  Otherwise, returns
- * NULL.
- *
- * The body of this function is stolen from the 'page_idle_get_page()'.  We
- * steal rather than reuse it because the code is quite simple.
- */
-static struct page *damon_get_page(unsigned long pfn)
-{
-	struct page *page = pfn_to_online_page(pfn);
-
-	if (!page || !PageLRU(page) || !get_page_unless_zero(page))
-		return NULL;
-
-	if (unlikely(!PageLRU(page))) {
-		put_page(page);
-		page = NULL;
-	}
-	return page;
-}
-
-static void damon_ptep_mkold(pte_t *pte, struct vm_area_struct *vma,
-			     unsigned long addr)
->>>>>>> cdd3cdb6
 {
 	pte_t *pte;
 	spinlock_t *ptl;
@@ -406,103 +380,6 @@
 			return 0;
 		}
 
-<<<<<<< HEAD
-		if (pmd_huge(*pmd)) {
-			damon_pmdp_mkold(pmd, walk->mm, addr);
-			spin_unlock(ptl);
-			return 0;
-		}
-		spin_unlock(ptl);
-	}
-
-	if (pmd_none(*pmd) || unlikely(pmd_bad(*pmd)))
-		return 0;
-	pte = pte_offset_map_lock(walk->mm, pmd, addr, &ptl);
-	if (!pte_present(*pte))
-		goto out;
-	damon_ptep_mkold(pte, walk->mm, addr);
-out:
-	pte_unmap_unlock(pte, ptl);
-	return 0;
-}
-
-#ifdef CONFIG_HUGETLB_PAGE
-static void damon_hugetlb_mkold(pte_t *pte, struct mm_struct *mm,
-				struct vm_area_struct *vma, unsigned long addr)
-=======
-	if (ptep_test_and_clear_young(vma, addr, pte))
-		referenced = true;
-
-#ifdef CONFIG_MMU_NOTIFIER
-	if (mmu_notifier_clear_young(vma->vm_mm, addr, addr + PAGE_SIZE))
-		referenced = true;
-#endif /* CONFIG_MMU_NOTIFIER */
-
-	if (referenced)
-		set_page_young(page);
-
-	set_page_idle(page);
-	put_page(page);
-}
-
-static void damon_pmdp_mkold(pmd_t *pmd, struct vm_area_struct *vma,
-			     unsigned long addr)
->>>>>>> cdd3cdb6
-{
-	bool referenced = false;
-	pte_t entry = huge_ptep_get(pte);
-	struct page *page = pte_page(entry);
-
-	if (!page)
-		return;
-
-<<<<<<< HEAD
-	get_page(page);
-
-	if (pte_young(entry)) {
-		referenced = true;
-		entry = pte_mkold(entry);
-		set_huge_pte_at(mm, addr, pte, entry);
-	}
-
-#ifdef CONFIG_MMU_NOTIFIER
-	if (mmu_notifier_clear_young(mm, addr,
-				     addr + huge_page_size(hstate_vma(vma))))
-=======
-	if (pmdp_test_and_clear_young(vma, addr, pmd))
-		referenced = true;
-
-#ifdef CONFIG_MMU_NOTIFIER
-	if (mmu_notifier_clear_young(vma->vm_mm, addr,
-				addr + ((1UL) << HPAGE_PMD_SHIFT)))
->>>>>>> cdd3cdb6
-		referenced = true;
-#endif /* CONFIG_MMU_NOTIFIER */
-
-	if (referenced)
-		set_page_young(page);
-
-	set_page_idle(page);
-	put_page(page);
-}
-
-static int damon_mkold_hugetlb_entry(pte_t *pte, unsigned long hmask,
-				     unsigned long addr, unsigned long end,
-				     struct mm_walk *walk)
-{
-	struct hstate *h = hstate_vma(walk->vma);
-	spinlock_t *ptl;
-	pte_t entry;
-
-	ptl = huge_pte_lock(h, walk->mm, pte);
-	entry = huge_ptep_get(pte);
-	if (!pte_present(entry))
-		goto out;
-
-<<<<<<< HEAD
-	damon_hugetlb_mkold(pte, walk->mm, walk->vma, addr);
-
-=======
 		if (pmd_huge(*pmd)) {
 			damon_pmdp_mkold(pmd, walk->vma, addr);
 			spin_unlock(ptl);
@@ -517,7 +394,58 @@
 	if (!pte_present(*pte))
 		goto out;
 	damon_ptep_mkold(pte, walk->vma, addr);
->>>>>>> cdd3cdb6
+out:
+	pte_unmap_unlock(pte, ptl);
+	return 0;
+}
+
+#ifdef CONFIG_HUGETLB_PAGE
+static void damon_hugetlb_mkold(pte_t *pte, struct mm_struct *mm,
+				struct vm_area_struct *vma, unsigned long addr)
+{
+	bool referenced = false;
+	pte_t entry = huge_ptep_get(pte);
+	struct page *page = pte_page(entry);
+
+	if (!page)
+		return;
+
+	get_page(page);
+
+	if (pte_young(entry)) {
+		referenced = true;
+		entry = pte_mkold(entry);
+		set_huge_pte_at(mm, addr, pte, entry);
+	}
+
+#ifdef CONFIG_MMU_NOTIFIER
+	if (mmu_notifier_clear_young(mm, addr,
+				     addr + huge_page_size(hstate_vma(vma))))
+		referenced = true;
+#endif /* CONFIG_MMU_NOTIFIER */
+
+	if (referenced)
+		set_page_young(page);
+
+	set_page_idle(page);
+	put_page(page);
+}
+
+static int damon_mkold_hugetlb_entry(pte_t *pte, unsigned long hmask,
+				     unsigned long addr, unsigned long end,
+				     struct mm_walk *walk)
+{
+	struct hstate *h = hstate_vma(walk->vma);
+	spinlock_t *ptl;
+	pte_t entry;
+
+	ptl = huge_pte_lock(h, walk->mm, pte);
+	entry = huge_ptep_get(pte);
+	if (!pte_present(entry))
+		goto out;
+
+	damon_hugetlb_mkold(pte, walk->mm, walk->vma, addr);
+
 out:
 	spin_unlock(ptl);
 	return 0;
