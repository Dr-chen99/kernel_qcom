/*
 * pSeries NUMA support
 *
 * Copyright (C) 2002 Anton Blanchard <anton@au.ibm.com>, IBM
 *
 * This program is free software; you can redistribute it and/or
 * modify it under the terms of the GNU General Public License
 * as published by the Free Software Foundation; either version
 * 2 of the License, or (at your option) any later version.
 */
#define pr_fmt(fmt) "numa: " fmt

#include <linux/threads.h>
#include <linux/bootmem.h>
#include <linux/init.h>
#include <linux/mm.h>
#include <linux/mmzone.h>
#include <linux/export.h>
#include <linux/nodemask.h>
#include <linux/cpu.h>
#include <linux/notifier.h>
#include <linux/memblock.h>
#include <linux/of.h>
#include <linux/pfn.h>
#include <linux/cpuset.h>
#include <linux/node.h>
#include <linux/stop_machine.h>
#include <linux/proc_fs.h>
#include <linux/seq_file.h>
#include <linux/uaccess.h>
#include <linux/slab.h>
#include <asm/cputhreads.h>
#include <asm/sparsemem.h>
#include <asm/prom.h>
#include <asm/smp.h>
#include <asm/cputhreads.h>
#include <asm/topology.h>
#include <asm/firmware.h>
#include <asm/paca.h>
#include <asm/hvcall.h>
#include <asm/setup.h>
#include <asm/vdso.h>

static int numa_enabled = 1;

static char *cmdline __initdata;

static int numa_debug;
#define dbg(args...) if (numa_debug) { printk(KERN_INFO args); }

int numa_cpu_lookup_table[NR_CPUS];
cpumask_var_t node_to_cpumask_map[MAX_NUMNODES];
struct pglist_data *node_data[MAX_NUMNODES];

EXPORT_SYMBOL(numa_cpu_lookup_table);
EXPORT_SYMBOL(node_to_cpumask_map);
EXPORT_SYMBOL(node_data);

static int min_common_depth;
static int n_mem_addr_cells, n_mem_size_cells;
static int form1_affinity;

#define MAX_DISTANCE_REF_POINTS 4
static int distance_ref_points_depth;
static const __be32 *distance_ref_points;
static int distance_lookup_table[MAX_NUMNODES][MAX_DISTANCE_REF_POINTS];

/*
 * Allocate node_to_cpumask_map based on number of available nodes
 * Requires node_possible_map to be valid.
 *
 * Note: cpumask_of_node() is not valid until after this is done.
 */
static void __init setup_node_to_cpumask_map(void)
{
	unsigned int node;

	/* setup nr_node_ids if not done yet */
	if (nr_node_ids == MAX_NUMNODES)
		setup_nr_node_ids();

	/* allocate the map */
	for_each_node(node)
		alloc_bootmem_cpumask_var(&node_to_cpumask_map[node]);

	/* cpumask_of_node() will now work */
	dbg("Node to cpumask map for %d nodes\n", nr_node_ids);
}

static int __init fake_numa_create_new_node(unsigned long end_pfn,
						unsigned int *nid)
{
	unsigned long long mem;
	char *p = cmdline;
	static unsigned int fake_nid;
	static unsigned long long curr_boundary;

	/*
	 * Modify node id, iff we started creating NUMA nodes
	 * We want to continue from where we left of the last time
	 */
	if (fake_nid)
		*nid = fake_nid;
	/*
	 * In case there are no more arguments to parse, the
	 * node_id should be the same as the last fake node id
	 * (we've handled this above).
	 */
	if (!p)
		return 0;

	mem = memparse(p, &p);
	if (!mem)
		return 0;

	if (mem < curr_boundary)
		return 0;

	curr_boundary = mem;

	if ((end_pfn << PAGE_SHIFT) > mem) {
		/*
		 * Skip commas and spaces
		 */
		while (*p == ',' || *p == ' ' || *p == '\t')
			p++;

		cmdline = p;
		fake_nid++;
		*nid = fake_nid;
		dbg("created new fake_node with id %d\n", fake_nid);
		return 1;
	}
	return 0;
}

static void reset_numa_cpu_lookup_table(void)
{
	unsigned int cpu;

	for_each_possible_cpu(cpu)
		numa_cpu_lookup_table[cpu] = -1;
}

static void update_numa_cpu_lookup_table(unsigned int cpu, int node)
{
	numa_cpu_lookup_table[cpu] = node;
}

static void map_cpu_to_node(int cpu, int node)
{
	update_numa_cpu_lookup_table(cpu, node);

	dbg("adding cpu %d to node %d\n", cpu, node);

	if (!(cpumask_test_cpu(cpu, node_to_cpumask_map[node])))
		cpumask_set_cpu(cpu, node_to_cpumask_map[node]);
}

#if defined(CONFIG_HOTPLUG_CPU) || defined(CONFIG_PPC_SPLPAR)
static void unmap_cpu_from_node(unsigned long cpu)
{
	int node = numa_cpu_lookup_table[cpu];

	dbg("removing cpu %lu from node %d\n", cpu, node);

	if (cpumask_test_cpu(cpu, node_to_cpumask_map[node])) {
		cpumask_clear_cpu(cpu, node_to_cpumask_map[node]);
	} else {
		printk(KERN_ERR "WARNING: cpu %lu not found in node %d\n",
		       cpu, node);
	}
}
#endif /* CONFIG_HOTPLUG_CPU || CONFIG_PPC_SPLPAR */

/* must hold reference to node during call */
static const __be32 *of_get_associativity(struct device_node *dev)
{
	return of_get_property(dev, "ibm,associativity", NULL);
}

/*
 * Returns the property linux,drconf-usable-memory if
 * it exists (the property exists only in kexec/kdump kernels,
 * added by kexec-tools)
 */
static const __be32 *of_get_usable_memory(struct device_node *memory)
{
	const __be32 *prop;
	u32 len;
	prop = of_get_property(memory, "linux,drconf-usable-memory", &len);
	if (!prop || len < sizeof(unsigned int))
		return NULL;
	return prop;
}

int __node_distance(int a, int b)
{
	int i;
	int distance = LOCAL_DISTANCE;

	if (!form1_affinity)
		return ((a == b) ? LOCAL_DISTANCE : REMOTE_DISTANCE);

	for (i = 0; i < distance_ref_points_depth; i++) {
		if (distance_lookup_table[a][i] == distance_lookup_table[b][i])
			break;

		/* Double the distance for each NUMA level */
		distance *= 2;
	}

	return distance;
}
EXPORT_SYMBOL(__node_distance);

static void initialize_distance_lookup_table(int nid,
		const __be32 *associativity)
{
	int i;

	if (!form1_affinity)
		return;

	for (i = 0; i < distance_ref_points_depth; i++) {
		const __be32 *entry;

		entry = &associativity[be32_to_cpu(distance_ref_points[i]) - 1];
		distance_lookup_table[nid][i] = of_read_number(entry, 1);
	}
}

/* Returns nid in the range [0..MAX_NUMNODES-1], or -1 if no useful numa
 * info is found.
 */
static int associativity_to_nid(const __be32 *associativity)
{
	int nid = -1;

	if (min_common_depth == -1)
		goto out;

	if (of_read_number(associativity, 1) >= min_common_depth)
		nid = of_read_number(&associativity[min_common_depth], 1);

	/* POWER4 LPAR uses 0xffff as invalid node */
	if (nid == 0xffff || nid >= MAX_NUMNODES)
		nid = -1;

	if (nid > 0 &&
		of_read_number(associativity, 1) >= distance_ref_points_depth) {
		/*
		 * Skip the length field and send start of associativity array
		 */
		initialize_distance_lookup_table(nid, associativity + 1);
	}

out:
	return nid;
}

/* Returns the nid associated with the given device tree node,
 * or -1 if not found.
 */
static int of_node_to_nid_single(struct device_node *device)
{
	int nid = -1;
	const __be32 *tmp;

	tmp = of_get_associativity(device);
	if (tmp)
		nid = associativity_to_nid(tmp);
	return nid;
}

/* Walk the device tree upwards, looking for an associativity id */
int of_node_to_nid(struct device_node *device)
{
	int nid = -1;

	of_node_get(device);
	while (device) {
		nid = of_node_to_nid_single(device);
		if (nid != -1)
			break;

		device = of_get_next_parent(device);
	}
	of_node_put(device);

	return nid;
}
EXPORT_SYMBOL(of_node_to_nid);

static int __init find_min_common_depth(void)
{
	int depth;
	struct device_node *root;

	if (firmware_has_feature(FW_FEATURE_OPAL))
		root = of_find_node_by_path("/ibm,opal");
	else
		root = of_find_node_by_path("/rtas");
	if (!root)
		root = of_find_node_by_path("/");

	/*
	 * This property is a set of 32-bit integers, each representing
	 * an index into the ibm,associativity nodes.
	 *
	 * With form 0 affinity the first integer is for an SMP configuration
	 * (should be all 0's) and the second is for a normal NUMA
	 * configuration. We have only one level of NUMA.
	 *
	 * With form 1 affinity the first integer is the most significant
	 * NUMA boundary and the following are progressively less significant
	 * boundaries. There can be more than one level of NUMA.
	 */
	distance_ref_points = of_get_property(root,
					"ibm,associativity-reference-points",
					&distance_ref_points_depth);

	if (!distance_ref_points) {
		dbg("NUMA: ibm,associativity-reference-points not found.\n");
		goto err;
	}

	distance_ref_points_depth /= sizeof(int);

	if (firmware_has_feature(FW_FEATURE_OPAL) ||
	    firmware_has_feature(FW_FEATURE_TYPE1_AFFINITY)) {
		dbg("Using form 1 affinity\n");
		form1_affinity = 1;
	}

	if (form1_affinity) {
		depth = of_read_number(distance_ref_points, 1);
	} else {
		if (distance_ref_points_depth < 2) {
			printk(KERN_WARNING "NUMA: "
				"short ibm,associativity-reference-points\n");
			goto err;
		}

		depth = of_read_number(&distance_ref_points[1], 1);
	}

	/*
	 * Warn and cap if the hardware supports more than
	 * MAX_DISTANCE_REF_POINTS domains.
	 */
	if (distance_ref_points_depth > MAX_DISTANCE_REF_POINTS) {
		printk(KERN_WARNING "NUMA: distance array capped at "
			"%d entries\n", MAX_DISTANCE_REF_POINTS);
		distance_ref_points_depth = MAX_DISTANCE_REF_POINTS;
	}

	of_node_put(root);
	return depth;

err:
	of_node_put(root);
	return -1;
}

static void __init get_n_mem_cells(int *n_addr_cells, int *n_size_cells)
{
	struct device_node *memory = NULL;

	memory = of_find_node_by_type(memory, "memory");
	if (!memory)
		panic("numa.c: No memory nodes found!");

	*n_addr_cells = of_n_addr_cells(memory);
	*n_size_cells = of_n_size_cells(memory);
	of_node_put(memory);
}

static unsigned long read_n_cells(int n, const __be32 **buf)
{
	unsigned long result = 0;

	while (n--) {
		result = (result << 32) | of_read_number(*buf, 1);
		(*buf)++;
	}
	return result;
}

/*
 * Read the next memblock list entry from the ibm,dynamic-memory property
 * and return the information in the provided of_drconf_cell structure.
 */
static void read_drconf_cell(struct of_drconf_cell *drmem, const __be32 **cellp)
{
	const __be32 *cp;

	drmem->base_addr = read_n_cells(n_mem_addr_cells, cellp);

	cp = *cellp;
	drmem->drc_index = of_read_number(cp, 1);
	drmem->reserved = of_read_number(&cp[1], 1);
	drmem->aa_index = of_read_number(&cp[2], 1);
	drmem->flags = of_read_number(&cp[3], 1);

	*cellp = cp + 4;
}

/*
 * Retrieve and validate the ibm,dynamic-memory property of the device tree.
 *
 * The layout of the ibm,dynamic-memory property is a number N of memblock
 * list entries followed by N memblock list entries.  Each memblock list entry
 * contains information as laid out in the of_drconf_cell struct above.
 */
static int of_get_drconf_memory(struct device_node *memory, const __be32 **dm)
{
	const __be32 *prop;
	u32 len, entries;

	prop = of_get_property(memory, "ibm,dynamic-memory", &len);
	if (!prop || len < sizeof(unsigned int))
		return 0;

	entries = of_read_number(prop++, 1);

	/* Now that we know the number of entries, revalidate the size
	 * of the property read in to ensure we have everything
	 */
	if (len < (entries * (n_mem_addr_cells + 4) + 1) * sizeof(unsigned int))
		return 0;

	*dm = prop;
	return entries;
}

/*
 * Retrieve and validate the ibm,lmb-size property for drconf memory
 * from the device tree.
 */
static u64 of_get_lmb_size(struct device_node *memory)
{
	const __be32 *prop;
	u32 len;

	prop = of_get_property(memory, "ibm,lmb-size", &len);
	if (!prop || len < sizeof(unsigned int))
		return 0;

	return read_n_cells(n_mem_size_cells, &prop);
}

struct assoc_arrays {
	u32	n_arrays;
	u32	array_sz;
	const __be32 *arrays;
};

/*
 * Retrieve and validate the list of associativity arrays for drconf
 * memory from the ibm,associativity-lookup-arrays property of the
 * device tree..
 *
 * The layout of the ibm,associativity-lookup-arrays property is a number N
 * indicating the number of associativity arrays, followed by a number M
 * indicating the size of each associativity array, followed by a list
 * of N associativity arrays.
 */
static int of_get_assoc_arrays(struct device_node *memory,
			       struct assoc_arrays *aa)
{
	const __be32 *prop;
	u32 len;

	prop = of_get_property(memory, "ibm,associativity-lookup-arrays", &len);
	if (!prop || len < 2 * sizeof(unsigned int))
		return -1;

	aa->n_arrays = of_read_number(prop++, 1);
	aa->array_sz = of_read_number(prop++, 1);

	/* Now that we know the number of arrays and size of each array,
	 * revalidate the size of the property read in.
	 */
	if (len < (aa->n_arrays * aa->array_sz + 2) * sizeof(unsigned int))
		return -1;

	aa->arrays = prop;
	return 0;
}

/*
 * This is like of_node_to_nid_single() for memory represented in the
 * ibm,dynamic-reconfiguration-memory node.
 */
static int of_drconf_to_nid_single(struct of_drconf_cell *drmem,
				   struct assoc_arrays *aa)
{
	int default_nid = 0;
	int nid = default_nid;
	int index;

	if (min_common_depth > 0 && min_common_depth <= aa->array_sz &&
	    !(drmem->flags & DRCONF_MEM_AI_INVALID) &&
	    drmem->aa_index < aa->n_arrays) {
		index = drmem->aa_index * aa->array_sz + min_common_depth - 1;
		nid = of_read_number(&aa->arrays[index], 1);

		if (nid == 0xffff || nid >= MAX_NUMNODES)
			nid = default_nid;

		if (nid > 0) {
			index = drmem->aa_index * aa->array_sz;
			initialize_distance_lookup_table(nid,
							&aa->arrays[index]);
		}
	}

	return nid;
}

/*
 * Figure out to which domain a cpu belongs and stick it there.
 * Return the id of the domain used.
 */
static int numa_setup_cpu(unsigned long lcpu)
{
	int nid = -1;
	struct device_node *cpu;

	/*
	 * If a valid cpu-to-node mapping is already available, use it
	 * directly instead of querying the firmware, since it represents
	 * the most recent mapping notified to us by the platform (eg: VPHN).
	 */
	if ((nid = numa_cpu_lookup_table[lcpu]) >= 0) {
		map_cpu_to_node(lcpu, nid);
		return nid;
	}

	cpu = of_get_cpu_node(lcpu, NULL);

	if (!cpu) {
		WARN_ON(1);
		if (cpu_present(lcpu))
			goto out_present;
		else
			goto out;
	}

	nid = of_node_to_nid_single(cpu);

out_present:
	if (nid < 0 || !node_online(nid))
		nid = first_online_node;

	map_cpu_to_node(lcpu, nid);
	of_node_put(cpu);
out:
	return nid;
}

static void verify_cpu_node_mapping(int cpu, int node)
{
	int base, sibling, i;

	/* Verify that all the threads in the core belong to the same node */
	base = cpu_first_thread_sibling(cpu);

	for (i = 0; i < threads_per_core; i++) {
		sibling = base + i;

		if (sibling == cpu || cpu_is_offline(sibling))
			continue;

		if (cpu_to_node(sibling) != node) {
			WARN(1, "CPU thread siblings %d and %d don't belong"
				" to the same node!\n", cpu, sibling);
			break;
		}
	}
}

/* Must run before sched domains notifier. */
static int ppc_numa_cpu_prepare(unsigned int cpu)
{
	int nid;

	nid = numa_setup_cpu(cpu);
	verify_cpu_node_mapping(cpu, nid);
	return 0;
}

static int ppc_numa_cpu_dead(unsigned int cpu)
{
#ifdef CONFIG_HOTPLUG_CPU
	unmap_cpu_from_node(cpu);
#endif
	return 0;
}

/*
 * Check and possibly modify a memory region to enforce the memory limit.
 *
 * Returns the size the region should have to enforce the memory limit.
 * This will either be the original value of size, a truncated value,
 * or zero. If the returned value of size is 0 the region should be
 * discarded as it lies wholly above the memory limit.
 */
static unsigned long __init numa_enforce_memory_limit(unsigned long start,
						      unsigned long size)
{
	/*
	 * We use memblock_end_of_DRAM() in here instead of memory_limit because
	 * we've already adjusted it for the limit and it takes care of
	 * having memory holes below the limit.  Also, in the case of
	 * iommu_is_off, memory_limit is not set but is implicitly enforced.
	 */

	if (start + size <= memblock_end_of_DRAM())
		return size;

	if (start >= memblock_end_of_DRAM())
		return 0;

	return memblock_end_of_DRAM() - start;
}

/*
 * Reads the counter for a given entry in
 * linux,drconf-usable-memory property
 */
static inline int __init read_usm_ranges(const __be32 **usm)
{
	/*
	 * For each lmb in ibm,dynamic-memory a corresponding
	 * entry in linux,drconf-usable-memory property contains
	 * a counter followed by that many (base, size) duple.
	 * read the counter from linux,drconf-usable-memory
	 */
	return read_n_cells(n_mem_size_cells, usm);
}

/*
 * Extract NUMA information from the ibm,dynamic-reconfiguration-memory
 * node.  This assumes n_mem_{addr,size}_cells have been set.
 */
static void __init parse_drconf_memory(struct device_node *memory)
{
	const __be32 *uninitialized_var(dm), *usm;
	unsigned int n, rc, ranges, is_kexec_kdump = 0;
	unsigned long lmb_size, base, size, sz;
	int nid;
	struct assoc_arrays aa = { .arrays = NULL };

	n = of_get_drconf_memory(memory, &dm);
	if (!n)
		return;

	lmb_size = of_get_lmb_size(memory);
	if (!lmb_size)
		return;

	rc = of_get_assoc_arrays(memory, &aa);
	if (rc)
		return;

	/* check if this is a kexec/kdump kernel */
	usm = of_get_usable_memory(memory);
	if (usm != NULL)
		is_kexec_kdump = 1;

	for (; n != 0; --n) {
		struct of_drconf_cell drmem;

		read_drconf_cell(&drmem, &dm);

		/* skip this block if the reserved bit is set in flags (0x80)
		   or if the block is not assigned to this partition (0x8) */
		if ((drmem.flags & DRCONF_MEM_RESERVED)
		    || !(drmem.flags & DRCONF_MEM_ASSIGNED))
			continue;

		base = drmem.base_addr;
		size = lmb_size;
		ranges = 1;

		if (is_kexec_kdump) {
			ranges = read_usm_ranges(&usm);
			if (!ranges) /* there are no (base, size) duple */
				continue;
		}
		do {
			if (is_kexec_kdump) {
				base = read_n_cells(n_mem_addr_cells, &usm);
				size = read_n_cells(n_mem_size_cells, &usm);
			}
			nid = of_drconf_to_nid_single(&drmem, &aa);
			fake_numa_create_new_node(
				((base + size) >> PAGE_SHIFT),
					   &nid);
			node_set_online(nid);
			sz = numa_enforce_memory_limit(base, size);
			if (sz)
				memblock_set_node(base, sz,
						  &memblock.memory, nid);
		} while (--ranges);
	}
}

static int __init parse_numa_properties(void)
{
	struct device_node *memory;
	int default_nid = 0;
	unsigned long i;

	if (numa_enabled == 0) {
		printk(KERN_WARNING "NUMA disabled by user\n");
		return -1;
	}

	min_common_depth = find_min_common_depth();

	if (min_common_depth < 0)
		return min_common_depth;

	dbg("NUMA associativity depth for CPU/Memory: %d\n", min_common_depth);

	/*
	 * Even though we connect cpus to numa domains later in SMP
	 * init, we need to know the node ids now. This is because
	 * each node to be onlined must have NODE_DATA etc backing it.
	 */
	for_each_present_cpu(i) {
		struct device_node *cpu;
		int nid;

		cpu = of_get_cpu_node(i, NULL);
		BUG_ON(!cpu);
		nid = of_node_to_nid_single(cpu);
		of_node_put(cpu);

		/*
		 * Don't fall back to default_nid yet -- we will plug
		 * cpus into nodes once the memory scan has discovered
		 * the topology.
		 */
		if (nid < 0)
			continue;
		node_set_online(nid);
	}

	get_n_mem_cells(&n_mem_addr_cells, &n_mem_size_cells);

	for_each_node_by_type(memory, "memory") {
		unsigned long start;
		unsigned long size;
		int nid;
		int ranges;
		const __be32 *memcell_buf;
		unsigned int len;

		memcell_buf = of_get_property(memory,
			"linux,usable-memory", &len);
		if (!memcell_buf || len <= 0)
			memcell_buf = of_get_property(memory, "reg", &len);
		if (!memcell_buf || len <= 0)
			continue;

		/* ranges in cell */
		ranges = (len >> 2) / (n_mem_addr_cells + n_mem_size_cells);
new_range:
		/* these are order-sensitive, and modify the buffer pointer */
		start = read_n_cells(n_mem_addr_cells, &memcell_buf);
		size = read_n_cells(n_mem_size_cells, &memcell_buf);

		/*
		 * Assumption: either all memory nodes or none will
		 * have associativity properties.  If none, then
		 * everything goes to default_nid.
		 */
		nid = of_node_to_nid_single(memory);
		if (nid < 0)
			nid = default_nid;

		fake_numa_create_new_node(((start + size) >> PAGE_SHIFT), &nid);
		node_set_online(nid);

		size = numa_enforce_memory_limit(start, size);
		if (size)
			memblock_set_node(start, size, &memblock.memory, nid);

		if (--ranges)
			goto new_range;
	}

	/*
	 * Now do the same thing for each MEMBLOCK listed in the
	 * ibm,dynamic-memory property in the
	 * ibm,dynamic-reconfiguration-memory node.
	 */
	memory = of_find_node_by_path("/ibm,dynamic-reconfiguration-memory");
	if (memory)
		parse_drconf_memory(memory);

	return 0;
}

static void __init setup_nonnuma(void)
{
	unsigned long top_of_ram = memblock_end_of_DRAM();
	unsigned long total_ram = memblock_phys_mem_size();
	unsigned long start_pfn, end_pfn;
	unsigned int nid = 0;
	struct memblock_region *reg;

	printk(KERN_DEBUG "Top of RAM: 0x%lx, Total RAM: 0x%lx\n",
	       top_of_ram, total_ram);
	printk(KERN_DEBUG "Memory hole size: %ldMB\n",
	       (top_of_ram - total_ram) >> 20);

	for_each_memblock(memory, reg) {
		start_pfn = memblock_region_memory_base_pfn(reg);
		end_pfn = memblock_region_memory_end_pfn(reg);

		fake_numa_create_new_node(end_pfn, &nid);
		memblock_set_node(PFN_PHYS(start_pfn),
				  PFN_PHYS(end_pfn - start_pfn),
				  &memblock.memory, nid);
		node_set_online(nid);
	}
}

void __init dump_numa_cpu_topology(void)
{
	unsigned int node;
	unsigned int cpu, count;

	if (min_common_depth == -1 || !numa_enabled)
		return;

	for_each_online_node(node) {
		pr_info("Node %d CPUs:", node);

		count = 0;
		/*
		 * If we used a CPU iterator here we would miss printing
		 * the holes in the cpumap.
		 */
		for (cpu = 0; cpu < nr_cpu_ids; cpu++) {
			if (cpumask_test_cpu(cpu,
					node_to_cpumask_map[node])) {
				if (count == 0)
					pr_cont(" %u", cpu);
				++count;
			} else {
				if (count > 1)
					pr_cont("-%u", cpu - 1);
				count = 0;
			}
		}

		if (count > 1)
			pr_cont("-%u", nr_cpu_ids - 1);
		pr_cont("\n");
	}
}

/* Initialize NODE_DATA for a node on the local memory */
static void __init setup_node_data(int nid, u64 start_pfn, u64 end_pfn)
{
	u64 spanned_pages = end_pfn - start_pfn;
	const size_t nd_size = roundup(sizeof(pg_data_t), SMP_CACHE_BYTES);
	u64 nd_pa;
	void *nd;
	int tnid;

	nd_pa = memblock_alloc_try_nid(nd_size, SMP_CACHE_BYTES, nid);
	nd = __va(nd_pa);

	/* report and initialize */
	pr_info("  NODE_DATA [mem %#010Lx-%#010Lx]\n",
		nd_pa, nd_pa + nd_size - 1);
	tnid = early_pfn_to_nid(nd_pa >> PAGE_SHIFT);
	if (tnid != nid)
		pr_info("    NODE_DATA(%d) on node %d\n", nid, tnid);

	node_data[nid] = nd;
	memset(NODE_DATA(nid), 0, sizeof(pg_data_t));
	NODE_DATA(nid)->node_id = nid;
	NODE_DATA(nid)->node_start_pfn = start_pfn;
	NODE_DATA(nid)->node_spanned_pages = spanned_pages;
}

void __init initmem_init(void)
{
	int nid, cpu;

	max_low_pfn = memblock_end_of_DRAM() >> PAGE_SHIFT;
	max_pfn = max_low_pfn;

	if (parse_numa_properties())
		setup_nonnuma();

	memblock_dump_all();

	/*
	 * Reduce the possible NUMA nodes to the online NUMA nodes,
	 * since we do not support node hotplug. This ensures that  we
	 * lower the maximum NUMA node ID to what is actually present.
	 */
	nodes_and(node_possible_map, node_possible_map, node_online_map);

	for_each_online_node(nid) {
		unsigned long start_pfn, end_pfn;

		get_pfn_range_for_nid(nid, &start_pfn, &end_pfn);
		setup_node_data(nid, start_pfn, end_pfn);
		sparse_memory_present_with_active_regions(nid);
	}

	sparse_init();

	setup_node_to_cpumask_map();

	reset_numa_cpu_lookup_table();

	/*
	 * We need the numa_cpu_lookup_table to be accurate for all CPUs,
	 * even before we online them, so that we can use cpu_to_{node,mem}
	 * early in boot, cf. smp_prepare_cpus().
	 * _nocalls() + manual invocation is used because cpuhp is not yet
	 * initialized for the boot CPU.
	 */
	cpuhp_setup_state_nocalls(CPUHP_POWER_NUMA_PREPARE, "powerpc/numa:prepare",
				  ppc_numa_cpu_prepare, ppc_numa_cpu_dead);
	for_each_present_cpu(cpu)
		numa_setup_cpu(cpu);
}

static int __init early_numa(char *p)
{
	if (!p)
		return 0;

	if (strstr(p, "off"))
		numa_enabled = 0;

	if (strstr(p, "debug"))
		numa_debug = 1;

	p = strstr(p, "fake=");
	if (p)
		cmdline = p + strlen("fake=");

	return 0;
}
early_param("numa", early_numa);

static bool topology_updates_enabled = true;

static int __init early_topology_updates(char *p)
{
	if (!p)
		return 0;

	if (!strcmp(p, "off")) {
		pr_info("Disabling topology updates\n");
		topology_updates_enabled = false;
	}

	return 0;
}
early_param("topology_updates", early_topology_updates);

#ifdef CONFIG_MEMORY_HOTPLUG
/*
 * Find the node associated with a hot added memory section for
 * memory represented in the device tree by the property
 * ibm,dynamic-reconfiguration-memory/ibm,dynamic-memory.
 */
static int hot_add_drconf_scn_to_nid(struct device_node *memory,
				     unsigned long scn_addr)
{
	const __be32 *dm;
	unsigned int drconf_cell_cnt, rc;
	unsigned long lmb_size;
	struct assoc_arrays aa;
	int nid = -1;

	drconf_cell_cnt = of_get_drconf_memory(memory, &dm);
	if (!drconf_cell_cnt)
		return -1;

	lmb_size = of_get_lmb_size(memory);
	if (!lmb_size)
		return -1;

	rc = of_get_assoc_arrays(memory, &aa);
	if (rc)
		return -1;

	for (; drconf_cell_cnt != 0; --drconf_cell_cnt) {
		struct of_drconf_cell drmem;

		read_drconf_cell(&drmem, &dm);

		/* skip this block if it is reserved or not assigned to
		 * this partition */
		if ((drmem.flags & DRCONF_MEM_RESERVED)
		    || !(drmem.flags & DRCONF_MEM_ASSIGNED))
			continue;

		if ((scn_addr < drmem.base_addr)
		    || (scn_addr >= (drmem.base_addr + lmb_size)))
			continue;

		nid = of_drconf_to_nid_single(&drmem, &aa);
		break;
	}

	return nid;
}

/*
 * Find the node associated with a hot added memory section for memory
 * represented in the device tree as a node (i.e. memory@XXXX) for
 * each memblock.
 */
static int hot_add_node_scn_to_nid(unsigned long scn_addr)
{
	struct device_node *memory;
	int nid = -1;

	for_each_node_by_type(memory, "memory") {
		unsigned long start, size;
		int ranges;
		const __be32 *memcell_buf;
		unsigned int len;

		memcell_buf = of_get_property(memory, "reg", &len);
		if (!memcell_buf || len <= 0)
			continue;

		/* ranges in cell */
		ranges = (len >> 2) / (n_mem_addr_cells + n_mem_size_cells);

		while (ranges--) {
			start = read_n_cells(n_mem_addr_cells, &memcell_buf);
			size = read_n_cells(n_mem_size_cells, &memcell_buf);

			if ((scn_addr < start) || (scn_addr >= (start + size)))
				continue;

			nid = of_node_to_nid_single(memory);
			break;
		}

		if (nid >= 0)
			break;
	}

	of_node_put(memory);

	return nid;
}

/*
 * Find the node associated with a hot added memory section.  Section
 * corresponds to a SPARSEMEM section, not an MEMBLOCK.  It is assumed that
 * sections are fully contained within a single MEMBLOCK.
 */
int hot_add_scn_to_nid(unsigned long scn_addr)
{
	struct device_node *memory = NULL;
	int nid;

	if (!numa_enabled || (min_common_depth < 0))
		return first_online_node;

	memory = of_find_node_by_path("/ibm,dynamic-reconfiguration-memory");
	if (memory) {
		nid = hot_add_drconf_scn_to_nid(memory, scn_addr);
		of_node_put(memory);
	} else {
		nid = hot_add_node_scn_to_nid(scn_addr);
	}

	if (nid < 0 || !node_possible(nid))
		nid = first_online_node;

	return nid;
}

static u64 hot_add_drconf_memory_max(void)
{
	struct device_node *memory = NULL;
	struct device_node *dn = NULL;
	unsigned int drconf_cell_cnt = 0;
	u64 lmb_size = 0;
	const __be32 *dm = NULL;
	const __be64 *lrdr = NULL;
	struct of_drconf_cell drmem;

	dn = of_find_node_by_path("/rtas");
	if (dn) {
		lrdr = of_get_property(dn, "ibm,lrdr-capacity", NULL);
		of_node_put(dn);
		if (lrdr)
			return be64_to_cpup(lrdr);
	}

	memory = of_find_node_by_path("/ibm,dynamic-reconfiguration-memory");
	if (memory) {
		drconf_cell_cnt = of_get_drconf_memory(memory, &dm);
		lmb_size = of_get_lmb_size(memory);

		/* Advance to the last cell, each cell has 6 32 bit integers */
		dm += (drconf_cell_cnt - 1) * 6;
		read_drconf_cell(&drmem, &dm);
		of_node_put(memory);
		return drmem.base_addr + lmb_size;
	}
	return 0;
}

/*
 * memory_hotplug_max - return max address of memory that may be added
 *
 * This is currently only used on systems that support drconfig memory
 * hotplug.
 */
u64 memory_hotplug_max(void)
{
        return max(hot_add_drconf_memory_max(), memblock_end_of_DRAM());
}
#endif /* CONFIG_MEMORY_HOTPLUG */

/* Virtual Processor Home Node (VPHN) support */
#ifdef CONFIG_PPC_SPLPAR

#include "vphn.h"

struct topology_update_data {
	struct topology_update_data *next;
	unsigned int cpu;
	int old_nid;
	int new_nid;
};

static u8 vphn_cpu_change_counts[NR_CPUS][MAX_DISTANCE_REF_POINTS];
static cpumask_t cpu_associativity_changes_mask;
static int vphn_enabled;
static int prrn_enabled;
static void reset_topology_timer(void);

/*
 * Store the current values of the associativity change counters in the
 * hypervisor.
 */
static void setup_cpu_associativity_change_counters(void)
{
	int cpu;

	/* The VPHN feature supports a maximum of 8 reference points */
	BUILD_BUG_ON(MAX_DISTANCE_REF_POINTS > 8);

	for_each_possible_cpu(cpu) {
		int i;
		u8 *counts = vphn_cpu_change_counts[cpu];
		volatile u8 *hypervisor_counts = lppaca[cpu].vphn_assoc_counts;

		for (i = 0; i < distance_ref_points_depth; i++)
			counts[i] = hypervisor_counts[i];
	}
}

/*
 * The hypervisor maintains a set of 8 associativity change counters in
 * the VPA of each cpu that correspond to the associativity levels in the
 * ibm,associativity-reference-points property. When an associativity
 * level changes, the corresponding counter is incremented.
 *
 * Set a bit in cpu_associativity_changes_mask for each cpu whose home
 * node associativity levels have changed.
 *
 * Returns the number of cpus with unhandled associativity changes.
 */
static int update_cpu_associativity_changes_mask(void)
{
	int cpu;
	cpumask_t *changes = &cpu_associativity_changes_mask;

	for_each_possible_cpu(cpu) {
		int i, changed = 0;
		u8 *counts = vphn_cpu_change_counts[cpu];
		volatile u8 *hypervisor_counts = lppaca[cpu].vphn_assoc_counts;

		for (i = 0; i < distance_ref_points_depth; i++) {
			if (hypervisor_counts[i] != counts[i]) {
				counts[i] = hypervisor_counts[i];
				changed = 1;
			}
		}
		if (changed) {
			cpumask_or(changes, changes, cpu_sibling_mask(cpu));
			cpu = cpu_last_thread_sibling(cpu);
		}
	}

	return cpumask_weight(changes);
}

/*
 * Retrieve the new associativity information for a virtual processor's
 * home node.
 */
static long hcall_vphn(unsigned long cpu, __be32 *associativity)
{
	long rc;
	long retbuf[PLPAR_HCALL9_BUFSIZE] = {0};
	u64 flags = 1;
	int hwcpu = get_hard_smp_processor_id(cpu);

	rc = plpar_hcall9(H_HOME_NODE_ASSOCIATIVITY, retbuf, flags, hwcpu);
	vphn_unpack_associativity(retbuf, associativity);

	return rc;
}

static long vphn_get_associativity(unsigned long cpu,
					__be32 *associativity)
{
	long rc;

	rc = hcall_vphn(cpu, associativity);

	switch (rc) {
	case H_FUNCTION:
		printk(KERN_INFO
			"VPHN is not supported. Disabling polling...\n");
		stop_topology_update();
		break;
	case H_HARDWARE:
		printk(KERN_ERR
			"hcall_vphn() experienced a hardware fault "
			"preventing VPHN. Disabling polling...\n");
		stop_topology_update();
	}

	return rc;
}

/*
 * Update the CPU maps and sysfs entries for a single CPU when its NUMA
 * characteristics change. This function doesn't perform any locking and is
 * only safe to call from stop_machine().
 */
static int update_cpu_topology(void *data)
{
	struct topology_update_data *update;
	unsigned long cpu;

	if (!data)
		return -EINVAL;

	cpu = smp_processor_id();

	for (update = data; update; update = update->next) {
		int new_nid = update->new_nid;
		if (cpu != update->cpu)
			continue;

		unmap_cpu_from_node(cpu);
		map_cpu_to_node(cpu, new_nid);
		set_cpu_numa_node(cpu, new_nid);
		set_cpu_numa_mem(cpu, local_memory_node(new_nid));
		vdso_getcpu_init();
	}

	return 0;
}

static int update_lookup_table(void *data)
{
	struct topology_update_data *update;

	if (!data)
		return -EINVAL;

	/*
	 * Upon topology update, the numa-cpu lookup table needs to be updated
	 * for all threads in the core, including offline CPUs, to ensure that
	 * future hotplug operations respect the cpu-to-node associativity
	 * properly.
	 */
	for (update = data; update; update = update->next) {
		int nid, base, j;

		nid = update->new_nid;
		base = cpu_first_thread_sibling(update->cpu);

		for (j = 0; j < threads_per_core; j++) {
			update_numa_cpu_lookup_table(base + j, nid);
		}
	}

	return 0;
}

/*
 * Update the node maps and sysfs entries for each cpu whose home node
 * has changed. Returns 1 when the topology has changed, and 0 otherwise.
 *
 * cpus_locked says whether we already hold cpu_hotplug_lock.
 */
int numa_update_cpu_topology(bool cpus_locked)
{
	unsigned int cpu, sibling, changed = 0;
	struct topology_update_data *updates, *ud;
	__be32 associativity[VPHN_ASSOC_BUFSIZE] = {0};
	cpumask_t updated_cpus;
	struct device *dev;
	int weight, new_nid, i = 0;

	if (!prrn_enabled && !vphn_enabled)
		return 0;

	weight = cpumask_weight(&cpu_associativity_changes_mask);
	if (!weight)
		return 0;

	updates = kzalloc(weight * (sizeof(*updates)), GFP_KERNEL);
	if (!updates)
		return 0;

	cpumask_clear(&updated_cpus);

	for_each_cpu(cpu, &cpu_associativity_changes_mask) {
		/*
		 * If siblings aren't flagged for changes, updates list
		 * will be too short. Skip on this update and set for next
		 * update.
		 */
		if (!cpumask_subset(cpu_sibling_mask(cpu),
					&cpu_associativity_changes_mask)) {
			pr_info("Sibling bits not set for associativity "
					"change, cpu%d\n", cpu);
			cpumask_or(&cpu_associativity_changes_mask,
					&cpu_associativity_changes_mask,
					cpu_sibling_mask(cpu));
			cpu = cpu_last_thread_sibling(cpu);
			continue;
		}

		/* Use associativity from first thread for all siblings */
		vphn_get_associativity(cpu, associativity);
		new_nid = associativity_to_nid(associativity);
		if (new_nid < 0 || !node_online(new_nid))
			new_nid = first_online_node;

		if (new_nid == numa_cpu_lookup_table[cpu]) {
			cpumask_andnot(&cpu_associativity_changes_mask,
					&cpu_associativity_changes_mask,
					cpu_sibling_mask(cpu));
			cpu = cpu_last_thread_sibling(cpu);
			continue;
		}

		for_each_cpu(sibling, cpu_sibling_mask(cpu)) {
			ud = &updates[i++];
			ud->cpu = sibling;
			ud->new_nid = new_nid;
			ud->old_nid = numa_cpu_lookup_table[sibling];
			cpumask_set_cpu(sibling, &updated_cpus);
			if (i < weight)
				ud->next = &updates[i];
		}
		cpu = cpu_last_thread_sibling(cpu);
	}

	pr_debug("Topology update for the following CPUs:\n");
	if (cpumask_weight(&updated_cpus)) {
		for (ud = &updates[0]; ud; ud = ud->next) {
			pr_debug("cpu %d moving from node %d "
					  "to %d\n", ud->cpu,
					  ud->old_nid, ud->new_nid);
		}
	}

	/*
	 * In cases where we have nothing to update (because the updates list
	 * is too short or because the new topology is same as the old one),
	 * skip invoking update_cpu_topology() via stop-machine(). This is
	 * necessary (and not just a fast-path optimization) since stop-machine
	 * can end up electing a random CPU to run update_cpu_topology(), and
	 * thus trick us into setting up incorrect cpu-node mappings (since
	 * 'updates' is kzalloc()'ed).
	 *
	 * And for the similar reason, we will skip all the following updating.
	 */
	if (!cpumask_weight(&updated_cpus))
		goto out;

	if (cpus_locked)
		stop_machine_cpuslocked(update_cpu_topology, &updates[0],
					&updated_cpus);
	else
		stop_machine(update_cpu_topology, &updates[0], &updated_cpus);

	/*
	 * Update the numa-cpu lookup table with the new mappings, even for
	 * offline CPUs. It is best to perform this update from the stop-
	 * machine context.
	 */
	if (cpus_locked)
		stop_machine_cpuslocked(update_lookup_table, &updates[0],
					cpumask_of(raw_smp_processor_id()));
	else
		stop_machine(update_lookup_table, &updates[0],
			     cpumask_of(raw_smp_processor_id()));

	for (ud = &updates[0]; ud; ud = ud->next) {
		unregister_cpu_under_node(ud->cpu, ud->old_nid);
		register_cpu_under_node(ud->cpu, ud->new_nid);

		dev = get_cpu_device(ud->cpu);
		if (dev)
			kobject_uevent(&dev->kobj, KOBJ_CHANGE);
		cpumask_clear_cpu(ud->cpu, &cpu_associativity_changes_mask);
		changed = 1;
	}

out:
	kfree(updates);
	return changed;
}

int arch_update_cpu_topology(void)
{
<<<<<<< HEAD
	lockdep_assert_cpus_held();
=======
>>>>>>> bb176f67
	return numa_update_cpu_topology(true);
}

static void topology_work_fn(struct work_struct *work)
{
	rebuild_sched_domains();
}
static DECLARE_WORK(topology_work, topology_work_fn);

static void topology_schedule_update(void)
{
	schedule_work(&topology_work);
}

static void topology_timer_fn(unsigned long ignored)
{
	if (prrn_enabled && cpumask_weight(&cpu_associativity_changes_mask))
		topology_schedule_update();
	else if (vphn_enabled) {
		if (update_cpu_associativity_changes_mask() > 0)
			topology_schedule_update();
		reset_topology_timer();
	}
}
static struct timer_list topology_timer =
	TIMER_INITIALIZER(topology_timer_fn, 0, 0);

static void reset_topology_timer(void)
{
	topology_timer.data = 0;
	topology_timer.expires = jiffies + 60 * HZ;
	mod_timer(&topology_timer, topology_timer.expires);
}

#ifdef CONFIG_SMP

static void stage_topology_update(int core_id)
{
	cpumask_or(&cpu_associativity_changes_mask,
		&cpu_associativity_changes_mask, cpu_sibling_mask(core_id));
	reset_topology_timer();
}

static int dt_update_callback(struct notifier_block *nb,
				unsigned long action, void *data)
{
	struct of_reconfig_data *update = data;
	int rc = NOTIFY_DONE;

	switch (action) {
	case OF_RECONFIG_UPDATE_PROPERTY:
		if (!of_prop_cmp(update->dn->type, "cpu") &&
		    !of_prop_cmp(update->prop->name, "ibm,associativity")) {
			u32 core_id;
			of_property_read_u32(update->dn, "reg", &core_id);
			stage_topology_update(core_id);
			rc = NOTIFY_OK;
		}
		break;
	}

	return rc;
}

static struct notifier_block dt_update_nb = {
	.notifier_call = dt_update_callback,
};

#endif

/*
 * Start polling for associativity changes.
 */
int start_topology_update(void)
{
	int rc = 0;

	if (firmware_has_feature(FW_FEATURE_PRRN)) {
		if (!prrn_enabled) {
			prrn_enabled = 1;
			vphn_enabled = 0;
#ifdef CONFIG_SMP
			rc = of_reconfig_notifier_register(&dt_update_nb);
#endif
		}
	} else if (firmware_has_feature(FW_FEATURE_VPHN) &&
		   lppaca_shared_proc(get_lppaca())) {
		if (!vphn_enabled) {
			prrn_enabled = 0;
			vphn_enabled = 1;
			setup_cpu_associativity_change_counters();
			init_timer_deferrable(&topology_timer);
			reset_topology_timer();
		}
	}

	return rc;
}

/*
 * Disable polling for VPHN associativity changes.
 */
int stop_topology_update(void)
{
	int rc = 0;

	if (prrn_enabled) {
		prrn_enabled = 0;
#ifdef CONFIG_SMP
		rc = of_reconfig_notifier_unregister(&dt_update_nb);
#endif
	} else if (vphn_enabled) {
		vphn_enabled = 0;
		rc = del_timer_sync(&topology_timer);
	}

	return rc;
}

int prrn_is_enabled(void)
{
	return prrn_enabled;
}

static int topology_read(struct seq_file *file, void *v)
{
	if (vphn_enabled || prrn_enabled)
		seq_puts(file, "on\n");
	else
		seq_puts(file, "off\n");

	return 0;
}

static int topology_open(struct inode *inode, struct file *file)
{
	return single_open(file, topology_read, NULL);
}

static ssize_t topology_write(struct file *file, const char __user *buf,
			      size_t count, loff_t *off)
{
	char kbuf[4]; /* "on" or "off" plus null. */
	int read_len;

	read_len = count < 3 ? count : 3;
	if (copy_from_user(kbuf, buf, read_len))
		return -EINVAL;

	kbuf[read_len] = '\0';

	if (!strncmp(kbuf, "on", 2))
		start_topology_update();
	else if (!strncmp(kbuf, "off", 3))
		stop_topology_update();
	else
		return -EINVAL;

	return count;
}

static const struct file_operations topology_ops = {
	.read = seq_read,
	.write = topology_write,
	.open = topology_open,
	.release = single_release
};

static int topology_update_init(void)
{
	/* Do not poll for changes if disabled at boot */
	if (topology_updates_enabled)
		start_topology_update();

	if (!proc_create("powerpc/topology_updates", 0644, NULL, &topology_ops))
		return -ENOMEM;

	return 0;
}
device_initcall(topology_update_init);
#endif /* CONFIG_PPC_SPLPAR */<|MERGE_RESOLUTION|>--- conflicted
+++ resolved
@@ -1438,10 +1438,6 @@
 
 int arch_update_cpu_topology(void)
 {
-<<<<<<< HEAD
-	lockdep_assert_cpus_held();
-=======
->>>>>>> bb176f67
 	return numa_update_cpu_topology(true);
 }
 
