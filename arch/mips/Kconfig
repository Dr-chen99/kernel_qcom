--- conflicted
+++ resolved
@@ -504,13 +504,7 @@
 	select DMA_MAYBE_COHERENT
 	select GENERIC_ISA_DMA
 	select HAVE_PCSPKR_PLATFORM
-<<<<<<< HEAD
-	select HW_HAS_PCI
-=======
-	select IRQ_MIPS_CPU
-	select MIPS_GIC
 	select HAVE_PCI
->>>>>>> 5cfc879c
 	select I8253
 	select I8259
 	select IRQ_MIPS_CPU
