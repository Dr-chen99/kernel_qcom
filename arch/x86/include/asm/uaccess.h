/* SPDX-License-Identifier: GPL-2.0 */
#ifndef _ASM_X86_UACCESS_H
#define _ASM_X86_UACCESS_H
/*
 * User space memory access functions
 */
#include <linux/compiler.h>
#include <linux/kasan-checks.h>
#include <linux/string.h>
#include <asm/asm.h>
#include <asm/page.h>
#include <asm/smap.h>
#include <asm/extable.h>

/*
 * The fs value determines whether argument validity checking should be
 * performed or not.  If get_fs() == USER_DS, checking is performed, with
 * get_fs() == KERNEL_DS, checking is bypassed.
 *
 * For historical reasons, these macros are grossly misnamed.
 */

#define MAKE_MM_SEG(s)	((mm_segment_t) { (s) })

#define KERNEL_DS	MAKE_MM_SEG(-1UL)
#define USER_DS 	MAKE_MM_SEG(TASK_SIZE_MAX)

#define get_ds()	(KERNEL_DS)
#define get_fs()	(current->thread.addr_limit)
static inline void set_fs(mm_segment_t fs)
{
	current->thread.addr_limit = fs;
	/* On user-mode return, check fs is correct */
	set_thread_flag(TIF_FSCHECK);
}

#define segment_eq(a, b)	((a).seg == (b).seg)

#define user_addr_max() (current->thread.addr_limit.seg)
#define __addr_ok(addr) 	\
	((unsigned long __force)(addr) < user_addr_max())

/*
 * Test whether a block of memory is a valid user space address.
 * Returns 0 if the range is valid, nonzero otherwise.
 */
static inline bool __chk_range_not_ok(unsigned long addr, unsigned long size, unsigned long limit)
{
	/*
	 * If we have used "sizeof()" for the size,
	 * we know it won't overflow the limit (but
	 * it might overflow the 'addr', so it's
	 * important to subtract the size from the
	 * limit, not add it to the address).
	 */
	if (__builtin_constant_p(size))
		return unlikely(addr > limit - size);

	/* Arbitrary sizes? Be careful about overflow */
	addr += size;
	if (unlikely(addr < size))
		return true;
	return unlikely(addr > limit);
}

#define __range_not_ok(addr, size, limit)				\
({									\
	__chk_user_ptr(addr);						\
	__chk_range_not_ok((unsigned long __force)(addr), size, limit); \
})

#ifdef CONFIG_DEBUG_ATOMIC_SLEEP
# define WARN_ON_IN_IRQ()	WARN_ON_ONCE(!in_task())
#else
# define WARN_ON_IN_IRQ()
#endif

/**
 * access_ok: - Checks if a user space pointer is valid
 * @type: Type of access: %VERIFY_READ or %VERIFY_WRITE.  Note that
 *        %VERIFY_WRITE is a superset of %VERIFY_READ - if it is safe
 *        to write to a block, it is always safe to read from it.
 * @addr: User space pointer to start of block to check
 * @size: Size of block to check
 *
 * Context: User context only. This function may sleep if pagefaults are
 *          enabled.
 *
 * Checks if a pointer to a block of memory in user space is valid.
 *
 * Returns true (nonzero) if the memory block may be valid, false (zero)
 * if it is definitely invalid.
 *
 * Note that, depending on architecture, this function probably just
 * checks that the pointer is in the user space range - after calling
 * this function, memory access functions may still return -EFAULT.
 */
#define access_ok(type, addr, size)					\
({									\
	WARN_ON_IN_IRQ();						\
	likely(!__range_not_ok(addr, size, user_addr_max()));		\
})

/*
 * These are the main single-value transfer routines.  They automatically
 * use the right size if we just have the right pointer type.
 *
 * This gets kind of ugly. We want to return _two_ values in "get_user()"
 * and yet we don't want to do any pointers, because that is too much
 * of a performance impact. Thus we have a few rather ugly macros here,
 * and hide all the ugliness from the user.
 *
 * The "__xxx" versions of the user access functions are versions that
 * do not verify the address space, that must have been done previously
 * with a separate "access_ok()" call (this is used when we do multiple
 * accesses to the same area of user memory).
 */

extern int __get_user_1(void);
extern int __get_user_2(void);
extern int __get_user_4(void);
extern int __get_user_8(void);
extern int __get_user_bad(void);

#define __uaccess_begin() stac()
#define __uaccess_end()   clac()
#define __uaccess_begin_nospec()	\
({					\
	stac();				\
	barrier_nospec();		\
})

/*
 * This is a type: either unsigned long, if the argument fits into
 * that type, or otherwise unsigned long long.
 */
#define __inttype(x) \
__typeof__(__builtin_choose_expr(sizeof(x) > sizeof(0UL), 0ULL, 0UL))

/**
 * get_user: - Get a simple variable from user space.
 * @x:   Variable to store result.
 * @ptr: Source address, in user space.
 *
 * Context: User context only. This function may sleep if pagefaults are
 *          enabled.
 *
 * This macro copies a single simple variable from user space to kernel
 * space.  It supports simple types like char and int, but not larger
 * data types like structures or arrays.
 *
 * @ptr must have pointer-to-simple-variable type, and the result of
 * dereferencing @ptr must be assignable to @x without a cast.
 *
 * Returns zero on success, or -EFAULT on error.
 * On error, the variable @x is set to zero.
 */
/*
 * Careful: we have to cast the result to the type of the pointer
 * for sign reasons.
 *
 * The use of _ASM_DX as the register specifier is a bit of a
 * simplification, as gcc only cares about it as the starting point
 * and not size: for a 64-bit value it will use %ecx:%edx on 32 bits
 * (%ecx being the next register in gcc's x86 register sequence), and
 * %rdx on 64 bits.
 *
 * Clang/LLVM cares about the size of the register, but still wants
 * the base register for something that ends up being a pair.
 */
#define get_user(x, ptr)						\
({									\
	int __ret_gu;							\
	register __inttype(*(ptr)) __val_gu asm("%"_ASM_DX);		\
	__chk_user_ptr(ptr);						\
	might_fault();							\
	asm volatile("call __get_user_%P4"				\
		     : "=a" (__ret_gu), "=r" (__val_gu),		\
			ASM_CALL_CONSTRAINT				\
		     : "0" (ptr), "i" (sizeof(*(ptr))));		\
	(x) = (__force __typeof__(*(ptr))) __val_gu;			\
	__builtin_expect(__ret_gu, 0);					\
})

#define __put_user_x(size, x, ptr, __ret_pu)			\
	asm volatile("call __put_user_" #size : "=a" (__ret_pu)	\
		     : "0" ((typeof(*(ptr)))(x)), "c" (ptr) : "ebx")



#ifdef CONFIG_X86_32
#define __put_user_asm_u64(x, addr, err, errret)			\
	asm volatile("\n"						\
		     "1:	movl %%eax,0(%2)\n"			\
		     "2:	movl %%edx,4(%2)\n"			\
		     "3:"						\
		     ".section .fixup,\"ax\"\n"				\
		     "4:	movl %3,%0\n"				\
		     "	jmp 3b\n"					\
		     ".previous\n"					\
		     _ASM_EXTABLE(1b, 4b)				\
		     _ASM_EXTABLE(2b, 4b)				\
		     : "=r" (err)					\
		     : "A" (x), "r" (addr), "i" (errret), "0" (err))

#define __put_user_asm_ex_u64(x, addr)					\
	asm volatile("\n"						\
		     "1:	movl %%eax,0(%1)\n"			\
		     "2:	movl %%edx,4(%1)\n"			\
		     "3:"						\
		     _ASM_EXTABLE_EX(1b, 2b)				\
		     _ASM_EXTABLE_EX(2b, 3b)				\
		     : : "A" (x), "r" (addr))

#define __put_user_x8(x, ptr, __ret_pu)				\
	asm volatile("call __put_user_8" : "=a" (__ret_pu)	\
		     : "A" ((typeof(*(ptr)))(x)), "c" (ptr) : "ebx")
#else
#define __put_user_asm_u64(x, ptr, retval, errret) \
	__put_user_asm(x, ptr, retval, "q", "", "er", errret)
#define __put_user_asm_ex_u64(x, addr)	\
	__put_user_asm_ex(x, addr, "q", "", "er")
#define __put_user_x8(x, ptr, __ret_pu) __put_user_x(8, x, ptr, __ret_pu)
#endif

extern void __put_user_bad(void);

/*
 * Strange magic calling convention: pointer in %ecx,
 * value in %eax(:%edx), return value in %eax. clobbers %rbx
 */
extern void __put_user_1(void);
extern void __put_user_2(void);
extern void __put_user_4(void);
extern void __put_user_8(void);

/**
 * put_user: - Write a simple value into user space.
 * @x:   Value to copy to user space.
 * @ptr: Destination address, in user space.
 *
 * Context: User context only. This function may sleep if pagefaults are
 *          enabled.
 *
 * This macro copies a single simple value from kernel space to user
 * space.  It supports simple types like char and int, but not larger
 * data types like structures or arrays.
 *
 * @ptr must have pointer-to-simple-variable type, and @x must be assignable
 * to the result of dereferencing @ptr.
 *
 * Returns zero on success, or -EFAULT on error.
 */
#define put_user(x, ptr)					\
({								\
	int __ret_pu;						\
	__typeof__(*(ptr)) __pu_val;				\
	__chk_user_ptr(ptr);					\
	might_fault();						\
	__pu_val = x;						\
	switch (sizeof(*(ptr))) {				\
	case 1:							\
		__put_user_x(1, __pu_val, ptr, __ret_pu);	\
		break;						\
	case 2:							\
		__put_user_x(2, __pu_val, ptr, __ret_pu);	\
		break;						\
	case 4:							\
		__put_user_x(4, __pu_val, ptr, __ret_pu);	\
		break;						\
	case 8:							\
		__put_user_x8(__pu_val, ptr, __ret_pu);		\
		break;						\
	default:						\
		__put_user_x(X, __pu_val, ptr, __ret_pu);	\
		break;						\
	}							\
	__builtin_expect(__ret_pu, 0);				\
})

#define __put_user_size(x, ptr, size, retval, errret)			\
do {									\
	retval = 0;							\
	__chk_user_ptr(ptr);						\
	switch (size) {							\
	case 1:								\
		__put_user_asm(x, ptr, retval, "b", "b", "iq", errret);	\
		break;							\
	case 2:								\
		__put_user_asm(x, ptr, retval, "w", "w", "ir", errret);	\
		break;							\
	case 4:								\
		__put_user_asm(x, ptr, retval, "l", "k", "ir", errret);	\
		break;							\
	case 8:								\
		__put_user_asm_u64(x, ptr, retval, errret);		\
		break;							\
	default:							\
		__put_user_bad();					\
	}								\
} while (0)

/*
 * This doesn't do __uaccess_begin/end - the exception handling
 * around it must do that.
 */
#define __put_user_size_ex(x, ptr, size)				\
do {									\
	__chk_user_ptr(ptr);						\
	switch (size) {							\
	case 1:								\
		__put_user_asm_ex(x, ptr, "b", "b", "iq");		\
		break;							\
	case 2:								\
		__put_user_asm_ex(x, ptr, "w", "w", "ir");		\
		break;							\
	case 4:								\
		__put_user_asm_ex(x, ptr, "l", "k", "ir");		\
		break;							\
	case 8:								\
		__put_user_asm_ex_u64((__typeof__(*ptr))(x), ptr);	\
		break;							\
	default:							\
		__put_user_bad();					\
	}								\
} while (0)

#ifdef CONFIG_X86_32
#define __get_user_asm_u64(x, ptr, retval, errret)			\
({									\
	__typeof__(ptr) __ptr = (ptr);					\
	asm volatile("\n"					\
		     "1:	movl %2,%%eax\n"			\
		     "2:	movl %3,%%edx\n"			\
		     "3:\n"				\
		     ".section .fixup,\"ax\"\n"				\
		     "4:	mov %4,%0\n"				\
		     "	xorl %%eax,%%eax\n"				\
		     "	xorl %%edx,%%edx\n"				\
		     "	jmp 3b\n"					\
		     ".previous\n"					\
		     _ASM_EXTABLE(1b, 4b)				\
		     _ASM_EXTABLE(2b, 4b)				\
		     : "=r" (retval), "=&A"(x)				\
		     : "m" (__m(__ptr)), "m" __m(((u32 __user *)(__ptr)) + 1),	\
		       "i" (errret), "0" (retval));			\
})

#define __get_user_asm_ex_u64(x, ptr)			(x) = __get_user_bad()
#else
#define __get_user_asm_u64(x, ptr, retval, errret) \
	 __get_user_asm(x, ptr, retval, "q", "", "=r", errret)
#define __get_user_asm_ex_u64(x, ptr) \
	 __get_user_asm_ex(x, ptr, "q", "", "=r")
#endif

#define __get_user_size(x, ptr, size, retval, errret)			\
do {									\
	retval = 0;							\
	__chk_user_ptr(ptr);						\
	switch (size) {							\
	case 1:								\
		__get_user_asm(x, ptr, retval, "b", "b", "=q", errret);	\
		break;							\
	case 2:								\
		__get_user_asm(x, ptr, retval, "w", "w", "=r", errret);	\
		break;							\
	case 4:								\
		__get_user_asm(x, ptr, retval, "l", "k", "=r", errret);	\
		break;							\
	case 8:								\
		__get_user_asm_u64(x, ptr, retval, errret);		\
		break;							\
	default:							\
		(x) = __get_user_bad();					\
	}								\
} while (0)

#define __get_user_asm(x, addr, err, itype, rtype, ltype, errret)	\
	asm volatile("\n"						\
		     "1:	mov"itype" %2,%"rtype"1\n"		\
		     "2:\n"						\
		     ".section .fixup,\"ax\"\n"				\
		     "3:	mov %3,%0\n"				\
		     "	xor"itype" %"rtype"1,%"rtype"1\n"		\
		     "	jmp 2b\n"					\
		     ".previous\n"					\
		     _ASM_EXTABLE(1b, 3b)				\
		     : "=r" (err), ltype(x)				\
		     : "m" (__m(addr)), "i" (errret), "0" (err))

#define __get_user_asm_nozero(x, addr, err, itype, rtype, ltype, errret)	\
	asm volatile("\n"						\
		     "1:	mov"itype" %2,%"rtype"1\n"		\
		     "2:\n"						\
		     ".section .fixup,\"ax\"\n"				\
		     "3:	mov %3,%0\n"				\
		     "	jmp 2b\n"					\
		     ".previous\n"					\
		     _ASM_EXTABLE(1b, 3b)				\
		     : "=r" (err), ltype(x)				\
		     : "m" (__m(addr)), "i" (errret), "0" (err))

/*
 * This doesn't do __uaccess_begin/end - the exception handling
 * around it must do that.
 */
#define __get_user_size_ex(x, ptr, size)				\
do {									\
	__chk_user_ptr(ptr);						\
	switch (size) {							\
	case 1:								\
		__get_user_asm_ex(x, ptr, "b", "b", "=q");		\
		break;							\
	case 2:								\
		__get_user_asm_ex(x, ptr, "w", "w", "=r");		\
		break;							\
	case 4:								\
		__get_user_asm_ex(x, ptr, "l", "k", "=r");		\
		break;							\
	case 8:								\
		__get_user_asm_ex_u64(x, ptr);				\
		break;							\
	default:							\
		(x) = __get_user_bad();					\
	}								\
} while (0)

#define __get_user_asm_ex(x, addr, itype, rtype, ltype)			\
	asm volatile("1:	mov"itype" %1,%"rtype"0\n"		\
		     "2:\n"						\
		     ".section .fixup,\"ax\"\n"				\
                     "3:xor"itype" %"rtype"0,%"rtype"0\n"		\
		     "  jmp 2b\n"					\
		     ".previous\n"					\
		     _ASM_EXTABLE_EX(1b, 3b)				\
		     : ltype(x) : "m" (__m(addr)))

#define __put_user_nocheck(x, ptr, size)			\
({								\
	int __pu_err;						\
	__typeof__(*(ptr)) __pu_val;				\
	__pu_val = x;						\
	__uaccess_begin();					\
	__put_user_size(__pu_val, (ptr), (size), __pu_err, -EFAULT);\
	__uaccess_end();					\
	__builtin_expect(__pu_err, 0);				\
})

#define __get_user_nocheck(x, ptr, size)				\
({									\
	int __gu_err;							\
	__inttype(*(ptr)) __gu_val;					\
	__typeof__(ptr) __gu_ptr = (ptr);				\
	__typeof__(size) __gu_size = (size);				\
	__uaccess_begin_nospec();					\
	__get_user_size(__gu_val, __gu_ptr, __gu_size, __gu_err, -EFAULT);	\
	__uaccess_end();						\
	(x) = (__force __typeof__(*(ptr)))__gu_val;			\
	__builtin_expect(__gu_err, 0);					\
})

/* FIXME: this hack is definitely wrong -AK */
struct __large_struct { unsigned long buf[100]; };
#define __m(x) (*(struct __large_struct __user *)(x))

/*
 * Tell gcc we read from memory instead of writing: this is because
 * we do not write to any memory gcc knows about, so there are no
 * aliasing issues.
 */
#define __put_user_asm(x, addr, err, itype, rtype, ltype, errret)	\
	asm volatile("\n"						\
		     "1:	mov"itype" %"rtype"1,%2\n"		\
		     "2:\n"						\
		     ".section .fixup,\"ax\"\n"				\
		     "3:	mov %3,%0\n"				\
		     "	jmp 2b\n"					\
		     ".previous\n"					\
		     _ASM_EXTABLE(1b, 3b)				\
		     : "=r"(err)					\
		     : ltype(x), "m" (__m(addr)), "i" (errret), "0" (err))

#define __put_user_asm_ex(x, addr, itype, rtype, ltype)			\
	asm volatile("1:	mov"itype" %"rtype"0,%1\n"		\
		     "2:\n"						\
		     _ASM_EXTABLE_EX(1b, 2b)				\
		     : : ltype(x), "m" (__m(addr)))

/*
 * uaccess_try and catch
 */
#define uaccess_try	do {						\
	current->thread.uaccess_err = 0;				\
	__uaccess_begin();						\
	barrier();

#define uaccess_try_nospec do {						\
	current->thread.uaccess_err = 0;				\
	__uaccess_begin_nospec();					\

#define uaccess_catch(err)						\
	__uaccess_end();						\
	(err) |= (current->thread.uaccess_err ? -EFAULT : 0);		\
} while (0)

/**
 * __get_user: - Get a simple variable from user space, with less checking.
 * @x:   Variable to store result.
 * @ptr: Source address, in user space.
 *
 * Context: User context only. This function may sleep if pagefaults are
 *          enabled.
 *
 * This macro copies a single simple variable from user space to kernel
 * space.  It supports simple types like char and int, but not larger
 * data types like structures or arrays.
 *
 * @ptr must have pointer-to-simple-variable type, and the result of
 * dereferencing @ptr must be assignable to @x without a cast.
 *
 * Caller must check the pointer with access_ok() before calling this
 * function.
 *
 * Returns zero on success, or -EFAULT on error.
 * On error, the variable @x is set to zero.
 */

#define __get_user(x, ptr)						\
	__get_user_nocheck((x), (ptr), sizeof(*(ptr)))

/**
 * __put_user: - Write a simple value into user space, with less checking.
 * @x:   Value to copy to user space.
 * @ptr: Destination address, in user space.
 *
 * Context: User context only. This function may sleep if pagefaults are
 *          enabled.
 *
 * This macro copies a single simple value from kernel space to user
 * space.  It supports simple types like char and int, but not larger
 * data types like structures or arrays.
 *
 * @ptr must have pointer-to-simple-variable type, and @x must be assignable
 * to the result of dereferencing @ptr.
 *
 * Caller must check the pointer with access_ok() before calling this
 * function.
 *
 * Returns zero on success, or -EFAULT on error.
 */

#define __put_user(x, ptr)						\
	__put_user_nocheck((__typeof__(*(ptr)))(x), (ptr), sizeof(*(ptr)))

/*
 * {get|put}_user_try and catch
 *
 * get_user_try {
 *	get_user_ex(...);
 * } get_user_catch(err)
 */
#define get_user_try		uaccess_try_nospec
#define get_user_catch(err)	uaccess_catch(err)

#define get_user_ex(x, ptr)	do {					\
	unsigned long __gue_val;					\
	__get_user_size_ex((__gue_val), (ptr), (sizeof(*(ptr))));	\
	(x) = (__force __typeof__(*(ptr)))__gue_val;			\
} while (0)

#define put_user_try		uaccess_try
#define put_user_catch(err)	uaccess_catch(err)

#define put_user_ex(x, ptr)						\
	__put_user_size_ex((__typeof__(*(ptr)))(x), (ptr), sizeof(*(ptr)))

extern unsigned long
copy_from_user_nmi(void *to, const void __user *from, unsigned long n);
extern __must_check long
strncpy_from_user(char *dst, const char __user *src, long count);

extern __must_check long strnlen_user(const char __user *str, long n);

unsigned long __must_check clear_user(void __user *mem, unsigned long len);
unsigned long __must_check __clear_user(void __user *mem, unsigned long len);

extern void __cmpxchg_wrong_size(void)
	__compiletime_error("Bad argument size for cmpxchg");

#define __user_atomic_cmpxchg_inatomic(uval, ptr, old, new, size)	\
({									\
	int __ret = 0;							\
	__typeof__(ptr) __uval = (uval);				\
	__typeof__(*(ptr)) __old = (old);				\
	__typeof__(*(ptr)) __new = (new);				\
	__uaccess_begin_nospec();					\
	switch (size) {							\
	case 1:								\
	{								\
		asm volatile("\n"					\
			"1:\t" LOCK_PREFIX "cmpxchgb %4, %2\n"		\
			"2:\n"						\
			"\t.section .fixup, \"ax\"\n"			\
			"3:\tmov     %3, %0\n"				\
			"\tjmp     2b\n"				\
			"\t.previous\n"					\
			_ASM_EXTABLE(1b, 3b)				\
			: "+r" (__ret), "=a" (__old), "+m" (*(ptr))	\
			: "i" (-EFAULT), "q" (__new), "1" (__old)	\
			: "memory"					\
		);							\
		break;							\
	}								\
	case 2:								\
	{								\
		asm volatile("\n"					\
			"1:\t" LOCK_PREFIX "cmpxchgw %4, %2\n"		\
			"2:\n"						\
			"\t.section .fixup, \"ax\"\n"			\
			"3:\tmov     %3, %0\n"				\
			"\tjmp     2b\n"				\
			"\t.previous\n"					\
			_ASM_EXTABLE(1b, 3b)				\
			: "+r" (__ret), "=a" (__old), "+m" (*(ptr))	\
			: "i" (-EFAULT), "r" (__new), "1" (__old)	\
			: "memory"					\
		);							\
		break;							\
	}								\
	case 4:								\
	{								\
		asm volatile("\n"					\
			"1:\t" LOCK_PREFIX "cmpxchgl %4, %2\n"		\
			"2:\n"						\
			"\t.section .fixup, \"ax\"\n"			\
			"3:\tmov     %3, %0\n"				\
			"\tjmp     2b\n"				\
			"\t.previous\n"					\
			_ASM_EXTABLE(1b, 3b)				\
			: "+r" (__ret), "=a" (__old), "+m" (*(ptr))	\
			: "i" (-EFAULT), "r" (__new), "1" (__old)	\
			: "memory"					\
		);							\
		break;							\
	}								\
	case 8:								\
	{								\
		if (!IS_ENABLED(CONFIG_X86_64))				\
			__cmpxchg_wrong_size();				\
									\
		asm volatile("\n"					\
			"1:\t" LOCK_PREFIX "cmpxchgq %4, %2\n"		\
			"2:\n"						\
			"\t.section .fixup, \"ax\"\n"			\
			"3:\tmov     %3, %0\n"				\
			"\tjmp     2b\n"				\
			"\t.previous\n"					\
			_ASM_EXTABLE(1b, 3b)				\
			: "+r" (__ret), "=a" (__old), "+m" (*(ptr))	\
			: "i" (-EFAULT), "r" (__new), "1" (__old)	\
			: "memory"					\
		);							\
		break;							\
	}								\
	default:							\
		__cmpxchg_wrong_size();					\
	}								\
	__uaccess_end();						\
	*__uval = __old;						\
	__ret;								\
})

#define user_atomic_cmpxchg_inatomic(uval, ptr, old, new)		\
({									\
	access_ok(VERIFY_WRITE, (ptr), sizeof(*(ptr))) ?		\
		__user_atomic_cmpxchg_inatomic((uval), (ptr),		\
				(old), (new), sizeof(*(ptr))) :		\
		-EFAULT;						\
})

/*
 * movsl can be slow when source and dest are not both 8-byte aligned
 */
#ifdef CONFIG_X86_INTEL_USERCOPY
extern struct movsl_mask {
	int mask;
} ____cacheline_aligned_in_smp movsl_mask;
#endif

#define ARCH_HAS_NOCACHE_UACCESS 1

#ifdef CONFIG_X86_32
# include <asm/uaccess_32.h>
#else
# include <asm/uaccess_64.h>
#endif

/*
 * We rely on the nested NMI work to allow atomic faults from the NMI path; the
 * nested NMI paths are careful to preserve CR2.
 *
 * Caller must use pagefault_enable/disable, or run in interrupt context,
 * and also do a uaccess_ok() check
 */
#define __copy_from_user_nmi __copy_from_user_inatomic

/*
 * The "unsafe" user accesses aren't really "unsafe", but the naming
 * is a big fat warning: you have to not only do the access_ok()
 * checking before using them, but you have to surround them with the
 * user_access_begin/end() pair.
 */
static __must_check inline bool user_access_begin(int type,
						  const void __user *ptr,
						  size_t len)
{
	if (unlikely(!access_ok(type, ptr, len)))
		return 0;
<<<<<<< HEAD
	__uaccess_begin();
=======
	__uaccess_begin_nospec();
>>>>>>> b3a99fd3
	return 1;
}

#define user_access_begin(a, b, c)	user_access_begin(a, b, c)
#define user_access_end()	__uaccess_end()

#define user_access_save()	smap_save()
#define user_access_restore(x)	smap_restore(x)

#define unsafe_put_user(x, ptr, err_label)					\
do {										\
	int __pu_err;								\
	__typeof__(*(ptr)) __pu_val = (x);					\
	__put_user_size(__pu_val, (ptr), sizeof(*(ptr)), __pu_err, -EFAULT);	\
	if (unlikely(__pu_err)) goto err_label;					\
} while (0)

#define unsafe_get_user(x, ptr, err_label)					\
do {										\
	int __gu_err;								\
	__inttype(*(ptr)) __gu_val;						\
	__get_user_size(__gu_val, (ptr), sizeof(*(ptr)), __gu_err, -EFAULT);	\
	(x) = (__force __typeof__(*(ptr)))__gu_val;				\
	if (unlikely(__gu_err)) goto err_label;					\
} while (0)

#endif /* _ASM_X86_UACCESS_H */
<|MERGE_RESOLUTION|>--- conflicted
+++ resolved
@@ -717,11 +717,7 @@
 {
 	if (unlikely(!access_ok(type, ptr, len)))
 		return 0;
-<<<<<<< HEAD
-	__uaccess_begin();
-=======
 	__uaccess_begin_nospec();
->>>>>>> b3a99fd3
 	return 1;
 }
 
