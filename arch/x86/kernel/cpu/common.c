// SPDX-License-Identifier: GPL-2.0-only
/* cpu_feature_enabled() cannot be used this early */
#define USE_EARLY_PGTABLE_L5

#include <linux/memblock.h>
#include <linux/linkage.h>
#include <linux/bitops.h>
#include <linux/kernel.h>
#include <linux/export.h>
#include <linux/percpu.h>
#include <linux/string.h>
#include <linux/ctype.h>
#include <linux/delay.h>
#include <linux/sched/mm.h>
#include <linux/sched/clock.h>
#include <linux/sched/task.h>
#include <linux/sched/smt.h>
#include <linux/init.h>
#include <linux/kprobes.h>
#include <linux/kgdb.h>
#include <linux/mem_encrypt.h>
#include <linux/smp.h>
#include <linux/cpu.h>
#include <linux/io.h>
#include <linux/syscore_ops.h>
#include <linux/pgtable.h>
#include <linux/utsname.h>

#include <asm/alternative.h>
#include <asm/cmdline.h>
#include <asm/stackprotector.h>
#include <asm/perf_event.h>
#include <asm/mmu_context.h>
#include <asm/doublefault.h>
#include <asm/archrandom.h>
#include <asm/hypervisor.h>
#include <asm/processor.h>
#include <asm/tlbflush.h>
#include <asm/debugreg.h>
#include <asm/sections.h>
#include <asm/vsyscall.h>
#include <linux/topology.h>
#include <linux/cpumask.h>
#include <linux/atomic.h>
#include <asm/proto.h>
#include <asm/setup.h>
#include <asm/apic.h>
#include <asm/desc.h>
#include <asm/fpu/internal.h>
#include <asm/mtrr.h>
#include <asm/hwcap2.h>
#include <linux/numa.h>
#include <asm/numa.h>
#include <asm/asm.h>
#include <asm/bugs.h>
#include <asm/cpu.h>
#include <asm/mce.h>
#include <asm/msr.h>
#include <asm/memtype.h>
#include <asm/microcode.h>
#include <asm/microcode_intel.h>
#include <asm/intel-family.h>
#include <asm/cpu_device_id.h>
#include <asm/uv/uv.h>
#include <asm/set_memory.h>

#include "cpu.h"

u32 elf_hwcap2 __read_mostly;

/* all of these masks are initialized in setup_cpu_local_masks() */
cpumask_var_t cpu_initialized_mask;
cpumask_var_t cpu_callout_mask;
cpumask_var_t cpu_callin_mask;

/* representing cpus for which sibling maps can be computed */
cpumask_var_t cpu_sibling_setup_mask;

/* Number of siblings per CPU package */
int smp_num_siblings = 1;
EXPORT_SYMBOL(smp_num_siblings);

/* Last level cache ID of each logical CPU */
DEFINE_PER_CPU_READ_MOSTLY(u16, cpu_llc_id) = BAD_APICID;

u16 get_llc_id(unsigned int cpu)
{
	return per_cpu(cpu_llc_id, cpu);
}
EXPORT_SYMBOL_GPL(get_llc_id);

/* correctly size the local cpu masks */
void __init setup_cpu_local_masks(void)
{
	alloc_bootmem_cpumask_var(&cpu_initialized_mask);
	alloc_bootmem_cpumask_var(&cpu_callin_mask);
	alloc_bootmem_cpumask_var(&cpu_callout_mask);
	alloc_bootmem_cpumask_var(&cpu_sibling_setup_mask);
}

static void default_init(struct cpuinfo_x86 *c)
{
#ifdef CONFIG_X86_64
	cpu_detect_cache_sizes(c);
#else
	/* Not much we can do here... */
	/* Check if at least it has cpuid */
	if (c->cpuid_level == -1) {
		/* No cpuid. It must be an ancient CPU */
		if (c->x86 == 4)
			strcpy(c->x86_model_id, "486");
		else if (c->x86 == 3)
			strcpy(c->x86_model_id, "386");
	}
#endif
}

static const struct cpu_dev default_cpu = {
	.c_init		= default_init,
	.c_vendor	= "Unknown",
	.c_x86_vendor	= X86_VENDOR_UNKNOWN,
};

static const struct cpu_dev *this_cpu = &default_cpu;

DEFINE_PER_CPU_PAGE_ALIGNED(struct gdt_page, gdt_page) = { .gdt = {
#ifdef CONFIG_X86_64
	/*
	 * We need valid kernel segments for data and code in long mode too
	 * IRET will check the segment types  kkeil 2000/10/28
	 * Also sysret mandates a special GDT layout
	 *
	 * TLS descriptors are currently at a different place compared to i386.
	 * Hopefully nobody expects them at a fixed place (Wine?)
	 */
	[GDT_ENTRY_KERNEL32_CS]		= GDT_ENTRY_INIT(0xc09b, 0, 0xfffff),
	[GDT_ENTRY_KERNEL_CS]		= GDT_ENTRY_INIT(0xa09b, 0, 0xfffff),
	[GDT_ENTRY_KERNEL_DS]		= GDT_ENTRY_INIT(0xc093, 0, 0xfffff),
	[GDT_ENTRY_DEFAULT_USER32_CS]	= GDT_ENTRY_INIT(0xc0fb, 0, 0xfffff),
	[GDT_ENTRY_DEFAULT_USER_DS]	= GDT_ENTRY_INIT(0xc0f3, 0, 0xfffff),
	[GDT_ENTRY_DEFAULT_USER_CS]	= GDT_ENTRY_INIT(0xa0fb, 0, 0xfffff),
#else
	[GDT_ENTRY_KERNEL_CS]		= GDT_ENTRY_INIT(0xc09a, 0, 0xfffff),
	[GDT_ENTRY_KERNEL_DS]		= GDT_ENTRY_INIT(0xc092, 0, 0xfffff),
	[GDT_ENTRY_DEFAULT_USER_CS]	= GDT_ENTRY_INIT(0xc0fa, 0, 0xfffff),
	[GDT_ENTRY_DEFAULT_USER_DS]	= GDT_ENTRY_INIT(0xc0f2, 0, 0xfffff),
	/*
	 * Segments used for calling PnP BIOS have byte granularity.
	 * They code segments and data segments have fixed 64k limits,
	 * the transfer segment sizes are set at run time.
	 */
	/* 32-bit code */
	[GDT_ENTRY_PNPBIOS_CS32]	= GDT_ENTRY_INIT(0x409a, 0, 0xffff),
	/* 16-bit code */
	[GDT_ENTRY_PNPBIOS_CS16]	= GDT_ENTRY_INIT(0x009a, 0, 0xffff),
	/* 16-bit data */
	[GDT_ENTRY_PNPBIOS_DS]		= GDT_ENTRY_INIT(0x0092, 0, 0xffff),
	/* 16-bit data */
	[GDT_ENTRY_PNPBIOS_TS1]		= GDT_ENTRY_INIT(0x0092, 0, 0),
	/* 16-bit data */
	[GDT_ENTRY_PNPBIOS_TS2]		= GDT_ENTRY_INIT(0x0092, 0, 0),
	/*
	 * The APM segments have byte granularity and their bases
	 * are set at run time.  All have 64k limits.
	 */
	/* 32-bit code */
	[GDT_ENTRY_APMBIOS_BASE]	= GDT_ENTRY_INIT(0x409a, 0, 0xffff),
	/* 16-bit code */
	[GDT_ENTRY_APMBIOS_BASE+1]	= GDT_ENTRY_INIT(0x009a, 0, 0xffff),
	/* data */
	[GDT_ENTRY_APMBIOS_BASE+2]	= GDT_ENTRY_INIT(0x4092, 0, 0xffff),

	[GDT_ENTRY_ESPFIX_SS]		= GDT_ENTRY_INIT(0xc092, 0, 0xfffff),
	[GDT_ENTRY_PERCPU]		= GDT_ENTRY_INIT(0xc092, 0, 0xfffff),
#endif
} };
EXPORT_PER_CPU_SYMBOL_GPL(gdt_page);

#ifdef CONFIG_X86_64
static int __init x86_nopcid_setup(char *s)
{
	/* nopcid doesn't accept parameters */
	if (s)
		return -EINVAL;

	/* do not emit a message if the feature is not present */
	if (!boot_cpu_has(X86_FEATURE_PCID))
		return 0;

	setup_clear_cpu_cap(X86_FEATURE_PCID);
	pr_info("nopcid: PCID feature disabled\n");
	return 0;
}
early_param("nopcid", x86_nopcid_setup);
#endif

static int __init x86_noinvpcid_setup(char *s)
{
	/* noinvpcid doesn't accept parameters */
	if (s)
		return -EINVAL;

	/* do not emit a message if the feature is not present */
	if (!boot_cpu_has(X86_FEATURE_INVPCID))
		return 0;

	setup_clear_cpu_cap(X86_FEATURE_INVPCID);
	pr_info("noinvpcid: INVPCID feature disabled\n");
	return 0;
}
early_param("noinvpcid", x86_noinvpcid_setup);

#ifdef CONFIG_X86_32
static int cachesize_override = -1;
static int disable_x86_serial_nr = 1;

static int __init cachesize_setup(char *str)
{
	get_option(&str, &cachesize_override);
	return 1;
}
__setup("cachesize=", cachesize_setup);

static int __init x86_sep_setup(char *s)
{
	setup_clear_cpu_cap(X86_FEATURE_SEP);
	return 1;
}
__setup("nosep", x86_sep_setup);

/* Standard macro to see if a specific flag is changeable */
static inline int flag_is_changeable_p(u32 flag)
{
	u32 f1, f2;

	/*
	 * Cyrix and IDT cpus allow disabling of CPUID
	 * so the code below may return different results
	 * when it is executed before and after enabling
	 * the CPUID. Add "volatile" to not allow gcc to
	 * optimize the subsequent calls to this function.
	 */
	asm volatile ("pushfl		\n\t"
		      "pushfl		\n\t"
		      "popl %0		\n\t"
		      "movl %0, %1	\n\t"
		      "xorl %2, %0	\n\t"
		      "pushl %0		\n\t"
		      "popfl		\n\t"
		      "pushfl		\n\t"
		      "popl %0		\n\t"
		      "popfl		\n\t"

		      : "=&r" (f1), "=&r" (f2)
		      : "ir" (flag));

	return ((f1^f2) & flag) != 0;
}

/* Probe for the CPUID instruction */
int have_cpuid_p(void)
{
	return flag_is_changeable_p(X86_EFLAGS_ID);
}

static void squash_the_stupid_serial_number(struct cpuinfo_x86 *c)
{
	unsigned long lo, hi;

	if (!cpu_has(c, X86_FEATURE_PN) || !disable_x86_serial_nr)
		return;

	/* Disable processor serial number: */

	rdmsr(MSR_IA32_BBL_CR_CTL, lo, hi);
	lo |= 0x200000;
	wrmsr(MSR_IA32_BBL_CR_CTL, lo, hi);

	pr_notice("CPU serial number disabled.\n");
	clear_cpu_cap(c, X86_FEATURE_PN);

	/* Disabling the serial number may affect the cpuid level */
	c->cpuid_level = cpuid_eax(0);
}

static int __init x86_serial_nr_setup(char *s)
{
	disable_x86_serial_nr = 0;
	return 1;
}
__setup("serialnumber", x86_serial_nr_setup);
#else
static inline int flag_is_changeable_p(u32 flag)
{
	return 1;
}
static inline void squash_the_stupid_serial_number(struct cpuinfo_x86 *c)
{
}
#endif

static __init int setup_disable_smep(char *arg)
{
	setup_clear_cpu_cap(X86_FEATURE_SMEP);
	return 1;
}
__setup("nosmep", setup_disable_smep);

static __always_inline void setup_smep(struct cpuinfo_x86 *c)
{
	if (cpu_has(c, X86_FEATURE_SMEP))
		cr4_set_bits(X86_CR4_SMEP);
}

static __init int setup_disable_smap(char *arg)
{
	setup_clear_cpu_cap(X86_FEATURE_SMAP);
	return 1;
}
__setup("nosmap", setup_disable_smap);

static __always_inline void setup_smap(struct cpuinfo_x86 *c)
{
	unsigned long eflags = native_save_fl();

	/* This should have been cleared long ago */
	BUG_ON(eflags & X86_EFLAGS_AC);

	if (cpu_has(c, X86_FEATURE_SMAP)) {
#ifdef CONFIG_X86_SMAP
		cr4_set_bits(X86_CR4_SMAP);
#else
		clear_cpu_cap(c, X86_FEATURE_SMAP);
		cr4_clear_bits(X86_CR4_SMAP);
#endif
	}
}

static __always_inline void setup_umip(struct cpuinfo_x86 *c)
{
	/* Check the boot processor, plus build option for UMIP. */
	if (!cpu_feature_enabled(X86_FEATURE_UMIP))
		goto out;

	/* Check the current processor's cpuid bits. */
	if (!cpu_has(c, X86_FEATURE_UMIP))
		goto out;

	cr4_set_bits(X86_CR4_UMIP);

	pr_info_once("x86/cpu: User Mode Instruction Prevention (UMIP) activated\n");

	return;

out:
	/*
	 * Make sure UMIP is disabled in case it was enabled in a
	 * previous boot (e.g., via kexec).
	 */
	cr4_clear_bits(X86_CR4_UMIP);
}

/* These bits should not change their value after CPU init is finished. */
static const unsigned long cr4_pinned_mask =
	X86_CR4_SMEP | X86_CR4_SMAP | X86_CR4_UMIP | X86_CR4_FSGSBASE;
static DEFINE_STATIC_KEY_FALSE_RO(cr_pinning);
static unsigned long cr4_pinned_bits __ro_after_init;

void native_write_cr0(unsigned long val)
{
	unsigned long bits_missing = 0;

set_register:
	asm volatile("mov %0,%%cr0": "+r" (val) : : "memory");

	if (static_branch_likely(&cr_pinning)) {
		if (unlikely((val & X86_CR0_WP) != X86_CR0_WP)) {
			bits_missing = X86_CR0_WP;
			val |= bits_missing;
			goto set_register;
		}
		/* Warn after we've set the missing bits. */
		WARN_ONCE(bits_missing, "CR0 WP bit went missing!?\n");
	}
}
EXPORT_SYMBOL(native_write_cr0);

void native_write_cr4(unsigned long val)
{
	unsigned long bits_changed = 0;

set_register:
	asm volatile("mov %0,%%cr4": "+r" (val) : : "memory");

	if (static_branch_likely(&cr_pinning)) {
		if (unlikely((val & cr4_pinned_mask) != cr4_pinned_bits)) {
			bits_changed = (val & cr4_pinned_mask) ^ cr4_pinned_bits;
			val = (val & ~cr4_pinned_mask) | cr4_pinned_bits;
			goto set_register;
		}
		/* Warn after we've corrected the changed bits. */
		WARN_ONCE(bits_changed, "pinned CR4 bits changed: 0x%lx!?\n",
			  bits_changed);
	}
}
#if IS_MODULE(CONFIG_LKDTM)
EXPORT_SYMBOL_GPL(native_write_cr4);
#endif

void cr4_update_irqsoff(unsigned long set, unsigned long clear)
{
	unsigned long newval, cr4 = this_cpu_read(cpu_tlbstate.cr4);

	lockdep_assert_irqs_disabled();

	newval = (cr4 & ~clear) | set;
	if (newval != cr4) {
		this_cpu_write(cpu_tlbstate.cr4, newval);
		__write_cr4(newval);
	}
}
EXPORT_SYMBOL(cr4_update_irqsoff);

/* Read the CR4 shadow. */
unsigned long cr4_read_shadow(void)
{
	return this_cpu_read(cpu_tlbstate.cr4);
}
EXPORT_SYMBOL_GPL(cr4_read_shadow);

void cr4_init(void)
{
	unsigned long cr4 = __read_cr4();

	if (boot_cpu_has(X86_FEATURE_PCID))
		cr4 |= X86_CR4_PCIDE;
	if (static_branch_likely(&cr_pinning))
		cr4 = (cr4 & ~cr4_pinned_mask) | cr4_pinned_bits;

	__write_cr4(cr4);

	/* Initialize cr4 shadow for this CPU. */
	this_cpu_write(cpu_tlbstate.cr4, cr4);
}

/*
 * Once CPU feature detection is finished (and boot params have been
 * parsed), record any of the sensitive CR bits that are set, and
 * enable CR pinning.
 */
static void __init setup_cr_pinning(void)
{
	cr4_pinned_bits = this_cpu_read(cpu_tlbstate.cr4) & cr4_pinned_mask;
	static_key_enable(&cr_pinning.key);
}

static __init int x86_nofsgsbase_setup(char *arg)
{
	/* Require an exact match without trailing characters. */
	if (strlen(arg))
		return 0;

	/* Do not emit a message if the feature is not present. */
	if (!boot_cpu_has(X86_FEATURE_FSGSBASE))
		return 1;

	setup_clear_cpu_cap(X86_FEATURE_FSGSBASE);
	pr_info("FSGSBASE disabled via kernel command line\n");
	return 1;
}
__setup("nofsgsbase", x86_nofsgsbase_setup);

/*
 * Protection Keys are not available in 32-bit mode.
 */
static bool pku_disabled;

static __always_inline void setup_pku(struct cpuinfo_x86 *c)
{
	if (c == &boot_cpu_data) {
		if (pku_disabled || !cpu_feature_enabled(X86_FEATURE_PKU))
			return;
		/*
		 * Setting CR4.PKE will cause the X86_FEATURE_OSPKE cpuid
		 * bit to be set.  Enforce it.
		 */
		setup_force_cpu_cap(X86_FEATURE_OSPKE);

	} else if (!cpu_feature_enabled(X86_FEATURE_OSPKE)) {
		return;
	}

	cr4_set_bits(X86_CR4_PKE);
	/* Load the default PKRU value */
	pkru_write_default();
}

#ifdef CONFIG_X86_INTEL_MEMORY_PROTECTION_KEYS
static __init int setup_disable_pku(char *arg)
{
	/*
	 * Do not clear the X86_FEATURE_PKU bit.  All of the
	 * runtime checks are against OSPKE so clearing the
	 * bit does nothing.
	 *
	 * This way, we will see "pku" in cpuinfo, but not
	 * "ospke", which is exactly what we want.  It shows
	 * that the CPU has PKU, but the OS has not enabled it.
	 * This happens to be exactly how a system would look
	 * if we disabled the config option.
	 */
	pr_info("x86: 'nopku' specified, disabling Memory Protection Keys\n");
	pku_disabled = true;
	return 1;
}
__setup("nopku", setup_disable_pku);
#endif /* CONFIG_X86_64 */

/*
 * Some CPU features depend on higher CPUID levels, which may not always
 * be available due to CPUID level capping or broken virtualization
 * software.  Add those features to this table to auto-disable them.
 */
struct cpuid_dependent_feature {
	u32 feature;
	u32 level;
};

static const struct cpuid_dependent_feature
cpuid_dependent_features[] = {
	{ X86_FEATURE_MWAIT,		0x00000005 },
	{ X86_FEATURE_DCA,		0x00000009 },
	{ X86_FEATURE_XSAVE,		0x0000000d },
	{ 0, 0 }
};

static void filter_cpuid_features(struct cpuinfo_x86 *c, bool warn)
{
	const struct cpuid_dependent_feature *df;

	for (df = cpuid_dependent_features; df->feature; df++) {

		if (!cpu_has(c, df->feature))
			continue;
		/*
		 * Note: cpuid_level is set to -1 if unavailable, but
		 * extended_extended_level is set to 0 if unavailable
		 * and the legitimate extended levels are all negative
		 * when signed; hence the weird messing around with
		 * signs here...
		 */
		if (!((s32)df->level < 0 ?
		     (u32)df->level > (u32)c->extended_cpuid_level :
		     (s32)df->level > (s32)c->cpuid_level))
			continue;

		clear_cpu_cap(c, df->feature);
		if (!warn)
			continue;

		pr_warn("CPU: CPU feature " X86_CAP_FMT " disabled, no CPUID level 0x%x\n",
			x86_cap_flag(df->feature), df->level);
	}
}

/*
 * Naming convention should be: <Name> [(<Codename>)]
 * This table only is used unless init_<vendor>() below doesn't set it;
 * in particular, if CPUID levels 0x80000002..4 are supported, this
 * isn't used
 */

/* Look up CPU names by table lookup. */
static const char *table_lookup_model(struct cpuinfo_x86 *c)
{
#ifdef CONFIG_X86_32
	const struct legacy_cpu_model_info *info;

	if (c->x86_model >= 16)
		return NULL;	/* Range check */

	if (!this_cpu)
		return NULL;

	info = this_cpu->legacy_models;

	while (info->family) {
		if (info->family == c->x86)
			return info->model_names[c->x86_model];
		info++;
	}
#endif
	return NULL;		/* Not found */
}

/* Aligned to unsigned long to avoid split lock in atomic bitmap ops */
__u32 cpu_caps_cleared[NCAPINTS + NBUGINTS] __aligned(sizeof(unsigned long));
__u32 cpu_caps_set[NCAPINTS + NBUGINTS] __aligned(sizeof(unsigned long));

void load_percpu_segment(int cpu)
{
#ifdef CONFIG_X86_32
	loadsegment(fs, __KERNEL_PERCPU);
#else
	__loadsegment_simple(gs, 0);
	wrmsrl(MSR_GS_BASE, cpu_kernelmode_gs_base(cpu));
#endif
}

#ifdef CONFIG_X86_32
/* The 32-bit entry code needs to find cpu_entry_area. */
DEFINE_PER_CPU(struct cpu_entry_area *, cpu_entry_area);
#endif

/* Load the original GDT from the per-cpu structure */
void load_direct_gdt(int cpu)
{
	struct desc_ptr gdt_descr;

	gdt_descr.address = (long)get_cpu_gdt_rw(cpu);
	gdt_descr.size = GDT_SIZE - 1;
	load_gdt(&gdt_descr);
}
EXPORT_SYMBOL_GPL(load_direct_gdt);

/* Load a fixmap remapping of the per-cpu GDT */
void load_fixmap_gdt(int cpu)
{
	struct desc_ptr gdt_descr;

	gdt_descr.address = (long)get_cpu_gdt_ro(cpu);
	gdt_descr.size = GDT_SIZE - 1;
	load_gdt(&gdt_descr);
}
EXPORT_SYMBOL_GPL(load_fixmap_gdt);

/*
 * Current gdt points %fs at the "master" per-cpu area: after this,
 * it's on the real one.
 */
void switch_to_new_gdt(int cpu)
{
	/* Load the original GDT */
	load_direct_gdt(cpu);
	/* Reload the per-cpu base */
	load_percpu_segment(cpu);
}

static const struct cpu_dev *cpu_devs[X86_VENDOR_NUM] = {};

static void get_model_name(struct cpuinfo_x86 *c)
{
	unsigned int *v;
	char *p, *q, *s;

	if (c->extended_cpuid_level < 0x80000004)
		return;

	v = (unsigned int *)c->x86_model_id;
	cpuid(0x80000002, &v[0], &v[1], &v[2], &v[3]);
	cpuid(0x80000003, &v[4], &v[5], &v[6], &v[7]);
	cpuid(0x80000004, &v[8], &v[9], &v[10], &v[11]);
	c->x86_model_id[48] = 0;

	/* Trim whitespace */
	p = q = s = &c->x86_model_id[0];

	while (*p == ' ')
		p++;

	while (*p) {
		/* Note the last non-whitespace index */
		if (!isspace(*p))
			s = q;

		*q++ = *p++;
	}

	*(s + 1) = '\0';
}

void detect_num_cpu_cores(struct cpuinfo_x86 *c)
{
	unsigned int eax, ebx, ecx, edx;

	c->x86_max_cores = 1;
	if (!IS_ENABLED(CONFIG_SMP) || c->cpuid_level < 4)
		return;

	cpuid_count(4, 0, &eax, &ebx, &ecx, &edx);
	if (eax & 0x1f)
		c->x86_max_cores = (eax >> 26) + 1;
}

void cpu_detect_cache_sizes(struct cpuinfo_x86 *c)
{
	unsigned int n, dummy, ebx, ecx, edx, l2size;

	n = c->extended_cpuid_level;

	if (n >= 0x80000005) {
		cpuid(0x80000005, &dummy, &ebx, &ecx, &edx);
		c->x86_cache_size = (ecx>>24) + (edx>>24);
#ifdef CONFIG_X86_64
		/* On K8 L1 TLB is inclusive, so don't count it */
		c->x86_tlbsize = 0;
#endif
	}

	if (n < 0x80000006)	/* Some chips just has a large L1. */
		return;

	cpuid(0x80000006, &dummy, &ebx, &ecx, &edx);
	l2size = ecx >> 16;

#ifdef CONFIG_X86_64
	c->x86_tlbsize += ((ebx >> 16) & 0xfff) + (ebx & 0xfff);
#else
	/* do processor-specific cache resizing */
	if (this_cpu->legacy_cache_size)
		l2size = this_cpu->legacy_cache_size(c, l2size);

	/* Allow user to override all this if necessary. */
	if (cachesize_override != -1)
		l2size = cachesize_override;

	if (l2size == 0)
		return;		/* Again, no L2 cache is possible */
#endif

	c->x86_cache_size = l2size;
}

u16 __read_mostly tlb_lli_4k[NR_INFO];
u16 __read_mostly tlb_lli_2m[NR_INFO];
u16 __read_mostly tlb_lli_4m[NR_INFO];
u16 __read_mostly tlb_lld_4k[NR_INFO];
u16 __read_mostly tlb_lld_2m[NR_INFO];
u16 __read_mostly tlb_lld_4m[NR_INFO];
u16 __read_mostly tlb_lld_1g[NR_INFO];

static void cpu_detect_tlb(struct cpuinfo_x86 *c)
{
	if (this_cpu->c_detect_tlb)
		this_cpu->c_detect_tlb(c);

	pr_info("Last level iTLB entries: 4KB %d, 2MB %d, 4MB %d\n",
		tlb_lli_4k[ENTRIES], tlb_lli_2m[ENTRIES],
		tlb_lli_4m[ENTRIES]);

	pr_info("Last level dTLB entries: 4KB %d, 2MB %d, 4MB %d, 1GB %d\n",
		tlb_lld_4k[ENTRIES], tlb_lld_2m[ENTRIES],
		tlb_lld_4m[ENTRIES], tlb_lld_1g[ENTRIES]);
}

int detect_ht_early(struct cpuinfo_x86 *c)
{
#ifdef CONFIG_SMP
	u32 eax, ebx, ecx, edx;

	if (!cpu_has(c, X86_FEATURE_HT))
		return -1;

	if (cpu_has(c, X86_FEATURE_CMP_LEGACY))
		return -1;

	if (cpu_has(c, X86_FEATURE_XTOPOLOGY))
		return -1;

	cpuid(1, &eax, &ebx, &ecx, &edx);

	smp_num_siblings = (ebx & 0xff0000) >> 16;
	if (smp_num_siblings == 1)
		pr_info_once("CPU0: Hyper-Threading is disabled\n");
#endif
	return 0;
}

void detect_ht(struct cpuinfo_x86 *c)
{
#ifdef CONFIG_SMP
	int index_msb, core_bits;

	if (detect_ht_early(c) < 0)
		return;

	index_msb = get_count_order(smp_num_siblings);
	c->phys_proc_id = apic->phys_pkg_id(c->initial_apicid, index_msb);

	smp_num_siblings = smp_num_siblings / c->x86_max_cores;

	index_msb = get_count_order(smp_num_siblings);

	core_bits = get_count_order(c->x86_max_cores);

	c->cpu_core_id = apic->phys_pkg_id(c->initial_apicid, index_msb) &
				       ((1 << core_bits) - 1);
#endif
}

static void get_cpu_vendor(struct cpuinfo_x86 *c)
{
	char *v = c->x86_vendor_id;
	int i;

	for (i = 0; i < X86_VENDOR_NUM; i++) {
		if (!cpu_devs[i])
			break;

		if (!strcmp(v, cpu_devs[i]->c_ident[0]) ||
		    (cpu_devs[i]->c_ident[1] &&
		     !strcmp(v, cpu_devs[i]->c_ident[1]))) {

			this_cpu = cpu_devs[i];
			c->x86_vendor = this_cpu->c_x86_vendor;
			return;
		}
	}

	pr_err_once("CPU: vendor_id '%s' unknown, using generic init.\n" \
		    "CPU: Your system may be unstable.\n", v);

	c->x86_vendor = X86_VENDOR_UNKNOWN;
	this_cpu = &default_cpu;
}

void cpu_detect(struct cpuinfo_x86 *c)
{
	/* Get vendor name */
	cpuid(0x00000000, (unsigned int *)&c->cpuid_level,
	      (unsigned int *)&c->x86_vendor_id[0],
	      (unsigned int *)&c->x86_vendor_id[8],
	      (unsigned int *)&c->x86_vendor_id[4]);

	c->x86 = 4;
	/* Intel-defined flags: level 0x00000001 */
	if (c->cpuid_level >= 0x00000001) {
		u32 junk, tfms, cap0, misc;

		cpuid(0x00000001, &tfms, &misc, &junk, &cap0);
		c->x86		= x86_family(tfms);
		c->x86_model	= x86_model(tfms);
		c->x86_stepping	= x86_stepping(tfms);

		if (cap0 & (1<<19)) {
			c->x86_clflush_size = ((misc >> 8) & 0xff) * 8;
			c->x86_cache_alignment = c->x86_clflush_size;
		}
	}
}

static void apply_forced_caps(struct cpuinfo_x86 *c)
{
	int i;

	for (i = 0; i < NCAPINTS + NBUGINTS; i++) {
		c->x86_capability[i] &= ~cpu_caps_cleared[i];
		c->x86_capability[i] |= cpu_caps_set[i];
	}
}

static void init_speculation_control(struct cpuinfo_x86 *c)
{
	/*
	 * The Intel SPEC_CTRL CPUID bit implies IBRS and IBPB support,
	 * and they also have a different bit for STIBP support. Also,
	 * a hypervisor might have set the individual AMD bits even on
	 * Intel CPUs, for finer-grained selection of what's available.
	 */
	if (cpu_has(c, X86_FEATURE_SPEC_CTRL)) {
		set_cpu_cap(c, X86_FEATURE_IBRS);
		set_cpu_cap(c, X86_FEATURE_IBPB);
		set_cpu_cap(c, X86_FEATURE_MSR_SPEC_CTRL);
	}

	if (cpu_has(c, X86_FEATURE_INTEL_STIBP))
		set_cpu_cap(c, X86_FEATURE_STIBP);

	if (cpu_has(c, X86_FEATURE_SPEC_CTRL_SSBD) ||
	    cpu_has(c, X86_FEATURE_VIRT_SSBD))
		set_cpu_cap(c, X86_FEATURE_SSBD);

	if (cpu_has(c, X86_FEATURE_AMD_IBRS)) {
		set_cpu_cap(c, X86_FEATURE_IBRS);
		set_cpu_cap(c, X86_FEATURE_MSR_SPEC_CTRL);
	}

	if (cpu_has(c, X86_FEATURE_AMD_IBPB))
		set_cpu_cap(c, X86_FEATURE_IBPB);

	if (cpu_has(c, X86_FEATURE_AMD_STIBP)) {
		set_cpu_cap(c, X86_FEATURE_STIBP);
		set_cpu_cap(c, X86_FEATURE_MSR_SPEC_CTRL);
	}

	if (cpu_has(c, X86_FEATURE_AMD_SSBD)) {
		set_cpu_cap(c, X86_FEATURE_SSBD);
		set_cpu_cap(c, X86_FEATURE_MSR_SPEC_CTRL);
		clear_cpu_cap(c, X86_FEATURE_VIRT_SSBD);
	}
}

void get_cpu_cap(struct cpuinfo_x86 *c)
{
	u32 eax, ebx, ecx, edx;

	/* Intel-defined flags: level 0x00000001 */
	if (c->cpuid_level >= 0x00000001) {
		cpuid(0x00000001, &eax, &ebx, &ecx, &edx);

		c->x86_capability[CPUID_1_ECX] = ecx;
		c->x86_capability[CPUID_1_EDX] = edx;
	}

	/* Thermal and Power Management Leaf: level 0x00000006 (eax) */
	if (c->cpuid_level >= 0x00000006)
		c->x86_capability[CPUID_6_EAX] = cpuid_eax(0x00000006);

	/* Additional Intel-defined flags: level 0x00000007 */
	if (c->cpuid_level >= 0x00000007) {
		cpuid_count(0x00000007, 0, &eax, &ebx, &ecx, &edx);
		c->x86_capability[CPUID_7_0_EBX] = ebx;
		c->x86_capability[CPUID_7_ECX] = ecx;
		c->x86_capability[CPUID_7_EDX] = edx;

		/* Check valid sub-leaf index before accessing it */
		if (eax >= 1) {
			cpuid_count(0x00000007, 1, &eax, &ebx, &ecx, &edx);
			c->x86_capability[CPUID_7_1_EAX] = eax;
		}
	}

	/* Extended state features: level 0x0000000d */
	if (c->cpuid_level >= 0x0000000d) {
		cpuid_count(0x0000000d, 1, &eax, &ebx, &ecx, &edx);

		c->x86_capability[CPUID_D_1_EAX] = eax;
	}

	/* AMD-defined flags: level 0x80000001 */
	eax = cpuid_eax(0x80000000);
	c->extended_cpuid_level = eax;

	if ((eax & 0xffff0000) == 0x80000000) {
		if (eax >= 0x80000001) {
			cpuid(0x80000001, &eax, &ebx, &ecx, &edx);

			c->x86_capability[CPUID_8000_0001_ECX] = ecx;
			c->x86_capability[CPUID_8000_0001_EDX] = edx;
		}
	}

	if (c->extended_cpuid_level >= 0x80000007) {
		cpuid(0x80000007, &eax, &ebx, &ecx, &edx);

		c->x86_capability[CPUID_8000_0007_EBX] = ebx;
		c->x86_power = edx;
	}

	if (c->extended_cpuid_level >= 0x80000008) {
		cpuid(0x80000008, &eax, &ebx, &ecx, &edx);
		c->x86_capability[CPUID_8000_0008_EBX] = ebx;
	}

	if (c->extended_cpuid_level >= 0x8000000a)
		c->x86_capability[CPUID_8000_000A_EDX] = cpuid_edx(0x8000000a);

	if (c->extended_cpuid_level >= 0x8000001f)
		c->x86_capability[CPUID_8000_001F_EAX] = cpuid_eax(0x8000001f);

	if (c->extended_cpuid_level >= 0x80000021)
		c->x86_capability[CPUID_8000_0021_EAX] = cpuid_eax(0x80000021);

	init_scattered_cpuid_features(c);
	init_speculation_control(c);

	/*
	 * Clear/Set all flags overridden by options, after probe.
	 * This needs to happen each time we re-probe, which may happen
	 * several times during CPU initialization.
	 */
	apply_forced_caps(c);
}

void get_cpu_address_sizes(struct cpuinfo_x86 *c)
{
	u32 eax, ebx, ecx, edx;

	if (c->extended_cpuid_level >= 0x80000008) {
		cpuid(0x80000008, &eax, &ebx, &ecx, &edx);

		c->x86_virt_bits = (eax >> 8) & 0xff;
		c->x86_phys_bits = eax & 0xff;
	}
#ifdef CONFIG_X86_32
	else if (cpu_has(c, X86_FEATURE_PAE) || cpu_has(c, X86_FEATURE_PSE36))
		c->x86_phys_bits = 36;
#endif
	c->x86_cache_bits = c->x86_phys_bits;
}

static void identify_cpu_without_cpuid(struct cpuinfo_x86 *c)
{
#ifdef CONFIG_X86_32
	int i;

	/*
	 * First of all, decide if this is a 486 or higher
	 * It's a 486 if we can modify the AC flag
	 */
	if (flag_is_changeable_p(X86_EFLAGS_AC))
		c->x86 = 4;
	else
		c->x86 = 3;

	for (i = 0; i < X86_VENDOR_NUM; i++)
		if (cpu_devs[i] && cpu_devs[i]->c_identify) {
			c->x86_vendor_id[0] = 0;
			cpu_devs[i]->c_identify(c);
			if (c->x86_vendor_id[0]) {
				get_cpu_vendor(c);
				break;
			}
		}
#endif
}

#define NO_SPECULATION		BIT(0)
#define NO_MELTDOWN		BIT(1)
#define NO_SSB			BIT(2)
#define NO_L1TF			BIT(3)
#define NO_MDS			BIT(4)
#define MSBDS_ONLY		BIT(5)
#define NO_SWAPGS		BIT(6)
#define NO_ITLB_MULTIHIT	BIT(7)
#define NO_SPECTRE_V2		BIT(8)
#define NO_MMIO			BIT(9)
#define NO_EIBRS_PBRSB		BIT(10)

#define VULNWL(vendor, family, model, whitelist)	\
	X86_MATCH_VENDOR_FAM_MODEL(vendor, family, model, whitelist)

#define VULNWL_INTEL(model, whitelist)		\
	VULNWL(INTEL, 6, INTEL_FAM6_##model, whitelist)

#define VULNWL_AMD(family, whitelist)		\
	VULNWL(AMD, family, X86_MODEL_ANY, whitelist)

#define VULNWL_HYGON(family, whitelist)		\
	VULNWL(HYGON, family, X86_MODEL_ANY, whitelist)

static const __initconst struct x86_cpu_id cpu_vuln_whitelist[] = {
	VULNWL(ANY,	4, X86_MODEL_ANY,	NO_SPECULATION),
	VULNWL(CENTAUR,	5, X86_MODEL_ANY,	NO_SPECULATION),
	VULNWL(INTEL,	5, X86_MODEL_ANY,	NO_SPECULATION),
	VULNWL(NSC,	5, X86_MODEL_ANY,	NO_SPECULATION),

	/* Intel Family 6 */
	VULNWL_INTEL(TIGERLAKE,			NO_MMIO),
	VULNWL_INTEL(TIGERLAKE_L,		NO_MMIO),
	VULNWL_INTEL(ALDERLAKE,			NO_MMIO),
	VULNWL_INTEL(ALDERLAKE_L,		NO_MMIO),

	VULNWL_INTEL(ATOM_SALTWELL,		NO_SPECULATION | NO_ITLB_MULTIHIT),
	VULNWL_INTEL(ATOM_SALTWELL_TABLET,	NO_SPECULATION | NO_ITLB_MULTIHIT),
	VULNWL_INTEL(ATOM_SALTWELL_MID,		NO_SPECULATION | NO_ITLB_MULTIHIT),
	VULNWL_INTEL(ATOM_BONNELL,		NO_SPECULATION | NO_ITLB_MULTIHIT),
	VULNWL_INTEL(ATOM_BONNELL_MID,		NO_SPECULATION | NO_ITLB_MULTIHIT),

	VULNWL_INTEL(ATOM_SILVERMONT,		NO_SSB | NO_L1TF | MSBDS_ONLY | NO_SWAPGS | NO_ITLB_MULTIHIT),
	VULNWL_INTEL(ATOM_SILVERMONT_D,		NO_SSB | NO_L1TF | MSBDS_ONLY | NO_SWAPGS | NO_ITLB_MULTIHIT),
	VULNWL_INTEL(ATOM_SILVERMONT_MID,	NO_SSB | NO_L1TF | MSBDS_ONLY | NO_SWAPGS | NO_ITLB_MULTIHIT),
	VULNWL_INTEL(ATOM_AIRMONT,		NO_SSB | NO_L1TF | MSBDS_ONLY | NO_SWAPGS | NO_ITLB_MULTIHIT),
	VULNWL_INTEL(XEON_PHI_KNL,		NO_SSB | NO_L1TF | MSBDS_ONLY | NO_SWAPGS | NO_ITLB_MULTIHIT),
	VULNWL_INTEL(XEON_PHI_KNM,		NO_SSB | NO_L1TF | MSBDS_ONLY | NO_SWAPGS | NO_ITLB_MULTIHIT),

	VULNWL_INTEL(CORE_YONAH,		NO_SSB),

	VULNWL_INTEL(ATOM_AIRMONT_MID,		NO_L1TF | MSBDS_ONLY | NO_SWAPGS | NO_ITLB_MULTIHIT),
	VULNWL_INTEL(ATOM_AIRMONT_NP,		NO_L1TF | NO_SWAPGS | NO_ITLB_MULTIHIT),

	VULNWL_INTEL(ATOM_GOLDMONT,		NO_MDS | NO_L1TF | NO_SWAPGS | NO_ITLB_MULTIHIT | NO_MMIO),
	VULNWL_INTEL(ATOM_GOLDMONT_D,		NO_MDS | NO_L1TF | NO_SWAPGS | NO_ITLB_MULTIHIT | NO_MMIO),
	VULNWL_INTEL(ATOM_GOLDMONT_PLUS,	NO_MDS | NO_L1TF | NO_SWAPGS | NO_ITLB_MULTIHIT | NO_MMIO | NO_EIBRS_PBRSB),

	/*
	 * Technically, swapgs isn't serializing on AMD (despite it previously
	 * being documented as such in the APM).  But according to AMD, %gs is
	 * updated non-speculatively, and the issuing of %gs-relative memory
	 * operands will be blocked until the %gs update completes, which is
	 * good enough for our purposes.
	 */

	VULNWL_INTEL(ATOM_TREMONT,		NO_EIBRS_PBRSB),
	VULNWL_INTEL(ATOM_TREMONT_L,		NO_EIBRS_PBRSB),
	VULNWL_INTEL(ATOM_TREMONT_D,		NO_ITLB_MULTIHIT | NO_EIBRS_PBRSB),

	/* AMD Family 0xf - 0x12 */
	VULNWL_AMD(0x0f,	NO_MELTDOWN | NO_SSB | NO_L1TF | NO_MDS | NO_SWAPGS | NO_ITLB_MULTIHIT | NO_MMIO),
	VULNWL_AMD(0x10,	NO_MELTDOWN | NO_SSB | NO_L1TF | NO_MDS | NO_SWAPGS | NO_ITLB_MULTIHIT | NO_MMIO),
	VULNWL_AMD(0x11,	NO_MELTDOWN | NO_SSB | NO_L1TF | NO_MDS | NO_SWAPGS | NO_ITLB_MULTIHIT | NO_MMIO),
	VULNWL_AMD(0x12,	NO_MELTDOWN | NO_SSB | NO_L1TF | NO_MDS | NO_SWAPGS | NO_ITLB_MULTIHIT | NO_MMIO),

	/* FAMILY_ANY must be last, otherwise 0x0f - 0x12 matches won't work */
	VULNWL_AMD(X86_FAMILY_ANY,	NO_MELTDOWN | NO_L1TF | NO_MDS | NO_SWAPGS | NO_ITLB_MULTIHIT | NO_MMIO),
	VULNWL_HYGON(X86_FAMILY_ANY,	NO_MELTDOWN | NO_L1TF | NO_MDS | NO_SWAPGS | NO_ITLB_MULTIHIT | NO_MMIO),

	/* Zhaoxin Family 7 */
	VULNWL(CENTAUR,	7, X86_MODEL_ANY,	NO_SPECTRE_V2 | NO_SWAPGS | NO_MMIO),
	VULNWL(ZHAOXIN,	7, X86_MODEL_ANY,	NO_SPECTRE_V2 | NO_SWAPGS | NO_MMIO),
	{}
};

#define VULNBL(vendor, family, model, blacklist)	\
	X86_MATCH_VENDOR_FAM_MODEL(vendor, family, model, blacklist)

#define VULNBL_INTEL_STEPPINGS(model, steppings, issues)		   \
	X86_MATCH_VENDOR_FAM_MODEL_STEPPINGS_FEATURE(INTEL, 6,		   \
					    INTEL_FAM6_##model, steppings, \
					    X86_FEATURE_ANY, issues)

#define VULNBL_AMD(family, blacklist)		\
	VULNBL(AMD, family, X86_MODEL_ANY, blacklist)

#define VULNBL_HYGON(family, blacklist)		\
	VULNBL(HYGON, family, X86_MODEL_ANY, blacklist)

#define SRBDS		BIT(0)
/* CPU is affected by X86_BUG_MMIO_STALE_DATA */
#define MMIO		BIT(1)
/* CPU is affected by Shared Buffers Data Sampling (SBDS), a variant of X86_BUG_MMIO_STALE_DATA */
#define MMIO_SBDS	BIT(2)
/* CPU is affected by RETbleed, speculating where you would not expect it */
#define RETBLEED	BIT(3)
/* CPU is affected by SMT (cross-thread) return predictions */
#define SMT_RSB		BIT(4)
/* CPU is affected by SRSO */
#define SRSO		BIT(5)
/* CPU is affected by GDS */
#define GDS		BIT(6)

static const struct x86_cpu_id cpu_vuln_blacklist[] __initconst = {
	VULNBL_INTEL_STEPPINGS(IVYBRIDGE,	X86_STEPPING_ANY,		SRBDS),
	VULNBL_INTEL_STEPPINGS(HASWELL,		X86_STEPPING_ANY,		SRBDS),
	VULNBL_INTEL_STEPPINGS(HASWELL_L,	X86_STEPPING_ANY,		SRBDS),
	VULNBL_INTEL_STEPPINGS(HASWELL_G,	X86_STEPPING_ANY,		SRBDS),
	VULNBL_INTEL_STEPPINGS(HASWELL_X,	X86_STEPPING_ANY,		MMIO),
	VULNBL_INTEL_STEPPINGS(BROADWELL_D,	X86_STEPPING_ANY,		MMIO),
	VULNBL_INTEL_STEPPINGS(BROADWELL_G,	X86_STEPPING_ANY,		SRBDS),
	VULNBL_INTEL_STEPPINGS(BROADWELL_X,	X86_STEPPING_ANY,		MMIO),
	VULNBL_INTEL_STEPPINGS(BROADWELL,	X86_STEPPING_ANY,		SRBDS),
<<<<<<< HEAD
	VULNBL_INTEL_STEPPINGS(SKYLAKE_L,	X86_STEPPING_ANY,		SRBDS | MMIO | RETBLEED),
	VULNBL_INTEL_STEPPINGS(SKYLAKE_X,	X86_STEPPING_ANY,		MMIO | RETBLEED | GDS),
	VULNBL_INTEL_STEPPINGS(SKYLAKE,		X86_STEPPING_ANY,		SRBDS | MMIO | RETBLEED),
	VULNBL_INTEL_STEPPINGS(KABYLAKE_L,	X86_STEPPING_ANY,		SRBDS | MMIO | RETBLEED | GDS),
	VULNBL_INTEL_STEPPINGS(KABYLAKE,	X86_STEPPING_ANY,		SRBDS | MMIO | RETBLEED | GDS),
=======
	VULNBL_INTEL_STEPPINGS(SKYLAKE_X,	X86_STEPPING_ANY,		MMIO | RETBLEED | GDS),
	VULNBL_INTEL_STEPPINGS(SKYLAKE_L,	X86_STEPPING_ANY,		MMIO | RETBLEED | GDS | SRBDS),
	VULNBL_INTEL_STEPPINGS(SKYLAKE,		X86_STEPPING_ANY,		MMIO | RETBLEED | GDS | SRBDS),
	VULNBL_INTEL_STEPPINGS(KABYLAKE_L,	X86_STEPPING_ANY,		MMIO | RETBLEED | GDS | SRBDS),
	VULNBL_INTEL_STEPPINGS(KABYLAKE,	X86_STEPPING_ANY,		MMIO | RETBLEED | GDS | SRBDS),
>>>>>>> 575f85f9
	VULNBL_INTEL_STEPPINGS(CANNONLAKE_L,	X86_STEPPING_ANY,		RETBLEED),
	VULNBL_INTEL_STEPPINGS(ICELAKE_L,	X86_STEPPING_ANY,		MMIO | MMIO_SBDS | RETBLEED | GDS),
	VULNBL_INTEL_STEPPINGS(ICELAKE_D,	X86_STEPPING_ANY,		MMIO | GDS),
	VULNBL_INTEL_STEPPINGS(ICELAKE_X,	X86_STEPPING_ANY,		MMIO | GDS),
	VULNBL_INTEL_STEPPINGS(COMETLAKE,	X86_STEPPING_ANY,		MMIO | MMIO_SBDS | RETBLEED | GDS),
	VULNBL_INTEL_STEPPINGS(COMETLAKE_L,	X86_STEPPINGS(0x0, 0x0),	MMIO | RETBLEED),
	VULNBL_INTEL_STEPPINGS(COMETLAKE_L,	X86_STEPPING_ANY,		MMIO | MMIO_SBDS | RETBLEED | GDS),
	VULNBL_INTEL_STEPPINGS(TIGERLAKE_L,	X86_STEPPING_ANY,		GDS),
	VULNBL_INTEL_STEPPINGS(TIGERLAKE,	X86_STEPPING_ANY,		GDS),
	VULNBL_INTEL_STEPPINGS(LAKEFIELD,	X86_STEPPING_ANY,		MMIO | MMIO_SBDS | RETBLEED),
	VULNBL_INTEL_STEPPINGS(ROCKETLAKE,	X86_STEPPING_ANY,		MMIO | RETBLEED | GDS),
	VULNBL_INTEL_STEPPINGS(ATOM_TREMONT,	X86_STEPPING_ANY,		MMIO | MMIO_SBDS),
	VULNBL_INTEL_STEPPINGS(ATOM_TREMONT_D,	X86_STEPPING_ANY,		MMIO),
	VULNBL_INTEL_STEPPINGS(ATOM_TREMONT_L,	X86_STEPPING_ANY,		MMIO | MMIO_SBDS),

	VULNBL_AMD(0x15, RETBLEED),
	VULNBL_AMD(0x16, RETBLEED),
	VULNBL_AMD(0x17, RETBLEED | SMT_RSB | SRSO),
<<<<<<< HEAD
	VULNBL_HYGON(0x18, RETBLEED | SMT_RSB),
=======
	VULNBL_HYGON(0x18, RETBLEED | SMT_RSB | SRSO),
>>>>>>> 575f85f9
	VULNBL_AMD(0x19, SRSO),
	{}
};

static bool __init cpu_matches(const struct x86_cpu_id *table, unsigned long which)
{
	const struct x86_cpu_id *m = x86_match_cpu(table);

	return m && !!(m->driver_data & which);
}

u64 x86_read_arch_cap_msr(void)
{
	u64 ia32_cap = 0;

	if (boot_cpu_has(X86_FEATURE_ARCH_CAPABILITIES))
		rdmsrl(MSR_IA32_ARCH_CAPABILITIES, ia32_cap);

	return ia32_cap;
}

static bool arch_cap_mmio_immune(u64 ia32_cap)
{
	return (ia32_cap & ARCH_CAP_FBSDP_NO &&
		ia32_cap & ARCH_CAP_PSDP_NO &&
		ia32_cap & ARCH_CAP_SBDR_SSDP_NO);
}

static void __init cpu_set_bug_bits(struct cpuinfo_x86 *c)
{
	u64 ia32_cap = x86_read_arch_cap_msr();

	/* Set ITLB_MULTIHIT bug if cpu is not in the whitelist and not mitigated */
	if (!cpu_matches(cpu_vuln_whitelist, NO_ITLB_MULTIHIT) &&
	    !(ia32_cap & ARCH_CAP_PSCHANGE_MC_NO))
		setup_force_cpu_bug(X86_BUG_ITLB_MULTIHIT);

	if (cpu_matches(cpu_vuln_whitelist, NO_SPECULATION))
		return;

	setup_force_cpu_bug(X86_BUG_SPECTRE_V1);

	if (!cpu_matches(cpu_vuln_whitelist, NO_SPECTRE_V2))
		setup_force_cpu_bug(X86_BUG_SPECTRE_V2);

	if (!cpu_matches(cpu_vuln_whitelist, NO_SSB) &&
	    !(ia32_cap & ARCH_CAP_SSB_NO) &&
	   !cpu_has(c, X86_FEATURE_AMD_SSB_NO))
		setup_force_cpu_bug(X86_BUG_SPEC_STORE_BYPASS);

	if (ia32_cap & ARCH_CAP_IBRS_ALL)
		setup_force_cpu_cap(X86_FEATURE_IBRS_ENHANCED);

	if (!cpu_matches(cpu_vuln_whitelist, NO_MDS) &&
	    !(ia32_cap & ARCH_CAP_MDS_NO)) {
		setup_force_cpu_bug(X86_BUG_MDS);
		if (cpu_matches(cpu_vuln_whitelist, MSBDS_ONLY))
			setup_force_cpu_bug(X86_BUG_MSBDS_ONLY);
	}

	if (!cpu_matches(cpu_vuln_whitelist, NO_SWAPGS))
		setup_force_cpu_bug(X86_BUG_SWAPGS);

	/*
	 * When the CPU is not mitigated for TAA (TAA_NO=0) set TAA bug when:
	 *	- TSX is supported or
	 *	- TSX_CTRL is present
	 *
	 * TSX_CTRL check is needed for cases when TSX could be disabled before
	 * the kernel boot e.g. kexec.
	 * TSX_CTRL check alone is not sufficient for cases when the microcode
	 * update is not present or running as guest that don't get TSX_CTRL.
	 */
	if (!(ia32_cap & ARCH_CAP_TAA_NO) &&
	    (cpu_has(c, X86_FEATURE_RTM) ||
	     (ia32_cap & ARCH_CAP_TSX_CTRL_MSR)))
		setup_force_cpu_bug(X86_BUG_TAA);

	/*
	 * SRBDS affects CPUs which support RDRAND or RDSEED and are listed
	 * in the vulnerability blacklist.
	 *
	 * Some of the implications and mitigation of Shared Buffers Data
	 * Sampling (SBDS) are similar to SRBDS. Give SBDS same treatment as
	 * SRBDS.
	 */
	if ((cpu_has(c, X86_FEATURE_RDRAND) ||
	     cpu_has(c, X86_FEATURE_RDSEED)) &&
	    cpu_matches(cpu_vuln_blacklist, SRBDS | MMIO_SBDS))
		    setup_force_cpu_bug(X86_BUG_SRBDS);

	/*
	 * Processor MMIO Stale Data bug enumeration
	 *
	 * Affected CPU list is generally enough to enumerate the vulnerability,
	 * but for virtualization case check for ARCH_CAP MSR bits also, VMM may
	 * not want the guest to enumerate the bug.
	 *
	 * Set X86_BUG_MMIO_UNKNOWN for CPUs that are neither in the blacklist,
	 * nor in the whitelist and also don't enumerate MSR ARCH_CAP MMIO bits.
	 */
	if (!arch_cap_mmio_immune(ia32_cap)) {
		if (cpu_matches(cpu_vuln_blacklist, MMIO))
			setup_force_cpu_bug(X86_BUG_MMIO_STALE_DATA);
		else if (!cpu_matches(cpu_vuln_whitelist, NO_MMIO))
			setup_force_cpu_bug(X86_BUG_MMIO_UNKNOWN);
	}

	if (!cpu_has(c, X86_FEATURE_BTC_NO)) {
		if (cpu_matches(cpu_vuln_blacklist, RETBLEED) || (ia32_cap & ARCH_CAP_RSBA))
			setup_force_cpu_bug(X86_BUG_RETBLEED);
	}

	if (cpu_has(c, X86_FEATURE_IBRS_ENHANCED) &&
	    !cpu_matches(cpu_vuln_whitelist, NO_EIBRS_PBRSB) &&
	    !(ia32_cap & ARCH_CAP_PBRSB_NO))
		setup_force_cpu_bug(X86_BUG_EIBRS_PBRSB);

	if (cpu_matches(cpu_vuln_blacklist, SMT_RSB))
		setup_force_cpu_bug(X86_BUG_SMT_RSB);

	/*
	 * Check if CPU is vulnerable to GDS. If running in a virtual machine on
	 * an affected processor, the VMM may have disabled the use of GATHER by
	 * disabling AVX2. The only way to do this in HW is to clear XCR0[2],
	 * which means that AVX will be disabled.
	 */
	if (cpu_matches(cpu_vuln_blacklist, GDS) && !(ia32_cap & ARCH_CAP_GDS_NO) &&
	    boot_cpu_has(X86_FEATURE_AVX))
		setup_force_cpu_bug(X86_BUG_GDS);

	if (!cpu_has(c, X86_FEATURE_SRSO_NO)) {
		if (cpu_matches(cpu_vuln_blacklist, SRSO))
			setup_force_cpu_bug(X86_BUG_SRSO);
	}

	if (cpu_matches(cpu_vuln_whitelist, NO_MELTDOWN))
		return;

	/* Rogue Data Cache Load? No! */
	if (ia32_cap & ARCH_CAP_RDCL_NO)
		return;

	setup_force_cpu_bug(X86_BUG_CPU_MELTDOWN);

	if (cpu_matches(cpu_vuln_whitelist, NO_L1TF))
		return;

	setup_force_cpu_bug(X86_BUG_L1TF);
}

/*
 * The NOPL instruction is supposed to exist on all CPUs of family >= 6;
 * unfortunately, that's not true in practice because of early VIA
 * chips and (more importantly) broken virtualizers that are not easy
 * to detect. In the latter case it doesn't even *fail* reliably, so
 * probing for it doesn't even work. Disable it completely on 32-bit
 * unless we can find a reliable way to detect all the broken cases.
 * Enable it explicitly on 64-bit for non-constant inputs of cpu_has().
 */
static void detect_nopl(void)
{
#ifdef CONFIG_X86_32
	setup_clear_cpu_cap(X86_FEATURE_NOPL);
#else
	setup_force_cpu_cap(X86_FEATURE_NOPL);
#endif
}

/*
 * We parse cpu parameters early because fpu__init_system() is executed
 * before parse_early_param().
 */
static void __init cpu_parse_early_param(void)
{
	char arg[128];
	char *argptr = arg;
	int arglen, res, bit;

#ifdef CONFIG_X86_32
	if (cmdline_find_option_bool(boot_command_line, "no387"))
#ifdef CONFIG_MATH_EMULATION
		setup_clear_cpu_cap(X86_FEATURE_FPU);
#else
		pr_err("Option 'no387' required CONFIG_MATH_EMULATION enabled.\n");
#endif

	if (cmdline_find_option_bool(boot_command_line, "nofxsr"))
		setup_clear_cpu_cap(X86_FEATURE_FXSR);
#endif

	if (cmdline_find_option_bool(boot_command_line, "noxsave"))
		setup_clear_cpu_cap(X86_FEATURE_XSAVE);

	if (cmdline_find_option_bool(boot_command_line, "noxsaveopt"))
		setup_clear_cpu_cap(X86_FEATURE_XSAVEOPT);

	if (cmdline_find_option_bool(boot_command_line, "noxsaves"))
		setup_clear_cpu_cap(X86_FEATURE_XSAVES);

	arglen = cmdline_find_option(boot_command_line, "clearcpuid", arg, sizeof(arg));
	if (arglen <= 0)
		return;

	pr_info("Clearing CPUID bits:");
	do {
		res = get_option(&argptr, &bit);
		if (res == 0 || res == 3)
			break;

		/* If the argument was too long, the last bit may be cut off */
		if (res == 1 && arglen >= sizeof(arg))
			break;

		if (bit >= 0 && bit < NCAPINTS * 32) {
			pr_cont(" " X86_CAP_FMT, x86_cap_flag(bit));
			setup_clear_cpu_cap(bit);
		}
	} while (res == 2);
	pr_cont("\n");
}

/*
 * Do minimum CPU detection early.
 * Fields really needed: vendor, cpuid_level, family, model, mask,
 * cache alignment.
 * The others are not touched to avoid unwanted side effects.
 *
 * WARNING: this function is only called on the boot CPU.  Don't add code
 * here that is supposed to run on all CPUs.
 */
static void __init early_identify_cpu(struct cpuinfo_x86 *c)
{
#ifdef CONFIG_X86_64
	c->x86_clflush_size = 64;
	c->x86_phys_bits = 36;
	c->x86_virt_bits = 48;
#else
	c->x86_clflush_size = 32;
	c->x86_phys_bits = 32;
	c->x86_virt_bits = 32;
#endif
	c->x86_cache_alignment = c->x86_clflush_size;

	memset(&c->x86_capability, 0, sizeof(c->x86_capability));
	c->extended_cpuid_level = 0;

	if (!have_cpuid_p())
		identify_cpu_without_cpuid(c);

	/* cyrix could have cpuid enabled via c_identify()*/
	if (have_cpuid_p()) {
		cpu_detect(c);
		get_cpu_vendor(c);
		get_cpu_cap(c);
		get_cpu_address_sizes(c);
		setup_force_cpu_cap(X86_FEATURE_CPUID);
		cpu_parse_early_param();

		if (this_cpu->c_early_init)
			this_cpu->c_early_init(c);

		c->cpu_index = 0;
		filter_cpuid_features(c, false);

		if (this_cpu->c_bsp_init)
			this_cpu->c_bsp_init(c);
	} else {
		setup_clear_cpu_cap(X86_FEATURE_CPUID);
	}

	setup_force_cpu_cap(X86_FEATURE_ALWAYS);

	cpu_set_bug_bits(c);

	sld_setup(c);

#ifdef CONFIG_X86_32
	/*
	 * Regardless of whether PCID is enumerated, the SDM says
	 * that it can't be enabled in 32-bit mode.
	 */
	setup_clear_cpu_cap(X86_FEATURE_PCID);
#endif

	/*
	 * Later in the boot process pgtable_l5_enabled() relies on
	 * cpu_feature_enabled(X86_FEATURE_LA57). If 5-level paging is not
	 * enabled by this point we need to clear the feature bit to avoid
	 * false-positives at the later stage.
	 *
	 * pgtable_l5_enabled() can be false here for several reasons:
	 *  - 5-level paging is disabled compile-time;
	 *  - it's 32-bit kernel;
	 *  - machine doesn't support 5-level paging;
	 *  - user specified 'no5lvl' in kernel command line.
	 */
	if (!pgtable_l5_enabled())
		setup_clear_cpu_cap(X86_FEATURE_LA57);

	detect_nopl();
}

void __init early_cpu_init(void)
{
	const struct cpu_dev *const *cdev;
	int count = 0;

#ifdef CONFIG_PROCESSOR_SELECT
	pr_info("KERNEL supported cpus:\n");
#endif

	for (cdev = __x86_cpu_dev_start; cdev < __x86_cpu_dev_end; cdev++) {
		const struct cpu_dev *cpudev = *cdev;

		if (count >= X86_VENDOR_NUM)
			break;
		cpu_devs[count] = cpudev;
		count++;

#ifdef CONFIG_PROCESSOR_SELECT
		{
			unsigned int j;

			for (j = 0; j < 2; j++) {
				if (!cpudev->c_ident[j])
					continue;
				pr_info("  %s %s\n", cpudev->c_vendor,
					cpudev->c_ident[j]);
			}
		}
#endif
	}
	early_identify_cpu(&boot_cpu_data);
}

static bool detect_null_seg_behavior(void)
{
	/*
	 * Empirically, writing zero to a segment selector on AMD does
	 * not clear the base, whereas writing zero to a segment
	 * selector on Intel does clear the base.  Intel's behavior
	 * allows slightly faster context switches in the common case
	 * where GS is unused by the prev and next threads.
	 *
	 * Since neither vendor documents this anywhere that I can see,
	 * detect it directly instead of hard-coding the choice by
	 * vendor.
	 *
	 * I've designated AMD's behavior as the "bug" because it's
	 * counterintuitive and less friendly.
	 */

	unsigned long old_base, tmp;
	rdmsrl(MSR_FS_BASE, old_base);
	wrmsrl(MSR_FS_BASE, 1);
	loadsegment(fs, 0);
	rdmsrl(MSR_FS_BASE, tmp);
	wrmsrl(MSR_FS_BASE, old_base);
	return tmp == 0;
}

void check_null_seg_clears_base(struct cpuinfo_x86 *c)
{
	/* BUG_NULL_SEG is only relevant with 64bit userspace */
	if (!IS_ENABLED(CONFIG_X86_64))
		return;

	/* Zen3 CPUs advertise Null Selector Clears Base in CPUID. */
	if (c->extended_cpuid_level >= 0x80000021 &&
	    cpuid_eax(0x80000021) & BIT(6))
		return;

	/*
	 * CPUID bit above wasn't set. If this kernel is still running
	 * as a HV guest, then the HV has decided not to advertize
	 * that CPUID bit for whatever reason.	For example, one
	 * member of the migration pool might be vulnerable.  Which
	 * means, the bug is present: set the BUG flag and return.
	 */
	if (cpu_has(c, X86_FEATURE_HYPERVISOR)) {
		set_cpu_bug(c, X86_BUG_NULL_SEG);
		return;
	}

	/*
	 * Zen2 CPUs also have this behaviour, but no CPUID bit.
	 * 0x18 is the respective family for Hygon.
	 */
	if ((c->x86 == 0x17 || c->x86 == 0x18) &&
	    detect_null_seg_behavior())
		return;

	/* All the remaining ones are affected */
	set_cpu_bug(c, X86_BUG_NULL_SEG);
}

static void generic_identify(struct cpuinfo_x86 *c)
{
	c->extended_cpuid_level = 0;

	if (!have_cpuid_p())
		identify_cpu_without_cpuid(c);

	/* cyrix could have cpuid enabled via c_identify()*/
	if (!have_cpuid_p())
		return;

	cpu_detect(c);

	get_cpu_vendor(c);

	get_cpu_cap(c);

	get_cpu_address_sizes(c);

	if (c->cpuid_level >= 0x00000001) {
		c->initial_apicid = (cpuid_ebx(1) >> 24) & 0xFF;
#ifdef CONFIG_X86_32
# ifdef CONFIG_SMP
		c->apicid = apic->phys_pkg_id(c->initial_apicid, 0);
# else
		c->apicid = c->initial_apicid;
# endif
#endif
		c->phys_proc_id = c->initial_apicid;
	}

	get_model_name(c); /* Default name */

	/*
	 * ESPFIX is a strange bug.  All real CPUs have it.  Paravirt
	 * systems that run Linux at CPL > 0 may or may not have the
	 * issue, but, even if they have the issue, there's absolutely
	 * nothing we can do about it because we can't use the real IRET
	 * instruction.
	 *
	 * NB: For the time being, only 32-bit kernels support
	 * X86_BUG_ESPFIX as such.  64-bit kernels directly choose
	 * whether to apply espfix using paravirt hooks.  If any
	 * non-paravirt system ever shows up that does *not* have the
	 * ESPFIX issue, we can change this.
	 */
#ifdef CONFIG_X86_32
	set_cpu_bug(c, X86_BUG_ESPFIX);
#endif
}

/*
 * Validate that ACPI/mptables have the same information about the
 * effective APIC id and update the package map.
 */
static void validate_apic_and_package_id(struct cpuinfo_x86 *c)
{
#ifdef CONFIG_SMP
	unsigned int apicid, cpu = smp_processor_id();

	apicid = apic->cpu_present_to_apicid(cpu);

	if (apicid != c->apicid) {
		pr_err(FW_BUG "CPU%u: APIC id mismatch. Firmware: %x APIC: %x\n",
		       cpu, apicid, c->initial_apicid);
	}
	BUG_ON(topology_update_package_map(c->phys_proc_id, cpu));
	BUG_ON(topology_update_die_map(c->cpu_die_id, cpu));
#else
	c->logical_proc_id = 0;
#endif
}

/*
 * This does the hard work of actually picking apart the CPU stuff...
 */
static void identify_cpu(struct cpuinfo_x86 *c)
{
	int i;

	c->loops_per_jiffy = loops_per_jiffy;
	c->x86_cache_size = 0;
	c->x86_vendor = X86_VENDOR_UNKNOWN;
	c->x86_model = c->x86_stepping = 0;	/* So far unknown... */
	c->x86_vendor_id[0] = '\0'; /* Unset */
	c->x86_model_id[0] = '\0';  /* Unset */
	c->x86_max_cores = 1;
	c->x86_coreid_bits = 0;
	c->cu_id = 0xff;
#ifdef CONFIG_X86_64
	c->x86_clflush_size = 64;
	c->x86_phys_bits = 36;
	c->x86_virt_bits = 48;
#else
	c->cpuid_level = -1;	/* CPUID not detected */
	c->x86_clflush_size = 32;
	c->x86_phys_bits = 32;
	c->x86_virt_bits = 32;
#endif
	c->x86_cache_alignment = c->x86_clflush_size;
	memset(&c->x86_capability, 0, sizeof(c->x86_capability));
#ifdef CONFIG_X86_VMX_FEATURE_NAMES
	memset(&c->vmx_capability, 0, sizeof(c->vmx_capability));
#endif

	generic_identify(c);

	if (this_cpu->c_identify)
		this_cpu->c_identify(c);

	/* Clear/Set all flags overridden by options, after probe */
	apply_forced_caps(c);

#ifdef CONFIG_X86_64
	c->apicid = apic->phys_pkg_id(c->initial_apicid, 0);
#endif

	/*
	 * Vendor-specific initialization.  In this section we
	 * canonicalize the feature flags, meaning if there are
	 * features a certain CPU supports which CPUID doesn't
	 * tell us, CPUID claiming incorrect flags, or other bugs,
	 * we handle them here.
	 *
	 * At the end of this section, c->x86_capability better
	 * indicate the features this CPU genuinely supports!
	 */
	if (this_cpu->c_init)
		this_cpu->c_init(c);

	/* Disable the PN if appropriate */
	squash_the_stupid_serial_number(c);

	/* Set up SMEP/SMAP/UMIP */
	setup_smep(c);
	setup_smap(c);
	setup_umip(c);

	/* Enable FSGSBASE instructions if available. */
	if (cpu_has(c, X86_FEATURE_FSGSBASE)) {
		cr4_set_bits(X86_CR4_FSGSBASE);
		elf_hwcap2 |= HWCAP2_FSGSBASE;
	}

	/*
	 * The vendor-specific functions might have changed features.
	 * Now we do "generic changes."
	 */

	/* Filter out anything that depends on CPUID levels we don't have */
	filter_cpuid_features(c, true);

	/* If the model name is still unset, do table lookup. */
	if (!c->x86_model_id[0]) {
		const char *p;
		p = table_lookup_model(c);
		if (p)
			strcpy(c->x86_model_id, p);
		else
			/* Last resort... */
			sprintf(c->x86_model_id, "%02x/%02x",
				c->x86, c->x86_model);
	}

#ifdef CONFIG_X86_64
	detect_ht(c);
#endif

	x86_init_rdrand(c);
	setup_pku(c);

	/*
	 * Clear/Set all flags overridden by options, need do it
	 * before following smp all cpus cap AND.
	 */
	apply_forced_caps(c);

	/*
	 * On SMP, boot_cpu_data holds the common feature set between
	 * all CPUs; so make sure that we indicate which features are
	 * common between the CPUs.  The first time this routine gets
	 * executed, c == &boot_cpu_data.
	 */
	if (c != &boot_cpu_data) {
		/* AND the already accumulated flags with these */
		for (i = 0; i < NCAPINTS; i++)
			boot_cpu_data.x86_capability[i] &= c->x86_capability[i];

		/* OR, i.e. replicate the bug flags */
		for (i = NCAPINTS; i < NCAPINTS + NBUGINTS; i++)
			c->x86_capability[i] |= boot_cpu_data.x86_capability[i];
	}

	/* Init Machine Check Exception if available. */
	mcheck_cpu_init(c);

	select_idle_routine(c);

#ifdef CONFIG_NUMA
	numa_add_cpu(smp_processor_id());
#endif
}

/*
 * Set up the CPU state needed to execute SYSENTER/SYSEXIT instructions
 * on 32-bit kernels:
 */
#ifdef CONFIG_X86_32
void enable_sep_cpu(void)
{
	struct tss_struct *tss;
	int cpu;

	if (!boot_cpu_has(X86_FEATURE_SEP))
		return;

	cpu = get_cpu();
	tss = &per_cpu(cpu_tss_rw, cpu);

	/*
	 * We cache MSR_IA32_SYSENTER_CS's value in the TSS's ss1 field --
	 * see the big comment in struct x86_hw_tss's definition.
	 */

	tss->x86_tss.ss1 = __KERNEL_CS;
	wrmsr(MSR_IA32_SYSENTER_CS, tss->x86_tss.ss1, 0);
	wrmsr(MSR_IA32_SYSENTER_ESP, (unsigned long)(cpu_entry_stack(cpu) + 1), 0);
	wrmsr(MSR_IA32_SYSENTER_EIP, (unsigned long)entry_SYSENTER_32, 0);

	put_cpu();
}
#endif

void __init identify_boot_cpu(void)
{
	identify_cpu(&boot_cpu_data);
#ifdef CONFIG_X86_32
	sysenter_setup();
	enable_sep_cpu();
#endif
	cpu_detect_tlb(&boot_cpu_data);
	setup_cr_pinning();

	tsx_init();
}

void identify_secondary_cpu(struct cpuinfo_x86 *c)
{
	BUG_ON(c == &boot_cpu_data);
	identify_cpu(c);
#ifdef CONFIG_X86_32
	enable_sep_cpu();
#endif
	mtrr_ap_init();
	validate_apic_and_package_id(c);
	x86_spec_ctrl_setup_ap();
	update_srbds_msr();
	if (boot_cpu_has_bug(X86_BUG_GDS))
		update_gds_msr();

	tsx_ap_init();
}

static __init int setup_noclflush(char *arg)
{
	setup_clear_cpu_cap(X86_FEATURE_CLFLUSH);
	setup_clear_cpu_cap(X86_FEATURE_CLFLUSHOPT);
	return 1;
}
__setup("noclflush", setup_noclflush);

void print_cpu_info(struct cpuinfo_x86 *c)
{
	const char *vendor = NULL;

	if (c->x86_vendor < X86_VENDOR_NUM) {
		vendor = this_cpu->c_vendor;
	} else {
		if (c->cpuid_level >= 0)
			vendor = c->x86_vendor_id;
	}

	if (vendor && !strstr(c->x86_model_id, vendor))
		pr_cont("%s ", vendor);

	if (c->x86_model_id[0])
		pr_cont("%s", c->x86_model_id);
	else
		pr_cont("%d86", c->x86);

	pr_cont(" (family: 0x%x, model: 0x%x", c->x86, c->x86_model);

	if (c->x86_stepping || c->cpuid_level >= 0)
		pr_cont(", stepping: 0x%x)\n", c->x86_stepping);
	else
		pr_cont(")\n");
}

/*
 * clearcpuid= was already parsed in cpu_parse_early_param().  This dummy
 * function prevents it from becoming an environment variable for init.
 */
static __init int setup_clearcpuid(char *arg)
{
	return 1;
}
__setup("clearcpuid=", setup_clearcpuid);

#ifdef CONFIG_X86_64
DEFINE_PER_CPU_FIRST(struct fixed_percpu_data,
		     fixed_percpu_data) __aligned(PAGE_SIZE) __visible;
EXPORT_PER_CPU_SYMBOL_GPL(fixed_percpu_data);

/*
 * The following percpu variables are hot.  Align current_task to
 * cacheline size such that they fall in the same cacheline.
 */
DEFINE_PER_CPU(struct task_struct *, current_task) ____cacheline_aligned =
	&init_task;
EXPORT_PER_CPU_SYMBOL(current_task);

DEFINE_PER_CPU(void *, hardirq_stack_ptr);
DEFINE_PER_CPU(bool, hardirq_stack_inuse);

DEFINE_PER_CPU(int, __preempt_count) = INIT_PREEMPT_COUNT;
EXPORT_PER_CPU_SYMBOL(__preempt_count);

DEFINE_PER_CPU(unsigned long, cpu_current_top_of_stack) = TOP_OF_INIT_STACK;

/* May not be marked __init: used by software suspend */
void syscall_init(void)
{
	wrmsr(MSR_STAR, 0, (__USER32_CS << 16) | __KERNEL_CS);
	wrmsrl(MSR_LSTAR, (unsigned long)entry_SYSCALL_64);

#ifdef CONFIG_IA32_EMULATION
	wrmsrl(MSR_CSTAR, (unsigned long)entry_SYSCALL_compat);
	/*
	 * This only works on Intel CPUs.
	 * On AMD CPUs these MSRs are 32-bit, CPU truncates MSR_IA32_SYSENTER_EIP.
	 * This does not cause SYSENTER to jump to the wrong location, because
	 * AMD doesn't allow SYSENTER in long mode (either 32- or 64-bit).
	 */
	wrmsrl_safe(MSR_IA32_SYSENTER_CS, (u64)__KERNEL_CS);
	wrmsrl_safe(MSR_IA32_SYSENTER_ESP,
		    (unsigned long)(cpu_entry_stack(smp_processor_id()) + 1));
	wrmsrl_safe(MSR_IA32_SYSENTER_EIP, (u64)entry_SYSENTER_compat);
#else
	wrmsrl(MSR_CSTAR, (unsigned long)ignore_sysret);
	wrmsrl_safe(MSR_IA32_SYSENTER_CS, (u64)GDT_ENTRY_INVALID_SEG);
	wrmsrl_safe(MSR_IA32_SYSENTER_ESP, 0ULL);
	wrmsrl_safe(MSR_IA32_SYSENTER_EIP, 0ULL);
#endif

	/*
	 * Flags to clear on syscall; clear as much as possible
	 * to minimize user space-kernel interference.
	 */
	wrmsrl(MSR_SYSCALL_MASK,
	       X86_EFLAGS_CF|X86_EFLAGS_PF|X86_EFLAGS_AF|
	       X86_EFLAGS_ZF|X86_EFLAGS_SF|X86_EFLAGS_TF|
	       X86_EFLAGS_IF|X86_EFLAGS_DF|X86_EFLAGS_OF|
	       X86_EFLAGS_IOPL|X86_EFLAGS_NT|X86_EFLAGS_RF|
	       X86_EFLAGS_AC|X86_EFLAGS_ID);
}

#else	/* CONFIG_X86_64 */

DEFINE_PER_CPU(struct task_struct *, current_task) = &init_task;
EXPORT_PER_CPU_SYMBOL(current_task);
DEFINE_PER_CPU(int, __preempt_count) = INIT_PREEMPT_COUNT;
EXPORT_PER_CPU_SYMBOL(__preempt_count);

/*
 * On x86_32, vm86 modifies tss.sp0, so sp0 isn't a reliable way to find
 * the top of the kernel stack.  Use an extra percpu variable to track the
 * top of the kernel stack directly.
 */
DEFINE_PER_CPU(unsigned long, cpu_current_top_of_stack) =
	(unsigned long)&init_thread_union + THREAD_SIZE;
EXPORT_PER_CPU_SYMBOL(cpu_current_top_of_stack);

#ifdef CONFIG_STACKPROTECTOR
DEFINE_PER_CPU(unsigned long, __stack_chk_guard);
EXPORT_PER_CPU_SYMBOL(__stack_chk_guard);
#endif

#endif	/* CONFIG_X86_64 */

/*
 * Clear all 6 debug registers:
 */
static void clear_all_debug_regs(void)
{
	int i;

	for (i = 0; i < 8; i++) {
		/* Ignore db4, db5 */
		if ((i == 4) || (i == 5))
			continue;

		set_debugreg(0, i);
	}
}

#ifdef CONFIG_KGDB
/*
 * Restore debug regs if using kgdbwait and you have a kernel debugger
 * connection established.
 */
static void dbg_restore_debug_regs(void)
{
	if (unlikely(kgdb_connected && arch_kgdb_ops.correct_hw_break))
		arch_kgdb_ops.correct_hw_break();
}
#else /* ! CONFIG_KGDB */
#define dbg_restore_debug_regs()
#endif /* ! CONFIG_KGDB */

static void wait_for_master_cpu(int cpu)
{
#ifdef CONFIG_SMP
	/*
	 * wait for ACK from master CPU before continuing
	 * with AP initialization
	 */
	WARN_ON(cpumask_test_and_set_cpu(cpu, cpu_initialized_mask));
	while (!cpumask_test_cpu(cpu, cpu_callout_mask))
		cpu_relax();
#endif
}

#ifdef CONFIG_X86_64
static inline void setup_getcpu(int cpu)
{
	unsigned long cpudata = vdso_encode_cpunode(cpu, early_cpu_to_node(cpu));
	struct desc_struct d = { };

	if (boot_cpu_has(X86_FEATURE_RDTSCP) || boot_cpu_has(X86_FEATURE_RDPID))
		wrmsr(MSR_TSC_AUX, cpudata, 0);

	/* Store CPU and node number in limit. */
	d.limit0 = cpudata;
	d.limit1 = cpudata >> 16;

	d.type = 5;		/* RO data, expand down, accessed */
	d.dpl = 3;		/* Visible to user code */
	d.s = 1;		/* Not a system segment */
	d.p = 1;		/* Present */
	d.d = 1;		/* 32-bit */

	write_gdt_entry(get_cpu_gdt_rw(cpu), GDT_ENTRY_CPUNODE, &d, DESCTYPE_S);
}

static inline void ucode_cpu_init(int cpu)
{
	if (cpu)
		load_ucode_ap();
}

static inline void tss_setup_ist(struct tss_struct *tss)
{
	/* Set up the per-CPU TSS IST stacks */
	tss->x86_tss.ist[IST_INDEX_DF] = __this_cpu_ist_top_va(DF);
	tss->x86_tss.ist[IST_INDEX_NMI] = __this_cpu_ist_top_va(NMI);
	tss->x86_tss.ist[IST_INDEX_DB] = __this_cpu_ist_top_va(DB);
	tss->x86_tss.ist[IST_INDEX_MCE] = __this_cpu_ist_top_va(MCE);
	/* Only mapped when SEV-ES is active */
	tss->x86_tss.ist[IST_INDEX_VC] = __this_cpu_ist_top_va(VC);
}

#else /* CONFIG_X86_64 */

static inline void setup_getcpu(int cpu) { }

static inline void ucode_cpu_init(int cpu)
{
	show_ucode_info_early();
}

static inline void tss_setup_ist(struct tss_struct *tss) { }

#endif /* !CONFIG_X86_64 */

static inline void tss_setup_io_bitmap(struct tss_struct *tss)
{
	tss->x86_tss.io_bitmap_base = IO_BITMAP_OFFSET_INVALID;

#ifdef CONFIG_X86_IOPL_IOPERM
	tss->io_bitmap.prev_max = 0;
	tss->io_bitmap.prev_sequence = 0;
	memset(tss->io_bitmap.bitmap, 0xff, sizeof(tss->io_bitmap.bitmap));
	/*
	 * Invalidate the extra array entry past the end of the all
	 * permission bitmap as required by the hardware.
	 */
	tss->io_bitmap.mapall[IO_BITMAP_LONGS] = ~0UL;
#endif
}

/*
 * Setup everything needed to handle exceptions from the IDT, including the IST
 * exceptions which use paranoid_entry().
 */
void cpu_init_exception_handling(void)
{
	struct tss_struct *tss = this_cpu_ptr(&cpu_tss_rw);
	int cpu = raw_smp_processor_id();

	/* paranoid_entry() gets the CPU number from the GDT */
	setup_getcpu(cpu);

	/* IST vectors need TSS to be set up. */
	tss_setup_ist(tss);
	tss_setup_io_bitmap(tss);
	set_tss_desc(cpu, &get_cpu_entry_area(cpu)->tss.x86_tss);

	load_TR_desc();

	/* Finally load the IDT */
	load_current_idt();
}

/*
 * cpu_init() initializes state that is per-CPU. Some data is already
 * initialized (naturally) in the bootstrap process, such as the GDT.  We
 * reload it nevertheless, this function acts as a 'CPU state barrier',
 * nothing should get across.
 */
void cpu_init(void)
{
	struct task_struct *cur = current;
	int cpu = raw_smp_processor_id();

	wait_for_master_cpu(cpu);

	ucode_cpu_init(cpu);

#ifdef CONFIG_NUMA
	if (this_cpu_read(numa_node) == 0 &&
	    early_cpu_to_node(cpu) != NUMA_NO_NODE)
		set_numa_node(early_cpu_to_node(cpu));
#endif
	pr_debug("Initializing CPU#%d\n", cpu);

	if (IS_ENABLED(CONFIG_X86_64) || cpu_feature_enabled(X86_FEATURE_VME) ||
	    boot_cpu_has(X86_FEATURE_TSC) || boot_cpu_has(X86_FEATURE_DE))
		cr4_clear_bits(X86_CR4_VME|X86_CR4_PVI|X86_CR4_TSD|X86_CR4_DE);

	/*
	 * Initialize the per-CPU GDT with the boot GDT,
	 * and set up the GDT descriptor:
	 */
	switch_to_new_gdt(cpu);

	if (IS_ENABLED(CONFIG_X86_64)) {
		loadsegment(fs, 0);
		memset(cur->thread.tls_array, 0, GDT_ENTRY_TLS_ENTRIES * 8);
		syscall_init();

		wrmsrl(MSR_FS_BASE, 0);
		wrmsrl(MSR_KERNEL_GS_BASE, 0);
		barrier();

		x2apic_setup();
	}

	mmgrab(&init_mm);
	cur->active_mm = &init_mm;
	BUG_ON(cur->mm);
	initialize_tlbstate_and_flush();
	enter_lazy_tlb(&init_mm, cur);

	/*
	 * sp0 points to the entry trampoline stack regardless of what task
	 * is running.
	 */
	load_sp0((unsigned long)(cpu_entry_stack(cpu) + 1));

	load_mm_ldt(&init_mm);

	clear_all_debug_regs();
	dbg_restore_debug_regs();

	doublefault_init_cpu_tss();

	if (is_uv_system())
		uv_cpu_init();

	load_fixmap_gdt(cpu);
}

#ifdef CONFIG_SMP
void cpu_init_secondary(void)
{
	/*
	 * Relies on the BP having set-up the IDT tables, which are loaded
	 * on this CPU in cpu_init_exception_handling().
	 */
	cpu_init_exception_handling();
	cpu_init();
	fpu__init_cpu();
}
#endif

#ifdef CONFIG_MICROCODE_LATE_LOADING
/**
 * store_cpu_caps() - Store a snapshot of CPU capabilities
 * @curr_info: Pointer where to store it
 *
 * Returns: None
 */
void store_cpu_caps(struct cpuinfo_x86 *curr_info)
{
	/* Reload CPUID max function as it might've changed. */
	curr_info->cpuid_level = cpuid_eax(0);

	/* Copy all capability leafs and pick up the synthetic ones. */
	memcpy(&curr_info->x86_capability, &boot_cpu_data.x86_capability,
	       sizeof(curr_info->x86_capability));

	/* Get the hardware CPUID leafs */
	get_cpu_cap(curr_info);
}

/**
 * microcode_check() - Check if any CPU capabilities changed after an update.
 * @prev_info:	CPU capabilities stored before an update.
 *
 * The microcode loader calls this upon late microcode load to recheck features,
 * only when microcode has been updated. Caller holds microcode_mutex and CPU
 * hotplug lock.
 *
 * Return: None
 */
void microcode_check(struct cpuinfo_x86 *prev_info)
{
	struct cpuinfo_x86 curr_info;

	perf_check_microcode();

	amd_check_microcode();

	store_cpu_caps(&curr_info);

	if (!memcmp(&prev_info->x86_capability, &curr_info.x86_capability,
		    sizeof(prev_info->x86_capability)))
		return;

	pr_warn("x86/CPU: CPU features have changed after loading microcode, but might not take effect.\n");
	pr_warn("x86/CPU: Please consider either early loading through initrd/built-in or a potential BIOS update.\n");
}
#endif

/*
 * Invoked from core CPU hotplug code after hotplug operations
 */
void arch_smt_update(void)
{
	/* Handle the speculative execution misfeatures */
	cpu_bugs_smt_update();
	/* Check whether IPI broadcasting can be enabled */
	apic_smt_update();
}

void __init arch_cpu_finalize_init(void)
{
	identify_boot_cpu();

	/*
	 * identify_boot_cpu() initialized SMT support information, let the
	 * core code know.
	 */
	cpu_smt_check_topology();

	if (!IS_ENABLED(CONFIG_SMP)) {
		pr_info("CPU: ");
		print_cpu_info(&boot_cpu_data);
	}

	cpu_select_mitigations();

	arch_smt_update();

	if (IS_ENABLED(CONFIG_X86_32)) {
		/*
		 * Check whether this is a real i386 which is not longer
		 * supported and fixup the utsname.
		 */
		if (boot_cpu_data.x86 < 4)
			panic("Kernel requires i486+ for 'invlpg' and other features");

		init_utsname()->machine[1] =
			'0' + (boot_cpu_data.x86 > 6 ? 6 : boot_cpu_data.x86);
	}

	/*
	 * Must be before alternatives because it might set or clear
	 * feature bits.
	 */
	fpu__init_system();
	fpu__init_cpu();

	alternative_instructions();

	if (IS_ENABLED(CONFIG_X86_64)) {
		/*
		 * Make sure the first 2MB area is not mapped by huge pages
		 * There are typically fixed size MTRRs in there and overlapping
		 * MTRRs into large pages causes slow downs.
		 *
		 * Right now we don't do that with gbpages because there seems
		 * very little benefit for that case.
		 */
		if (!direct_gbpages)
			set_memory_4k((unsigned long)__va(0), 1);
	} else {
		fpu__init_check_bugs();
	}

	/*
	 * This needs to be called before any devices perform DMA
	 * operations that might use the SWIOTLB bounce buffers. It will
	 * mark the bounce buffers as decrypted so that their usage will
	 * not cause "plain-text" data to be decrypted when accessed. It
	 * must be called after late_time_init() so that Hyper-V x86/x64
	 * hypercalls work when the SWIOTLB bounce buffers are decrypted.
	 */
	mem_encrypt_init();
}<|MERGE_RESOLUTION|>--- conflicted
+++ resolved
@@ -1149,19 +1149,11 @@
 	VULNBL_INTEL_STEPPINGS(BROADWELL_G,	X86_STEPPING_ANY,		SRBDS),
 	VULNBL_INTEL_STEPPINGS(BROADWELL_X,	X86_STEPPING_ANY,		MMIO),
 	VULNBL_INTEL_STEPPINGS(BROADWELL,	X86_STEPPING_ANY,		SRBDS),
-<<<<<<< HEAD
-	VULNBL_INTEL_STEPPINGS(SKYLAKE_L,	X86_STEPPING_ANY,		SRBDS | MMIO | RETBLEED),
-	VULNBL_INTEL_STEPPINGS(SKYLAKE_X,	X86_STEPPING_ANY,		MMIO | RETBLEED | GDS),
-	VULNBL_INTEL_STEPPINGS(SKYLAKE,		X86_STEPPING_ANY,		SRBDS | MMIO | RETBLEED),
-	VULNBL_INTEL_STEPPINGS(KABYLAKE_L,	X86_STEPPING_ANY,		SRBDS | MMIO | RETBLEED | GDS),
-	VULNBL_INTEL_STEPPINGS(KABYLAKE,	X86_STEPPING_ANY,		SRBDS | MMIO | RETBLEED | GDS),
-=======
 	VULNBL_INTEL_STEPPINGS(SKYLAKE_X,	X86_STEPPING_ANY,		MMIO | RETBLEED | GDS),
 	VULNBL_INTEL_STEPPINGS(SKYLAKE_L,	X86_STEPPING_ANY,		MMIO | RETBLEED | GDS | SRBDS),
 	VULNBL_INTEL_STEPPINGS(SKYLAKE,		X86_STEPPING_ANY,		MMIO | RETBLEED | GDS | SRBDS),
 	VULNBL_INTEL_STEPPINGS(KABYLAKE_L,	X86_STEPPING_ANY,		MMIO | RETBLEED | GDS | SRBDS),
 	VULNBL_INTEL_STEPPINGS(KABYLAKE,	X86_STEPPING_ANY,		MMIO | RETBLEED | GDS | SRBDS),
->>>>>>> 575f85f9
 	VULNBL_INTEL_STEPPINGS(CANNONLAKE_L,	X86_STEPPING_ANY,		RETBLEED),
 	VULNBL_INTEL_STEPPINGS(ICELAKE_L,	X86_STEPPING_ANY,		MMIO | MMIO_SBDS | RETBLEED | GDS),
 	VULNBL_INTEL_STEPPINGS(ICELAKE_D,	X86_STEPPING_ANY,		MMIO | GDS),
@@ -1180,11 +1172,7 @@
 	VULNBL_AMD(0x15, RETBLEED),
 	VULNBL_AMD(0x16, RETBLEED),
 	VULNBL_AMD(0x17, RETBLEED | SMT_RSB | SRSO),
-<<<<<<< HEAD
-	VULNBL_HYGON(0x18, RETBLEED | SMT_RSB),
-=======
 	VULNBL_HYGON(0x18, RETBLEED | SMT_RSB | SRSO),
->>>>>>> 575f85f9
 	VULNBL_AMD(0x19, SRSO),
 	{}
 };
