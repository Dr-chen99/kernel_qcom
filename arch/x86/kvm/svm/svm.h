// SPDX-License-Identifier: GPL-2.0-only
/*
 * Kernel-based Virtual Machine driver for Linux
 *
 * AMD SVM support
 *
 * Copyright (C) 2006 Qumranet, Inc.
 * Copyright 2010 Red Hat, Inc. and/or its affiliates.
 *
 * Authors:
 *   Yaniv Kamay  <yaniv@qumranet.com>
 *   Avi Kivity   <avi@qumranet.com>
 */

#ifndef __SVM_SVM_H
#define __SVM_SVM_H

#include <linux/kvm_types.h>
#include <linux/kvm_host.h>
#include <linux/bits.h>

#include <asm/svm.h>
#include <asm/sev-common.h>

#define __sme_page_pa(x) __sme_set(page_to_pfn(x) << PAGE_SHIFT)

#define	IOPM_SIZE PAGE_SIZE * 3
#define	MSRPM_SIZE PAGE_SIZE * 2

#define MAX_DIRECT_ACCESS_MSRS	20
#define MSRPM_OFFSETS	16
extern u32 msrpm_offsets[MSRPM_OFFSETS] __read_mostly;
extern bool npt_enabled;
extern bool intercept_smi;

/*
 * Clean bits in VMCB.
 * VMCB_ALL_CLEAN_MASK might also need to
 * be updated if this enum is modified.
 */
enum {
	VMCB_INTERCEPTS, /* Intercept vectors, TSC offset,
			    pause filter count */
	VMCB_PERM_MAP,   /* IOPM Base and MSRPM Base */
	VMCB_ASID,	 /* ASID */
	VMCB_INTR,	 /* int_ctl, int_vector */
	VMCB_NPT,        /* npt_en, nCR3, gPAT */
	VMCB_CR,	 /* CR0, CR3, CR4, EFER */
	VMCB_DR,         /* DR6, DR7 */
	VMCB_DT,         /* GDT, IDT */
	VMCB_SEG,        /* CS, DS, SS, ES, CPL */
	VMCB_CR2,        /* CR2 only */
	VMCB_LBR,        /* DBGCTL, BR_FROM, BR_TO, LAST_EX_FROM, LAST_EX_TO */
	VMCB_AVIC,       /* AVIC APIC_BAR, AVIC APIC_BACKING_PAGE,
			  * AVIC PHYSICAL_TABLE pointer,
			  * AVIC LOGICAL_TABLE pointer
			  */
	VMCB_SW = 31,    /* Reserved for hypervisor/software use */
};

#define VMCB_ALL_CLEAN_MASK (					\
	(1U << VMCB_INTERCEPTS) | (1U << VMCB_PERM_MAP) |	\
	(1U << VMCB_ASID) | (1U << VMCB_INTR) |			\
	(1U << VMCB_NPT) | (1U << VMCB_CR) | (1U << VMCB_DR) |	\
	(1U << VMCB_DT) | (1U << VMCB_SEG) | (1U << VMCB_CR2) |	\
	(1U << VMCB_LBR) | (1U << VMCB_AVIC) |			\
	(1U << VMCB_SW))

/* TPR and CR2 are always written before VMRUN */
#define VMCB_ALWAYS_DIRTY_MASK	((1U << VMCB_INTR) | (1U << VMCB_CR2))

struct kvm_sev_info {
	bool active;		/* SEV enabled guest */
	bool es_active;		/* SEV-ES enabled guest */
	unsigned int asid;	/* ASID used for this guest */
	unsigned int handle;	/* SEV firmware handle */
	int fd;			/* SEV device fd */
	unsigned long pages_locked; /* Number of pages locked */
	struct list_head regions_list;  /* List of registered regions */
	u64 ap_jump_table;	/* SEV-ES AP Jump Table address */
	struct kvm *enc_context_owner; /* Owner of copied encryption context */
	struct misc_cg *misc_cg; /* For misc cgroup accounting */
	atomic_t migration_in_progress;
};

struct kvm_svm {
	struct kvm kvm;

	/* Struct members for AVIC */
	u32 avic_vm_id;
	struct page *avic_logical_id_table_page;
	struct page *avic_physical_id_table_page;
	struct hlist_node hnode;

	struct kvm_sev_info sev_info;
};

struct kvm_vcpu;

struct kvm_vmcb_info {
	struct vmcb *ptr;
	unsigned long pa;
	int cpu;
	uint64_t asid_generation;
};

struct svm_nested_state {
	struct kvm_vmcb_info vmcb02;
	u64 hsave_msr;
	u64 vm_cr_msr;
	u64 vmcb12_gpa;
	u64 last_vmcb12_gpa;

	/* These are the merged vectors */
	u32 *msrpm;

	/* A VMRUN has started but has not yet been performed, so
	 * we cannot inject a nested vmexit yet.  */
	bool nested_run_pending;

	/* cache for control fields of the guest */
	struct vmcb_control_area ctl;

	bool initialized;
};

struct vcpu_sev_es_state {
	/* SEV-ES support */
	struct vmcb_save_area *vmsa;
	struct ghcb *ghcb;
	struct kvm_host_map ghcb_map;
	bool received_first_sipi;

	/* SEV-ES scratch area support */
	void *ghcb_sa;
	u64 ghcb_sa_len;
	bool ghcb_sa_sync;
	bool ghcb_sa_free;
};

struct vcpu_svm {
	struct kvm_vcpu vcpu;
	/* vmcb always points at current_vmcb->ptr, it's purely a shorthand. */
	struct vmcb *vmcb;
	struct kvm_vmcb_info vmcb01;
	struct kvm_vmcb_info *current_vmcb;
	struct svm_cpu_data *svm_data;
	u32 asid;
	u32 sysenter_esp_hi;
	u32 sysenter_eip_hi;
	uint64_t tsc_aux;

	u64 msr_decfg;

	u64 next_rip;

	u64 spec_ctrl;

	u64 tsc_ratio_msr;
	/*
	 * Contains guest-controlled bits of VIRT_SPEC_CTRL, which will be
	 * translated into the appropriate L2_CFG bits on the host to
	 * perform speculative control.
	 */
	u64 virt_spec_ctrl;

	u32 *msrpm;

	ulong nmi_iret_rip;

	struct svm_nested_state nested;

	bool nmi_singlestep;
	u64 nmi_singlestep_guest_rflags;

	unsigned int3_injected;
	unsigned long int3_rip;

	/* cached guest cpuid flags for faster access */
	bool nrips_enabled                : 1;
	bool tsc_scaling_enabled          : 1;

	u32 ldr_reg;
	u32 dfr_reg;
	struct page *avic_backing_page;
	u64 *avic_physical_id_cache;
	bool avic_is_running;

	/*
	 * Per-vcpu list of struct amd_svm_iommu_ir:
	 * This is used mainly to store interrupt remapping information used
	 * when update the vcpu affinity. This avoids the need to scan for
	 * IRTE and try to match ga_tag in the IOMMU driver.
	 */
	struct list_head ir_list;
	spinlock_t ir_list_lock;

	/* Save desired MSR intercept (read: pass-through) state */
	struct {
		DECLARE_BITMAP(read, MAX_DIRECT_ACCESS_MSRS);
		DECLARE_BITMAP(write, MAX_DIRECT_ACCESS_MSRS);
	} shadow_msr_intercept;

<<<<<<< HEAD
	/* SEV-ES support */
	struct vmcb_save_area *vmsa;
	struct ghcb *ghcb;
	struct kvm_host_map ghcb_map;
	bool received_first_sipi;

	/* SEV-ES scratch area support */
	void *ghcb_sa;
	u32 ghcb_sa_len;
	bool ghcb_sa_sync;
	bool ghcb_sa_free;
=======
	struct vcpu_sev_es_state sev_es;
>>>>>>> 6a581508

	bool guest_state_loaded;
};

struct svm_cpu_data {
	int cpu;

	u64 asid_generation;
	u32 max_asid;
	u32 next_asid;
	u32 min_asid;
	struct kvm_ldttss_desc *tss_desc;

	struct page *save_area;
	struct vmcb *current_vmcb;

	/* index = sev_asid, value = vmcb pointer */
	struct vmcb **sev_vmcbs;
};

DECLARE_PER_CPU(struct svm_cpu_data *, svm_data);

void recalc_intercepts(struct vcpu_svm *svm);

static __always_inline struct kvm_svm *to_kvm_svm(struct kvm *kvm)
{
	return container_of(kvm, struct kvm_svm, kvm);
}

static __always_inline bool sev_guest(struct kvm *kvm)
{
#ifdef CONFIG_KVM_AMD_SEV
	struct kvm_sev_info *sev = &to_kvm_svm(kvm)->sev_info;

	return sev->active;
#else
	return false;
#endif
}

static __always_inline bool sev_es_guest(struct kvm *kvm)
{
#ifdef CONFIG_KVM_AMD_SEV
	struct kvm_sev_info *sev = &to_kvm_svm(kvm)->sev_info;

	return sev_guest(kvm) && sev->es_active;
#else
	return false;
#endif
}

static inline void vmcb_mark_all_dirty(struct vmcb *vmcb)
{
	vmcb->control.clean = 0;
}

static inline void vmcb_mark_all_clean(struct vmcb *vmcb)
{
	vmcb->control.clean = VMCB_ALL_CLEAN_MASK
			       & ~VMCB_ALWAYS_DIRTY_MASK;
}

static inline bool vmcb_is_clean(struct vmcb *vmcb, int bit)
{
	return (vmcb->control.clean & (1 << bit));
}

static inline void vmcb_mark_dirty(struct vmcb *vmcb, int bit)
{
	vmcb->control.clean &= ~(1 << bit);
}

static inline bool vmcb_is_dirty(struct vmcb *vmcb, int bit)
{
        return !test_bit(bit, (unsigned long *)&vmcb->control.clean);
}

static __always_inline struct vcpu_svm *to_svm(struct kvm_vcpu *vcpu)
{
	return container_of(vcpu, struct vcpu_svm, vcpu);
}

static inline void vmcb_set_intercept(struct vmcb_control_area *control, u32 bit)
{
	WARN_ON_ONCE(bit >= 32 * MAX_INTERCEPT);
	__set_bit(bit, (unsigned long *)&control->intercepts);
}

static inline void vmcb_clr_intercept(struct vmcb_control_area *control, u32 bit)
{
	WARN_ON_ONCE(bit >= 32 * MAX_INTERCEPT);
	__clear_bit(bit, (unsigned long *)&control->intercepts);
}

static inline bool vmcb_is_intercept(struct vmcb_control_area *control, u32 bit)
{
	WARN_ON_ONCE(bit >= 32 * MAX_INTERCEPT);
	return test_bit(bit, (unsigned long *)&control->intercepts);
}

static inline void set_dr_intercepts(struct vcpu_svm *svm)
{
	struct vmcb *vmcb = svm->vmcb01.ptr;

	if (!sev_es_guest(svm->vcpu.kvm)) {
		vmcb_set_intercept(&vmcb->control, INTERCEPT_DR0_READ);
		vmcb_set_intercept(&vmcb->control, INTERCEPT_DR1_READ);
		vmcb_set_intercept(&vmcb->control, INTERCEPT_DR2_READ);
		vmcb_set_intercept(&vmcb->control, INTERCEPT_DR3_READ);
		vmcb_set_intercept(&vmcb->control, INTERCEPT_DR4_READ);
		vmcb_set_intercept(&vmcb->control, INTERCEPT_DR5_READ);
		vmcb_set_intercept(&vmcb->control, INTERCEPT_DR6_READ);
		vmcb_set_intercept(&vmcb->control, INTERCEPT_DR0_WRITE);
		vmcb_set_intercept(&vmcb->control, INTERCEPT_DR1_WRITE);
		vmcb_set_intercept(&vmcb->control, INTERCEPT_DR2_WRITE);
		vmcb_set_intercept(&vmcb->control, INTERCEPT_DR3_WRITE);
		vmcb_set_intercept(&vmcb->control, INTERCEPT_DR4_WRITE);
		vmcb_set_intercept(&vmcb->control, INTERCEPT_DR5_WRITE);
		vmcb_set_intercept(&vmcb->control, INTERCEPT_DR6_WRITE);
	}

	vmcb_set_intercept(&vmcb->control, INTERCEPT_DR7_READ);
	vmcb_set_intercept(&vmcb->control, INTERCEPT_DR7_WRITE);

	recalc_intercepts(svm);
}

static inline void clr_dr_intercepts(struct vcpu_svm *svm)
{
	struct vmcb *vmcb = svm->vmcb01.ptr;

	vmcb->control.intercepts[INTERCEPT_DR] = 0;

	/* DR7 access must remain intercepted for an SEV-ES guest */
	if (sev_es_guest(svm->vcpu.kvm)) {
		vmcb_set_intercept(&vmcb->control, INTERCEPT_DR7_READ);
		vmcb_set_intercept(&vmcb->control, INTERCEPT_DR7_WRITE);
	}

	recalc_intercepts(svm);
}

static inline void set_exception_intercept(struct vcpu_svm *svm, u32 bit)
{
	struct vmcb *vmcb = svm->vmcb01.ptr;

	WARN_ON_ONCE(bit >= 32);
	vmcb_set_intercept(&vmcb->control, INTERCEPT_EXCEPTION_OFFSET + bit);

	recalc_intercepts(svm);
}

static inline void clr_exception_intercept(struct vcpu_svm *svm, u32 bit)
{
	struct vmcb *vmcb = svm->vmcb01.ptr;

	WARN_ON_ONCE(bit >= 32);
	vmcb_clr_intercept(&vmcb->control, INTERCEPT_EXCEPTION_OFFSET + bit);

	recalc_intercepts(svm);
}

static inline void svm_set_intercept(struct vcpu_svm *svm, int bit)
{
	struct vmcb *vmcb = svm->vmcb01.ptr;

	vmcb_set_intercept(&vmcb->control, bit);

	recalc_intercepts(svm);
}

static inline void svm_clr_intercept(struct vcpu_svm *svm, int bit)
{
	struct vmcb *vmcb = svm->vmcb01.ptr;

	vmcb_clr_intercept(&vmcb->control, bit);

	recalc_intercepts(svm);
}

static inline bool svm_is_intercept(struct vcpu_svm *svm, int bit)
{
	return vmcb_is_intercept(&svm->vmcb->control, bit);
}

static inline bool vgif_enabled(struct vcpu_svm *svm)
{
	return !!(svm->vmcb->control.int_ctl & V_GIF_ENABLE_MASK);
}

static inline void enable_gif(struct vcpu_svm *svm)
{
	if (vgif_enabled(svm))
		svm->vmcb->control.int_ctl |= V_GIF_MASK;
	else
		svm->vcpu.arch.hflags |= HF_GIF_MASK;
}

static inline void disable_gif(struct vcpu_svm *svm)
{
	if (vgif_enabled(svm))
		svm->vmcb->control.int_ctl &= ~V_GIF_MASK;
	else
		svm->vcpu.arch.hflags &= ~HF_GIF_MASK;
}

static inline bool gif_set(struct vcpu_svm *svm)
{
	if (vgif_enabled(svm))
		return !!(svm->vmcb->control.int_ctl & V_GIF_MASK);
	else
		return !!(svm->vcpu.arch.hflags & HF_GIF_MASK);
}

/* svm.c */
#define MSR_INVALID				0xffffffffU

extern bool dump_invalid_vmcb;

u32 svm_msrpm_offset(u32 msr);
u32 *svm_vcpu_alloc_msrpm(void);
void svm_vcpu_init_msrpm(struct kvm_vcpu *vcpu, u32 *msrpm);
void svm_vcpu_free_msrpm(u32 *msrpm);

int svm_set_efer(struct kvm_vcpu *vcpu, u64 efer);
void svm_set_cr0(struct kvm_vcpu *vcpu, unsigned long cr0);
void svm_set_cr4(struct kvm_vcpu *vcpu, unsigned long cr4);
void svm_flush_tlb(struct kvm_vcpu *vcpu);
void disable_nmi_singlestep(struct vcpu_svm *svm);
bool svm_smi_blocked(struct kvm_vcpu *vcpu);
bool svm_nmi_blocked(struct kvm_vcpu *vcpu);
bool svm_interrupt_blocked(struct kvm_vcpu *vcpu);
void svm_set_gif(struct vcpu_svm *svm, bool value);
int svm_invoke_exit_handler(struct kvm_vcpu *vcpu, u64 exit_code);
void set_msr_interception(struct kvm_vcpu *vcpu, u32 *msrpm, u32 msr,
			  int read, int write);

/* nested.c */

#define NESTED_EXIT_HOST	0	/* Exit handled on host level */
#define NESTED_EXIT_DONE	1	/* Exit caused nested vmexit  */
#define NESTED_EXIT_CONTINUE	2	/* Further checks needed      */

static inline bool nested_svm_virtualize_tpr(struct kvm_vcpu *vcpu)
{
	struct vcpu_svm *svm = to_svm(vcpu);

	return is_guest_mode(vcpu) && (svm->nested.ctl.int_ctl & V_INTR_MASKING_MASK);
}

static inline bool nested_exit_on_smi(struct vcpu_svm *svm)
{
	return vmcb_is_intercept(&svm->nested.ctl, INTERCEPT_SMI);
}

static inline bool nested_exit_on_intr(struct vcpu_svm *svm)
{
	return vmcb_is_intercept(&svm->nested.ctl, INTERCEPT_INTR);
}

static inline bool nested_exit_on_nmi(struct vcpu_svm *svm)
{
	return vmcb_is_intercept(&svm->nested.ctl, INTERCEPT_NMI);
}

int enter_svm_guest_mode(struct kvm_vcpu *vcpu,
			 u64 vmcb_gpa, struct vmcb *vmcb12, bool from_vmrun);
void svm_leave_nested(struct vcpu_svm *svm);
void svm_free_nested(struct vcpu_svm *svm);
int svm_allocate_nested(struct vcpu_svm *svm);
int nested_svm_vmrun(struct kvm_vcpu *vcpu);
void svm_copy_vmrun_state(struct vmcb_save_area *to_save,
			  struct vmcb_save_area *from_save);
void svm_copy_vmloadsave_state(struct vmcb *to_vmcb, struct vmcb *from_vmcb);
int nested_svm_vmexit(struct vcpu_svm *svm);

static inline int nested_svm_simple_vmexit(struct vcpu_svm *svm, u32 exit_code)
{
	svm->vmcb->control.exit_code   = exit_code;
	svm->vmcb->control.exit_info_1 = 0;
	svm->vmcb->control.exit_info_2 = 0;
	return nested_svm_vmexit(svm);
}

int nested_svm_exit_handled(struct vcpu_svm *svm);
int nested_svm_check_permissions(struct kvm_vcpu *vcpu);
int nested_svm_check_exception(struct vcpu_svm *svm, unsigned nr,
			       bool has_error_code, u32 error_code);
int nested_svm_exit_special(struct vcpu_svm *svm);
void nested_svm_update_tsc_ratio_msr(struct kvm_vcpu *vcpu);
void svm_write_tsc_multiplier(struct kvm_vcpu *vcpu, u64 multiplier);
void nested_load_control_from_vmcb12(struct vcpu_svm *svm,
				     struct vmcb_control_area *control);
void nested_sync_control_from_vmcb02(struct vcpu_svm *svm);
void nested_vmcb02_compute_g_pat(struct vcpu_svm *svm);
void svm_switch_vmcb(struct vcpu_svm *svm, struct kvm_vmcb_info *target_vmcb);

extern struct kvm_x86_nested_ops svm_nested_ops;

/* avic.c */

#define AVIC_LOGICAL_ID_ENTRY_GUEST_PHYSICAL_ID_MASK	(0xFF)
#define AVIC_LOGICAL_ID_ENTRY_VALID_BIT			31
#define AVIC_LOGICAL_ID_ENTRY_VALID_MASK		(1 << 31)

#define AVIC_PHYSICAL_ID_ENTRY_HOST_PHYSICAL_ID_MASK	(0xFFULL)
#define AVIC_PHYSICAL_ID_ENTRY_BACKING_PAGE_MASK	(0xFFFFFFFFFFULL << 12)
#define AVIC_PHYSICAL_ID_ENTRY_IS_RUNNING_MASK		(1ULL << 62)
#define AVIC_PHYSICAL_ID_ENTRY_VALID_MASK		(1ULL << 63)

#define VMCB_AVIC_APIC_BAR_MASK		0xFFFFFFFFFF000ULL

static inline bool avic_vcpu_is_running(struct kvm_vcpu *vcpu)
{
	struct vcpu_svm *svm = to_svm(vcpu);
	u64 *entry = svm->avic_physical_id_cache;

	if (!entry)
		return false;

	return (READ_ONCE(*entry) & AVIC_PHYSICAL_ID_ENTRY_IS_RUNNING_MASK);
}

int avic_ga_log_notifier(u32 ga_tag);
void avic_vm_destroy(struct kvm *kvm);
int avic_vm_init(struct kvm *kvm);
void avic_init_vmcb(struct vcpu_svm *svm);
int avic_incomplete_ipi_interception(struct kvm_vcpu *vcpu);
int avic_unaccelerated_access_interception(struct kvm_vcpu *vcpu);
int avic_init_vcpu(struct vcpu_svm *svm);
void avic_vcpu_load(struct kvm_vcpu *vcpu, int cpu);
void avic_vcpu_put(struct kvm_vcpu *vcpu);
void avic_post_state_restore(struct kvm_vcpu *vcpu);
void svm_set_virtual_apic_mode(struct kvm_vcpu *vcpu);
void svm_refresh_apicv_exec_ctrl(struct kvm_vcpu *vcpu);
bool svm_check_apicv_inhibit_reasons(ulong bit);
void svm_load_eoi_exitmap(struct kvm_vcpu *vcpu, u64 *eoi_exit_bitmap);
void svm_hwapic_irr_update(struct kvm_vcpu *vcpu, int max_irr);
void svm_hwapic_isr_update(struct kvm_vcpu *vcpu, int max_isr);
int svm_deliver_avic_intr(struct kvm_vcpu *vcpu, int vec);
bool svm_dy_apicv_has_pending_interrupt(struct kvm_vcpu *vcpu);
int svm_update_pi_irte(struct kvm *kvm, unsigned int host_irq,
		       uint32_t guest_irq, bool set);
void svm_vcpu_blocking(struct kvm_vcpu *vcpu);
void svm_vcpu_unblocking(struct kvm_vcpu *vcpu);

/* sev.c */

#define GHCB_VERSION_MAX	1ULL
#define GHCB_VERSION_MIN	1ULL


extern unsigned int max_sev_asid;

void sev_vm_destroy(struct kvm *kvm);
int svm_mem_enc_op(struct kvm *kvm, void __user *argp);
int svm_register_enc_region(struct kvm *kvm,
			    struct kvm_enc_region *range);
int svm_unregister_enc_region(struct kvm *kvm,
			      struct kvm_enc_region *range);
int svm_vm_copy_asid_from(struct kvm *kvm, unsigned int source_fd);
int svm_vm_migrate_from(struct kvm *kvm, unsigned int source_fd);
void pre_sev_run(struct vcpu_svm *svm, int cpu);
void __init sev_set_cpu_caps(void);
void __init sev_hardware_setup(void);
void sev_hardware_teardown(void);
int sev_cpu_init(struct svm_cpu_data *sd);
void sev_free_vcpu(struct kvm_vcpu *vcpu);
int sev_handle_vmgexit(struct kvm_vcpu *vcpu);
int sev_es_string_io(struct vcpu_svm *svm, int size, unsigned int port, int in);
void sev_es_init_vmcb(struct vcpu_svm *svm);
void sev_es_vcpu_reset(struct vcpu_svm *svm);
void sev_vcpu_deliver_sipi_vector(struct kvm_vcpu *vcpu, u8 vector);
void sev_es_prepare_guest_switch(struct vcpu_svm *svm, unsigned int cpu);
void sev_es_unmap_ghcb(struct vcpu_svm *svm);

/* vmenter.S */

void __svm_sev_es_vcpu_run(unsigned long vmcb_pa);
void __svm_vcpu_run(unsigned long vmcb_pa, unsigned long *regs);

#endif<|MERGE_RESOLUTION|>--- conflicted
+++ resolved
@@ -133,7 +133,7 @@
 
 	/* SEV-ES scratch area support */
 	void *ghcb_sa;
-	u64 ghcb_sa_len;
+	u32 ghcb_sa_len;
 	bool ghcb_sa_sync;
 	bool ghcb_sa_free;
 };
@@ -201,21 +201,7 @@
 		DECLARE_BITMAP(write, MAX_DIRECT_ACCESS_MSRS);
 	} shadow_msr_intercept;
 
-<<<<<<< HEAD
-	/* SEV-ES support */
-	struct vmcb_save_area *vmsa;
-	struct ghcb *ghcb;
-	struct kvm_host_map ghcb_map;
-	bool received_first_sipi;
-
-	/* SEV-ES scratch area support */
-	void *ghcb_sa;
-	u32 ghcb_sa_len;
-	bool ghcb_sa_sync;
-	bool ghcb_sa_free;
-=======
 	struct vcpu_sev_es_state sev_es;
->>>>>>> 6a581508
 
 	bool guest_state_loaded;
 };
