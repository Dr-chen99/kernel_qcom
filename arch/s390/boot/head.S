--- conflicted
+++ resolved
@@ -305,6 +305,7 @@
 	xc	0x300(256),0x300
 	xc	0xe00(256),0xe00
 	xc	0xf00(256),0xf00
+	lctlg	%c0,%c15,.Lctl-.LPG0(%r13)	# load control registers
 	stcke	__LC_BOOT_CLOCK
 	mvc	__LC_LAST_UPDATE_CLOCK(8),__LC_BOOT_CLOCK+1
 	spt	6f-.LPG0(%r13)
@@ -323,8 +324,6 @@
 	.quad	0x0000000180000000,startup_pgm_check_handler
 .Lio_new_psw:
 	.quad	0x0002000180000000,0x1f0	# disabled wait
-<<<<<<< HEAD
-=======
 .Lctl:	.quad	0x04040000		# cr0: AFP registers & secondary space
 	.quad	0			# cr1: primary space segment table
 	.quad	0			# cr2: dispatchable unit control table
@@ -341,7 +340,6 @@
 	.quad	0			# cr13: home space segment table
 	.quad	0xc0000000		# cr14: machine check handling off
 	.quad	0			# cr15: linkage stack operations
->>>>>>> df0cc57e
 
 #include "head_kdump.S"
 
@@ -390,10 +388,4 @@
 	.byte	"root=/dev/ram0 ro"
 	.byte	0
 	.org	PARMAREA+__PARMAREA_SIZE
-<<<<<<< HEAD
-SYM_DATA_END(parmarea)
-
-	.org	HEAD_END
-=======
-SYM_DATA_END(parmarea)
->>>>>>> df0cc57e
+SYM_DATA_END(parmarea)