--- conflicted
+++ resolved
@@ -105,336 +105,9 @@
 extern __u32 arm_idlect1_mask;
 extern struct clk *api_ck_p, *ck_dpll1_p, *ck_ref_p;
 
-<<<<<<< HEAD
-static struct clk tc1_ck = {
-	.name		= "tc1_ck",
-	.ops		= &clkops_generic,
-	.parent		= &tc_ck.clk,
-	.enable_reg	= OMAP1_IO_ADDRESS(ARM_IDLECT3),
-	.enable_bit	= EN_TC1_CK,
-	.recalc		= &followparent_recalc,
-};
-
-static struct clk tc2_ck = {
-	.name		= "tc2_ck",
-	.ops		= &clkops_generic,
-	.parent		= &tc_ck.clk,
-	.enable_reg	= OMAP1_IO_ADDRESS(ARM_IDLECT3),
-	.enable_bit	= EN_TC2_CK,
-	.recalc		= &followparent_recalc,
-};
-
-static struct clk dma_ck = {
-	/* No-idle controlled by "tc_ck" */
-	.name		= "dma_ck",
-	.ops		= &clkops_null,
-	.parent		= &tc_ck.clk,
-	.recalc		= &followparent_recalc,
-};
-
-static struct clk dma_lcdfree_ck = {
-	.name		= "dma_lcdfree_ck",
-	.ops		= &clkops_null,
-	.parent		= &tc_ck.clk,
-	.recalc		= &followparent_recalc,
-};
-
-static struct arm_idlect1_clk api_ck = {
-	.clk = {
-		.name		= "api_ck",
-		.ops		= &clkops_generic,
-		.parent		= &tc_ck.clk,
-		.flags		= CLOCK_IDLE_CONTROL,
-		.enable_reg	= OMAP1_IO_ADDRESS(ARM_IDLECT2),
-		.enable_bit	= EN_APICK,
-		.recalc		= &followparent_recalc,
-	},
-	.idlect_shift	= 8,
-};
-
-static struct arm_idlect1_clk lb_ck = {
-	.clk = {
-		.name		= "lb_ck",
-		.ops		= &clkops_generic,
-		.parent		= &tc_ck.clk,
-		.flags		= CLOCK_IDLE_CONTROL,
-		.enable_reg	= OMAP1_IO_ADDRESS(ARM_IDLECT2),
-		.enable_bit	= EN_LBCK,
-		.recalc		= &followparent_recalc,
-	},
-	.idlect_shift	= 4,
-};
-
-static struct clk rhea1_ck = {
-	.name		= "rhea1_ck",
-	.ops		= &clkops_null,
-	.parent		= &tc_ck.clk,
-	.recalc		= &followparent_recalc,
-};
-
-static struct clk rhea2_ck = {
-	.name		= "rhea2_ck",
-	.ops		= &clkops_null,
-	.parent		= &tc_ck.clk,
-	.recalc		= &followparent_recalc,
-};
-
-static struct clk lcd_ck_16xx = {
-	.name		= "lcd_ck",
-	.ops		= &clkops_generic,
-	.parent		= &ck_dpll1,
-	.enable_reg	= OMAP1_IO_ADDRESS(ARM_IDLECT2),
-	.enable_bit	= EN_LCDCK,
-	.rate_offset	= CKCTL_LCDDIV_OFFSET,
-	.recalc		= &omap1_ckctl_recalc,
-	.round_rate	= omap1_clk_round_rate_ckctl_arm,
-	.set_rate	= omap1_clk_set_rate_ckctl_arm,
-};
-
-static struct arm_idlect1_clk lcd_ck_1510 = {
-	.clk = {
-		.name		= "lcd_ck",
-		.ops		= &clkops_generic,
-		.parent		= &ck_dpll1,
-		.flags		= CLOCK_IDLE_CONTROL,
-		.enable_reg	= OMAP1_IO_ADDRESS(ARM_IDLECT2),
-		.enable_bit	= EN_LCDCK,
-		.rate_offset	= CKCTL_LCDDIV_OFFSET,
-		.recalc		= &omap1_ckctl_recalc,
-		.round_rate	= omap1_clk_round_rate_ckctl_arm,
-		.set_rate	= omap1_clk_set_rate_ckctl_arm,
-	},
-	.idlect_shift	= 3,
-};
-
-static struct clk uart1_1510 = {
-	.name		= "uart1_ck",
-	.ops		= &clkops_null,
-	/* Direct from ULPD, no real parent */
-	.parent		= &armper_ck.clk,
-	.rate		= 12000000,
-	.flags		= ENABLE_REG_32BIT | CLOCK_NO_IDLE_PARENT,
-	.enable_reg	= OMAP1_IO_ADDRESS(MOD_CONF_CTRL_0),
-	.enable_bit	= 29,	/* Chooses between 12MHz and 48MHz */
-	.set_rate	= &omap1_set_uart_rate,
-	.recalc		= &omap1_uart_recalc,
-};
-
-static struct uart_clk uart1_16xx = {
-	.clk	= {
-		.name		= "uart1_ck",
-		.ops		= &clkops_uart,
-		/* Direct from ULPD, no real parent */
-		.parent		= &armper_ck.clk,
-		.rate		= 48000000,
-		.flags		= RATE_FIXED | ENABLE_REG_32BIT |
-				  CLOCK_NO_IDLE_PARENT,
-		.enable_reg	= OMAP1_IO_ADDRESS(MOD_CONF_CTRL_0),
-		.enable_bit	= 29,
-	},
-	.sysc_addr	= 0xfffb0054,
-};
-
-static struct clk uart2_ck = {
-	.name		= "uart2_ck",
-	.ops		= &clkops_null,
-	/* Direct from ULPD, no real parent */
-	.parent		= &armper_ck.clk,
-	.rate		= 12000000,
-	.flags		= ENABLE_REG_32BIT | CLOCK_NO_IDLE_PARENT,
-	.enable_reg	= OMAP1_IO_ADDRESS(MOD_CONF_CTRL_0),
-	.enable_bit	= 30,	/* Chooses between 12MHz and 48MHz */
-	.set_rate	= &omap1_set_uart_rate,
-	.recalc		= &omap1_uart_recalc,
-};
-
-static struct clk uart3_1510 = {
-	.name		= "uart3_ck",
-	.ops		= &clkops_null,
-	/* Direct from ULPD, no real parent */
-	.parent		= &armper_ck.clk,
-	.rate		= 12000000,
-	.flags		= ENABLE_REG_32BIT | CLOCK_NO_IDLE_PARENT,
-	.enable_reg	= OMAP1_IO_ADDRESS(MOD_CONF_CTRL_0),
-	.enable_bit	= 31,	/* Chooses between 12MHz and 48MHz */
-	.set_rate	= &omap1_set_uart_rate,
-	.recalc		= &omap1_uart_recalc,
-};
-
-static struct uart_clk uart3_16xx = {
-	.clk	= {
-		.name		= "uart3_ck",
-		.ops		= &clkops_uart,
-		/* Direct from ULPD, no real parent */
-		.parent		= &armper_ck.clk,
-		.rate		= 48000000,
-		.flags		= RATE_FIXED | ENABLE_REG_32BIT |
-				  CLOCK_NO_IDLE_PARENT,
-		.enable_reg	= OMAP1_IO_ADDRESS(MOD_CONF_CTRL_0),
-		.enable_bit	= 31,
-	},
-	.sysc_addr	= 0xfffb9854,
-};
-
-static struct clk usb_clko = {	/* 6 MHz output on W4_USB_CLKO */
-	.name		= "usb_clko",
-	.ops		= &clkops_generic,
-	/* Direct from ULPD, no parent */
-	.rate		= 6000000,
-	.flags		= RATE_FIXED | ENABLE_REG_32BIT,
-	.enable_reg	= OMAP1_IO_ADDRESS(ULPD_CLOCK_CTRL),
-	.enable_bit	= USB_MCLK_EN_BIT,
-};
-
-static struct clk usb_hhc_ck1510 = {
-	.name		= "usb_hhc_ck",
-	.ops		= &clkops_generic,
-	/* Direct from ULPD, no parent */
-	.rate		= 48000000, /* Actually 2 clocks, 12MHz and 48MHz */
-	.flags		= RATE_FIXED | ENABLE_REG_32BIT,
-	.enable_reg	= OMAP1_IO_ADDRESS(MOD_CONF_CTRL_0),
-	.enable_bit	= USB_HOST_HHC_UHOST_EN,
-};
-
-static struct clk usb_hhc_ck16xx = {
-	.name		= "usb_hhc_ck",
-	.ops		= &clkops_generic,
-	/* Direct from ULPD, no parent */
-	.rate		= 48000000,
-	/* OTG_SYSCON_2.OTG_PADEN == 0 (not 1510-compatible) */
-	.flags		= RATE_FIXED | ENABLE_REG_32BIT,
-	.enable_reg	= OMAP1_IO_ADDRESS(OTG_BASE + 0x08), /* OTG_SYSCON_2 */
-	.enable_bit	= 8 /* UHOST_EN */,
-};
-
-static struct clk usb_dc_ck = {
-	.name		= "usb_dc_ck",
-	.ops		= &clkops_generic,
-	/* Direct from ULPD, no parent */
-	.rate		= 48000000,
-	.flags		= RATE_FIXED,
-	.enable_reg	= OMAP1_IO_ADDRESS(SOFT_REQ_REG),
-	.enable_bit	= 4,
-};
-
-static struct clk usb_dc_ck7xx = {
-	.name		= "usb_dc_ck",
-	.ops		= &clkops_generic,
-	/* Direct from ULPD, no parent */
-	.rate		= 48000000,
-	.flags		= RATE_FIXED,
-	.enable_reg	= OMAP1_IO_ADDRESS(SOFT_REQ_REG),
-	.enable_bit	= 8,
-};
-
-static struct clk mclk_1510 = {
-	.name		= "mclk",
-	.ops		= &clkops_generic,
-	/* Direct from ULPD, no parent. May be enabled by ext hardware. */
-	.rate		= 12000000,
-	.flags		= RATE_FIXED,
-	.enable_reg	= OMAP1_IO_ADDRESS(SOFT_REQ_REG),
-	.enable_bit	= 6,
-};
-
-static struct clk mclk_16xx = {
-	.name		= "mclk",
-	.ops		= &clkops_generic,
-	/* Direct from ULPD, no parent. May be enabled by ext hardware. */
-	.enable_reg	= OMAP1_IO_ADDRESS(COM_CLK_DIV_CTRL_SEL),
-	.enable_bit	= COM_ULPD_PLL_CLK_REQ,
-	.set_rate	= &omap1_set_ext_clk_rate,
-	.round_rate	= &omap1_round_ext_clk_rate,
-	.init		= &omap1_init_ext_clk,
-};
-
-static struct clk bclk_1510 = {
-	.name		= "bclk",
-	.ops		= &clkops_generic,
-	/* Direct from ULPD, no parent. May be enabled by ext hardware. */
-	.rate		= 12000000,
-	.flags		= RATE_FIXED,
-};
-
-static struct clk bclk_16xx = {
-	.name		= "bclk",
-	.ops		= &clkops_generic,
-	/* Direct from ULPD, no parent. May be enabled by ext hardware. */
-	.enable_reg	= OMAP1_IO_ADDRESS(SWD_CLK_DIV_CTRL_SEL),
-	.enable_bit	= SWD_ULPD_PLL_CLK_REQ,
-	.set_rate	= &omap1_set_ext_clk_rate,
-	.round_rate	= &omap1_round_ext_clk_rate,
-	.init		= &omap1_init_ext_clk,
-};
-
-static struct clk mmc1_ck = {
-	.name		= "mmc_ck",
-	.ops		= &clkops_generic,
-	/* Functional clock is direct from ULPD, interface clock is ARMPER */
-	.parent		= &armper_ck.clk,
-	.rate		= 48000000,
-	.flags		= RATE_FIXED | ENABLE_REG_32BIT | CLOCK_NO_IDLE_PARENT,
-	.enable_reg	= OMAP1_IO_ADDRESS(MOD_CONF_CTRL_0),
-	.enable_bit	= 23,
-};
-
-static struct clk mmc2_ck = {
-	.name		= "mmc_ck",
-	.id		= 1,
-	.ops		= &clkops_generic,
-	/* Functional clock is direct from ULPD, interface clock is ARMPER */
-	.parent		= &armper_ck.clk,
-	.rate		= 48000000,
-	.flags		= RATE_FIXED | ENABLE_REG_32BIT | CLOCK_NO_IDLE_PARENT,
-	.enable_reg	= OMAP1_IO_ADDRESS(MOD_CONF_CTRL_0),
-	.enable_bit	= 20,
-};
-
-static struct clk mmc3_ck = {
-	.name		= "mmc_ck",
-	.id		= 2,
-	.ops		= &clkops_generic,
-	/* Functional clock is direct from ULPD, interface clock is ARMPER */
-	.parent		= &armper_ck.clk,
-	.rate		= 48000000,
-	.flags		= RATE_FIXED | ENABLE_REG_32BIT | CLOCK_NO_IDLE_PARENT,
-	.enable_reg	= OMAP1_IO_ADDRESS(SOFT_REQ_REG),
-	.enable_bit	= 12,
-};
-
-static struct clk virtual_ck_mpu = {
-	.name		= "mpu",
-	.ops		= &clkops_null,
-	.parent		= &arm_ck, /* Is smarter alias for */
-	.recalc		= &followparent_recalc,
-	.set_rate	= &omap1_select_table_rate,
-	.round_rate	= &omap1_round_to_table_rate,
-};
-
-/* virtual functional clock domain for I2C. Just for making sure that ARMXOR_CK
-remains active during MPU idle whenever this is enabled */
-static struct clk i2c_fck = {
-	.name		= "i2c_fck",
-	.id		= 1,
-	.ops		= &clkops_null,
-	.flags		= CLOCK_NO_IDLE_PARENT,
-	.parent		= &armxor_ck.clk,
-	.recalc		= &followparent_recalc,
-};
-
-static struct clk i2c_ick = {
-	.name		= "i2c_ick",
-	.id		= 1,
-	.ops		= &clkops_null,
-	.flags		= CLOCK_NO_IDLE_PARENT,
-	.parent		= &armper_ck.clk,
-	.recalc		= &followparent_recalc,
-};
-=======
 extern const struct clkops clkops_dspck;
 extern const struct clkops clkops_dummy;
 extern const struct clkops clkops_uart;
 extern const struct clkops clkops_generic;
->>>>>>> 2fbe74b9
 
 #endif