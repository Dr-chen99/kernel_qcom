/*
 * Copyright (c) 2017 Icenowy Zheng <icenowy@aosc.xyz>
 *
 * Based on sun50i-a64-pine64.dts, which is:
 *   Copyright (c) 2016 ARM Ltd.
 *
 * This file is dual-licensed: you can use it either under the terms
 * of the GPL or the X11 license, at your option. Note that this dual
 * licensing only applies to this file, and not this project as a
 * whole.
 *
 *  a) This library is free software; you can redistribute it and/or
 *     modify it under the terms of the GNU General Public License as
 *     published by the Free Software Foundation; either version 2 of the
 *     License, or (at your option) any later version.
 *
 *     This library is distributed in the hope that it will be useful,
 *     but WITHOUT ANY WARRANTY; without even the implied warranty of
 *     MERCHANTABILITY or FITNESS FOR A PARTICULAR PURPOSE.  See the
 *     GNU General Public License for more details.
 *
 * Or, alternatively,
 *
 *  b) Permission is hereby granted, free of charge, to any person
 *     obtaining a copy of this software and associated documentation
 *     files (the "Software"), to deal in the Software without
 *     restriction, including without limitation the rights to use,
 *     copy, modify, merge, publish, distribute, sublicense, and/or
 *     sell copies of the Software, and to permit persons to whom the
 *     Software is furnished to do so, subject to the following
 *     conditions:
 *
 *     The above copyright notice and this permission notice shall be
 *     included in all copies or substantial portions of the Software.
 *
 *     THE SOFTWARE IS PROVIDED "AS IS", WITHOUT WARRANTY OF ANY KIND,
 *     EXPRESS OR IMPLIED, INCLUDING BUT NOT LIMITED TO THE WARRANTIES
 *     OF MERCHANTABILITY, FITNESS FOR A PARTICULAR PURPOSE AND
 *     NONINFRINGEMENT. IN NO EVENT SHALL THE AUTHORS OR COPYRIGHT
 *     HOLDERS BE LIABLE FOR ANY CLAIM, DAMAGES OR OTHER LIABILITY,
 *     WHETHER IN AN ACTION OF CONTRACT, TORT OR OTHERWISE, ARISING
 *     FROM, OUT OF OR IN CONNECTION WITH THE SOFTWARE OR THE USE OR
 *     OTHER DEALINGS IN THE SOFTWARE.
 */

/dts-v1/;

#include "sun50i-a64-sopine.dtsi"

/ {
	model = "SoPine with baseboard";
	compatible = "pine64,sopine-baseboard", "pine64,sopine",
		     "allwinner,sun50i-a64";

	aliases {
		serial0 = &uart0;
	};

	chosen {
		stdout-path = "serial0:115200n8";
	};

	reg_vcc1v8: vcc1v8 {
		compatible = "regulator-fixed";
		regulator-name = "vcc1v8";
		regulator-min-microvolt = <1800000>;
		regulator-max-microvolt = <1800000>;
	};
};

&ehci0 {
	status = "okay";
};

&ehci1 {
	status = "okay";
};

<<<<<<< HEAD
&emac {
	pinctrl-names = "default";
	pinctrl-0 = <&rgmii_pins>;
	phy-mode = "rgmii";
	phy-handle = <&ext_rgmii_phy>;
	phy-supply = <&reg_dc1sw>;
	status = "okay";
};

&mdio {
	ext_rgmii_phy: ethernet-phy@1 {
		compatible = "ethernet-phy-ieee802.3-c22";
		reg = <1>;
	};
};

=======
>>>>>>> fe45174b
&mmc2 {
	pinctrl-names = "default";
	pinctrl-0 = <&mmc2_pins>;
	vmmc-supply = <&reg_vcc3v3>;
	vqmmc-supply = <&reg_vcc1v8>;
	bus-width = <8>;
	non-removable;
	cap-mmc-hw-reset;
	status = "okay";
};

&ohci0 {
	status = "okay";
};

&ohci1 {
	status = "okay";
};

&reg_dc1sw {
	regulator-name = "vcc-phy";
};

&reg_dldo1 {
	regulator-min-microvolt = <3300000>;
	regulator-max-microvolt = <3300000>;
	regulator-name = "vcc-hdmi";
};

&reg_dldo2 {
	regulator-min-microvolt = <3300000>;
	regulator-max-microvolt = <3300000>;
	regulator-name = "vcc-mipi";
};

&reg_dldo4 {
	regulator-min-microvolt = <3300000>;
	regulator-max-microvolt = <3300000>;
	regulator-name = "vcc-wifi";
};

&uart0 {
	pinctrl-names = "default";
	pinctrl-0 = <&uart0_pins_a>;
	status = "okay";
};

&usb_otg {
	dr_mode = "host";
	status = "okay";
};

&usbphy {
	status = "okay";
};<|MERGE_RESOLUTION|>--- conflicted
+++ resolved
@@ -76,25 +76,6 @@
 	status = "okay";
 };
 
-<<<<<<< HEAD
-&emac {
-	pinctrl-names = "default";
-	pinctrl-0 = <&rgmii_pins>;
-	phy-mode = "rgmii";
-	phy-handle = <&ext_rgmii_phy>;
-	phy-supply = <&reg_dc1sw>;
-	status = "okay";
-};
-
-&mdio {
-	ext_rgmii_phy: ethernet-phy@1 {
-		compatible = "ethernet-phy-ieee802.3-c22";
-		reg = <1>;
-	};
-};
-
-=======
->>>>>>> fe45174b
 &mmc2 {
 	pinctrl-names = "default";
 	pinctrl-0 = <&mmc2_pins>;
