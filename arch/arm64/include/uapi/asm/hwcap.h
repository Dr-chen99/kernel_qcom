--- conflicted
+++ resolved
@@ -42,8 +42,6 @@
 #define HWCAP_SM4		(1 << 19)
 #define HWCAP_ASIMDDP		(1 << 20)
 #define HWCAP_SHA512		(1 << 21)
-<<<<<<< HEAD
-=======
 #define HWCAP_SVE		(1 << 22)
 #define HWCAP_ASIMDFHM		(1 << 23)
 #define HWCAP_DIT		(1 << 24)
@@ -51,6 +49,5 @@
 #define HWCAP_ILRCPC		(1 << 26)
 #define HWCAP_FLAGM		(1 << 27)
 #define HWCAP_SSBS		(1 << 28)
->>>>>>> ddef1e8e
 
 #endif /* _UAPI__ASM_HWCAP_H */