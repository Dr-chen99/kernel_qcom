config ARM64
	def_bool y
	select ACPI_CCA_REQUIRED if ACPI
	select ACPI_GENERIC_GSI if ACPI
	select ACPI_GTDT if ACPI
	select ACPI_IORT if ACPI
	select ACPI_REDUCED_HARDWARE_ONLY if ACPI
	select ACPI_MCFG if ACPI
	select ACPI_SPCR_TABLE if ACPI
	select ACPI_PPTT if ACPI
	select ARCH_CLOCKSOURCE_DATA
	select ARCH_HAS_DEBUG_VIRTUAL
	select ARCH_HAS_DEVMEM_IS_ALLOWED
	select ARCH_HAS_ACPI_TABLE_UPGRADE if ACPI
	select ARCH_HAS_ELF_RANDOMIZE
	select ARCH_HAS_FAST_MULTIPLIER
	select ARCH_HAS_FORTIFY_SOURCE
	select ARCH_HAS_GCOV_PROFILE_ALL
	select ARCH_HAS_GIGANTIC_PAGE if (MEMORY_ISOLATION && COMPACTION) || CMA
	select ARCH_HAS_KCOV
	select ARCH_HAS_MEMBARRIER_SYNC_CORE
	select ARCH_HAS_PTE_SPECIAL
	select ARCH_HAS_SET_MEMORY
	select ARCH_HAS_SG_CHAIN
	select ARCH_HAS_STRICT_KERNEL_RWX
	select ARCH_HAS_STRICT_MODULE_RWX
	select ARCH_HAS_SYSCALL_WRAPPER
	select ARCH_HAS_TICK_BROADCAST if GENERIC_CLOCKEVENTS_BROADCAST
	select ARCH_HAVE_NMI_SAFE_CMPXCHG
	select ARCH_INLINE_READ_LOCK if !PREEMPT
	select ARCH_INLINE_READ_LOCK_BH if !PREEMPT
	select ARCH_INLINE_READ_LOCK_IRQ if !PREEMPT
	select ARCH_INLINE_READ_LOCK_IRQSAVE if !PREEMPT
	select ARCH_INLINE_READ_UNLOCK if !PREEMPT
	select ARCH_INLINE_READ_UNLOCK_BH if !PREEMPT
	select ARCH_INLINE_READ_UNLOCK_IRQ if !PREEMPT
	select ARCH_INLINE_READ_UNLOCK_IRQRESTORE if !PREEMPT
	select ARCH_INLINE_WRITE_LOCK if !PREEMPT
	select ARCH_INLINE_WRITE_LOCK_BH if !PREEMPT
	select ARCH_INLINE_WRITE_LOCK_IRQ if !PREEMPT
	select ARCH_INLINE_WRITE_LOCK_IRQSAVE if !PREEMPT
	select ARCH_INLINE_WRITE_UNLOCK if !PREEMPT
	select ARCH_INLINE_WRITE_UNLOCK_BH if !PREEMPT
	select ARCH_INLINE_WRITE_UNLOCK_IRQ if !PREEMPT
	select ARCH_INLINE_WRITE_UNLOCK_IRQRESTORE if !PREEMPT
	select ARCH_INLINE_SPIN_TRYLOCK if !PREEMPT
	select ARCH_INLINE_SPIN_TRYLOCK_BH if !PREEMPT
	select ARCH_INLINE_SPIN_LOCK if !PREEMPT
	select ARCH_INLINE_SPIN_LOCK_BH if !PREEMPT
	select ARCH_INLINE_SPIN_LOCK_IRQ if !PREEMPT
	select ARCH_INLINE_SPIN_LOCK_IRQSAVE if !PREEMPT
	select ARCH_INLINE_SPIN_UNLOCK if !PREEMPT
	select ARCH_INLINE_SPIN_UNLOCK_BH if !PREEMPT
	select ARCH_INLINE_SPIN_UNLOCK_IRQ if !PREEMPT
	select ARCH_INLINE_SPIN_UNLOCK_IRQRESTORE if !PREEMPT
	select ARCH_USE_CMPXCHG_LOCKREF
	select ARCH_USE_QUEUED_RWLOCKS
	select ARCH_USE_QUEUED_SPINLOCKS
	select ARCH_SUPPORTS_MEMORY_FAILURE
	select ARCH_SUPPORTS_LTO_CLANG
	select ARCH_SUPPORTS_THINLTO
	select ARCH_SUPPORTS_SHADOW_CALL_STACK if CC_HAVE_SHADOW_CALL_STACK
	select ARCH_SUPPORTS_ATOMIC_RMW
	select ARCH_SUPPORTS_INT128 if GCC_VERSION >= 50000 || CC_IS_CLANG
	select ARCH_SUPPORTS_NUMA_BALANCING
	select ARCH_WANT_COMPAT_IPC_PARSE_VERSION
	select ARCH_WANT_FRAME_POINTERS
	select ARCH_HAS_UBSAN_SANITIZE_ALL
	select ARM_AMBA
	select ARM_ARCH_TIMER
	select ARM_GIC
	select AUDIT_ARCH_COMPAT_GENERIC
	select ARM_GIC_V2M if PCI
	select ARM_GIC_V3
	select ARM_GIC_V3_ITS if PCI
	select ARM_PSCI_FW
	select BUILDTIME_EXTABLE_SORT
	select CLONE_BACKWARDS
	select COMMON_CLK
	select CPU_PM if (SUSPEND || CPU_IDLE)
	select DCACHE_WORD_ACCESS
	select DMA_DIRECT_OPS
	select EDAC_SUPPORT
	select FRAME_POINTER
	select GENERIC_ALLOCATOR
	select GENERIC_ARCH_TOPOLOGY
	select GENERIC_CLOCKEVENTS
	select GENERIC_CLOCKEVENTS_BROADCAST
	select GENERIC_CPU_AUTOPROBE
	select GENERIC_CPU_VULNERABILITIES
	select GENERIC_EARLY_IOREMAP
	select GENERIC_IDLE_POLL_SETUP
	select GENERIC_IRQ_MULTI_HANDLER
	select GENERIC_IRQ_PROBE
	select GENERIC_IRQ_SHOW
	select GENERIC_IRQ_SHOW_LEVEL
	select GENERIC_PCI_IOMAP
	select GENERIC_SCHED_CLOCK
	select GENERIC_SMP_IDLE_THREAD
	select GENERIC_STRNCPY_FROM_USER
	select GENERIC_STRNLEN_USER
	select GENERIC_TIME_VSYSCALL
	select GENERIC_GETTIMEOFDAY
	select HANDLE_DOMAIN_IRQ
	select HARDIRQS_SW_RESEND
	select HAVE_ACPI_APEI if (ACPI && EFI)
	select HAVE_ALIGNED_STRUCT_PAGE if SLUB
	select HAVE_ARCH_AUDITSYSCALL
	select HAVE_ARCH_BITREVERSE
	select HAVE_ARCH_HUGE_VMAP
	select HAVE_ARCH_JUMP_LABEL
	select HAVE_ARCH_KASAN if !(ARM64_16K_PAGES && ARM64_VA_BITS_48)
	select HAVE_ARCH_KASAN_SW_TAGS if HAVE_ARCH_KASAN
	select HAVE_ARCH_KGDB
	select HAVE_ARCH_MMAP_RND_BITS
	select HAVE_ARCH_MMAP_RND_COMPAT_BITS if COMPAT
	select HAVE_ARCH_PREL32_RELOCATIONS if !LTO_CLANG
	select HAVE_ARCH_SECCOMP_FILTER
	select HAVE_ARCH_STACKLEAK
	select HAVE_ARCH_THREAD_STRUCT_WHITELIST
	select HAVE_ARCH_TRACEHOOK
	select HAVE_ARCH_TRANSPARENT_HUGEPAGE
	select HAVE_ARCH_VMAP_STACK
	select HAVE_ARM_SMCCC
	select HAVE_EBPF_JIT
	select HAVE_C_RECORDMCOUNT
	select HAVE_CMPXCHG_DOUBLE
	select HAVE_CMPXCHG_LOCAL
	select HAVE_CONTEXT_TRACKING
	select HAVE_DEBUG_BUGVERBOSE
	select HAVE_DEBUG_KMEMLEAK
	select HAVE_DMA_CONTIGUOUS
	select HAVE_DYNAMIC_FTRACE
	select HAVE_EFFICIENT_UNALIGNED_ACCESS
	select HAVE_FTRACE_MCOUNT_RECORD
	select HAVE_FUNCTION_TRACER
	select HAVE_FUNCTION_GRAPH_TRACER if !SHADOW_CALL_STACK
	select HAVE_GCC_PLUGINS
	select HAVE_GENERIC_DMA_COHERENT
	select HAVE_HW_BREAKPOINT if PERF_EVENTS
	select HAVE_IRQ_TIME_ACCOUNTING
	select HAVE_KERNEL_GZIP
	select HAVE_KERNEL_LZ4
	select HAVE_MEMBLOCK
	select HAVE_MEMBLOCK_NODE_MAP if NUMA
	select HAVE_NMI
	select HAVE_PATA_PLATFORM
	select HAVE_PERF_EVENTS
	select HAVE_PERF_REGS
	select HAVE_PERF_USER_STACK_DUMP
	select HAVE_REGS_AND_STACK_ACCESS_API
	select HAVE_RCU_TABLE_FREE
	select HAVE_RSEQ
	select HAVE_STACKPROTECTOR
	select HAVE_SYSCALL_TRACEPOINTS
	select HAVE_KPROBES
	select HAVE_KRETPROBES
	select HAVE_GENERIC_VDSO
	select IOMMU_DMA if IOMMU_SUPPORT
	select IRQ_DOMAIN
	select IRQ_FORCED_THREADING
	select MODULES_USE_ELF_RELA
	select MULTI_IRQ_HANDLER
	select NEED_DMA_MAP_STATE
	select NEED_SG_DMA_LENGTH
	select NO_BOOTMEM
	select OF
	select OF_EARLY_FLATTREE
	select OF_RESERVED_MEM
	select PCI_ECAM if ACPI
	select POWER_RESET
	select POWER_SUPPLY
	select REFCOUNT_FULL
	select SPARSE_IRQ
	select SWIOTLB
	select SYSCTL_EXCEPTION_TRACE
	select THREAD_INFO_IN_TASK
	help
	  ARM 64-bit (AArch64) Linux support.

config 64BIT
	def_bool y

config MMU
	def_bool y

config ARM64_PAGE_SHIFT
	int
	default 16 if ARM64_64K_PAGES
	default 14 if ARM64_16K_PAGES
	default 12

config ARM64_CONT_SHIFT
	int
	default 5 if ARM64_64K_PAGES
	default 7 if ARM64_16K_PAGES
	default 4

config ARCH_MMAP_RND_BITS_MIN
       default 14 if ARM64_64K_PAGES
       default 16 if ARM64_16K_PAGES
       default 18

# max bits determined by the following formula:
#  VA_BITS - PAGE_SHIFT - 3
config ARCH_MMAP_RND_BITS_MAX
       default 19 if ARM64_VA_BITS=36
       default 24 if ARM64_VA_BITS=39
       default 27 if ARM64_VA_BITS=42
       default 30 if ARM64_VA_BITS=47
       default 29 if ARM64_VA_BITS=48 && ARM64_64K_PAGES
       default 31 if ARM64_VA_BITS=48 && ARM64_16K_PAGES
       default 33 if ARM64_VA_BITS=48
       default 14 if ARM64_64K_PAGES
       default 16 if ARM64_16K_PAGES
       default 18

config ARCH_MMAP_RND_COMPAT_BITS_MIN
       default 7 if ARM64_64K_PAGES
       default 9 if ARM64_16K_PAGES
       default 11

config ARCH_MMAP_RND_COMPAT_BITS_MAX
       default 16

config NO_IOPORT_MAP
	def_bool y if !PCI

config STACKTRACE_SUPPORT
	def_bool y

config ILLEGAL_POINTER_VALUE
	hex
	default 0xdead000000000000

config LOCKDEP_SUPPORT
	def_bool y

config TRACE_IRQFLAGS_SUPPORT
	def_bool y

config RWSEM_XCHGADD_ALGORITHM
	def_bool y

config GENERIC_BUG
	def_bool y
	depends on BUG

config GENERIC_BUG_RELATIVE_POINTERS
	def_bool y
	depends on GENERIC_BUG

config GENERIC_HWEIGHT
	def_bool y

config GENERIC_CSUM
        def_bool y

config GENERIC_CALIBRATE_DELAY
	def_bool y

config ZONE_DMA32
	bool "Support DMA32 zone" if EXPERT
	default y

config HAVE_GENERIC_GUP
	def_bool y

config SMP
	def_bool y

config KERNEL_MODE_NEON
	def_bool y

config FIX_EARLYCON_MEM
	def_bool y

config PGTABLE_LEVELS
	int
	default 2 if ARM64_16K_PAGES && ARM64_VA_BITS_36
	default 2 if ARM64_64K_PAGES && ARM64_VA_BITS_42
	default 3 if ARM64_64K_PAGES && ARM64_VA_BITS_48
	default 3 if ARM64_4K_PAGES && ARM64_VA_BITS_39
	default 3 if ARM64_16K_PAGES && ARM64_VA_BITS_47
	default 4 if !ARM64_64K_PAGES && ARM64_VA_BITS_48

config ARCH_SUPPORTS_UPROBES
	def_bool y

config ARCH_PROC_KCORE_TEXT
	def_bool y

source "arch/arm64/Kconfig.platforms"

menu "Bus support"

config PCI
	bool "PCI support"
	help
	  This feature enables support for PCI bus system. If you say Y
	  here, the kernel will include drivers and infrastructure code
	  to support PCI bus devices.

config PCI_DOMAINS
	def_bool PCI

config PCI_DOMAINS_GENERIC
	def_bool PCI

config PCI_SYSCALL
	def_bool PCI

source "drivers/pci/Kconfig"

endmenu

menu "Kernel Features"

menu "ARM errata workarounds via the alternatives framework"

config ARM64_ERRATUM_826319
	bool "Cortex-A53: 826319: System might deadlock if a write cannot complete until read data is accepted"
	default y
	help
	  This option adds an alternative code sequence to work around ARM
	  erratum 826319 on Cortex-A53 parts up to r0p2 with an AMBA 4 ACE or
	  AXI master interface and an L2 cache.

	  If a Cortex-A53 uses an AMBA AXI4 ACE interface to other processors
	  and is unable to accept a certain write via this interface, it will
	  not progress on read data presented on the read data channel and the
	  system can deadlock.

	  The workaround promotes data cache clean instructions to
	  data cache clean-and-invalidate.
	  Please note that this does not necessarily enable the workaround,
	  as it depends on the alternative framework, which will only patch
	  the kernel if an affected CPU is detected.

	  If unsure, say Y.

config ARM64_ERRATUM_827319
	bool "Cortex-A53: 827319: Data cache clean instructions might cause overlapping transactions to the interconnect"
	default y
	help
	  This option adds an alternative code sequence to work around ARM
	  erratum 827319 on Cortex-A53 parts up to r0p2 with an AMBA 5 CHI
	  master interface and an L2 cache.

	  Under certain conditions this erratum can cause a clean line eviction
	  to occur at the same time as another transaction to the same address
	  on the AMBA 5 CHI interface, which can cause data corruption if the
	  interconnect reorders the two transactions.

	  The workaround promotes data cache clean instructions to
	  data cache clean-and-invalidate.
	  Please note that this does not necessarily enable the workaround,
	  as it depends on the alternative framework, which will only patch
	  the kernel if an affected CPU is detected.

	  If unsure, say Y.

config ARM64_ERRATUM_824069
	bool "Cortex-A53: 824069: Cache line might not be marked as clean after a CleanShared snoop"
	default y
	help
	  This option adds an alternative code sequence to work around ARM
	  erratum 824069 on Cortex-A53 parts up to r0p2 when it is connected
	  to a coherent interconnect.

	  If a Cortex-A53 processor is executing a store or prefetch for
	  write instruction at the same time as a processor in another
	  cluster is executing a cache maintenance operation to the same
	  address, then this erratum might cause a clean cache line to be
	  incorrectly marked as dirty.

	  The workaround promotes data cache clean instructions to
	  data cache clean-and-invalidate.
	  Please note that this option does not necessarily enable the
	  workaround, as it depends on the alternative framework, which will
	  only patch the kernel if an affected CPU is detected.

	  If unsure, say Y.

config ARM64_ERRATUM_819472
	bool "Cortex-A53: 819472: Store exclusive instructions might cause data corruption"
	default y
	help
	  This option adds an alternative code sequence to work around ARM
	  erratum 819472 on Cortex-A53 parts up to r0p1 with an L2 cache
	  present when it is connected to a coherent interconnect.

	  If the processor is executing a load and store exclusive sequence at
	  the same time as a processor in another cluster is executing a cache
	  maintenance operation to the same address, then this erratum might
	  cause data corruption.

	  The workaround promotes data cache clean instructions to
	  data cache clean-and-invalidate.
	  Please note that this does not necessarily enable the workaround,
	  as it depends on the alternative framework, which will only patch
	  the kernel if an affected CPU is detected.

	  If unsure, say Y.

config ARM64_ERRATUM_832075
	bool "Cortex-A57: 832075: possible deadlock on mixing exclusive memory accesses with device loads"
	default y
	help
	  This option adds an alternative code sequence to work around ARM
	  erratum 832075 on Cortex-A57 parts up to r1p2.

	  Affected Cortex-A57 parts might deadlock when exclusive load/store
	  instructions to Write-Back memory are mixed with Device loads.

	  The workaround is to promote device loads to use Load-Acquire
	  semantics.
	  Please note that this does not necessarily enable the workaround,
	  as it depends on the alternative framework, which will only patch
	  the kernel if an affected CPU is detected.

	  If unsure, say Y.

config ARM64_ERRATUM_834220
	bool "Cortex-A57: 834220: Stage 2 translation fault might be incorrectly reported in presence of a Stage 1 fault"
	depends on KVM
	default y
	help
	  This option adds an alternative code sequence to work around ARM
	  erratum 834220 on Cortex-A57 parts up to r1p2.

	  Affected Cortex-A57 parts might report a Stage 2 translation
	  fault as the result of a Stage 1 fault for load crossing a
	  page boundary when there is a permission or device memory
	  alignment fault at Stage 1 and a translation fault at Stage 2.

	  The workaround is to verify that the Stage 1 translation
	  doesn't generate a fault before handling the Stage 2 fault.
	  Please note that this does not necessarily enable the workaround,
	  as it depends on the alternative framework, which will only patch
	  the kernel if an affected CPU is detected.

	  If unsure, say Y.

config ARM64_ERRATUM_845719
	bool "Cortex-A53: 845719: a load might read incorrect data"
	depends on COMPAT
	default y
	help
	  This option adds an alternative code sequence to work around ARM
	  erratum 845719 on Cortex-A53 parts up to r0p4.

	  When running a compat (AArch32) userspace on an affected Cortex-A53
	  part, a load at EL0 from a virtual address that matches the bottom 32
	  bits of the virtual address used by a recent load at (AArch64) EL1
	  might return incorrect data.

	  The workaround is to write the contextidr_el1 register on exception
	  return to a 32-bit task.
	  Please note that this does not necessarily enable the workaround,
	  as it depends on the alternative framework, which will only patch
	  the kernel if an affected CPU is detected.

	  If unsure, say Y.

config ARM64_ERRATUM_843419
	bool "Cortex-A53: 843419: A load or store might access an incorrect address"
	default y
	select ARM64_MODULE_PLTS if MODULES
	help
	  This option links the kernel with '--fix-cortex-a53-843419' and
	  enables PLT support to replace certain ADRP instructions, which can
	  cause subsequent memory accesses to use an incorrect address on
	  Cortex-A53 parts up to r0p4.

	  If unsure, say Y.

config ARM64_ERRATUM_1024718
	bool "Cortex-A55: 1024718: Update of DBM/AP bits without break before make might result in incorrect update"
	default y
	help
	  This option adds work around for Arm Cortex-A55 Erratum 1024718.

	  Affected Cortex-A55 cores (all revisions) could cause incorrect
	  update of the hardware dirty bit when the DBM/AP bits are updated
	  without a break-before-make. The work around is to disable the usage
	  of hardware DBM locally on the affected cores. CPUs not affected by
	  erratum will continue to use the feature.

	  If unsure, say Y.

config ARM64_ERRATUM_1463225
	bool "Cortex-A76: Software Step might prevent interrupt recognition"
	default y
	help
	  This option adds a workaround for Arm Cortex-A76 erratum 1463225.

	  On the affected Cortex-A76 cores (r0p0 to r3p1), software stepping
	  of a system call instruction (SVC) can prevent recognition of
	  subsequent interrupts when software stepping is disabled in the
	  exception handler of the system call and either kernel debugging
	  is enabled or VHE is in use.

	  Work around the erratum by triggering a dummy step exception
	  when handling a system call from a task that is being stepped
	  in a VHE configuration of the kernel.

	  If unsure, say Y.

config ARM64_ERRATUM_1542419
	bool "Neoverse-N1: workaround mis-ordering of instruction fetches"
	default y
	help
	  This option adds a workaround for ARM Neoverse-N1 erratum
	  1542419.

	  Affected Neoverse-N1 cores could execute a stale instruction when
	  modified by another CPU. The workaround depends on a firmware
	  counterpart.

	  Workaround the issue by hiding the DIC feature from EL0. This
	  forces user-space to perform cache maintenance.

	  If unsure, say Y.

config CAVIUM_ERRATUM_22375
	bool "Cavium erratum 22375, 24313"
	default y
	help
	  Enable workaround for erratum 22375, 24313.

	  This implements two gicv3-its errata workarounds for ThunderX. Both
	  with small impact affecting only ITS table allocation.

	    erratum 22375: only alloc 8MB table size
	    erratum 24313: ignore memory access type

	  The fixes are in ITS initialization and basically ignore memory access
	  type and table size provided by the TYPER and BASER registers.

	  If unsure, say Y.

config CAVIUM_ERRATUM_23144
	bool "Cavium erratum 23144: ITS SYNC hang on dual socket system"
	depends on NUMA
	default y
	help
	  ITS SYNC command hang for cross node io and collections/cpu mapping.

	  If unsure, say Y.

config CAVIUM_ERRATUM_23154
	bool "Cavium erratum 23154: Access to ICC_IAR1_EL1 is not sync'ed"
	default y
	help
	  The gicv3 of ThunderX requires a modified version for
	  reading the IAR status to ensure data synchronization
	  (access to icc_iar1_el1 is not sync'ed before and after).

	  If unsure, say Y.

config CAVIUM_ERRATUM_27456
	bool "Cavium erratum 27456: Broadcast TLBI instructions may cause icache corruption"
	default y
	help
	  On ThunderX T88 pass 1.x through 2.1 parts, broadcast TLBI
	  instructions may cause the icache to become corrupted if it
	  contains data for a non-current ASID.  The fix is to
	  invalidate the icache when changing the mm context.

	  If unsure, say Y.

config CAVIUM_ERRATUM_30115
	bool "Cavium erratum 30115: Guest may disable interrupts in host"
	default y
	help
	  On ThunderX T88 pass 1.x through 2.2, T81 pass 1.0 through
	  1.2, and T83 Pass 1.0, KVM guest execution may disable
	  interrupts in host. Trapping both GICv3 group-0 and group-1
	  accesses sidesteps the issue.

	  If unsure, say Y.

config QCOM_FALKOR_ERRATUM_1003
	bool "Falkor E1003: Incorrect translation due to ASID change"
	default y
	help
	  On Falkor v1, an incorrect ASID may be cached in the TLB when ASID
	  and BADDR are changed together in TTBRx_EL1. Since we keep the ASID
	  in TTBR1_EL1, this situation only occurs in the entry trampoline and
	  then only for entries in the walk cache, since the leaf translation
	  is unchanged. Work around the erratum by invalidating the walk cache
	  entries for the trampoline before entering the kernel proper.

config QCOM_FALKOR_ERRATUM_1009
	bool "Falkor E1009: Prematurely complete a DSB after a TLBI"
	default y
	help
	  On Falkor v1, the CPU may prematurely complete a DSB following a
	  TLBI xxIS invalidate maintenance operation. Repeat the TLBI operation
	  one more time to fix the issue.

	  If unsure, say Y.

config QCOM_QDF2400_ERRATUM_0065
	bool "QDF2400 E0065: Incorrect GITS_TYPER.ITT_Entry_size"
	default y
	help
	  On Qualcomm Datacenter Technologies QDF2400 SoC, ITS hardware reports
	  ITE size incorrectly. The GITS_TYPER.ITT_Entry_size field should have
	  been indicated as 16Bytes (0xf), not 8Bytes (0x7).

	  If unsure, say Y.

config SOCIONEXT_SYNQUACER_PREITS
	bool "Socionext Synquacer: Workaround for GICv3 pre-ITS"
	default y
	help
	  Socionext Synquacer SoCs implement a separate h/w block to generate
	  MSI doorbell writes with non-zero values for the device ID.

	  If unsure, say Y.

config HISILICON_ERRATUM_161600802
	bool "Hip07 161600802: Erroneous redistributor VLPI base"
	default y
	help
	  The HiSilicon Hip07 SoC usees the wrong redistributor base
	  when issued ITS commands such as VMOVP and VMAPP, and requires
	  a 128kB offset to be applied to the target address in this commands.

	  If unsure, say Y.

config QCOM_FALKOR_ERRATUM_E1041
	bool "Falkor E1041: Speculative instruction fetches might cause errant memory access"
	default y
	help
	  Falkor CPU may speculatively fetch instructions from an improper
	  memory location when MMU translation is changed from SCTLR_ELn[M]=1
	  to SCTLR_ELn[M]=0. Prefix an ISB instruction to fix the problem.

	  If unsure, say Y.

endmenu


choice
	prompt "Page size"
	default ARM64_4K_PAGES
	help
	  Page size (translation granule) configuration.

config ARM64_4K_PAGES
	bool "4KB"
	help
	  This feature enables 4KB pages support.

config ARM64_16K_PAGES
	bool "16KB"
	help
	  The system will use 16KB pages support. AArch32 emulation
	  requires applications compiled with 16K (or a multiple of 16K)
	  aligned segments.

config ARM64_64K_PAGES
	bool "64KB"
	help
	  This feature enables 64KB pages support (4KB by default)
	  allowing only two levels of page tables and faster TLB
	  look-up. AArch32 emulation requires applications compiled
	  with 64K aligned segments.

endchoice

choice
	prompt "Virtual address space size"
	default ARM64_VA_BITS_39 if ARM64_4K_PAGES
	default ARM64_VA_BITS_47 if ARM64_16K_PAGES
	default ARM64_VA_BITS_42 if ARM64_64K_PAGES
	help
	  Allows choosing one of multiple possible virtual address
	  space sizes. The level of translation table is determined by
	  a combination of page size and virtual address space size.

config ARM64_VA_BITS_36
	bool "36-bit" if EXPERT
	depends on ARM64_16K_PAGES

config ARM64_VA_BITS_39
	bool "39-bit"
	depends on ARM64_4K_PAGES

config ARM64_VA_BITS_42
	bool "42-bit"
	depends on ARM64_64K_PAGES

config ARM64_VA_BITS_47
	bool "47-bit"
	depends on ARM64_16K_PAGES

config ARM64_VA_BITS_48
	bool "48-bit"

endchoice

config ARM64_VA_BITS
	int
	default 36 if ARM64_VA_BITS_36
	default 39 if ARM64_VA_BITS_39
	default 42 if ARM64_VA_BITS_42
	default 47 if ARM64_VA_BITS_47
	default 48 if ARM64_VA_BITS_48

choice
	prompt "Physical address space size"
	default ARM64_PA_BITS_48
	help
	  Choose the maximum physical address range that the kernel will
	  support.

config ARM64_PA_BITS_48
	bool "48-bit"

config ARM64_PA_BITS_52
	bool "52-bit (ARMv8.2)"
	depends on ARM64_64K_PAGES
	depends on ARM64_PAN || !ARM64_SW_TTBR0_PAN
	help
	  Enable support for a 52-bit physical address space, introduced as
	  part of the ARMv8.2-LPA extension.

	  With this enabled, the kernel will also continue to work on CPUs that
	  do not support ARMv8.2-LPA, but with some added memory overhead (and
	  minor performance overhead).

endchoice

config ARM64_PA_BITS
	int
	default 48 if ARM64_PA_BITS_48
	default 52 if ARM64_PA_BITS_52

config CPU_BIG_ENDIAN
       bool "Build big-endian kernel"
       help
         Say Y if you plan on running a kernel in big-endian mode.

config SCHED_MC
	bool "Multi-core scheduler support"
	help
	  Multi-core scheduler support improves the CPU scheduler's decision
	  making when dealing with multi-core CPU chips at a cost of slightly
	  increased overhead in some places. If unsure say N here.

config SCHED_SMT
	bool "SMT scheduler support"
	help
	  Improves the CPU scheduler's decision making when dealing with
	  MultiThreading at a cost of slightly increased overhead in some
	  places. If unsure say N here.

config NR_CPUS
	int "Maximum number of CPUs (2-4096)"
	range 2 4096
	# These have to remain sorted largest to smallest
	default "64"

config HOTPLUG_CPU
	bool "Support for hot-pluggable CPUs"
	select GENERIC_IRQ_MIGRATION
	help
	  Say Y here to experiment with turning CPUs off and on.  CPUs
	  can be controlled through /sys/devices/system/cpu.

# The GPIO number here must be sorted by descending number. In case of
# a multiplatform kernel, we just want the highest value required by the
# selected platforms.
config ARCH_NR_GPIO
	int "Number of GPIOs in the system"
	default 1280 if ARCH_QCOM
	default 256
	help
	  Maximum number of GPIOs in the system.

	  If unsure, leave the default value.

# Common NUMA Features
config NUMA
	bool "Numa Memory Allocation and Scheduler Support"
	select ACPI_NUMA if ACPI
	select OF_NUMA
	help
	  Enable NUMA (Non Uniform Memory Access) support.

	  The kernel will try to allocate memory used by a CPU on the
	  local memory of the CPU and add some more
	  NUMA awareness to the kernel.

config NODES_SHIFT
	int "Maximum NUMA Nodes (as a power of 2)"
	range 1 10
	default "2"
	depends on NEED_MULTIPLE_NODES
	help
	  Specify the maximum number of NUMA Nodes available on the target
	  system.  Increases memory reserved to accommodate various tables.

config USE_PERCPU_NUMA_NODE_ID
	def_bool y
	depends on NUMA

config HAVE_SETUP_PER_CPU_AREA
	def_bool y
	depends on NUMA

config NEED_PER_CPU_EMBED_FIRST_CHUNK
	def_bool y
	depends on NUMA

config HOLES_IN_ZONE
	def_bool y

source kernel/Kconfig.hz

config ARCH_SUPPORTS_DEBUG_PAGEALLOC
	def_bool y

config ARCH_HAS_HOLES_MEMORYMODEL
	def_bool y if SPARSEMEM

config ARCH_SPARSEMEM_ENABLE
	def_bool y
	select SPARSEMEM_VMEMMAP_ENABLE

config ARCH_SPARSEMEM_DEFAULT
	def_bool ARCH_SPARSEMEM_ENABLE

config ARCH_SELECT_MEMORY_MODEL
	def_bool ARCH_SPARSEMEM_ENABLE

config ARCH_FLATMEM_ENABLE
	def_bool !NUMA

config HAVE_ARCH_PFN_VALID
	def_bool ARCH_HAS_HOLES_MEMORYMODEL || !SPARSEMEM

config HW_PERF_EVENTS
	def_bool y
	depends on ARM_PMU

config SYS_SUPPORTS_HUGETLBFS
	def_bool y

config ARCH_WANT_HUGE_PMD_SHARE
	def_bool y if ARM64_4K_PAGES || (ARM64_16K_PAGES && !ARM64_VA_BITS_36)

config ARCH_HAS_CACHE_LINE_SIZE
	def_bool y


# Supported by clang >= 7.0
config CC_HAVE_SHADOW_CALL_STACK
	def_bool $(cc-option, -fsanitize=shadow-call-stack -ffixed-x18)

config ARM64_DMA_USE_IOMMU
	bool "ARM64 DMA iommu integration"
	select ARM_HAS_SG_CHAIN
	select NEED_SG_DMA_LENGTH
	help
	  Enable using iommu through the standard dma apis.
	  dma_alloc_coherent() will allocate scatter-gather memory
	  which is made virtually contiguous via iommu.
	  Enable if system contains IOMMU hardware.

if ARM64_DMA_USE_IOMMU

config ARM64_DMA_IOMMU_ALIGNMENT
	int "Maximum PAGE_SIZE order of alignment for DMA IOMMU buffers"
	range 4 9
	default 9
	help
	  DMA mapping framework by default aligns all buffers to the smallest
	  PAGE_SIZE order which is greater than or equal to the requested buffer
	  size. This works well for buffers up to a few hundreds kilobytes, but
	  for larger buffers it just a waste of address space. Drivers which has
	  relatively small addressing window (like 64Mib) might run out of
	  virtual space with just a few allocations.

	  With this parameter you can specify the maximum PAGE_SIZE order for
	  DMA IOMMU buffers. Larger buffers will be aligned only to this
	  specified order. The order is expressed as a power of two multiplied
	  by the PAGE_SIZE.

endif

config SECCOMP
	bool "Enable seccomp to safely compute untrusted bytecode"
	---help---
	  This kernel feature is useful for number crunching applications
	  that may need to compute untrusted bytecode during their
	  execution. By using pipes or other transports made available to
	  the process as file descriptors supporting the read/write
	  syscalls, it's possible to isolate those applications in
	  their own address space using seccomp. Once seccomp is
	  enabled via prctl(PR_SET_SECCOMP), it cannot be disabled
	  and the task is only allowed to execute a few safe syscalls
	  defined by each seccomp mode.

config PARAVIRT
	bool "Enable paravirtualization code"
	help
	  This changes the kernel so it can modify itself when it is run
	  under a hypervisor, potentially improving performance significantly
	  over full virtualization.

config PARAVIRT_TIME_ACCOUNTING
	bool "Paravirtual steal time accounting"
	select PARAVIRT
	default n
	help
	  Select this option to enable fine granularity task steal time
	  accounting. Time spent executing other tasks in parallel with
	  the current vCPU is discounted from the vCPU power. To account for
	  that, there can be a small performance impact.

	  If in doubt, say N here.

config KEXEC
	depends on PM_SLEEP_SMP
	select KEXEC_CORE
	bool "kexec system call"
	---help---
	  kexec is a system call that implements the ability to shutdown your
	  current kernel, and to start another kernel.  It is like a reboot
	  but it is independent of the system firmware.   And like a reboot
	  you can start any kernel with it, not just Linux.

config CRASH_DUMP
	bool "Build kdump crash kernel"
	help
	  Generate crash dump after being started by kexec. This should
	  be normally only set in special crash dump kernels which are
	  loaded in the main kernel with kexec-tools into a specially
	  reserved region and then later executed after a crash by
	  kdump/kexec.

	  For more details see Documentation/kdump/kdump.txt

config XEN_DOM0
	def_bool y
	depends on XEN

config XEN
	bool "Xen guest support on ARM64"
	depends on ARM64 && OF
	select SWIOTLB_XEN
	select PARAVIRT
	help
	  Say Y if you want to run Linux in a Virtual Machine on Xen on ARM64.

config FORCE_MAX_ZONEORDER
	int
	default "14" if (ARM64_64K_PAGES && TRANSPARENT_HUGEPAGE)
	default "12" if (ARM64_16K_PAGES && TRANSPARENT_HUGEPAGE)
	default "11"
	help
	  The kernel memory allocator divides physically contiguous memory
	  blocks into "zones", where each zone is a power of two number of
	  pages.  This option selects the largest power of two that the kernel
	  keeps in the memory allocator.  If you need to allocate very large
	  blocks of physically contiguous memory, then you may need to
	  increase this value.

	  This config option is actually maximum order plus one. For example,
	  a value of 11 means that the largest free memory block is 2^10 pages.

	  We make sure that we can allocate upto a HugePage size for each configuration.
	  Hence we have :
		MAX_ORDER = (PMD_SHIFT - PAGE_SHIFT) + 1 => PAGE_SHIFT - 2

	  However for 4K, we choose a higher default value, 11 as opposed to 10, giving us
	  4M allocations matching the default size used by generic code.

config UNMAP_KERNEL_AT_EL0
	bool "Unmap kernel when running in userspace (aka \"KAISER\")" if EXPERT
	default y
	help
	  Speculation attacks against some high-performance processors can
	  be used to bypass MMU permission checks and leak kernel data to
	  userspace. This can be defended against by unmapping the kernel
	  when running in userspace, mapping it back in on exception entry
	  via a trampoline page in the vector table.

	  If unsure, say Y.

config HARDEN_BRANCH_PREDICTOR
	bool "Harden the branch predictor against aliasing attacks" if EXPERT
	default y
	help
	  Speculation attacks against some high-performance processors rely on
	  being able to manipulate the branch predictor for a victim context by
	  executing aliasing branches in the attacker context.  Such attacks
	  can be partially mitigated against by clearing internal branch
	  predictor state and limiting the prediction logic in some situations.

	  This config option will take CPU-specific actions to harden the
	  branch predictor against aliasing attacks and may rely on specific
	  instruction sequences or control bits being set by the system
	  firmware.

	  If unsure, say Y.

config HARDEN_EL2_VECTORS
	bool "Harden EL2 vector mapping against system register leak" if EXPERT
	default y
	help
	  Speculation attacks against some high-performance processors can
	  be used to leak privileged information such as the vector base
	  register, resulting in a potential defeat of the EL2 layout
	  randomization.

	  This config option will map the vectors to a fixed location,
	  independent of the EL2 code mapping, so that revealing VBAR_EL2
	  to an attacker does not give away any extra information. This
	  only gets enabled on affected CPUs.

	  If unsure, say Y.

config ARM64_SSBD
	bool "Speculative Store Bypass Disable" if EXPERT
	default y
	help
	  This enables mitigation of the bypassing of previous stores
	  by speculative loads.

	  If unsure, say Y.

<<<<<<< HEAD
config ARM64_TAGGED_ADDR_ABI
	bool "Enable the tagged user addresses syscall ABI"
	default y
	help
	  When this option is enabled, user applications can opt in to a
	  relaxed ABI via prctl() allowing tagged addresses to be passed
	  to system calls as pointer arguments. For details, see
	  Documentation/arm64/tagged-address-abi.rst.

config COMPAT_VDSO
	bool "Enable vDSO for 32-bit applications"
	depends on !CPU_BIG_ENDIAN && "$(CROSS_COMPILE_COMPAT)" != ""
	select GENERIC_COMPAT_VDSO
	default y
	help
	  Place in the process address space of 32-bit applications an
	  ELF shared object providing fast implementations of gettimeofday
	  and clock_gettime.

	  You must have a 32-bit build of glibc 2.22 or later for programs
	  to seamlessly take advantage of this.
=======
config MITIGATE_SPECTRE_BRANCH_HISTORY
	bool "Mitigate Spectre style attacks against branch history" if EXPERT
	default y
	help
	  Speculation attacks against some high-performance processors can
	  make use of branch history to influence future speculation.
	  When taking an exception from user-space, a sequence of branches
	  or a firmware call overwrites the branch history.
>>>>>>> 67aefbfe

menuconfig ARMV8_DEPRECATED
	bool "Emulate deprecated/obsolete ARMv8 instructions"
	depends on COMPAT
	depends on SYSCTL
	help
	  Legacy software support may require certain instructions
	  that have been deprecated or obsoleted in the architecture.

	  Enable this config to enable selective emulation of these
	  features.

	  If unsure, say Y

if ARMV8_DEPRECATED

config SWP_EMULATION
	bool "Emulate SWP/SWPB instructions"
	help
	  ARMv8 obsoletes the use of A32 SWP/SWPB instructions such that
	  they are always undefined. Say Y here to enable software
	  emulation of these instructions for userspace using LDXR/STXR.

	  In some older versions of glibc [<=2.8] SWP is used during futex
	  trylock() operations with the assumption that the code will not
	  be preempted. This invalid assumption may be more likely to fail
	  with SWP emulation enabled, leading to deadlock of the user
	  application.

	  NOTE: when accessing uncached shared regions, LDXR/STXR rely
	  on an external transaction monitoring block called a global
	  monitor to maintain update atomicity. If your system does not
	  implement a global monitor, this option can cause programs that
	  perform SWP operations to uncached memory to deadlock.

	  If unsure, say Y

config CP15_BARRIER_EMULATION
	bool "Emulate CP15 Barrier instructions"
	help
	  The CP15 barrier instructions - CP15ISB, CP15DSB, and
	  CP15DMB - are deprecated in ARMv8 (and ARMv7). It is
	  strongly recommended to use the ISB, DSB, and DMB
	  instructions instead.

	  Say Y here to enable software emulation of these
	  instructions for AArch32 userspace code. When this option is
	  enabled, CP15 barrier usage is traced which can help
	  identify software that needs updating.

	  If unsure, say Y

config SETEND_EMULATION
	bool "Emulate SETEND instruction"
	help
	  The SETEND instruction alters the data-endianness of the
	  AArch32 EL0, and is deprecated in ARMv8.

	  Say Y here to enable software emulation of the instruction
	  for AArch32 userspace code.

	  Note: All the cpus on the system must have mixed endian support at EL0
	  for this feature to be enabled. If a new CPU - which doesn't support mixed
	  endian - is hotplugged in after this feature has been enabled, there could
	  be unexpected results in the applications.

	  If unsure, say Y
endif

config ARM64_SW_TTBR0_PAN
	bool "Emulate Privileged Access Never using TTBR0_EL1 switching"
	help
	  Enabling this option prevents the kernel from accessing
	  user-space memory directly by pointing TTBR0_EL1 to a reserved
	  zeroed area and reserved ASID. The user access routines
	  restore the valid TTBR0_EL1 temporarily.

menu "ARMv8.1 architectural features"

config ARM64_HW_AFDBM
	bool "Support for hardware updates of the Access and Dirty page flags"
	default y
	help
	  The ARMv8.1 architecture extensions introduce support for
	  hardware updates of the access and dirty information in page
	  table entries. When enabled in TCR_EL1 (HA and HD bits) on
	  capable processors, accesses to pages with PTE_AF cleared will
	  set this bit instead of raising an access flag fault.
	  Similarly, writes to read-only pages with the DBM bit set will
	  clear the read-only bit (AP[2]) instead of raising a
	  permission fault.

	  Kernels built with this configuration option enabled continue
	  to work on pre-ARMv8.1 hardware and the performance impact is
	  minimal. If unsure, say Y.

config ARM64_PAN
	bool "Enable support for Privileged Access Never (PAN)"
	default y
	help
	 Privileged Access Never (PAN; part of the ARMv8.1 Extensions)
	 prevents the kernel or hypervisor from accessing user-space (EL0)
	 memory directly.

	 Choosing this option will cause any unprotected (not using
	 copy_to_user et al) memory access to fail with a permission fault.

	 The feature is detected at runtime, and will remain as a 'nop'
	 instruction if the cpu does not implement the feature.

config ARM64_LSE_ATOMICS
	bool "Atomic instructions"
	default y
	help
	  As part of the Large System Extensions, ARMv8.1 introduces new
	  atomic instructions that are designed specifically to scale in
	  very large systems.

	  Say Y here to make use of these instructions for the in-kernel
	  atomic routines. This incurs a small overhead on CPUs that do
	  not support these instructions and requires the kernel to be
	  built with binutils >= 2.25 in order for the new instructions
	  to be used.

config ARM64_VHE
	bool "Enable support for Virtualization Host Extensions (VHE)"
	default y
	help
	  Virtualization Host Extensions (VHE) allow the kernel to run
	  directly at EL2 (instead of EL1) on processors that support
	  it. This leads to better performance for KVM, as they reduce
	  the cost of the world switch.

	  Selecting this option allows the VHE feature to be detected
	  at runtime, and does not affect processors that do not
	  implement this feature.

endmenu

menu "ARMv8.2 architectural features"

config ARM64_UAO
	bool "Enable support for User Access Override (UAO)"
	default y
	help
	  User Access Override (UAO; part of the ARMv8.2 Extensions)
	  causes the 'unprivileged' variant of the load/store instructions to
	  be overridden to be privileged.

	  This option changes get_user() and friends to use the 'unprivileged'
	  variant of the load/store instructions. This ensures that user-space
	  really did have access to the supplied memory. When addr_limit is
	  set to kernel memory the UAO bit will be set, allowing privileged
	  access to kernel memory.

	  Choosing this option will cause copy_to_user() et al to use user-space
	  memory permissions.

	  The feature is detected at runtime, the kernel will use the
	  regular load/store instructions if the cpu does not implement the
	  feature.

config ARM64_PMEM
	bool "Enable support for persistent memory"
	select ARCH_HAS_PMEM_API
	select ARCH_HAS_UACCESS_FLUSHCACHE
	help
	  Say Y to enable support for the persistent memory API based on the
	  ARMv8.2 DCPoP feature.

	  The feature is detected at runtime, and the kernel will use DC CVAC
	  operations if DC CVAP is not supported (following the behaviour of
	  DC CVAP itself if the system does not define a point of persistence).

config ARM64_RAS_EXTN
	bool "Enable support for RAS CPU Extensions"
	default y
	help
	  CPUs that support the Reliability, Availability and Serviceability
	  (RAS) Extensions, part of ARMv8.2 are able to track faults and
	  errors, classify them and report them to software.

	  On CPUs with these extensions system software can use additional
	  barriers to determine if faults are pending and read the
	  classification from a new set of registers.

	  Selecting this feature will allow the kernel to use these barriers
	  and access the new registers if the system supports the extension.
	  Platform RAS features may additionally depend on firmware support.

endmenu

config ARM64_SVE
	bool "ARM Scalable Vector Extension support"
	default y
	depends on !KVM || ARM64_VHE
	help
	  The Scalable Vector Extension (SVE) is an extension to the AArch64
	  execution state which complements and extends the SIMD functionality
	  of the base architecture to support much larger vectors and to enable
	  additional vectorisation opportunities.

	  To enable use of this extension on CPUs that implement it, say Y.

	  Note that for architectural reasons, firmware _must_ implement SVE
	  support when running on SVE capable hardware.  The required support
	  is present in:

	    * version 1.5 and later of the ARM Trusted Firmware
	    * the AArch64 boot wrapper since commit 5e1261e08abf
	      ("bootwrapper: SVE: Enable SVE for EL2 and below").

	  For other firmware implementations, consult the firmware documentation
	  or vendor.

	  If you need the kernel to boot on SVE-capable hardware with broken
	  firmware, you may need to say N here until you get your firmware
	  fixed.  Otherwise, you may experience firmware panics or lockups when
	  booting the kernel.  If unsure and you are not observing these
	  symptoms, you should assume that it is safe to say Y.

	  CPUs that support SVE are architecturally required to support the
	  Virtualization Host Extensions (VHE), so the kernel makes no
	  provision for supporting SVE alongside KVM without VHE enabled.
	  Thus, you will need to enable CONFIG_ARM64_VHE if you want to support
	  KVM in the same kernel image.

config ARM64_MODULE_PLTS
	bool
	select HAVE_MOD_ARCH_SPECIFIC

config RELOCATABLE
	bool
	select ARCH_HAS_RELR
	help
	  This builds the kernel as a Position Independent Executable (PIE),
	  which retains all relocation metadata required to relocate the
	  kernel binary at runtime to a different virtual address than the
	  address it was linked at.
	  Since AArch64 uses the RELA relocation format, this requires a
	  relocation pass at runtime even if the kernel is loaded at the
	  same address it was linked at.

config RANDOMIZE_BASE
	bool "Randomize the address of the kernel image"
	select ARM64_MODULE_PLTS if MODULES
	select RELOCATABLE
	help
	  Randomizes the virtual address at which the kernel image is
	  loaded, as a security feature that deters exploit attempts
	  relying on knowledge of the location of kernel internals.

	  It is the bootloader's job to provide entropy, by passing a
	  random u64 value in /chosen/kaslr-seed at kernel entry.

	  When booting via the UEFI stub, it will invoke the firmware's
	  EFI_RNG_PROTOCOL implementation (if available) to supply entropy
	  to the kernel proper. In addition, it will randomise the physical
	  location of the kernel Image as well.

	  If unsure, say N.

config RANDOMIZE_MODULE_REGION_FULL
	bool "Randomize the module region over a 4 GB range"
	depends on RANDOMIZE_BASE
	default y
	help
	  Randomizes the location of the module region inside a 4 GB window
	  covering the core kernel. This way, it is less likely for modules
	  to leak information about the location of core kernel data structures
	  but it does imply that function calls between modules and the core
	  kernel will need to be resolved via veneers in the module PLT.

	  When this option is not set, the module region will be randomized over
	  a limited range that contains the [_stext, _etext] interval of the
	  core kernel, so branch relocations are always in range.

endmenu

menu "Boot options"

config ARM64_ACPI_PARKING_PROTOCOL
	bool "Enable support for the ARM64 ACPI parking protocol"
	depends on ACPI
	help
	  Enable support for the ARM64 ACPI parking protocol. If disabled
	  the kernel will not allow booting through the ARM64 ACPI parking
	  protocol even if the corresponding data is present in the ACPI
	  MADT table.

config CMDLINE
	string "Default kernel command string"
	default ""
	help
	  Provide a set of default command-line options at build time by
	  entering them here. As a minimum, you should specify the the
	  root device (e.g. root=/dev/nfs).

choice
	prompt "Kernel command line type" if CMDLINE != ""
	default CMDLINE_FROM_BOOTLOADER

config CMDLINE_FROM_BOOTLOADER
	bool "Use bootloader kernel arguments if available"
	help
	  Uses the command-line options passed by the boot loader. If
	  the boot loader doesn't provide any, the default kernel command
	  string provided in CMDLINE will be used.

config CMDLINE_EXTEND
	bool "Extend bootloader kernel arguments"
	help
	  The command-line arguments provided by the boot loader will be
	  appended to the default kernel command string.

config CMDLINE_FORCE
	bool "Always use the default kernel command string"
	help
	  Always use the default kernel command string, even if the boot
	  loader passes other arguments to the kernel.
	  This is useful if you cannot or don't want to change the
	  command-line options your boot loader passes to the kernel.
endchoice

config EFI_STUB
	bool

config EFI
	bool "UEFI runtime support"
	depends on OF && !CPU_BIG_ENDIAN
	depends on KERNEL_MODE_NEON
	select ARCH_SUPPORTS_ACPI
	select LIBFDT
	select UCS2_STRING
	select EFI_PARAMS_FROM_FDT
	select EFI_RUNTIME_WRAPPERS
	select EFI_STUB
	select EFI_ARMSTUB
	default y
	help
	  This option provides support for runtime services provided
	  by UEFI firmware (such as non-volatile variables, realtime
          clock, and platform reset). A UEFI stub is also provided to
	  allow the kernel to be booted as an EFI application. This
	  is only useful on systems that have UEFI firmware.

config DMI
	bool "Enable support for SMBIOS (DMI) tables"
	depends on EFI
	default y
	help
	  This enables SMBIOS/DMI feature for systems.

	  This option is only useful on systems that have UEFI firmware.
	  However, even with this option, the resultant kernel should
	  continue to boot on existing non-UEFI platforms.

endmenu

config COMPAT
	bool "Kernel support for 32-bit EL0"
	depends on ARM64_4K_PAGES || EXPERT
	select COMPAT_BINFMT_ELF if BINFMT_ELF
	select HAVE_UID16
	select OLD_SIGSUSPEND3
	select COMPAT_OLD_SIGACTION
	help
	  This option enables support for a 32-bit EL0 running under a 64-bit
	  kernel at EL1. AArch32-specific components such as system calls,
	  the user helper functions, VFP support and the ptrace interface are
	  handled appropriately by the kernel.

	  If you use a page size other than 4KB (i.e, 16KB or 64KB), please be aware
	  that you will only be able to execute AArch32 binaries that were compiled
	  with page size aligned segments.

	  If you want to execute 32-bit userspace applications, say Y.

config KUSER_HELPERS
	bool "Enable kuser helpers page for 32 bit applications."
	depends on COMPAT
	default y
	help
	  Warning: disabling this option may break 32-bit user programs.

	  Provide kuser helpers to compat tasks. The kernel provides
	  helper code to userspace in read only form at a fixed location
	  to allow userspace to be independent of the CPU type fitted to
	  the system. This permits binaries to be run on ARMv4 through
	  to ARMv8 without modification.

	  See Documentation/arm/kernel_user_helpers.txt for details.

	  However, the fixed address nature of these helpers can be used
	  by ROP (return orientated programming) authors when creating
	  exploits.

	  If all of the binaries and libraries which run on your platform
	  are built specifically for your platform, and make no use of
	  these helpers, then you can turn this option off to hinder
	  such exploits. However, in that case, if a binary or library
	  relying on those helpers is run, it will not function correctly.

	  Say N here only if you are absolutely certain that you do not
	  need these helpers; otherwise, the safe option is to say Y.

config SYSVIPC_COMPAT
	def_bool y
	depends on COMPAT && SYSVIPC

menu "Power management options"

source "kernel/power/Kconfig"

config ARCH_HIBERNATION_POSSIBLE
	def_bool y
	depends on CPU_PM

config ARCH_HIBERNATION_HEADER
	def_bool y
	depends on HIBERNATION

config ARCH_SUSPEND_POSSIBLE
	def_bool y

endmenu

menu "CPU Power Management"

source "drivers/cpuidle/Kconfig"

source "drivers/cpufreq/Kconfig"

endmenu

source "drivers/firmware/Kconfig"

source "drivers/acpi/Kconfig"

source "arch/arm64/kvm/Kconfig"

if CRYPTO
source "arch/arm64/crypto/Kconfig"
endif<|MERGE_RESOLUTION|>--- conflicted
+++ resolved
@@ -1035,7 +1035,15 @@
 
 	  If unsure, say Y.
 
-<<<<<<< HEAD
+config MITIGATE_SPECTRE_BRANCH_HISTORY
+	bool "Mitigate Spectre style attacks against branch history" if EXPERT
+	default y
+	help
+	  Speculation attacks against some high-performance processors can
+	  make use of branch history to influence future speculation.
+	  When taking an exception from user-space, a sequence of branches
+	  or a firmware call overwrites the branch history.
+
 config ARM64_TAGGED_ADDR_ABI
 	bool "Enable the tagged user addresses syscall ABI"
 	default y
@@ -1057,16 +1065,6 @@
 
 	  You must have a 32-bit build of glibc 2.22 or later for programs
 	  to seamlessly take advantage of this.
-=======
-config MITIGATE_SPECTRE_BRANCH_HISTORY
-	bool "Mitigate Spectre style attacks against branch history" if EXPERT
-	default y
-	help
-	  Speculation attacks against some high-performance processors can
-	  make use of branch history to influence future speculation.
-	  When taking an exception from user-space, a sequence of branches
-	  or a firmware call overwrites the branch history.
->>>>>>> 67aefbfe
 
 menuconfig ARMV8_DEPRECATED
 	bool "Emulate deprecated/obsolete ARMv8 instructions"
