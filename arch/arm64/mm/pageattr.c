// SPDX-License-Identifier: GPL-2.0-only
/*
 * Copyright (c) 2014, The Linux Foundation. All rights reserved.
 */
#include <linux/kernel.h>
#include <linux/mm.h>
#include <linux/module.h>
#include <linux/sched.h>
#include <linux/vmalloc.h>

#include <asm/cacheflush.h>
#include <asm/set_memory.h>
#include <asm/tlbflush.h>
#include <asm/kfence.h>

struct page_change_data {
	pgprot_t set_mask;
	pgprot_t clear_mask;
};

bool rodata_full __ro_after_init = IS_ENABLED(CONFIG_RODATA_FULL_DEFAULT_ENABLED);

bool can_set_direct_map(void)
{
	/*
	 * rodata_full and DEBUG_PAGEALLOC require linear map to be
	 * mapped at page granularity, so that it is possible to
	 * protect/unprotect single pages.
	 *
	 * KFENCE pool requires page-granular mapping if initialized late.
	 */
<<<<<<< HEAD
	return (rodata_enabled && rodata_full) || debug_pagealloc_enabled() ||
		arm64_kfence_can_set_direct_map();
=======
	return rodata_full || debug_pagealloc_enabled() ||
	       arm64_kfence_can_set_direct_map();
>>>>>>> c6114c84
}

static int change_page_range(pte_t *ptep, unsigned long addr, void *data)
{
	struct page_change_data *cdata = data;
	pte_t pte = READ_ONCE(*ptep);

	pte = clear_pte_bit(pte, cdata->clear_mask);
	pte = set_pte_bit(pte, cdata->set_mask);

	set_pte(ptep, pte);
	return 0;
}

/*
 * This function assumes that the range is mapped with PAGE_SIZE pages.
 */
static int __change_memory_common(unsigned long start, unsigned long size,
				pgprot_t set_mask, pgprot_t clear_mask)
{
	struct page_change_data data;
	int ret;

	data.set_mask = set_mask;
	data.clear_mask = clear_mask;

	ret = apply_to_page_range(&init_mm, start, size, change_page_range,
					&data);

	flush_tlb_kernel_range(start, start + size);
	return ret;
}

static int change_memory_common(unsigned long addr, int numpages,
				pgprot_t set_mask, pgprot_t clear_mask)
{
	unsigned long start = addr;
	unsigned long size = PAGE_SIZE * numpages;
	unsigned long end = start + size;
	struct vm_struct *area;
	int i;

	if (!PAGE_ALIGNED(addr)) {
		start &= PAGE_MASK;
		end = start + size;
		WARN_ON_ONCE(1);
	}

	/*
	 * Kernel VA mappings are always live, and splitting live section
	 * mappings into page mappings may cause TLB conflicts. This means
	 * we have to ensure that changing the permission bits of the range
	 * we are operating on does not result in such splitting.
	 *
	 * Let's restrict ourselves to mappings created by vmalloc (or vmap).
	 * Those are guaranteed to consist entirely of page mappings, and
	 * splitting is never needed.
	 *
	 * So check whether the [addr, addr + size) interval is entirely
	 * covered by precisely one VM area that has the VM_ALLOC flag set.
	 */
	area = find_vm_area((void *)addr);
	if (!area ||
	    end > (unsigned long)kasan_reset_tag(area->addr) + area->size ||
	    !(area->flags & VM_ALLOC))
		return -EINVAL;

	if (!numpages)
		return 0;

	/*
	 * If we are manipulating read-only permissions, apply the same
	 * change to the linear mapping of the pages that back this VM area.
	 */
	if (rodata_full && (pgprot_val(set_mask) == PTE_RDONLY ||
			    pgprot_val(clear_mask) == PTE_RDONLY)) {
		for (i = 0; i < area->nr_pages; i++) {
			__change_memory_common((u64)page_address(area->pages[i]),
					       PAGE_SIZE, set_mask, clear_mask);
		}
	}

	/*
	 * Get rid of potentially aliasing lazily unmapped vm areas that may
	 * have permissions set that deviate from the ones we are setting here.
	 */
	vm_unmap_aliases();

	return __change_memory_common(start, size, set_mask, clear_mask);
}

int set_memory_ro(unsigned long addr, int numpages)
{
	return change_memory_common(addr, numpages,
					__pgprot(PTE_RDONLY),
					__pgprot(PTE_WRITE));
}

int set_memory_rw(unsigned long addr, int numpages)
{
	return change_memory_common(addr, numpages,
					__pgprot(PTE_WRITE),
					__pgprot(PTE_RDONLY));
}

int set_memory_nx(unsigned long addr, int numpages)
{
	return change_memory_common(addr, numpages,
					__pgprot(PTE_PXN),
					__pgprot(PTE_MAYBE_GP));
}

int set_memory_x(unsigned long addr, int numpages)
{
	return change_memory_common(addr, numpages,
					__pgprot(PTE_MAYBE_GP),
					__pgprot(PTE_PXN));
}

int set_memory_valid(unsigned long addr, int numpages, int enable)
{
	if (enable)
		return __change_memory_common(addr, PAGE_SIZE * numpages,
					__pgprot(PTE_VALID),
					__pgprot(0));
	else
		return __change_memory_common(addr, PAGE_SIZE * numpages,
					__pgprot(0),
					__pgprot(PTE_VALID));
}

/*
 * Only to be used with memory in the logical map (e.g. vmapped memory will
 * face coherency issues as we don't call vm_unmap_aliases()). Only to be used
 * whilst accesses are not ongoing to the region, as we do not follow the
 * make-before-break sequence in order to cut down the run time of this
 * function.
 */
int arch_set_direct_map_range_uncached(unsigned long addr, unsigned long numpages)
{
	if (!can_set_direct_map())
		return 0;

	return __change_memory_common(addr, PAGE_SIZE * numpages,
				      __pgprot(PTE_ATTRINDX(MT_NORMAL_NC)),
				      __pgprot(PTE_ATTRINDX_MASK));
}

int set_direct_map_invalid_noflush(struct page *page)
{
	struct page_change_data data = {
		.set_mask = __pgprot(0),
		.clear_mask = __pgprot(PTE_VALID),
	};

	if (!can_set_direct_map())
		return 0;

	return apply_to_page_range(&init_mm,
				   (unsigned long)page_address(page),
				   PAGE_SIZE, change_page_range, &data);
}

int set_direct_map_default_noflush(struct page *page)
{
	struct page_change_data data = {
		.set_mask = __pgprot(PTE_VALID | PTE_WRITE),
		.clear_mask = __pgprot(PTE_RDONLY),
	};

	if (!can_set_direct_map())
		return 0;

	return apply_to_page_range(&init_mm,
				   (unsigned long)page_address(page),
				   PAGE_SIZE, change_page_range, &data);
}

#ifdef CONFIG_DEBUG_PAGEALLOC
void __kernel_map_pages(struct page *page, int numpages, int enable)
{
	if (!can_set_direct_map())
		return;

	set_memory_valid((unsigned long)page_address(page), numpages, enable);
}
#endif /* CONFIG_DEBUG_PAGEALLOC */

/*
 * This function is used to determine if a linear map page has been marked as
 * not-valid. Walk the page table and check the PTE_VALID bit. This is based
 * on kern_addr_valid(), which almost does what we need.
 *
 * Because this is only called on the kernel linear map,  p?d_sect() implies
 * p?d_present(). When debug_pagealloc is enabled, sections mappings are
 * disabled.
 */
bool kernel_page_present(struct page *page)
{
	pgd_t *pgdp;
	p4d_t *p4dp;
	pud_t *pudp, pud;
	pmd_t *pmdp, pmd;
	pte_t *ptep;
	unsigned long addr = (unsigned long)page_address(page);

	if (!can_set_direct_map())
		return true;

	pgdp = pgd_offset_k(addr);
	if (pgd_none(READ_ONCE(*pgdp)))
		return false;

	p4dp = p4d_offset(pgdp, addr);
	if (p4d_none(READ_ONCE(*p4dp)))
		return false;

	pudp = pud_offset(p4dp, addr);
	pud = READ_ONCE(*pudp);
	if (pud_none(pud))
		return false;
	if (pud_sect(pud))
		return true;

	pmdp = pmd_offset(pudp, addr);
	pmd = READ_ONCE(*pmdp);
	if (pmd_none(pmd))
		return false;
	if (pmd_sect(pmd))
		return true;

	ptep = pte_offset_kernel(pmdp, addr);
	return pte_valid(READ_ONCE(*ptep));
}<|MERGE_RESOLUTION|>--- conflicted
+++ resolved
@@ -29,13 +29,8 @@
 	 *
 	 * KFENCE pool requires page-granular mapping if initialized late.
 	 */
-<<<<<<< HEAD
-	return (rodata_enabled && rodata_full) || debug_pagealloc_enabled() ||
-		arm64_kfence_can_set_direct_map();
-=======
 	return rodata_full || debug_pagealloc_enabled() ||
 	       arm64_kfence_can_set_direct_map();
->>>>>>> c6114c84
 }
 
 static int change_page_range(pte_t *ptep, unsigned long addr, void *data)
