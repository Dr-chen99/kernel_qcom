--- conflicted
+++ resolved
@@ -1,12 +1,8 @@
 VERSION = 3
 PATCHLEVEL = 18
-<<<<<<< HEAD
-SUBLEVEL = 40
-=======
 SUBLEVEL = 41
->>>>>>> e9e1b43e
 EXTRAVERSION =
-NAME = Shuffling Zombie Juror
+NAME = Diseased Newt
 
 # *DOCUMENTATION*
 # To see a list of typical targets execute "make help"
